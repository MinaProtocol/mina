open Core_kernel

module Fork_config = struct
  (* Note that previous_length might be smaller than the gernesis_slot
     or equal if a block was produced in every slot possible. *)
  type t =
<<<<<<< HEAD
    { previous_state_hash : string; previous_length : int; genesis_slot : int }
  [@@deriving yojson, bin_io_unversioned]
=======
    { previous_state_hash : string
    ; previous_length : int (* number of blocks produced since genesis *)
    ; previous_global_slot : int (* global slot since genesis *)
    }
  [@@deriving yojson, dhall_type, bin_io_unversioned]

  let gen =
    let open Quickcheck.Generator.Let_syntax in
    let%bind previous_global_slot = Int.gen_incl 0 1_000_000 in
    let%bind previous_length = Int.gen_incl 0 previous_global_slot in
    let%map state_hash = Mina_base.State_hash.gen in
    let previous_state_hash = Mina_base.State_hash.to_base58_check state_hash in
    { previous_state_hash; previous_length; previous_global_slot }
>>>>>>> 1c2df1e6
end

let yojson_strip_fields ~keep_fields = function
  | `Assoc l ->
      `Assoc
        (List.filter l ~f:(fun (fld, _) ->
             Array.mem ~equal:String.equal keep_fields fld ) )
  | json ->
      json

let yojson_rename_fields ~alternates = function
  | `Assoc l ->
      `Assoc
        (List.map l ~f:(fun (fld, json) ->
             let fld =
               Option.value ~default:fld
                 (Array.find_map alternates ~f:(fun (alt, orig) ->
                      if String.equal fld alt then Some orig else None ) )
             in
             (fld, json) ) )
  | json ->
      json

let opt_fallthrough ~default x2 =
  Option.value_map ~default x2 ~f:(fun x -> Some x)

let result_opt ~f x =
  match x with
  | Some x ->
      Result.map ~f:Option.some (f x)
  | None ->
      Result.return None

let dump_on_error yojson x =
  Result.map_error x ~f:(fun str ->
      str ^ "\n\nCould not parse JSON:\n" ^ Yojson.Safe.pretty_to_string yojson )

let of_yojson_generic ~fields of_yojson json =
  dump_on_error json @@ of_yojson
  @@ yojson_strip_fields ~keep_fields:fields json

let rec deferred_list_fold ~init ~f = function
  | [] ->
      Async.Deferred.Result.return init
  | h :: t ->
      let open Async.Deferred.Result.Let_syntax in
      let%bind init = f init h in
      deferred_list_fold ~init ~f t

module Json_layout = struct
  module Accounts = struct
    module Single = struct
      module Timed = struct
        type t =
          { initial_minimum_balance : Currency.Balance.t
          ; cliff_time : Mina_numbers.Global_slot_since_genesis.t
          ; cliff_amount : Currency.Amount.t
          ; vesting_period : Mina_numbers.Global_slot_span.t
          ; vesting_increment : Currency.Amount.t
          }
        [@@deriving yojson, fields, sexp]

        let fields = Fields.names |> Array.of_list

        let of_yojson json = of_yojson_generic ~fields of_yojson json
      end

      module Permissions = struct
        module Auth_required = struct
          type t = None | Either | Proof | Signature | Impossible
          [@@deriving sexp, bin_io_unversioned]

          let to_yojson = function
            | None ->
                `String "none"
            | Either ->
                `String "either"
            | Proof ->
                `String "proof"
            | Signature ->
                `String "signature"
            | Impossible ->
                `String "impossible"

          let of_yojson = function
            | `String s -> (
                match String.lowercase s with
                | "none" ->
                    Ok None
                | "either" ->
                    Ok Either
                | "proof" ->
                    Ok Proof
                | "signature" ->
                    Ok Signature
                | "impossible" ->
                    Ok Impossible
                | _ ->
                    Error (sprintf "Invalid Auth_required.t value: %s" s) )
            | _ ->
                Error
                  "Runtime_config.Json_Account.Single.Permissions.Auth_Required.t"

          let of_account_perm = function
            | Mina_base.Permissions.Auth_required.None ->
                None
            | Either ->
                Either
            | Proof ->
                Proof
            | Signature ->
                Signature
            | Impossible ->
                Impossible

          let to_account_perm = function
            | None ->
                Mina_base.Permissions.Auth_required.None
            | Either ->
                Either
            | Proof ->
                Proof
            | Signature ->
                Signature
            | Impossible ->
                Impossible
        end

        module Txn_version = struct
          type t = Mina_numbers.Txn_version.Stable.Latest.t
          [@@deriving bin_io_unversioned]

          include (
            Mina_numbers.Txn_version :
              module type of Mina_numbers.Txn_version with type t := t )
        end

        module Verification_key_perm = struct
          type t = { auth : Auth_required.t; txn_version : Txn_version.t }
          [@@deriving dhall_type, sexp, yojson, bin_io_unversioned]
        end

        type t =
          { edit_state : Auth_required.t [@default None]
          ; send : Auth_required.t [@default None]
          ; receive : Auth_required.t [@default None]
          ; access : Auth_required.t [@default None]
          ; set_delegate : Auth_required.t [@default None]
          ; set_permissions : Auth_required.t [@default None]
          ; set_verification_key : Verification_key_perm.t
                [@default
                  { auth = None
                  ; txn_version = Mina_numbers.Txn_version.current
                  }]
          ; set_zkapp_uri : Auth_required.t [@default None]
          ; edit_action_state : Auth_required.t [@default None]
          ; set_token_symbol : Auth_required.t [@default None]
          ; increment_nonce : Auth_required.t [@default None]
          ; set_voting_for : Auth_required.t [@default None]
          ; set_timing : Auth_required.t [@default None]
          }
        [@@deriving yojson, fields, sexp, bin_io_unversioned]

        let fields = Fields.names |> Array.of_list

        let of_yojson json = of_yojson_generic ~fields of_yojson json

        let of_permissions (perm : Mina_base.Permissions.t) =
          { edit_state = Auth_required.of_account_perm perm.edit_action_state
          ; send = Auth_required.of_account_perm perm.send
          ; receive = Auth_required.of_account_perm perm.receive
          ; set_delegate = Auth_required.of_account_perm perm.set_delegate
          ; set_permissions = Auth_required.of_account_perm perm.set_permissions
          ; set_verification_key =
              (let auth, txn_version = perm.set_verification_key in
               { auth = Auth_required.of_account_perm auth; txn_version } )
          ; set_token_symbol =
              Auth_required.of_account_perm perm.set_token_symbol
          ; access = Auth_required.of_account_perm perm.access
          ; edit_action_state =
              Auth_required.of_account_perm perm.edit_action_state
          ; set_zkapp_uri = Auth_required.of_account_perm perm.set_zkapp_uri
          ; increment_nonce = Auth_required.of_account_perm perm.increment_nonce
          ; set_timing = Auth_required.of_account_perm perm.set_timing
          ; set_voting_for = Auth_required.of_account_perm perm.set_voting_for
          }
      end

      module Zkapp_account = struct
        module Field = struct
          type t = Snark_params.Tick.Field.t
          [@@deriving sexp, bin_io_unversioned]

          let to_yojson t = `String (Snark_params.Tick.Field.to_string t)

          let of_yojson = function
            | `String s ->
                Ok (Snark_params.Tick.Field.of_string s)
            | _ ->
                Error
                  "Invalid JSON in runtime config Zkapp_account.state, \
                   expected string"
        end

        module Verification_key = struct
          type t = Pickles.Side_loaded.Verification_key.Stable.Latest.t
          [@@deriving sexp, bin_io_unversioned]

          let to_yojson t =
            `String (Pickles.Side_loaded.Verification_key.to_base64 t)

          let of_yojson = function
            | `String s ->
                let vk_or_err =
                  Pickles.Side_loaded.Verification_key.of_base64 s
                in
                Result.map_error vk_or_err ~f:Error.to_string_hum
            | _ ->
                Error
                  "Invalid JSON in runtime config \
                   Zkapp_account.verification_key, expected string"
        end

        module Zkapp_version = struct
          type t = Mina_numbers.Zkapp_version.Stable.Latest.t
          [@@deriving bin_io_unversioned]

          include (
            Mina_numbers.Zkapp_version :
              module type of Mina_numbers.Zkapp_version with type t := t )
        end

        type t =
          { app_state : Field.t list
          ; verification_key : Verification_key.t option [@default None]
          ; zkapp_version : Zkapp_version.t
          ; action_state : Field.t list
          ; last_action_slot : int
          ; proved_state : bool
          ; zkapp_uri : string
          }
        [@@deriving sexp, fields, yojson, bin_io_unversioned]

        let fields = Fields.names |> Array.of_list

        let of_yojson json = of_yojson_generic ~fields of_yojson json

        let of_zkapp (zkapp : Mina_base.Zkapp_account.t) : t =
          let open Mina_base.Zkapp_account in
          { app_state = Mina_base.Zkapp_state.V.to_list zkapp.app_state
          ; verification_key =
              Option.map zkapp.verification_key ~f:With_hash.data
          ; zkapp_version = zkapp.zkapp_version
          ; action_state =
              Pickles_types.Vector.Vector_5.to_list zkapp.action_state
          ; last_action_slot =
              Unsigned.UInt32.to_int
              @@ Mina_numbers.Global_slot_since_genesis.to_uint32
                   zkapp.last_action_slot
          ; proved_state = zkapp.proved_state
          ; zkapp_uri = zkapp.zkapp_uri
          }
      end

      type t =
        { pk : string
        ; sk : string option [@default None]
        ; balance : Currency.Balance.t
        ; delegate : string option [@default None]
        ; timing : Timed.t option [@default None]
        ; token : string option [@default None]
        ; nonce : Mina_numbers.Account_nonce.t
              [@default Mina_numbers.Account_nonce.zero]
        ; receipt_chain_hash : string option [@default None]
        ; voting_for : string option [@default None]
        ; zkapp : Zkapp_account.t option [@default None]
        ; permissions : Permissions.t option [@default None]
        ; token_symbol : string option [@default None]
        }
      [@@deriving sexp, fields, yojson]

      let fields = Fields.names |> Array.of_list

      let of_yojson json = of_yojson_generic ~fields of_yojson json

      let default : t =
        { pk = Signature_lib.Public_key.Compressed.(to_base58_check empty)
        ; sk = None
        ; balance = Currency.Balance.zero
        ; delegate = None
        ; timing = None
        ; token = None
        ; nonce = Mina_numbers.Account_nonce.zero
        ; receipt_chain_hash = None
        ; voting_for = None
        ; zkapp = None
        ; permissions = None
        ; token_symbol = None
        }
    end

    type t = Single.t list [@@deriving yojson]
  end

  module Ledger = struct
    module Balance_spec = struct
      type t = { number : int; balance : Currency.Balance.t }
      [@@deriving yojson]
    end

    type t =
      { accounts : Accounts.t option [@default None]
      ; num_accounts : int option [@default None]
      ; balances : Balance_spec.t list [@default []]
      ; hash : string option [@default None]
      ; s3_data_hash : string option [@default None]
      ; name : string option [@default None]
      ; add_genesis_winner : bool option [@default None]
      }
    [@@deriving yojson, fields]

    let fields = Fields.names |> Array.of_list

    let of_yojson json = of_yojson_generic ~fields of_yojson json
  end

  module Proof_keys = struct
    module Transaction_capacity = struct
      type t =
        { log_2 : int option [@default None] [@key "2_to_the"]
        ; txns_per_second_x10 : int option [@default None]
        }
      [@@deriving yojson]

      (* we don't deriving the field names here, because the first one differs from the
         field in the record type
      *)
      let fields = [| "2_to_the"; "txns_per_second_x10" |]

      let alternates = [| ("two_to_the", "2_to_the"); ("log_2", "2_to_the") |]

      let of_yojson json =
        json
        |> yojson_rename_fields ~alternates
        |> yojson_strip_fields ~keep_fields:fields
        |> of_yojson |> dump_on_error json
    end

    type t =
      { level : string option [@default None]
      ; sub_windows_per_window : int option [@default None]
      ; ledger_depth : int option [@default None]
      ; work_delay : int option [@default None]
      ; block_window_duration_ms : int option [@default None]
      ; transaction_capacity : Transaction_capacity.t option [@default None]
      ; coinbase_amount : Currency.Amount.t option [@default None]
      ; supercharged_coinbase_factor : int option [@default None]
      ; account_creation_fee : Currency.Fee.t option [@default None]
      ; fork : Fork_config.t option [@default None]
      }
    [@@deriving yojson, fields]

    let fields = Fields.names |> Array.of_list

    let of_yojson json = of_yojson_generic ~fields of_yojson json
  end

  module Genesis = struct
    type t =
      { k : int option [@default None]
      ; delta : int option [@default None]
      ; slots_per_epoch : int option [@default None]
      ; slots_per_sub_window : int option [@default None]
      ; grace_period_slots : int option [@default None]
      ; genesis_state_timestamp : string option [@default None]
      }
    [@@deriving yojson, fields]

    let fields = Fields.names |> Array.of_list

    let of_yojson json = of_yojson_generic ~fields of_yojson json
  end

  module Daemon = struct
    type t =
      { txpool_max_size : int option [@default None]
      ; peer_list_url : string option [@default None]
      ; zkapp_proof_update_cost : float option [@default None]
      ; zkapp_signed_single_update_cost : float option [@default None]
      ; zkapp_signed_pair_update_cost : float option [@default None]
      ; zkapp_transaction_cost_limit : float option [@default None]
      ; max_event_elements : int option [@default None]
      ; max_action_elements : int option [@default None]
      ; zkapp_cmd_limit_hardcap : int option [@default None]
      ; slot_tx_end : int option [@default None]
      ; slot_chain_end : int option [@default None]
      }
    [@@deriving yojson, fields]

    let fields = Fields.names |> Array.of_list

    let of_yojson json = of_yojson_generic ~fields of_yojson json
  end

  module Epoch_data = struct
    module Data = struct
<<<<<<< HEAD
      type t = { accounts : Accounts.t; seed : string }
      [@@deriving yojson, fields]
=======
      type t =
        { accounts : Accounts.t option [@default None]
        ; seed : string
        ; s3_data_hash : string option [@default None]
        ; hash : string option [@default None]
        }
      [@@deriving yojson, fields, dhall_type]
>>>>>>> 1c2df1e6

      let fields = Fields.names |> Array.of_list

      let of_yojson json = of_yojson_generic ~fields of_yojson json
    end

    type t =
      { staking : Data.t
      ; next : (Data.t option[@default None]) (*If None then next = staking*)
      }
    [@@deriving yojson, fields]

    let fields = Fields.names |> Array.of_list

    let of_yojson json = of_yojson_generic ~fields of_yojson json
  end

  type t =
    { daemon : Daemon.t option [@default None]
    ; genesis : Genesis.t option [@default None]
    ; proof : Proof_keys.t option [@default None]
    ; ledger : Ledger.t option [@default None]
    ; epoch_data : Epoch_data.t option [@default None]
    }
  [@@deriving yojson, fields]

  let fields = Fields.names |> Array.of_list

  let of_yojson json = of_yojson_generic ~fields of_yojson json
end

(** JSON representation:

  { "daemon":
      { "txpool_max_size": 1
      , "peer_list_url": "https://www.example.com/peer-list.txt" }
  , "genesis": { "k": 1, "delta": 1 }
  , "proof":
      { "level": "check"
      , "sub_windows_per_window": 8
      , "ledger_depth": 14
      , "work_delay": 2
      , "block_window_duration_ms": 120000
      , "transaction_capacity": {"txns_per_second_x10": 2}
      , "coinbase_amount": "200"
      , "supercharged_coinbase_factor": 2
      , "account_creation_fee": "0.001" }
  , "ledger":
      { "name": "release"
      , "accounts":
          [ { "pk": "public_key"
            , "sk": "secret_key"
            , "balance": "0.000600000"
            , "delegate": "public_key" }
          , { "pk": "public_key"
            , "sk": "secret_key"
            , "balance": "0.000000000"
            , "delegate": "public_key" } ]
      , "hash": "root_hash"
      , "num_accounts": 10
      , "genesis_state_timestamp": "2000-00-00 12:00:00+0100" } }

  All fields are optional *except*:
  * each account in [ledger.accounts] must have a [balance] field
  * if [ledger] is present, it must feature one of [name], [accounts] or [hash].

*)

module Accounts = struct
  module Single = struct
    module Timed = struct
      type t = Json_layout.Accounts.Single.Timed.t =
        { initial_minimum_balance : Currency.Balance.Stable.Latest.t
        ; cliff_time : Mina_numbers.Global_slot_since_genesis.Stable.Latest.t
        ; cliff_amount : Currency.Amount.Stable.Latest.t
        ; vesting_period : Mina_numbers.Global_slot_span.Stable.Latest.t
        ; vesting_increment : Currency.Amount.Stable.Latest.t
        }
      [@@deriving bin_io_unversioned, sexp]
    end

    module Permissions = Json_layout.Accounts.Single.Permissions
    module Zkapp_account = Json_layout.Accounts.Single.Zkapp_account

    type t = Json_layout.Accounts.Single.t =
      { pk : string
      ; sk : string option
      ; balance : Currency.Balance.Stable.Latest.t
      ; delegate : string option
      ; timing : Timed.t option
      ; token : string option
      ; nonce : Mina_numbers.Account_nonce.Stable.Latest.t
      ; receipt_chain_hash : string option
      ; voting_for : string option
      ; zkapp : Zkapp_account.t option
      ; permissions : Permissions.t option
      ; token_symbol : string option
      }
    [@@deriving bin_io_unversioned, sexp]

    let to_json_layout : t -> Json_layout.Accounts.Single.t = Fn.id

    let of_json_layout : Json_layout.Accounts.Single.t -> (t, string) Result.t =
      Result.return

    let to_yojson x = Json_layout.Accounts.Single.to_yojson (to_json_layout x)

    let of_yojson json =
      Result.bind ~f:of_json_layout (Json_layout.Accounts.Single.of_yojson json)

    let default = Json_layout.Accounts.Single.default

    let of_account (a : Mina_base.Account.t) : (t, string) Result.t =
      let open Result.Let_syntax in
      let open Signature_lib in
      return
        { pk = Public_key.Compressed.to_base58_check a.public_key
        ; sk = None
        ; balance = a.balance
        ; delegate =
            Option.map a.delegate ~f:(fun pk ->
                Public_key.Compressed.to_base58_check pk )
        ; timing =
            ( match a.timing with
            | Untimed ->
                None
            | Timed t ->
                let open Timed in
                Some
                  { initial_minimum_balance = t.initial_minimum_balance
                  ; cliff_time = t.cliff_time
                  ; cliff_amount = t.cliff_amount
                  ; vesting_period = t.vesting_period
                  ; vesting_increment = t.vesting_increment
                  } )
        ; token = Some (Mina_base.Token_id.to_string a.token_id)
        ; token_symbol = Some a.token_symbol
        ; zkapp = Option.map a.zkapp ~f:Zkapp_account.of_zkapp
        ; nonce = a.nonce
        ; receipt_chain_hash =
            Some
              (Mina_base.Receipt.Chain_hash.to_base58_check a.receipt_chain_hash)
        ; voting_for = Some (Mina_base.State_hash.to_base58_check a.voting_for)
        ; permissions = Some (Permissions.of_permissions a.permissions)
        }

    let to_account (a : t) : Mina_base.Account.t =
      let open Signature_lib in
      let open Mina_base.Account.Poly in
      let timing =
        let open Mina_base.Account_timing.Poly in
        match a.timing with
        | None ->
            Untimed
        | Some
            { initial_minimum_balance
            ; cliff_time
            ; cliff_amount
            ; vesting_period
            ; vesting_increment
            } ->
            Timed
              { initial_minimum_balance
              ; cliff_time
              ; cliff_amount
              ; vesting_period
              ; vesting_increment
              }
      in
      let permissions =
        let perms = Option.value_exn a.permissions in
        Mina_base.Permissions.Poly.
          { edit_state =
              Json_layout.Accounts.Single.Permissions.Auth_required
              .to_account_perm perms.edit_state
          ; access =
              Json_layout.Accounts.Single.Permissions.Auth_required
              .to_account_perm perms.access
          ; send =
              Json_layout.Accounts.Single.Permissions.Auth_required
              .to_account_perm perms.send
          ; receive =
              Json_layout.Accounts.Single.Permissions.Auth_required
              .to_account_perm perms.receive
          ; set_delegate =
              Json_layout.Accounts.Single.Permissions.Auth_required
              .to_account_perm perms.set_delegate
          ; set_permissions =
              Json_layout.Accounts.Single.Permissions.Auth_required
              .to_account_perm perms.set_permissions
          ; set_verification_key =
              ( Json_layout.Accounts.Single.Permissions.Auth_required
                .to_account_perm perms.set_verification_key.auth
              , perms.set_verification_key.txn_version )
          ; set_zkapp_uri =
              Json_layout.Accounts.Single.Permissions.Auth_required
              .to_account_perm perms.set_zkapp_uri
          ; edit_action_state =
              Json_layout.Accounts.Single.Permissions.Auth_required
              .to_account_perm perms.edit_action_state
          ; set_token_symbol =
              Json_layout.Accounts.Single.Permissions.Auth_required
              .to_account_perm perms.set_token_symbol
          ; increment_nonce =
              Json_layout.Accounts.Single.Permissions.Auth_required
              .to_account_perm perms.increment_nonce
          ; set_voting_for =
              Json_layout.Accounts.Single.Permissions.Auth_required
              .to_account_perm perms.set_voting_for
          ; set_timing =
              Json_layout.Accounts.Single.Permissions.Auth_required
              .to_account_perm perms.set_timing
          }
      in
      let mk_zkapp (app : Zkapp_account.t) :
          ( Mina_base.Zkapp_state.Value.t
          , Mina_base.Verification_key_wire.t option
          , Zkapp_account.Zkapp_version.t
          , Zkapp_account.Field.t
          , Mina_numbers.Global_slot_since_genesis.t
          , bool
          , string )
          Mina_base.Zkapp_account.Poly.t =
        let hash_data = Mina_base.Verification_key_wire.digest_vk in
        Zkapp_account.
          { app_state = Mina_base.Zkapp_state.V.of_list_exn app.app_state
          ; verification_key =
              Option.map ~f:With_hash.(of_data ~hash_data) app.verification_key
          ; zkapp_version = app.zkapp_version
          ; action_state =
              Pickles_types.Vector.Vector_5.of_list_exn app.action_state
          ; last_action_slot =
              Mina_numbers.Global_slot_since_genesis.of_uint32
              @@ Unsigned.UInt32.of_int app.last_action_slot
          ; proved_state = app.proved_state
          ; zkapp_uri = app.zkapp_uri
          }
      in
      { public_key = Public_key.Compressed.of_base58_check_exn a.pk
      ; token_id =
          Mina_base.Token_id.(Option.value_map ~default ~f:of_string a.token)
      ; token_symbol = Option.value ~default:"" a.token_symbol
      ; balance = a.balance
      ; nonce = a.nonce
      ; receipt_chain_hash =
          Mina_base.Receipt.Chain_hash.of_base58_check_exn
            (Option.value_exn a.receipt_chain_hash)
      ; delegate =
          Option.map ~f:Public_key.Compressed.of_base58_check_exn a.delegate
      ; voting_for =
          Mina_base.State_hash.of_base58_check_exn
            (Option.value_exn a.voting_for)
      ; timing
      ; permissions
      ; zkapp = Option.map ~f:mk_zkapp a.zkapp
      }

    let gen =
      Quickcheck.Generator.map Mina_base.Account.gen ~f:(fun a ->
          (* This will never fail with a proper account generator. *)
          of_account a |> Result.ok_or_failwith )
  end

  type single = Single.t =
    { pk : string
    ; sk : string option
    ; balance : Currency.Balance.t
    ; delegate : string option
    ; timing : Single.Timed.t option
    ; token : string option
    ; nonce : Mina_numbers.Account_nonce.t
    ; receipt_chain_hash : string option
    ; voting_for : string option
    ; zkapp : Single.Zkapp_account.t option
    ; permissions : Single.Permissions.t option
    ; token_symbol : string option
    }

  type t = Single.t list [@@deriving bin_io_unversioned]

  let to_json_layout : t -> Json_layout.Accounts.t =
    List.map ~f:Single.to_json_layout

  let of_json_layout (t : Json_layout.Accounts.t) : (t, string) Result.t =
    let exception Stop of string in
    try
      Result.return
      @@ List.map t ~f:(fun x ->
             match Single.of_json_layout x with
             | Ok x ->
                 x
             | Error err ->
                 raise (Stop err) )
    with Stop err -> Error err

  let to_yojson x = Json_layout.Accounts.to_yojson (to_json_layout x)

  let of_yojson json =
    Result.bind ~f:of_json_layout (Json_layout.Accounts.of_yojson json)
end

module Ledger = struct
  type base =
    | Named of string  (** One of the named ledgers in [Genesis_ledger] *)
    | Accounts of Accounts.t  (** A ledger generated from the given accounts *)
    | Hash
        (** The ledger with the given root hash stored in the containing Ledger.t *)
  [@@deriving bin_io_unversioned]

  type t =
    { base : base
    ; num_accounts : int option
    ; balances : (int * Currency.Balance.Stable.Latest.t) list
    ; hash : string option
    ; s3_data_hash : string option
    ; name : string option
    ; add_genesis_winner : bool option
    }
  [@@deriving bin_io_unversioned]

  let to_json_layout
      { base
      ; num_accounts
      ; balances
      ; hash
      ; name
      ; add_genesis_winner
      ; s3_data_hash
      } : Json_layout.Ledger.t =
    let balances =
      List.map balances ~f:(fun (number, balance) ->
          { Json_layout.Ledger.Balance_spec.number; balance } )
    in
    let without_base : Json_layout.Ledger.t =
      { accounts = None
      ; num_accounts
      ; balances
      ; hash
      ; s3_data_hash
      ; name
      ; add_genesis_winner
      }
    in
    match base with
    | Named name ->
        { without_base with name = Some name }
    | Accounts accounts ->
        { without_base with accounts = Some (Accounts.to_json_layout accounts) }
    | Hash ->
        without_base

  let of_json_layout
      ({ accounts
       ; num_accounts
       ; balances
       ; hash
       ; s3_data_hash
       ; name
       ; add_genesis_winner
       } :
        Json_layout.Ledger.t ) : (t, string) Result.t =
    let open Result.Let_syntax in
    let%map base =
      match accounts with
      | Some accounts ->
          let%map accounts = Accounts.of_json_layout accounts in
          Accounts accounts
      | None -> (
          match name with
          | Some name ->
              return (Named name)
          | None -> (
              match hash with
              | Some _ ->
                  return Hash
              | None ->
                  Error
                    "Runtime_config.Ledger.of_json_layout: Expected a field \
                     'accounts', 'name' or 'hash'" ) )
    in
    let balances =
      List.map balances
        ~f:(fun { Json_layout.Ledger.Balance_spec.number; balance } ->
          (number, balance) )
    in
    { base
    ; num_accounts
    ; balances
    ; hash
    ; s3_data_hash
    ; name
    ; add_genesis_winner
    }

  let to_yojson x = Json_layout.Ledger.to_yojson (to_json_layout x)

  let of_yojson json =
    Result.bind ~f:of_json_layout (Json_layout.Ledger.of_yojson json)

  let gen =
    let open Quickcheck in
    let open Generator.Let_syntax in
    let%bind accounts = Generator.list Accounts.Single.gen in
    let num_accounts = List.length accounts in
    let balances =
      List.mapi accounts ~f:(fun number a -> (number, a.balance))
    in
    let%bind hash =
      Mina_base.Ledger_hash.(Generator.map ~f:to_base58_check gen)
      |> Option.quickcheck_generator
    in
    let%bind name = String.gen_nonempty in
    let%map add_genesis_winner = Bool.quickcheck_generator in
    { base = Accounts accounts
    ; num_accounts = Some num_accounts
    ; balances
    ; hash
    ; s3_data_hash = None
    ; name = Some name
    ; add_genesis_winner = Some add_genesis_winner
    }
end

module Proof_keys = struct
  module Level = struct
    type t = Full | Check | None [@@deriving bin_io_unversioned, equal]

    let to_string = function
      | Full ->
          "full"
      | Check ->
          "check"
      | None ->
          "none"

    let of_string str =
      match String.lowercase str with
      | "full" ->
          Ok Full
      | "check" ->
          Ok Check
      | "none" ->
          Ok None
      | _ ->
          Error "Expected one of 'full', 'check', or 'none'"

    let to_json_layout = to_string

    let of_json_layout str =
      Result.map_error (of_string str) ~f:(fun err ->
          "Runtime_config.Proof_keys.Level.of_json_layout: Could not decode \
           field 'level'. " ^ err )

    let to_yojson x = `String (to_json_layout x)

    let of_yojson = function
      | `String str ->
          of_json_layout str
      | _ ->
          Error
            "Runtime_config.Proof_keys.Level.of_json_layout: Expected the \
             field 'level' to contain a string"

    let gen = Quickcheck.Generator.of_list [ Full; Check; None ]
  end

  module Transaction_capacity = struct
    type t = Log_2 of int | Txns_per_second_x10 of int
    [@@deriving bin_io_unversioned]

    let to_json_layout : t -> Json_layout.Proof_keys.Transaction_capacity.t =
      function
      | Log_2 i ->
          { log_2 = Some i; txns_per_second_x10 = None }
      | Txns_per_second_x10 i ->
          { log_2 = None; txns_per_second_x10 = Some i }

    let of_json_layout :
        Json_layout.Proof_keys.Transaction_capacity.t -> (t, string) Result.t =
      function
      | { log_2 = Some i; txns_per_second_x10 = None } ->
          Ok (Log_2 i)
      | { txns_per_second_x10 = Some i; log_2 = None } ->
          Ok (Txns_per_second_x10 i)
      | _ ->
          Error
            "Runtime_config.Proof_keys.Transaction_capacity.of_json_layout: \
             Expected exactly one of the fields '2_to_the' or \
             'txns_per_second_x10'"

    let to_yojson x =
      Json_layout.Proof_keys.Transaction_capacity.to_yojson (to_json_layout x)

    let of_yojson json =
      Result.bind ~f:of_json_layout
        (Json_layout.Proof_keys.Transaction_capacity.of_yojson json)

    let gen =
      let open Quickcheck in
      let log_2_gen =
        Generator.map ~f:(fun i -> Log_2 i) @@ Int.gen_incl 0 10
      in
      let txns_per_second_x10_gen =
        Generator.map ~f:(fun i -> Txns_per_second_x10 i) @@ Int.gen_incl 0 1000
      in
      Generator.union [ log_2_gen; txns_per_second_x10_gen ]

    let small : t = Log_2 2

    let medium : t = Log_2 3
  end

  type t =
    { level : Level.t option
    ; sub_windows_per_window : int option
    ; ledger_depth : int option
    ; work_delay : int option
    ; block_window_duration_ms : int option
    ; transaction_capacity : Transaction_capacity.t option
    ; coinbase_amount : Currency.Amount.Stable.Latest.t option
    ; supercharged_coinbase_factor : int option
    ; account_creation_fee : Currency.Fee.Stable.Latest.t option
    ; fork : Fork_config.t option
    }
  [@@deriving bin_io_unversioned]

  let make ?level ?sub_windows_per_window ?ledger_depth ?work_delay
      ?block_window_duration_ms ?transaction_capacity ?coinbase_amount
      ?supercharged_coinbase_factor ?account_creation_fee ?fork () =
    { level
    ; sub_windows_per_window
    ; ledger_depth
    ; work_delay
    ; block_window_duration_ms
    ; transaction_capacity
    ; coinbase_amount
    ; supercharged_coinbase_factor
    ; account_creation_fee
    ; fork
    }

  let to_json_layout
      { level
      ; sub_windows_per_window
      ; ledger_depth
      ; work_delay
      ; block_window_duration_ms
      ; transaction_capacity
      ; coinbase_amount
      ; supercharged_coinbase_factor
      ; account_creation_fee
      ; fork
      } =
    { Json_layout.Proof_keys.level = Option.map ~f:Level.to_json_layout level
    ; sub_windows_per_window
    ; ledger_depth
    ; work_delay
    ; block_window_duration_ms
    ; transaction_capacity =
        Option.map ~f:Transaction_capacity.to_json_layout transaction_capacity
    ; coinbase_amount
    ; supercharged_coinbase_factor
    ; account_creation_fee
    ; fork
    }

  let of_json_layout
      { Json_layout.Proof_keys.level
      ; sub_windows_per_window
      ; ledger_depth
      ; work_delay
      ; block_window_duration_ms
      ; transaction_capacity
      ; coinbase_amount
      ; supercharged_coinbase_factor
      ; account_creation_fee
      ; fork
      } =
    let open Result.Let_syntax in
    let%map level = result_opt ~f:Level.of_json_layout level
    and transaction_capacity =
      result_opt ~f:Transaction_capacity.of_json_layout transaction_capacity
    in
    { level
    ; sub_windows_per_window
    ; ledger_depth
    ; work_delay
    ; block_window_duration_ms
    ; transaction_capacity
    ; coinbase_amount
    ; supercharged_coinbase_factor
    ; account_creation_fee
    ; fork
    }

  let to_yojson x = Json_layout.Proof_keys.to_yojson (to_json_layout x)

  let of_yojson json =
    Result.bind ~f:of_json_layout (Json_layout.Proof_keys.of_yojson json)

  let combine t1 t2 =
    { level = opt_fallthrough ~default:t1.level t2.level
    ; sub_windows_per_window =
        opt_fallthrough ~default:t1.sub_windows_per_window
          t2.sub_windows_per_window
    ; ledger_depth = opt_fallthrough ~default:t1.ledger_depth t2.ledger_depth
    ; work_delay = opt_fallthrough ~default:t1.work_delay t2.work_delay
    ; block_window_duration_ms =
        opt_fallthrough ~default:t1.block_window_duration_ms
          t2.block_window_duration_ms
    ; transaction_capacity =
        opt_fallthrough ~default:t1.transaction_capacity t2.transaction_capacity
    ; coinbase_amount =
        opt_fallthrough ~default:t1.coinbase_amount t2.coinbase_amount
    ; supercharged_coinbase_factor =
        opt_fallthrough ~default:t1.supercharged_coinbase_factor
          t2.supercharged_coinbase_factor
    ; account_creation_fee =
        opt_fallthrough ~default:t1.account_creation_fee t2.account_creation_fee
    ; fork = opt_fallthrough ~default:t1.fork t2.fork
    }

  let gen =
    let open Quickcheck.Generator.Let_syntax in
    let%bind level = Level.gen in
    let%bind sub_windows_per_window = Int.gen_incl 0 1000 in
    let%bind ledger_depth = Int.gen_incl 0 64 in
    let%bind work_delay = Int.gen_incl 0 1000 in
    let%bind block_window_duration_ms = Int.gen_incl 1_000 360_000 in
    let%bind transaction_capacity = Transaction_capacity.gen in
    let%bind coinbase_amount =
      Currency.Amount.(gen_incl zero (of_mina_int_exn 1))
    in
    let%bind supercharged_coinbase_factor = Int.gen_incl 0 100 in
    let%bind account_creation_fee =
      Currency.Fee.(gen_incl one (of_mina_int_exn 10))
    in
    let%map fork =
      let open Quickcheck.Generator in
      union [ map ~f:Option.some Fork_config.gen; return None ]
    in
    { level = Some level
    ; sub_windows_per_window = Some sub_windows_per_window
    ; ledger_depth = Some ledger_depth
    ; work_delay = Some work_delay
    ; block_window_duration_ms = Some block_window_duration_ms
    ; transaction_capacity = Some transaction_capacity
    ; coinbase_amount = Some coinbase_amount
    ; supercharged_coinbase_factor = Some supercharged_coinbase_factor
    ; account_creation_fee = Some account_creation_fee
    ; fork
    }
end

module Genesis = struct
  type t = Json_layout.Genesis.t =
    { k : int option (* the depth of finality constant (in slots) *)
    ; delta : int option (* max permissible delay of packets (in slots) *)
    ; slots_per_epoch : int option
    ; slots_per_sub_window : int option
    ; grace_period_slots : int option
    ; genesis_state_timestamp : string option
    }
  [@@deriving bin_io_unversioned]

  let to_json_layout : t -> Json_layout.Genesis.t = Fn.id

  let of_json_layout : Json_layout.Genesis.t -> (t, string) Result.t =
    Result.return

  let to_yojson x = Json_layout.Genesis.to_yojson (to_json_layout x)

  let of_yojson json =
    Result.bind ~f:of_json_layout (Json_layout.Genesis.of_yojson json)

  let combine t1 t2 =
    { k = opt_fallthrough ~default:t1.k t2.k
    ; delta = opt_fallthrough ~default:t1.delta t2.delta
    ; slots_per_epoch =
        opt_fallthrough ~default:t1.slots_per_epoch t2.slots_per_epoch
    ; slots_per_sub_window =
        opt_fallthrough ~default:t1.slots_per_sub_window t2.slots_per_sub_window
    ; grace_period_slots =
        opt_fallthrough ~default:t1.grace_period_slots t2.grace_period_slots
    ; genesis_state_timestamp =
        opt_fallthrough ~default:t1.genesis_state_timestamp
          t2.genesis_state_timestamp
    }

  let gen =
    let open Quickcheck.Generator.Let_syntax in
    let%bind k = Int.gen_incl 0 1000 in
    let%bind delta = Int.gen_incl 0 1000 in
    let%bind slots_per_epoch = Int.gen_incl 1 1_000_000 in
    let%bind slots_per_sub_window = Int.gen_incl 1 1_000 in
    let%bind grace_period_slots =
      Quickcheck.Generator.union
        [ return None
        ; Quickcheck.Generator.map ~f:Option.some @@ Int.gen_incl 0 1000
        ]
    in
    let%map genesis_state_timestamp =
      Time.(gen_incl epoch (of_string "2050-01-01 00:00:00Z"))
      |> Quickcheck.Generator.map ~f:Time.to_string
    in
    { k = Some k
    ; delta = Some delta
    ; slots_per_epoch = Some slots_per_epoch
    ; slots_per_sub_window = Some slots_per_sub_window
    ; grace_period_slots
    ; genesis_state_timestamp = Some genesis_state_timestamp
    }
end

module Daemon = struct
  (* Peer list URL should usually be None. This option is better provided with
     a command line argument. Putting it in the config makes the network explicitly
     rely on a certain number of nodes, reducing decentralisation. See #14766 *)
  type t = Json_layout.Daemon.t =
    { txpool_max_size : int option
    ; peer_list_url : string option
    ; zkapp_proof_update_cost : float option [@default None]
    ; zkapp_signed_single_update_cost : float option [@default None]
    ; zkapp_signed_pair_update_cost : float option [@default None]
    ; zkapp_transaction_cost_limit : float option [@default None]
    ; max_event_elements : int option [@default None]
    ; max_action_elements : int option [@default None]
    ; zkapp_cmd_limit_hardcap : int option [@default None]
    ; slot_tx_end : int option [@default None]
    ; slot_chain_end : int option [@default None]
    }
  [@@deriving bin_io_unversioned]

  let to_json_layout : t -> Json_layout.Daemon.t = Fn.id

  let of_json_layout : Json_layout.Daemon.t -> (t, string) Result.t =
    Result.return

  let to_yojson x = Json_layout.Daemon.to_yojson (to_json_layout x)

  let of_yojson json =
    Result.bind ~f:of_json_layout (Json_layout.Daemon.of_yojson json)

  let combine t1 t2 =
    { txpool_max_size =
        opt_fallthrough ~default:t1.txpool_max_size t2.txpool_max_size
    ; peer_list_url = opt_fallthrough ~default:t1.peer_list_url t2.peer_list_url
    ; zkapp_proof_update_cost =
        opt_fallthrough ~default:t1.zkapp_proof_update_cost
          t2.zkapp_proof_update_cost
    ; zkapp_signed_single_update_cost =
        opt_fallthrough ~default:t1.zkapp_signed_single_update_cost
          t2.zkapp_signed_single_update_cost
    ; zkapp_signed_pair_update_cost =
        opt_fallthrough ~default:t1.zkapp_signed_pair_update_cost
          t2.zkapp_signed_pair_update_cost
    ; zkapp_transaction_cost_limit =
        opt_fallthrough ~default:t1.zkapp_transaction_cost_limit
          t2.zkapp_transaction_cost_limit
    ; max_event_elements =
        opt_fallthrough ~default:t1.max_event_elements t2.max_event_elements
    ; max_action_elements =
        opt_fallthrough ~default:t1.max_action_elements t2.max_action_elements
    ; zkapp_cmd_limit_hardcap =
        opt_fallthrough ~default:t1.zkapp_cmd_limit_hardcap
          t2.zkapp_cmd_limit_hardcap
    ; slot_tx_end = opt_fallthrough ~default:t1.slot_tx_end t2.slot_tx_end
    ; slot_chain_end =
        opt_fallthrough ~default:t1.slot_chain_end t2.slot_chain_end
    }

  let gen =
    let open Quickcheck.Generator.Let_syntax in
    let%bind txpool_max_size = Int.gen_incl 0 1000 in
    let%bind zkapp_proof_update_cost = Float.gen_incl 0.0 100.0 in
    let%bind zkapp_signed_single_update_cost = Float.gen_incl 0.0 100.0 in
    let%bind zkapp_signed_pair_update_cost = Float.gen_incl 0.0 100.0 in
    let%bind zkapp_transaction_cost_limit = Float.gen_incl 0.0 100.0 in
    let%bind max_event_elements = Int.gen_incl 0 100 in
    let%bind zkapp_cmd_limit_hardcap = Int.gen_incl 0 1000 in
    let%map max_action_elements = Int.gen_incl 0 1000 in
    { txpool_max_size = Some txpool_max_size
    ; peer_list_url = None
    ; zkapp_proof_update_cost = Some zkapp_proof_update_cost
    ; zkapp_signed_single_update_cost = Some zkapp_signed_single_update_cost
    ; zkapp_signed_pair_update_cost = Some zkapp_signed_pair_update_cost
    ; zkapp_transaction_cost_limit = Some zkapp_transaction_cost_limit
    ; max_event_elements = Some max_event_elements
    ; max_action_elements = Some max_action_elements
    ; zkapp_cmd_limit_hardcap = Some zkapp_cmd_limit_hardcap
    ; slot_tx_end = None
    ; slot_chain_end = None
    }
end

module Epoch_data = struct
  module Data = struct
    type t = { ledger : Ledger.t; seed : string }
    [@@deriving bin_io_unversioned, yojson]

    let gen =
      let open Quickcheck.Generator.Let_syntax in
      let%bind ledger = Ledger.gen in
      let%map seed = String.gen_nonempty in
      { ledger; seed }
  end

  type t =
    { staking : Data.t; next : Data.t option (*If None, then next = staking*) }
  [@@deriving bin_io_unversioned, yojson]

  let to_json_layout : t -> Json_layout.Epoch_data.t =
   fun { staking; next } ->
    let accounts (ledger : Ledger.t) =
      match ledger.base with Accounts acc -> Some acc | _ -> None
    in
    let staking =
      { Json_layout.Epoch_data.Data.accounts = accounts staking.ledger
      ; seed = staking.seed
      ; hash = staking.ledger.hash
      ; s3_data_hash = staking.ledger.s3_data_hash
      }
    in
    let next =
      Option.map next ~f:(fun n ->
          { Json_layout.Epoch_data.Data.accounts = accounts n.ledger
          ; seed = n.seed
          ; hash = n.ledger.hash
          ; s3_data_hash = n.ledger.s3_data_hash
          } )
    in
    { Json_layout.Epoch_data.staking; next }

  let of_json_layout : Json_layout.Epoch_data.t -> (t, string) Result.t =
   fun { staking; next } ->
    let open Result.Let_syntax in
    let data (t : [ `Staking | `Next ])
        { Json_layout.Epoch_data.Data.accounts; seed; hash; s3_data_hash } =
      let%map base =
        match accounts with
        | Some accounts ->
            return @@ Ledger.Accounts accounts
        | None -> (
            match hash with
            | Some _ ->
                return @@ Ledger.Hash
            | None ->
                let ledger_name =
                  match t with `Staking -> "staking" | `Next -> "next"
                in
                Error
                  (sprintf
                     "Runtime_config.Epoch_data.of_json_layout: Expected a \
                      field 'accounts', or 'hash' in '%s' ledger"
                     ledger_name ) )
      in
      let ledger =
        { Ledger.base
        ; num_accounts = None
        ; balances = []
        ; hash
        ; s3_data_hash
        ; name = None
        ; add_genesis_winner = Some false
        }
      in
      { Data.ledger; seed }
    in
    let%bind staking = data `Staking staking in
    let%map next =
      Option.value_map next ~default:(Ok None) ~f:(fun next ->
          Result.map ~f:Option.some @@ data `Next next )
    in
    { staking; next }

  let to_yojson x = Json_layout.Epoch_data.to_yojson (to_json_layout x)

  let of_yojson json =
    Result.bind ~f:of_json_layout (Json_layout.Epoch_data.of_yojson json)

  let gen =
    let open Quickcheck.Generator.Let_syntax in
    let%bind staking = Data.gen in
    let%map next = Option.quickcheck_generator Data.gen in
    { staking; next }
end

type t =
  { daemon : Daemon.t option
  ; genesis : Genesis.t option
  ; proof : Proof_keys.t option
  ; ledger : Ledger.t option
  ; epoch_data : Epoch_data.t option
  }
[@@deriving bin_io_unversioned]

let make ?daemon ?genesis ?proof ?ledger ?epoch_data () =
  { daemon; genesis; proof; ledger; epoch_data }

let to_json_layout { daemon; genesis; proof; ledger; epoch_data } =
  { Json_layout.daemon = Option.map ~f:Daemon.to_json_layout daemon
  ; genesis = Option.map ~f:Genesis.to_json_layout genesis
  ; proof = Option.map ~f:Proof_keys.to_json_layout proof
  ; ledger = Option.map ~f:Ledger.to_json_layout ledger
  ; epoch_data = Option.map ~f:Epoch_data.to_json_layout epoch_data
  }

let of_json_layout { Json_layout.daemon; genesis; proof; ledger; epoch_data } =
  let open Result.Let_syntax in
  let%map daemon = result_opt ~f:Daemon.of_json_layout daemon
  and genesis = result_opt ~f:Genesis.of_json_layout genesis
  and proof = result_opt ~f:Proof_keys.of_json_layout proof
  and ledger = result_opt ~f:Ledger.of_json_layout ledger
  and epoch_data = result_opt ~f:Epoch_data.of_json_layout epoch_data in
  { daemon; genesis; proof; ledger; epoch_data }

let to_yojson x = Json_layout.to_yojson (to_json_layout x)

let to_yojson_without_accounts x =
  let layout = to_json_layout x in
  let genesis_accounts =
    let%bind.Option { accounts; _ } = layout.ledger in
    Option.map ~f:List.length accounts
  in
  let staking_accounts =
    let%bind.Option { staking; _ } = layout.epoch_data in
    Option.map ~f:List.length staking.accounts
  in
  let next_accounts =
    let%bind.Option { next; _ } = layout.epoch_data in
    let%bind.Option { accounts; _ } = next in
    Option.map ~f:List.length accounts
  in
  let layout =
    let f ledger = { ledger with Json_layout.Ledger.accounts = None } in
    { layout with
      ledger = Option.map ~f layout.ledger
    ; epoch_data =
        Option.map layout.epoch_data ~f:(fun { staking; next } ->
            { Json_layout.Epoch_data.staking = { staking with accounts = None }
            ; next = Option.map next ~f:(fun n -> { n with accounts = None })
            } )
    }
  in
  ( Json_layout.to_yojson layout
  , `Accounts_omitted
      (`Genesis genesis_accounts, `Staking staking_accounts, `Next next_accounts)
  )

let of_yojson json = Result.bind ~f:of_json_layout (Json_layout.of_yojson json)

let default =
  { daemon = None
  ; genesis = None
  ; proof = None
  ; ledger = None
  ; epoch_data = None
  }

let combine t1 t2 =
  let merge ~combine t1 t2 =
    match (t1, t2) with
    | Some t1, Some t2 ->
        Some (combine t1 t2)
    | Some t, None | None, Some t ->
        Some t
    | None, None ->
        None
  in
  { daemon = merge ~combine:Daemon.combine t1.daemon t2.daemon
  ; genesis = merge ~combine:Genesis.combine t1.genesis t2.genesis
  ; proof = merge ~combine:Proof_keys.combine t1.proof t2.proof
  ; ledger = opt_fallthrough ~default:t1.ledger t2.ledger
  ; epoch_data = opt_fallthrough ~default:t1.epoch_data t2.epoch_data
  }

let gen =
  let open Quickcheck.Generator.Let_syntax in
  let%map daemon = Daemon.gen
  and genesis = Genesis.gen
  and proof = Proof_keys.gen
  and ledger = Ledger.gen
  and epoch_data = Epoch_data.gen in
  { daemon = Some daemon
  ; genesis = Some genesis
  ; proof = Some proof
  ; ledger = Some ledger
  ; epoch_data = Some epoch_data
  }

let ledger_accounts (ledger : Mina_ledger.Ledger.Any_ledger.witness) =
  let open Async.Deferred.Result.Let_syntax in
  let yield = Async_unix.Scheduler.yield_every ~n:100 |> Staged.unstage in
  let%bind accounts =
    Mina_ledger.Ledger.Any_ledger.M.to_list ledger
    |> Async.Deferred.map ~f:Result.return
  in
  let%map accounts =
    deferred_list_fold ~init:[]
      ~f:(fun acc el ->
        let open Async.Deferred.Infix in
        let%bind () = yield () >>| Result.return in
        let%map elt = Accounts.Single.of_account el |> Async.Deferred.return in
        elt :: acc )
      accounts
  in
  List.rev accounts

let ledger_of_accounts accounts =
  Ledger.
    { base = Accounts accounts
    ; num_accounts = Some (List.length accounts)
    ; balances = List.mapi accounts ~f:(fun i a -> (i, a.balance))
    ; hash = None
    ; s3_data_hash = None
    ; name = None
    ; add_genesis_winner = Some false
    }

let make_fork_config ~staged_ledger ~global_slot ~blockchain_length
    ~protocol_state ~staking_ledger ~staking_epoch_seed ~next_epoch_ledger
    ~next_epoch_seed (runtime_config : t) =
  let open Async.Deferred.Result.Let_syntax in
  let global_slot =
    Mina_numbers.Global_slot_since_hard_fork.to_int global_slot
  in
  let blockchain_length = Unsigned.UInt32.to_int blockchain_length in
  let yield () =
    let open Async.Deferred.Infix in
    Async_unix.Scheduler.yield () >>| Result.return
  in
  let%bind () = yield () in
  let%bind accounts =
    Mina_ledger.Ledger.Any_ledger.cast (module Mina_ledger.Ledger) staged_ledger
    |> ledger_accounts
  in
  let ledger = Option.value_exn runtime_config.ledger in
  let previous_length =
    let open Option.Let_syntax in
    let%bind proof = runtime_config.proof in
    let%map fork = proof.fork in
    fork.previous_length + blockchain_length
  in
  let protocol_constants = Mina_state.Protocol_state.constants protocol_state in
  let genesis =
    { Genesis.k =
        Some
          (Unsigned.UInt32.to_int
             protocol_constants.Genesis_constants.Protocol.Poly.k )
    ; delta = Some (Unsigned.UInt32.to_int protocol_constants.delta)
    ; slots_per_epoch =
        Some (Unsigned.UInt32.to_int protocol_constants.slots_per_epoch)
    ; slots_per_sub_window =
        Some (Unsigned.UInt32.to_int protocol_constants.slots_per_sub_window)
    ; genesis_state_timestamp =
        Some
          (Block_time.to_string_exn protocol_constants.genesis_state_timestamp)
    ; grace_period_slots =
        Some (Unsigned.UInt32.to_int protocol_constants.grace_period_slots)
    }
  in
  let fork =
    Fork_config.
      { previous_state_hash =
          Mina_base.State_hash.to_base58_check
            protocol_state.Mina_state.Protocol_state.Poly.previous_state_hash
      ; previous_length =
          Option.value ~default:blockchain_length previous_length
      ; previous_global_slot = global_slot
      }
  in
  let%bind () = yield () in
  let%bind staking_ledger_accounts = ledger_accounts staking_ledger in
  let%bind () = yield () in
  let%map next_epoch_ledger_accounts =
    match next_epoch_ledger with
    | None ->
        return None
    | Some l ->
        ledger_accounts l >>| Option.return
  in
  let epoch_data =
    let open Epoch_data in
    let open Data in
    { staking =
        { ledger = ledger_of_accounts staking_ledger_accounts
        ; seed = staking_epoch_seed
        }
    ; next =
        Option.map next_epoch_ledger_accounts ~f:(fun accounts ->
            { ledger = ledger_of_accounts accounts; seed = next_epoch_seed } )
    }
  in
  let update =
    make
    (* add_genesis_winner must be set to false, because this
       config effectively creates a continuation of the current
       blockchain state and therefore the genesis ledger already
       contains the winner of the previous block. No need to
       artificially add it. In fact, it wouldn't work at all,
       because the new node would try to create this account at
       startup, even though it already exists, leading to an error.*)
      ~epoch_data ~genesis
      ~ledger:
        { ledger with
          base = Accounts accounts
        ; add_genesis_winner = Some false
        }
      ~proof:(Proof_keys.make ~fork ()) ()
  in
  combine runtime_config update

let slot_tx_end_or_default, slot_chain_end_or_default =
  let f compile get_runtime t =
    Option.map ~f:Mina_numbers.Global_slot_since_hard_fork.of_int
    @@ Option.value_map t.daemon ~default:compile ~f:(fun daemon ->
           Option.merge compile ~f:(fun _c r -> r) @@ get_runtime daemon )
  in
  ( f Mina_compile_config.slot_tx_end (fun d -> d.slot_tx_end)
  , f Mina_compile_config.slot_chain_end (fun d -> d.slot_chain_end) )

module Test_configs = struct
  let bootstrap =
    lazy
      ( (* test_postake_bootstrap *)
        {json|
  { "daemon":
      { "txpool_max_size": 3000 }
  , "genesis":
      { "k": 6
      , "delta": 0
      , "genesis_state_timestamp": "2019-01-30 12:00:00-08:00" }
  , "proof":
      { "level": "none"
      , "sub_windows_per_window": 8
      , "ledger_depth": 6
      , "work_delay": 2
      , "block_window_duration_ms": 1500
      , "transaction_capacity": {"2_to_the": 3}
      , "coinbase_amount": "20"
      , "supercharged_coinbase_factor": 2
      , "account_creation_fee": "1" }
  , "ledger": { "name": "test", "add_genesis_winner": false } }
      |json}
      |> Yojson.Safe.from_string |> of_yojson |> Result.ok_or_failwith )

  let transactions =
    lazy
      ( (* test_postake_txns *)
        {json|
  { "daemon":
      { "txpool_max_size": 3000 }
  , "genesis":
      { "k": 6
      , "delta": 0
      , "genesis_state_timestamp": "2019-01-30 12:00:00-08:00" }
  , "proof":
      { "level": "check"
      , "sub_windows_per_window": 8
      , "ledger_depth": 6
      , "work_delay": 2
      , "block_window_duration_ms": 15000
      , "transaction_capacity": {"2_to_the": 3}
      , "coinbase_amount": "20"
      , "supercharged_coinbase_factor": 2
      , "account_creation_fee": "1" }
  , "ledger":
      { "name": "test_split_two_stakers"
      , "add_genesis_winner": false } }
      |json}
      |> Yojson.Safe.from_string |> of_yojson |> Result.ok_or_failwith )

  let split_snarkless =
    lazy
      ( (* test_postake_split_snarkless *)
        {json|
  { "daemon":
      { "txpool_max_size": 3000 }
  , "genesis":
      { "k": 24
      , "delta": 0
      , "genesis_state_timestamp": "2019-01-30 12:00:00-08:00" }
  , "proof":
      { "level": "check"
      , "sub_windows_per_window": 8
      , "ledger_depth": 30
      , "work_delay": 1
      , "block_window_duration_ms": 10000
      , "transaction_capacity": {"2_to_the": 2}
      , "coinbase_amount": "20"
      , "supercharged_coinbase_factor": 2
      , "account_creation_fee": "1" }
  , "ledger":
      { "name": "test_split_two_stakers"
      , "add_genesis_winner": false } }
      |json}
      |> Yojson.Safe.from_string |> of_yojson |> Result.ok_or_failwith )

  let delegation =
    lazy
      ( (* test_postake_delegation *)
        {json|
  { "daemon":
      { "txpool_max_size": 3000 }
  , "genesis":
      { "k": 4
      , "delta": 0
      , "slots_per_epoch": 72
      , "genesis_state_timestamp": "2019-01-30 12:00:00-08:00" }
  , "proof":
      { "level": "check"
      , "sub_windows_per_window": 4
      , "ledger_depth": 6
      , "work_delay": 1
      , "block_window_duration_ms": 5000
      , "transaction_capacity": {"2_to_the": 2}
      , "coinbase_amount": "20"
      , "supercharged_coinbase_factor": 2
      , "account_creation_fee": "1" }
  , "ledger":
      { "name": "test_delegation"
      , "add_genesis_winner": false } }
      |json}
      |> Yojson.Safe.from_string |> of_yojson |> Result.ok_or_failwith )
end<|MERGE_RESOLUTION|>--- conflicted
+++ resolved
@@ -4,15 +4,11 @@
   (* Note that previous_length might be smaller than the gernesis_slot
      or equal if a block was produced in every slot possible. *)
   type t =
-<<<<<<< HEAD
-    { previous_state_hash : string; previous_length : int; genesis_slot : int }
-  [@@deriving yojson, bin_io_unversioned]
-=======
     { previous_state_hash : string
     ; previous_length : int (* number of blocks produced since genesis *)
     ; previous_global_slot : int (* global slot since genesis *)
     }
-  [@@deriving yojson, dhall_type, bin_io_unversioned]
+  [@@deriving yojson, bin_io_unversioned]
 
   let gen =
     let open Quickcheck.Generator.Let_syntax in
@@ -21,7 +17,6 @@
     let%map state_hash = Mina_base.State_hash.gen in
     let previous_state_hash = Mina_base.State_hash.to_base58_check state_hash in
     { previous_state_hash; previous_length; previous_global_slot }
->>>>>>> 1c2df1e6
 end
 
 let yojson_strip_fields ~keep_fields = function
@@ -428,18 +423,13 @@
 
   module Epoch_data = struct
     module Data = struct
-<<<<<<< HEAD
-      type t = { accounts : Accounts.t; seed : string }
-      [@@deriving yojson, fields]
-=======
       type t =
         { accounts : Accounts.t option [@default None]
         ; seed : string
         ; s3_data_hash : string option [@default None]
         ; hash : string option [@default None]
         }
-      [@@deriving yojson, fields, dhall_type]
->>>>>>> 1c2df1e6
+      [@@deriving yojson, fields]
 
       let fields = Fields.names |> Array.of_list
 
