open Core_kernel

let yojson_strip_fields ~keep_fields = function
  | `Assoc l ->
      `Assoc
        (List.filter l ~f:(fun (fld, _) ->
             Array.mem ~equal:String.equal keep_fields fld ))
  | json ->
      json

let opt_fallthrough ~default x2 =
  Option.value_map ~default x2 ~f:(fun x -> Some x)

let result_opt ~f x =
  match x with
  | Some x ->
      Result.map ~f:Option.some (f x)
  | None ->
      Result.return None

module Json_layout = struct
  module Accounts = struct
    module Single = struct
      type t =
        { pk: (string option[@default None])
        ; sk: (string option[@default None])
        ; balance: Currency.Balance.Stable.Latest.t
        ; delegate: (string option[@default None]) }
      [@@deriving yojson]

      let fields = [|"pk"; "sk"; "balance"; "delegate"|]

      let of_yojson json =
        of_yojson @@ yojson_strip_fields ~keep_fields:fields json
    end

    type t = Single.t list [@@deriving yojson]
  end

  module Ledger = struct
    type t =
      { accounts: (Accounts.t option[@default None])
      ; num_accounts: (int option[@default None])
      ; hash: (string option[@default None])
      ; name: (string option[@default None])
      ; add_genesis_winner: (bool option[@default None]) }
    [@@deriving yojson]

    let fields =
      [|"accounts"; "num_accounts"; "hash"; "name"; "add_genesis_winner"|]

    let of_yojson json =
      of_yojson @@ yojson_strip_fields ~keep_fields:fields json
  end

  module Proof_keys = struct
    module Transaction_capacity = struct
      type t =
        { log_2: (int option[@default None]) [@key "2_to_the"]
        ; txns_per_second_x10: (int option[@default None]) }
      [@@deriving yojson]

      let fields = [|"2_to_the"; "txns_per_second_x10"|]
    end

    type t =
      { level: (string option[@default None])
      ; c: (int option[@default None])
      ; ledger_depth: (int option[@default None])
      ; work_delay: (int option[@default None])
      ; block_window_duration_ms: (int option[@default None])
      ; transaction_capacity: (Transaction_capacity.t option[@default None])
      ; coinbase_amount:
          (Currency.Amount.Stable.Latest.t option[@default None])
      ; account_creation_fee:
          (Currency.Fee.Stable.Latest.t option[@default None]) }
    [@@deriving yojson]

    let fields =
      [| "level"
       ; "c"
       ; "ledger_depth"
       ; "work_delay"
       ; "block_window_duration_ms"
       ; "transaction_capacity"
       ; "coinbase_amount"
       ; "account_creation_fee" |]
  end

  module Genesis = struct
    type t =
      { k: (int option[@default None])
      ; delta: (int option[@default None])
      ; genesis_state_timestamp: (string option[@default None]) }
    [@@deriving yojson]

    let fields = [|"k"; "delta"; "genesis_state_timestamp"|]

    let of_yojson json =
      of_yojson @@ yojson_strip_fields ~keep_fields:fields json
  end

  module Daemon = struct
    type t = {txpool_max_size: (int option[@default None])} [@@deriving yojson]

    let fields = [|"txpool_max_size"|]

    let of_yojson json =
      of_yojson @@ yojson_strip_fields ~keep_fields:fields json
  end

  type t =
    { daemon: (Daemon.t option[@default None])
    ; genesis: (Genesis.t option[@default None])
    ; proof: (Proof_keys.t option[@default None])
    ; ledger: (Ledger.t option[@default None]) }
  [@@deriving yojson]

  let fields = [|"daemon"; "ledger"; "genesis"; "proof"|]

  let of_yojson json =
    of_yojson @@ yojson_strip_fields ~keep_fields:fields json
end

(** JSON representation:

  { "daemon":
      { "txpool_max_size": 1 }
  , "genesis": { "k": 1, "delta": 1 }
  , "proof":
      { "level": "check"
      , "c": 8
      , "ledger_depth": 14
      , "work_delay": 2
      , "block_window_duration_ms": 180000
      , "transaction_capacity": {"txns_per_second_x10": 2}
      , "coinbase_amount": "200"
      , "account_creation_fee": "0.001" }
  , "ledger":
      { "name": "release"
      , "accounts":
          [ { "pk": "public_key"
            , "sk": "secret_key"
            , "balance": "0.000600000"
            , "delegate": "public_key" }
          , { "pk": "public_key"
            , "sk": "secret_key"
            , "balance": "0.000000000"
            , "delegate": "public_key" } ]
      , "hash": "root_hash"
      , "num_accounts": 10
      , "genesis_state_timestamp": "2000-00-00 12:00:00+0100" } }

  All fields are optional *except*:
  * each account in [ledger.accounts] must have a [balance] field
  * if [ledger] is present, it must feature one of [name], [accounts] or [hash].

*)

module Accounts = struct
  module Single = struct
    type t = Json_layout.Accounts.Single.t =
      { pk: string option
      ; sk: string option
      ; balance: Currency.Balance.Stable.Latest.t
      ; delegate: string option }
    [@@deriving bin_io_unversioned]

    let to_json_layout : t -> Json_layout.Accounts.Single.t = Fn.id

    let of_json_layout : Json_layout.Accounts.Single.t -> (t, string) Result.t
        =
      Result.return

    let to_yojson x = Json_layout.Accounts.Single.to_yojson (to_json_layout x)

    let of_yojson json =
      Result.bind ~f:of_json_layout
        (Json_layout.Accounts.Single.of_yojson json)
  end

  type single = Single.t =
    { pk: string option
    ; sk: string option
    ; balance: Currency.Balance.Stable.Latest.t
<<<<<<< HEAD
    ; delegate: string option }

  type t = Single.t list [@@deriving bin_io_unversioned]
=======
    ; delegate: string option [@default None] }
  [@@deriving yojson, dhall_type, bin_io_unversioned]
>>>>>>> 132d1039

  let to_json_layout : t -> Json_layout.Accounts.t =
    List.map ~f:Single.to_json_layout

<<<<<<< HEAD
  let of_json_layout (t : Json_layout.Accounts.t) : (t, string) Result.t =
    let exception Stop of string in
    try
      Result.return
      @@ List.map t ~f:(fun x ->
             match Single.of_json_layout x with
             | Ok x ->
                 x
             | Error err ->
                 raise (Stop err) )
    with Stop err -> Error err

  let to_yojson x = Json_layout.Accounts.to_yojson (to_json_layout x)

  let of_yojson json =
    Result.bind ~f:of_json_layout (Json_layout.Accounts.of_yojson json)
=======
  type t = single list [@@deriving yojson, dhall_type, bin_io_unversioned]
>>>>>>> 132d1039
end

module Ledger = struct
  type base =
    | Named of string  (** One of the named ledgers in [Genesis_ledger] *)
    | Accounts of Accounts.t  (** A ledger generated from the given accounts *)
    | Hash of string  (** The ledger with the given root hash *)
  [@@deriving dhall_type, bin_io_unversioned]

  type t =
    { base: base
    ; num_accounts: int option
    ; hash: string option
    ; name: string option
    ; add_genesis_winner: bool option }
  [@@deriving dhall_type, bin_io_unversioned]

  let to_json_layout {base; num_accounts; hash; name; add_genesis_winner} :
      Json_layout.Ledger.t =
    let without_base : Json_layout.Ledger.t =
      {accounts= None; num_accounts; hash; name; add_genesis_winner}
    in
    match base with
    | Named name ->
        {without_base with name= Some name}
    | Accounts accounts ->
        {without_base with accounts= Some (Accounts.to_json_layout accounts)}
    | Hash hash ->
        {without_base with hash= Some hash}

  let of_json_layout
      ({accounts; num_accounts; hash; name; add_genesis_winner} :
        Json_layout.Ledger.t) : (t, string) Result.t =
    let open Result.Let_syntax in
    let%map base =
      match accounts with
      | Some accounts ->
          let%map accounts = Accounts.of_json_layout accounts in
          Accounts accounts
      | None -> (
        match name with
        | Some name ->
            return (Named name)
        | None -> (
          match hash with
          | Some hash ->
              return (Hash hash)
          | None ->
              Error
                "Runtime_config.Ledger.of_json_layout: Expected a field \
                 'accounts', 'name' or 'hash'" ) )
    in
    {base; num_accounts; hash; name; add_genesis_winner}

  let to_yojson x = Json_layout.Ledger.to_yojson (to_json_layout x)

  let of_yojson json =
    Result.bind ~f:of_json_layout (Json_layout.Ledger.of_yojson json)
end

module Proof_keys = struct
  module Level = struct
    type t = Full | Check | None
    [@@deriving dhall_type, bin_io_unversioned, eq]

    let to_string = function
      | Full ->
          "full"
      | Check ->
          "check"
      | None ->
          "none"

    let of_string str =
      match String.lowercase str with
      | "full" ->
          Ok Full
      | "check" ->
          Ok Check
      | "none" ->
          Ok None
      | _ ->
          Error "Expected one of 'full', 'check', or 'none'"

    let to_json_layout = to_string

    let of_json_layout str =
      Result.map_error (of_string str) ~f:(fun err ->
          "Runtime_config.Proof_keys.Level.of_json_layout: Could not decode \
           field 'level'. " ^ err )

    let to_yojson x = `String (to_json_layout x)

    let of_yojson = function
      | `String str ->
          of_json_layout str
      | _ ->
          Error
            "Runtime_config.Proof_keys.Level.of_json_layout: Expected the \
             field 'level' to contain a string"
  end

  module Transaction_capacity = struct
    type t = Log_2 of int | Txns_per_second_x10 of int
    [@@deriving dhall_type, bin_io_unversioned]

    let to_json_layout : t -> Json_layout.Proof_keys.Transaction_capacity.t =
      function
      | Log_2 i ->
          {log_2= Some i; txns_per_second_x10= None}
      | Txns_per_second_x10 i ->
          {log_2= None; txns_per_second_x10= Some i}

    let of_json_layout :
        Json_layout.Proof_keys.Transaction_capacity.t -> (t, string) Result.t =
      function
      | {log_2= Some i; txns_per_second_x10= None} ->
          Ok (Log_2 i)
      | {txns_per_second_x10= Some i; log_2= None} ->
          Ok (Txns_per_second_x10 i)
      | _ ->
          Error
            "Runtime_config.Proof_keys.Transaction_capacity.of_json_layout: \
             Expected exactly one of the fields '2_to_the' or \
             'txns_per_second_x10'"

    let to_yojson x =
      Json_layout.Proof_keys.Transaction_capacity.to_yojson (to_json_layout x)

    let of_yojson json =
      Result.bind ~f:of_json_layout
        (Json_layout.Proof_keys.Transaction_capacity.of_yojson json)
  end

  type t =
<<<<<<< HEAD
    { level: Level.t option
    ; c: int option
    ; ledger_depth: int option
    ; work_delay: int option
    ; block_window_duration_ms: int option
    ; transaction_capacity: Transaction_capacity.t option
    ; coinbase_amount: Currency.Amount.Stable.Latest.t option
    ; account_creation_fee: Currency.Fee.Stable.Latest.t option }
  [@@deriving bin_io_unversioned]

  let to_json_layout
      { level
      ; c
      ; ledger_depth
      ; work_delay
      ; block_window_duration_ms
      ; transaction_capacity
      ; coinbase_amount
      ; account_creation_fee } =
    { Json_layout.Proof_keys.level= Option.map ~f:Level.to_json_layout level
    ; c
    ; ledger_depth
    ; work_delay
    ; block_window_duration_ms
    ; transaction_capacity=
        Option.map ~f:Transaction_capacity.to_json_layout transaction_capacity
    ; coinbase_amount
    ; account_creation_fee }

  let of_json_layout
      { Json_layout.Proof_keys.level
      ; c
      ; ledger_depth
      ; work_delay
      ; block_window_duration_ms
      ; transaction_capacity
      ; coinbase_amount
      ; account_creation_fee } =
    let open Result.Let_syntax in
    let%map level = result_opt ~f:Level.of_json_layout level
    and transaction_capacity =
      result_opt ~f:Transaction_capacity.of_json_layout transaction_capacity
    in
    { level
    ; c
    ; ledger_depth
    ; work_delay
    ; block_window_duration_ms
    ; transaction_capacity
    ; coinbase_amount
    ; account_creation_fee }

  let to_yojson x = Json_layout.Proof_keys.to_yojson (to_json_layout x)
=======
    { level: Level.t option [@default None]
    ; c: int option [@default None]
    ; ledger_depth: int option [@default None]
    ; work_delay: int option [@default None]
    ; block_window_duration_ms: int option [@default None]
    ; transaction_capacity: Transaction_capacity.t option [@default None]
    ; coinbase_amount: Currency.Amount.Stable.Latest.t option [@default None]
    ; account_creation_fee: Currency.Fee.Stable.Latest.t option [@default None]
    }
  [@@deriving yojson, dhall_type, bin_io_unversioned]
>>>>>>> 132d1039

  let of_yojson json =
    Result.bind ~f:of_json_layout (Json_layout.Proof_keys.of_yojson json)

  let combine t1 t2 =
    { level= opt_fallthrough ~default:t1.level t2.level
    ; c= opt_fallthrough ~default:t1.c t2.c
    ; ledger_depth= opt_fallthrough ~default:t1.ledger_depth t2.ledger_depth
    ; work_delay= opt_fallthrough ~default:t1.work_delay t2.work_delay
    ; block_window_duration_ms=
        opt_fallthrough ~default:t1.block_window_duration_ms
          t2.block_window_duration_ms
    ; transaction_capacity=
        opt_fallthrough ~default:t1.transaction_capacity
          t2.transaction_capacity
    ; coinbase_amount=
        opt_fallthrough ~default:t1.coinbase_amount t2.coinbase_amount
    ; account_creation_fee=
        opt_fallthrough ~default:t1.account_creation_fee
          t2.account_creation_fee }
end

module Genesis = struct
<<<<<<< HEAD
  type t = Json_layout.Genesis.t =
    {k: int option; delta: int option; genesis_state_timestamp: string option}
  [@@deriving bin_io_unversioned]

  let to_json_layout : t -> Json_layout.Genesis.t = Fn.id

  let of_json_layout : Json_layout.Genesis.t -> (t, string) Result.t =
    Result.return

  let to_yojson x = Json_layout.Genesis.to_yojson (to_json_layout x)
=======
  type t =
    { k: int option [@default None]
    ; delta: int option [@default None]
    ; genesis_state_timestamp: string option [@default None] }
  [@@deriving yojson, dhall_type, bin_io_unversioned]
>>>>>>> 132d1039

  let of_yojson json =
    Result.bind ~f:of_json_layout (Json_layout.Genesis.of_yojson json)

  let combine t1 t2 =
    { k= opt_fallthrough ~default:t1.k t2.k
    ; delta= opt_fallthrough ~default:t1.delta t2.delta
    ; genesis_state_timestamp=
        opt_fallthrough ~default:t1.genesis_state_timestamp
          t2.genesis_state_timestamp }
end

module Daemon = struct
<<<<<<< HEAD
  type t = Json_layout.Daemon.t = {txpool_max_size: int option}
  [@@deriving bin_io_unversioned]

  let to_json_layout : t -> Json_layout.Daemon.t = Fn.id

  let of_json_layout : Json_layout.Daemon.t -> (t, string) Result.t =
    Result.return

  let to_yojson x = Json_layout.Daemon.to_yojson (to_json_layout x)
=======
  type t = {txpool_max_size: int option [@default None]}
  [@@deriving yojson, dhall_type, bin_io_unversioned]
>>>>>>> 132d1039

  let of_yojson json =
    Result.bind ~f:of_json_layout (Json_layout.Daemon.of_yojson json)

  let combine t1 t2 =
    { txpool_max_size=
        opt_fallthrough ~default:t1.txpool_max_size t2.txpool_max_size }
end

type t =
<<<<<<< HEAD
  { daemon: Daemon.t option
  ; genesis: Genesis.t option
  ; proof: Proof_keys.t option
  ; ledger: Ledger.t option }
[@@deriving bin_io_unversioned]

let to_json_layout {daemon; genesis; proof; ledger} =
  { Json_layout.daemon= Option.map ~f:Daemon.to_json_layout daemon
  ; genesis= Option.map ~f:Genesis.to_json_layout genesis
  ; proof= Option.map ~f:Proof_keys.to_json_layout proof
  ; ledger= Option.map ~f:Ledger.to_json_layout ledger }

let of_json_layout {Json_layout.daemon; genesis; proof; ledger} =
  let open Result.Let_syntax in
  let%map daemon = result_opt ~f:Daemon.of_json_layout daemon
  and genesis = result_opt ~f:Genesis.of_json_layout genesis
  and proof = result_opt ~f:Proof_keys.of_json_layout proof
  and ledger = result_opt ~f:Ledger.of_json_layout ledger in
  {daemon; genesis; proof; ledger}

let to_yojson x = Json_layout.to_yojson (to_json_layout x)

let of_yojson json = Result.bind ~f:of_json_layout (Json_layout.of_yojson json)
=======
  { daemon: Daemon.t option [@default None]
  ; genesis: Genesis.t option [@default None]
  ; proof: Proof_keys.t option [@default None]
  ; ledger: Ledger.t option [@default None] }
[@@deriving yojson, dhall_type, bin_io_unversioned]

let keep_fields = [|"ledger"; "genesis"; "proof"|]

let of_yojson json = of_yojson @@ yojson_strip_fields ~keep_fields json
>>>>>>> 132d1039

let default = {daemon= None; genesis= None; proof= None; ledger= None}

let combine t1 t2 =
  let merge ~combine t1 t2 =
    match (t1, t2) with
    | Some t1, Some t2 ->
        Some (combine t1 t2)
    | Some t, None | None, Some t ->
        Some t
    | None, None ->
        None
  in
  { daemon= merge ~combine:Daemon.combine t1.daemon t2.daemon
  ; genesis= merge ~combine:Genesis.combine t1.genesis t2.genesis
  ; proof= merge ~combine:Proof_keys.combine t1.proof t2.proof
  ; ledger= opt_fallthrough ~default:t1.ledger t2.ledger }<|MERGE_RESOLUTION|>--- conflicted
+++ resolved
@@ -26,7 +26,7 @@
         ; sk: (string option[@default None])
         ; balance: Currency.Balance.Stable.Latest.t
         ; delegate: (string option[@default None]) }
-      [@@deriving yojson]
+      [@@deriving yojson, dhall_type]
 
       let fields = [|"pk"; "sk"; "balance"; "delegate"|]
 
@@ -34,7 +34,7 @@
         of_yojson @@ yojson_strip_fields ~keep_fields:fields json
     end
 
-    type t = Single.t list [@@deriving yojson]
+    type t = Single.t list [@@deriving yojson, dhall_type]
   end
 
   module Ledger = struct
@@ -44,7 +44,7 @@
       ; hash: (string option[@default None])
       ; name: (string option[@default None])
       ; add_genesis_winner: (bool option[@default None]) }
-    [@@deriving yojson]
+    [@@deriving yojson, dhall_type]
 
     let fields =
       [|"accounts"; "num_accounts"; "hash"; "name"; "add_genesis_winner"|]
@@ -58,7 +58,7 @@
       type t =
         { log_2: (int option[@default None]) [@key "2_to_the"]
         ; txns_per_second_x10: (int option[@default None]) }
-      [@@deriving yojson]
+      [@@deriving yojson, dhall_type]
 
       let fields = [|"2_to_the"; "txns_per_second_x10"|]
     end
@@ -74,7 +74,7 @@
           (Currency.Amount.Stable.Latest.t option[@default None])
       ; account_creation_fee:
           (Currency.Fee.Stable.Latest.t option[@default None]) }
-    [@@deriving yojson]
+    [@@deriving yojson, dhall_type]
 
     let fields =
       [| "level"
@@ -92,7 +92,7 @@
       { k: (int option[@default None])
       ; delta: (int option[@default None])
       ; genesis_state_timestamp: (string option[@default None]) }
-    [@@deriving yojson]
+    [@@deriving yojson, dhall_type]
 
     let fields = [|"k"; "delta"; "genesis_state_timestamp"|]
 
@@ -101,7 +101,8 @@
   end
 
   module Daemon = struct
-    type t = {txpool_max_size: (int option[@default None])} [@@deriving yojson]
+    type t = {txpool_max_size: (int option[@default None])}
+    [@@deriving yojson, dhall_type]
 
     let fields = [|"txpool_max_size"|]
 
@@ -114,7 +115,7 @@
     ; genesis: (Genesis.t option[@default None])
     ; proof: (Proof_keys.t option[@default None])
     ; ledger: (Ledger.t option[@default None]) }
-  [@@deriving yojson]
+  [@@deriving yojson, dhall_type]
 
   let fields = [|"daemon"; "ledger"; "genesis"; "proof"|]
 
@@ -183,19 +184,13 @@
     { pk: string option
     ; sk: string option
     ; balance: Currency.Balance.Stable.Latest.t
-<<<<<<< HEAD
     ; delegate: string option }
 
   type t = Single.t list [@@deriving bin_io_unversioned]
-=======
-    ; delegate: string option [@default None] }
-  [@@deriving yojson, dhall_type, bin_io_unversioned]
->>>>>>> 132d1039
 
   let to_json_layout : t -> Json_layout.Accounts.t =
     List.map ~f:Single.to_json_layout
 
-<<<<<<< HEAD
   let of_json_layout (t : Json_layout.Accounts.t) : (t, string) Result.t =
     let exception Stop of string in
     try
@@ -212,9 +207,6 @@
 
   let of_yojson json =
     Result.bind ~f:of_json_layout (Json_layout.Accounts.of_yojson json)
-=======
-  type t = single list [@@deriving yojson, dhall_type, bin_io_unversioned]
->>>>>>> 132d1039
 end
 
 module Ledger = struct
@@ -222,7 +214,7 @@
     | Named of string  (** One of the named ledgers in [Genesis_ledger] *)
     | Accounts of Accounts.t  (** A ledger generated from the given accounts *)
     | Hash of string  (** The ledger with the given root hash *)
-  [@@deriving dhall_type, bin_io_unversioned]
+  [@@deriving bin_io_unversioned]
 
   type t =
     { base: base
@@ -230,7 +222,7 @@
     ; hash: string option
     ; name: string option
     ; add_genesis_winner: bool option }
-  [@@deriving dhall_type, bin_io_unversioned]
+  [@@deriving bin_io_unversioned]
 
   let to_json_layout {base; num_accounts; hash; name; add_genesis_winner} :
       Json_layout.Ledger.t =
@@ -277,8 +269,7 @@
 
 module Proof_keys = struct
   module Level = struct
-    type t = Full | Check | None
-    [@@deriving dhall_type, bin_io_unversioned, eq]
+    type t = Full | Check | None [@@deriving bin_io_unversioned, eq]
 
     let to_string = function
       | Full ->
@@ -319,7 +310,7 @@
 
   module Transaction_capacity = struct
     type t = Log_2 of int | Txns_per_second_x10 of int
-    [@@deriving dhall_type, bin_io_unversioned]
+    [@@deriving bin_io_unversioned]
 
     let to_json_layout : t -> Json_layout.Proof_keys.Transaction_capacity.t =
       function
@@ -350,7 +341,6 @@
   end
 
   type t =
-<<<<<<< HEAD
     { level: Level.t option
     ; c: int option
     ; ledger_depth: int option
@@ -404,18 +394,6 @@
     ; account_creation_fee }
 
   let to_yojson x = Json_layout.Proof_keys.to_yojson (to_json_layout x)
-=======
-    { level: Level.t option [@default None]
-    ; c: int option [@default None]
-    ; ledger_depth: int option [@default None]
-    ; work_delay: int option [@default None]
-    ; block_window_duration_ms: int option [@default None]
-    ; transaction_capacity: Transaction_capacity.t option [@default None]
-    ; coinbase_amount: Currency.Amount.Stable.Latest.t option [@default None]
-    ; account_creation_fee: Currency.Fee.Stable.Latest.t option [@default None]
-    }
-  [@@deriving yojson, dhall_type, bin_io_unversioned]
->>>>>>> 132d1039
 
   let of_yojson json =
     Result.bind ~f:of_json_layout (Json_layout.Proof_keys.of_yojson json)
@@ -439,7 +417,6 @@
 end
 
 module Genesis = struct
-<<<<<<< HEAD
   type t = Json_layout.Genesis.t =
     {k: int option; delta: int option; genesis_state_timestamp: string option}
   [@@deriving bin_io_unversioned]
@@ -450,13 +427,6 @@
     Result.return
 
   let to_yojson x = Json_layout.Genesis.to_yojson (to_json_layout x)
-=======
-  type t =
-    { k: int option [@default None]
-    ; delta: int option [@default None]
-    ; genesis_state_timestamp: string option [@default None] }
-  [@@deriving yojson, dhall_type, bin_io_unversioned]
->>>>>>> 132d1039
 
   let of_yojson json =
     Result.bind ~f:of_json_layout (Json_layout.Genesis.of_yojson json)
@@ -470,7 +440,6 @@
 end
 
 module Daemon = struct
-<<<<<<< HEAD
   type t = Json_layout.Daemon.t = {txpool_max_size: int option}
   [@@deriving bin_io_unversioned]
 
@@ -480,10 +449,6 @@
     Result.return
 
   let to_yojson x = Json_layout.Daemon.to_yojson (to_json_layout x)
-=======
-  type t = {txpool_max_size: int option [@default None]}
-  [@@deriving yojson, dhall_type, bin_io_unversioned]
->>>>>>> 132d1039
 
   let of_yojson json =
     Result.bind ~f:of_json_layout (Json_layout.Daemon.of_yojson json)
@@ -494,7 +459,6 @@
 end
 
 type t =
-<<<<<<< HEAD
   { daemon: Daemon.t option
   ; genesis: Genesis.t option
   ; proof: Proof_keys.t option
@@ -518,17 +482,6 @@
 let to_yojson x = Json_layout.to_yojson (to_json_layout x)
 
 let of_yojson json = Result.bind ~f:of_json_layout (Json_layout.of_yojson json)
-=======
-  { daemon: Daemon.t option [@default None]
-  ; genesis: Genesis.t option [@default None]
-  ; proof: Proof_keys.t option [@default None]
-  ; ledger: Ledger.t option [@default None] }
-[@@deriving yojson, dhall_type, bin_io_unversioned]
-
-let keep_fields = [|"ledger"; "genesis"; "proof"|]
-
-let of_yojson json = of_yojson @@ yojson_strip_fields ~keep_fields json
->>>>>>> 132d1039
 
 let default = {daemon= None; genesis= None; proof= None; ledger= None}
 
