--- conflicted
+++ resolved
@@ -17,11 +17,7 @@
     ; sk: string option [@default None]
     ; balance: Currency.Balance.Stable.Latest.t
     ; delegate: string option [@default None] }
-<<<<<<< HEAD
-  [@@deriving yojson, bin_io_unversioned]
-=======
-  [@@deriving yojson, dhall_type]
->>>>>>> d155a1cb
+  [@@deriving yojson, dhall_type, bin_io_unversioned]
 
   let single_of_yojson json =
     single_of_yojson
@@ -29,11 +25,7 @@
          ~keep_fields:[|"pk"; "sk"; "balance"; "delegate"|]
          json
 
-<<<<<<< HEAD
-  type t = single list [@@deriving yojson, bin_io_unversioned]
-=======
-  type t = single list [@@deriving yojson, dhall_type]
->>>>>>> d155a1cb
+  type t = single list [@@deriving yojson, dhall_type, bin_io_unversioned]
 end
 
 module Ledger = struct
@@ -41,22 +33,14 @@
     | Named of string  (** One of the named ledgers in [Genesis_ledger] *)
     | Accounts of Accounts.t  (** A ledger generated from the given accounts *)
     | Hash of string  (** The ledger with the given root hash *)
-<<<<<<< HEAD
-  [@@deriving bin_io_unversioned]
-=======
-  [@@deriving dhall_type]
->>>>>>> d155a1cb
+  [@@deriving dhall_type, bin_io_unversioned]
 
   type t =
     { base: base
     ; num_accounts: int option
     ; hash: string option
     ; name: string option }
-<<<<<<< HEAD
-  [@@deriving bin_io_unversioned]
-=======
-  [@@deriving dhall_type]
->>>>>>> d155a1cb
+  [@@deriving dhall_type, bin_io_unversioned]
 
   let base_to_yojson_field = function
     | Named name ->
@@ -184,11 +168,7 @@
 
 module Proof_keys = struct
   module Level = struct
-<<<<<<< HEAD
-    type t = Full | Check | None [@@deriving bin_io_unversioned]
-=======
-    type t = Full | Check | None [@@deriving dhall_type]
->>>>>>> d155a1cb
+    type t = Full | Check | None [@@deriving dhall_type, bin_io_unversioned]
 
     let to_yojson = function
       | Full ->
@@ -219,11 +199,7 @@
 
   module Transaction_capacity = struct
     type t = Log_2 of int | Txns_per_second_x10 of int
-<<<<<<< HEAD
-    [@@deriving bin_io_unversioned]
-=======
-    [@@deriving dhall_type]
->>>>>>> d155a1cb
+    [@@deriving dhall_type, bin_io_unversioned]
 
     let to_yojson = function
       | Log_2 i ->
@@ -272,16 +248,10 @@
     ; work_delay: int option [@default None]
     ; block_window_duration_ms: int option [@default None]
     ; transaction_capacity: Transaction_capacity.t option [@default None]
-<<<<<<< HEAD
     ; coinbase_amount: Currency.Amount.Stable.Latest.t option [@default None]
     ; account_creation_fee: Currency.Fee.Stable.Latest.t option [@default None]
     }
-  [@@deriving yojson, bin_io_unversioned]
-=======
-    ; coinbase_amount: Currency.Amount.t option [@default None]
-    ; account_creation_fee: Currency.Fee.t option [@default None] }
-  [@@deriving yojson, dhall_type]
->>>>>>> d155a1cb
+  [@@deriving yojson, dhall_type, bin_io_unversioned]
 
   let of_yojson json =
     of_yojson
@@ -320,11 +290,7 @@
     { k: int option [@default None]
     ; delta: int option [@default None]
     ; genesis_state_timestamp: string option [@default None] }
-<<<<<<< HEAD
-  [@@deriving yojson, bin_io_unversioned]
-=======
-  [@@deriving yojson, dhall_type]
->>>>>>> d155a1cb
+  [@@deriving yojson, dhall_type, bin_io_unversioned]
 
   let of_yojson json =
     of_yojson
@@ -342,11 +308,7 @@
 
 module Daemon = struct
   type t = {txpool_max_size: int option [@default None]}
-<<<<<<< HEAD
-  [@@deriving yojson, bin_io_unversioned]
-=======
-  [@@deriving yojson, dhall_type]
->>>>>>> d155a1cb
+  [@@deriving yojson, dhall_type, bin_io_unversioned]
 
   let of_yojson json =
     of_yojson @@ yojson_strip_fields ~keep_fields:[|"txpool_max_size"|] json
@@ -396,11 +358,7 @@
   ; genesis: Genesis.t option [@default None]
   ; proof: Proof_keys.t option [@default None]
   ; ledger: Ledger.t option [@default None] }
-<<<<<<< HEAD
-[@@deriving yojson, bin_io_unversioned]
-=======
-[@@deriving yojson, dhall_type]
->>>>>>> d155a1cb
+[@@deriving yojson, dhall_type, bin_io_unversioned]
 
 let keep_fields = [|"ledger"; "genesis"; "proof"|]
 
