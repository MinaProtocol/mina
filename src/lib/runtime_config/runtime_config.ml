--- conflicted
+++ resolved
@@ -4,10 +4,6 @@
   (* Note that previous_length might be smaller than the gernesis_slot
      or equal if a block was produced in every slot possible. *)
   type t =
-<<<<<<< HEAD
-    { previous_state_hash : string; previous_length : int; genesis_slot : int }
-  [@@deriving yojson, bin_io_unversioned]
-=======
     { previous_state_hash : string
     ; previous_length : int (* number of blocks produced since genesis *)
     ; genesis_slot : int (* global slot since genesis *)
@@ -21,7 +17,6 @@
     let%map state_hash = Mina_base.State_hash.gen in
     let previous_state_hash = Mina_base.State_hash.to_base58_check state_hash in
     { previous_state_hash; previous_length; genesis_slot }
->>>>>>> 605b8c87
 end
 
 let yojson_strip_fields ~keep_fields = function
