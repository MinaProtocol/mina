open Core_kernel

module Fork_config = struct
  (* Note that previous_length might be smaller than the gernesis_slot
     or equal if a block was produced in every slot possible. *)
  type t =
    { previous_state_hash : string
    ; previous_length : int (* number of blocks produced since genesis *)
    ; previous_global_slot : int (* global slot since genesis *)
    }
  [@@deriving yojson, dhall_type, bin_io_unversioned]

  let gen =
    let open Quickcheck.Generator.Let_syntax in
    let%bind previous_global_slot = Int.gen_incl 0 1_000_000 in
    let%bind previous_length = Int.gen_incl 0 previous_global_slot in
    let%map state_hash = Mina_base.State_hash.gen in
    let previous_state_hash = Mina_base.State_hash.to_base58_check state_hash in
    { previous_state_hash; previous_length; previous_global_slot }
end

let yojson_strip_fields ~keep_fields = function
  | `Assoc l ->
      `Assoc
        (List.filter l ~f:(fun (fld, _) ->
             Array.mem ~equal:String.equal keep_fields fld ) )
  | json ->
      json

let yojson_rename_fields ~alternates = function
  | `Assoc l ->
      `Assoc
        (List.map l ~f:(fun (fld, json) ->
             let fld =
               Option.value ~default:fld
                 (Array.find_map alternates ~f:(fun (alt, orig) ->
                      if String.equal fld alt then Some orig else None ) )
             in
             (fld, json) ) )
  | json ->
      json

let opt_fallthrough ~default x2 =
  Option.value_map ~default x2 ~f:(fun x -> Some x)

let result_opt ~f x =
  match x with
  | Some x ->
      Result.map ~f:Option.some (f x)
  | None ->
      Result.return None

let dump_on_error yojson x =
  Result.map_error x ~f:(fun str ->
      str ^ "\n\nCould not parse JSON:\n" ^ Yojson.Safe.pretty_to_string yojson )

let of_yojson_generic ~fields of_yojson json =
  dump_on_error json @@ of_yojson
  @@ yojson_strip_fields ~keep_fields:fields json

let rec deferred_list_fold ~init ~f = function
  | [] ->
      Async.Deferred.Result.return init
  | h :: t ->
      let open Async.Deferred.Result.Let_syntax in
      let%bind init = f init h in
      deferred_list_fold ~init ~f t

module Json_layout = struct
  module Accounts = struct
    module Single = struct
      module Timed = struct
        type t =
          { initial_minimum_balance : Currency.Balance.t
          ; cliff_time : Mina_numbers.Global_slot_since_genesis.t
          ; cliff_amount : Currency.Amount.t
          ; vesting_period : Mina_numbers.Global_slot_span.t
          ; vesting_increment : Currency.Amount.t
          }
        [@@deriving yojson, fields, dhall_type, sexp]

        let fields = Fields.names |> Array.of_list

        let of_yojson json = of_yojson_generic ~fields of_yojson json
      end

      module Permissions = struct
        module Auth_required = struct
          type t = None | Either | Proof | Signature | Impossible
          [@@deriving dhall_type, sexp, bin_io_unversioned]

          let to_yojson = function
            | None ->
                `String "none"
            | Either ->
                `String "either"
            | Proof ->
                `String "proof"
            | Signature ->
                `String "signature"
            | Impossible ->
                `String "impossible"

          let of_yojson = function
            | `String s -> (
                match String.lowercase s with
                | "none" ->
                    Ok None
                | "either" ->
                    Ok Either
                | "proof" ->
                    Ok Proof
                | "signature" ->
                    Ok Signature
                | "impossible" ->
                    Ok Impossible
                | _ ->
                    Error (sprintf "Invalid Auth_required.t value: %s" s) )
            | _ ->
                Error
                  "Runtime_config.Json_Account.Single.Permissions.Auth_Required.t"

          let of_account_perm = function
            | Mina_base.Permissions.Auth_required.None ->
                None
            | Either ->
                Either
            | Proof ->
                Proof
            | Signature ->
                Signature
            | Impossible ->
                Impossible

          let to_account_perm = function
            | None ->
                Mina_base.Permissions.Auth_required.None
            | Either ->
                Either
            | Proof ->
                Proof
            | Signature ->
                Signature
            | Impossible ->
                Impossible
        end

        type t =
          { edit_state : Auth_required.t [@default None]
          ; send : Auth_required.t [@default None]
          ; receive : Auth_required.t [@default None]
          ; access : Auth_required.t [@default None]
          ; set_delegate : Auth_required.t [@default None]
          ; set_permissions : Auth_required.t [@default None]
          ; set_verification_key : Auth_required.t [@default None]
          ; set_zkapp_uri : Auth_required.t [@default None]
          ; edit_action_state : Auth_required.t [@default None]
          ; set_token_symbol : Auth_required.t [@default None]
          ; increment_nonce : Auth_required.t [@default None]
          ; set_voting_for : Auth_required.t [@default None]
          ; set_timing : Auth_required.t [@default None]
          }
        [@@deriving yojson, fields, dhall_type, sexp, bin_io_unversioned]

        let fields = Fields.names |> Array.of_list

        let of_yojson json = of_yojson_generic ~fields of_yojson json
      end

      module Zkapp_account = struct
        module Field = struct
          type t = Snark_params.Tick.Field.t
          [@@deriving sexp, bin_io_unversioned]

          (* can't be automatically derived *)
          let dhall_type = Ppx_dhall_type.Dhall_type.Text

          let to_yojson t = `String (Snark_params.Tick.Field.to_string t)

          let of_yojson = function
            | `String s ->
                Ok (Snark_params.Tick.Field.of_string s)
            | _ ->
                Error
                  "Invalid JSON in runtime config Zkapp_account.state, \
                   expected string"
        end

        module Verification_key = struct
          type t = Pickles.Side_loaded.Verification_key.Stable.Latest.t
          [@@deriving sexp, bin_io_unversioned]

          (* can't be automatically derived *)
          let dhall_type = Ppx_dhall_type.Dhall_type.Text

          let to_yojson t =
            `String (Pickles.Side_loaded.Verification_key.to_base64 t)

          let of_yojson = function
            | `String s ->
                let vk_or_err =
                  Pickles.Side_loaded.Verification_key.of_base64 s
                in
                Result.map_error vk_or_err ~f:Error.to_string_hum
            | _ ->
                Error
                  "Invalid JSON in runtime config \
                   Zkapp_account.verification_key, expected string"
        end

        module Zkapp_version = struct
          type t = Mina_numbers.Zkapp_version.Stable.Latest.t
          [@@deriving bin_io_unversioned]

          include (
            Mina_numbers.Zkapp_version :
              module type of Mina_numbers.Zkapp_version with type t := t )
        end

        type t =
          { app_state : Field.t list
          ; verification_key : Verification_key.t option [@default None]
          ; zkapp_version : Zkapp_version.t
          ; action_state : Field.t list
          ; last_action_slot : int
          ; proved_state : bool
          ; zkapp_uri : string
          }
        [@@deriving sexp, fields, dhall_type, yojson, bin_io_unversioned]

        let fields = Fields.names |> Array.of_list

        let of_yojson json = of_yojson_generic ~fields of_yojson json
      end

      type t =
        { pk : string
        ; sk : string option [@default None]
        ; balance : Currency.Balance.t
        ; delegate : string option [@default None]
        ; timing : Timed.t option [@default None]
        ; token : string option [@default None]
        ; nonce : Mina_numbers.Account_nonce.t
              [@default Mina_numbers.Account_nonce.zero]
        ; receipt_chain_hash : string option [@default None]
        ; voting_for : string option [@default None]
        ; zkapp : Zkapp_account.t option [@default None]
        ; permissions : Permissions.t option [@default None]
        ; token_symbol : string option [@default None]
        }
      [@@deriving sexp, fields, yojson, dhall_type]

      let fields = Fields.names |> Array.of_list

      let of_yojson json = of_yojson_generic ~fields of_yojson json

      let default : t =
        { pk = Signature_lib.Public_key.Compressed.(to_base58_check empty)
        ; sk = None
        ; balance = Currency.Balance.zero
        ; delegate = None
        ; timing = None
        ; token = None
        ; nonce = Mina_numbers.Account_nonce.zero
        ; receipt_chain_hash = None
        ; voting_for = None
        ; zkapp = None
        ; permissions = None
        ; token_symbol = None
        }
    end

    type t = Single.t list [@@deriving yojson, dhall_type]
  end

  module Ledger = struct
    module Balance_spec = struct
      type t = { number : int; balance : Currency.Balance.t }
      [@@deriving yojson, dhall_type]
    end

    type t =
      { accounts : Accounts.t option [@default None]
      ; num_accounts : int option [@default None]
      ; balances : Balance_spec.t list [@default []]
      ; hash : string option [@default None]
      ; name : string option [@default None]
      ; add_genesis_winner : bool option [@default None]
      }
    [@@deriving yojson, fields, dhall_type]

    let fields = Fields.names |> Array.of_list

    let of_yojson json = of_yojson_generic ~fields of_yojson json
  end

  module Proof_keys = struct
    module Transaction_capacity = struct
      type t =
        { log_2 : int option
              [@default None] [@key "2_to_the"] [@dhall_type.key "two_to_the"]
        ; txns_per_second_x10 : int option [@default None]
        }
      [@@deriving yojson, dhall_type]

      (* we don't deriving the field names here, because the first one differs from the
         field in the record type
      *)
      let fields = [| "2_to_the"; "txns_per_second_x10" |]

      let alternates = [| ("two_to_the", "2_to_the"); ("log_2", "2_to_the") |]

      let of_yojson json =
        json
        |> yojson_rename_fields ~alternates
        |> yojson_strip_fields ~keep_fields:fields
        |> of_yojson |> dump_on_error json
    end

    type t =
      { level : string option [@default None]
      ; sub_windows_per_window : int option [@default None]
      ; ledger_depth : int option [@default None]
      ; work_delay : int option [@default None]
      ; block_window_duration_ms : int option [@default None]
      ; transaction_capacity : Transaction_capacity.t option [@default None]
      ; coinbase_amount : Currency.Amount.t option [@default None]
      ; supercharged_coinbase_factor : int option [@default None]
      ; account_creation_fee : Currency.Fee.t option [@default None]
      ; fork : Fork_config.t option [@default None]
      }
    [@@deriving yojson, fields, dhall_type]

    let fields = Fields.names |> Array.of_list

    let of_yojson json = of_yojson_generic ~fields of_yojson json
  end

  module Genesis = struct
    type t =
      { k : int option [@default None]
      ; delta : int option [@default None]
      ; slots_per_epoch : int option [@default None]
      ; slots_per_sub_window : int option [@default None]
      ; genesis_state_timestamp : string option [@default None]
      }
    [@@deriving yojson, fields, dhall_type]

    let fields = Fields.names |> Array.of_list

    let of_yojson json = of_yojson_generic ~fields of_yojson json
  end

  module Daemon = struct
    type t =
      { txpool_max_size : int option [@default None]
      ; peer_list_url : string option [@default None]
<<<<<<< HEAD
      ; zkapp_proof_update_cost : float option [@default None]
      ; zkapp_signed_single_update_cost : float option [@default None]
      ; zkapp_signed_pair_update_cost : float option [@default None]
      ; zkapp_transaction_cost_limit : float option [@default None]
      ; max_event_elements : int option [@default None]
      ; max_action_elements : int option [@default None]
=======
      ; slot_tx_end : int option [@default None]
      ; slot_chain_end : int option [@default None]
>>>>>>> cb1c7ecb
      }
    [@@deriving yojson, fields, dhall_type]

<<<<<<< HEAD
    let fields = Fields.names |> Array.of_list
=======
    let fields =
      [| "txpool_max_size"; "peer_list_url"; "slot_tx_end"; "slot_chain_end" |]
>>>>>>> cb1c7ecb

    let of_yojson json = of_yojson_generic ~fields of_yojson json
  end

  module Epoch_data = struct
    module Data = struct
      type t = { accounts : Accounts.t; seed : string }
      [@@deriving yojson, fields, dhall_type]

      let fields = Fields.names |> Array.of_list

      let of_yojson json = of_yojson_generic ~fields of_yojson json
    end

    type t =
      { staking : Data.t
      ; next : (Data.t option[@default None]) (*If None then next = staking*)
      }
    [@@deriving yojson, fields, dhall_type]

    let fields = Fields.names |> Array.of_list

    let of_yojson json = of_yojson_generic ~fields of_yojson json
  end

  type t =
    { daemon : Daemon.t option [@default None]
    ; genesis : Genesis.t option [@default None]
    ; proof : Proof_keys.t option [@default None]
    ; ledger : Ledger.t option [@default None]
    ; epoch_data : Epoch_data.t option [@default None]
    }
  [@@deriving yojson, fields, dhall_type]

  let fields = Fields.names |> Array.of_list

  let of_yojson json = of_yojson_generic ~fields of_yojson json
end

(** JSON representation:

  { "daemon":
      { "txpool_max_size": 1
      , "peer_list_url": "https://www.example.com/peer-list.txt" }
  , "genesis": { "k": 1, "delta": 1 }
  , "proof":
      { "level": "check"
      , "sub_windows_per_window": 8
      , "ledger_depth": 14
      , "work_delay": 2
      , "block_window_duration_ms": 120000
      , "transaction_capacity": {"txns_per_second_x10": 2}
      , "coinbase_amount": "200"
      , "supercharged_coinbase_factor": 2
      , "account_creation_fee": "0.001" }
  , "ledger":
      { "name": "release"
      , "accounts":
          [ { "pk": "public_key"
            , "sk": "secret_key"
            , "balance": "0.000600000"
            , "delegate": "public_key" }
          , { "pk": "public_key"
            , "sk": "secret_key"
            , "balance": "0.000000000"
            , "delegate": "public_key" } ]
      , "hash": "root_hash"
      , "num_accounts": 10
      , "genesis_state_timestamp": "2000-00-00 12:00:00+0100" } }

  All fields are optional *except*:
  * each account in [ledger.accounts] must have a [balance] field
  * if [ledger] is present, it must feature one of [name], [accounts] or [hash].

*)

module Accounts = struct
  module Single = struct
    module Timed = struct
      type t = Json_layout.Accounts.Single.Timed.t =
        { initial_minimum_balance : Currency.Balance.Stable.Latest.t
        ; cliff_time : Mina_numbers.Global_slot_since_genesis.Stable.Latest.t
        ; cliff_amount : Currency.Amount.Stable.Latest.t
        ; vesting_period : Mina_numbers.Global_slot_span.Stable.Latest.t
        ; vesting_increment : Currency.Amount.Stable.Latest.t
        }
      [@@deriving bin_io_unversioned, sexp]
    end

    module Permissions = Json_layout.Accounts.Single.Permissions
    module Zkapp_account = Json_layout.Accounts.Single.Zkapp_account

    type t = Json_layout.Accounts.Single.t =
      { pk : string
      ; sk : string option
      ; balance : Currency.Balance.Stable.Latest.t
      ; delegate : string option
      ; timing : Timed.t option
      ; token : string option
      ; nonce : Mina_numbers.Account_nonce.Stable.Latest.t
      ; receipt_chain_hash : string option
      ; voting_for : string option
      ; zkapp : Zkapp_account.t option
      ; permissions : Permissions.t option
      ; token_symbol : string option
      }
    [@@deriving bin_io_unversioned, sexp]

    let to_json_layout : t -> Json_layout.Accounts.Single.t = Fn.id

    let of_json_layout : Json_layout.Accounts.Single.t -> (t, string) Result.t =
      Result.return

    let to_yojson x = Json_layout.Accounts.Single.to_yojson (to_json_layout x)

    let of_yojson json =
      Result.bind ~f:of_json_layout (Json_layout.Accounts.Single.of_yojson json)

    let default = Json_layout.Accounts.Single.default

    let of_account (a : Mina_base.Account.t) : (t, string) Result.t =
      let open Result.Let_syntax in
      let open Signature_lib in
      return
        { pk = Public_key.Compressed.to_base58_check a.public_key
        ; sk = None
        ; balance = a.balance
        ; delegate =
            Option.map a.delegate ~f:(fun pk ->
                Public_key.Compressed.to_base58_check pk )
        ; timing =
            ( match a.timing with
            | Untimed ->
                None
            | Timed t ->
                let open Timed in
                Some
                  { initial_minimum_balance = t.initial_minimum_balance
                  ; cliff_time = t.cliff_time
                  ; cliff_amount = t.cliff_amount
                  ; vesting_period = t.vesting_period
                  ; vesting_increment = t.vesting_increment
                  } )
        ; token = Some (Mina_base.Token_id.to_string a.token_id)
        ; token_symbol = Some a.token_symbol
        ; zkapp =
            Option.map a.zkapp ~f:(fun zkapp ->
                let open Zkapp_account in
                { app_state = Mina_base.Zkapp_state.V.to_list zkapp.app_state
                ; verification_key =
                    Option.map zkapp.verification_key ~f:With_hash.data
                ; zkapp_version = zkapp.zkapp_version
                ; action_state =
                    Pickles_types.Vector.Vector_5.to_list zkapp.action_state
                ; last_action_slot =
                    Unsigned.UInt32.to_int
                    @@ Mina_numbers.Global_slot_since_genesis.to_uint32
                         zkapp.last_action_slot
                ; proved_state = zkapp.proved_state
                ; zkapp_uri = zkapp.zkapp_uri
                } )
        ; nonce = a.nonce
        ; receipt_chain_hash =
            Some
              (Mina_base.Receipt.Chain_hash.to_base58_check a.receipt_chain_hash)
        ; voting_for = Some (Mina_base.State_hash.to_base58_check a.voting_for)
        ; permissions =
            Some
              Permissions.
                { edit_state =
                    Auth_required.of_account_perm a.permissions.edit_state
                ; send = Auth_required.of_account_perm a.permissions.send
                ; receive = Auth_required.of_account_perm a.permissions.receive
                ; set_delegate =
                    Auth_required.of_account_perm a.permissions.set_delegate
                ; set_permissions =
                    Auth_required.of_account_perm a.permissions.set_permissions
                ; set_verification_key =
                    Auth_required.of_account_perm
                      a.permissions.set_verification_key
                ; set_token_symbol =
                    Auth_required.of_account_perm a.permissions.set_token_symbol
                ; access = Auth_required.of_account_perm a.permissions.access
                ; edit_action_state =
                    Auth_required.of_account_perm
                      a.permissions.edit_action_state
                ; set_zkapp_uri =
                    Auth_required.of_account_perm a.permissions.set_zkapp_uri
                ; increment_nonce =
                    Auth_required.of_account_perm a.permissions.increment_nonce
                ; set_timing =
                    Auth_required.of_account_perm a.permissions.set_timing
                ; set_voting_for =
                    Auth_required.of_account_perm a.permissions.set_voting_for
                }
        }

    let to_account (a : t) : Mina_base.Account.t =
      let open Signature_lib in
      let open Mina_base.Account.Poly in
      let timing =
        let open Mina_base.Account_timing.Poly in
        match a.timing with
        | None ->
            Untimed
        | Some
            { initial_minimum_balance
            ; cliff_time
            ; cliff_amount
            ; vesting_period
            ; vesting_increment
            } ->
            Timed
              { initial_minimum_balance
              ; cliff_time
              ; cliff_amount
              ; vesting_period
              ; vesting_increment
              }
      in
      let permissions =
        let perms = Option.value_exn a.permissions in
        Mina_base.Permissions.Poly.
          { edit_state =
              Json_layout.Accounts.Single.Permissions.Auth_required
              .to_account_perm perms.edit_state
          ; access =
              Json_layout.Accounts.Single.Permissions.Auth_required
              .to_account_perm perms.access
          ; send =
              Json_layout.Accounts.Single.Permissions.Auth_required
              .to_account_perm perms.send
          ; receive =
              Json_layout.Accounts.Single.Permissions.Auth_required
              .to_account_perm perms.receive
          ; set_delegate =
              Json_layout.Accounts.Single.Permissions.Auth_required
              .to_account_perm perms.set_delegate
          ; set_permissions =
              Json_layout.Accounts.Single.Permissions.Auth_required
              .to_account_perm perms.set_permissions
          ; set_verification_key =
              Json_layout.Accounts.Single.Permissions.Auth_required
              .to_account_perm perms.set_verification_key
          ; set_zkapp_uri =
              Json_layout.Accounts.Single.Permissions.Auth_required
              .to_account_perm perms.set_zkapp_uri
          ; edit_action_state =
              Json_layout.Accounts.Single.Permissions.Auth_required
              .to_account_perm perms.edit_action_state
          ; set_token_symbol =
              Json_layout.Accounts.Single.Permissions.Auth_required
              .to_account_perm perms.set_token_symbol
          ; increment_nonce =
              Json_layout.Accounts.Single.Permissions.Auth_required
              .to_account_perm perms.increment_nonce
          ; set_voting_for =
              Json_layout.Accounts.Single.Permissions.Auth_required
              .to_account_perm perms.set_voting_for
          ; set_timing =
              Json_layout.Accounts.Single.Permissions.Auth_required
              .to_account_perm perms.set_timing
          }
      in
      let mk_zkapp (app : Zkapp_account.t) :
          ( Mina_base.Zkapp_state.Value.t
          , Mina_base.Verification_key_wire.t option
          , Zkapp_account.Zkapp_version.t
          , Zkapp_account.Field.t
          , Mina_numbers.Global_slot_since_genesis.t
          , bool
          , string )
          Mina_base.Zkapp_account.Poly.t =
        let hash_data = Mina_base.Verification_key_wire.digest_vk in
        Zkapp_account.
          { app_state = Mina_base.Zkapp_state.V.of_list_exn app.app_state
          ; verification_key =
              Option.map ~f:With_hash.(of_data ~hash_data) app.verification_key
          ; zkapp_version = app.zkapp_version
          ; action_state =
              Pickles_types.Vector.Vector_5.of_list_exn app.action_state
          ; last_action_slot =
              Mina_numbers.Global_slot_since_genesis.of_uint32
              @@ Unsigned.UInt32.of_int app.last_action_slot
          ; proved_state = app.proved_state
          ; zkapp_uri = app.zkapp_uri
          }
      in
      { public_key = Public_key.Compressed.of_base58_check_exn a.pk
      ; token_id =
          Mina_base.Token_id.(Option.value_map ~default ~f:of_string a.token)
      ; token_symbol = Option.value ~default:"" a.token_symbol
      ; balance = a.balance
      ; nonce = a.nonce
      ; receipt_chain_hash =
          Mina_base.Receipt.Chain_hash.of_base58_check_exn
            (Option.value_exn a.receipt_chain_hash)
      ; delegate =
          Option.map ~f:Public_key.Compressed.of_base58_check_exn a.delegate
      ; voting_for =
          Mina_base.State_hash.of_base58_check_exn
            (Option.value_exn a.voting_for)
      ; timing
      ; permissions
      ; zkapp = Option.map ~f:mk_zkapp a.zkapp
      }

    let gen =
      Quickcheck.Generator.map Mina_base.Account.gen ~f:(fun a ->
          (* This will never fail with a proper account generator. *)
          of_account a |> Result.ok_or_failwith )
  end

  type single = Single.t =
    { pk : string
    ; sk : string option
    ; balance : Currency.Balance.t
    ; delegate : string option
    ; timing : Single.Timed.t option
    ; token : string option
    ; nonce : Mina_numbers.Account_nonce.t
    ; receipt_chain_hash : string option
    ; voting_for : string option
    ; zkapp : Single.Zkapp_account.t option
    ; permissions : Single.Permissions.t option
    ; token_symbol : string option
    }

  type t = Single.t list [@@deriving bin_io_unversioned]

  let to_json_layout : t -> Json_layout.Accounts.t =
    List.map ~f:Single.to_json_layout

  let of_json_layout (t : Json_layout.Accounts.t) : (t, string) Result.t =
    let exception Stop of string in
    try
      Result.return
      @@ List.map t ~f:(fun x ->
             match Single.of_json_layout x with
             | Ok x ->
                 x
             | Error err ->
                 raise (Stop err) )
    with Stop err -> Error err

  let to_yojson x = Json_layout.Accounts.to_yojson (to_json_layout x)

  let of_yojson json =
    Result.bind ~f:of_json_layout (Json_layout.Accounts.of_yojson json)
end

module Ledger = struct
  type base =
    | Named of string  (** One of the named ledgers in [Genesis_ledger] *)
    | Accounts of Accounts.t  (** A ledger generated from the given accounts *)
    | Hash of string  (** The ledger with the given root hash *)
  [@@deriving bin_io_unversioned]

  type t =
    { base : base
    ; num_accounts : int option
    ; balances : (int * Currency.Balance.Stable.Latest.t) list
    ; hash : string option
    ; name : string option
    ; add_genesis_winner : bool option
    }
  [@@deriving bin_io_unversioned]

  let to_json_layout
      { base; num_accounts; balances; hash; name; add_genesis_winner } :
      Json_layout.Ledger.t =
    let balances =
      List.map balances ~f:(fun (number, balance) ->
          { Json_layout.Ledger.Balance_spec.number; balance } )
    in
    let without_base : Json_layout.Ledger.t =
      { accounts = None
      ; num_accounts
      ; balances
      ; hash
      ; name
      ; add_genesis_winner
      }
    in
    match base with
    | Named name ->
        { without_base with name = Some name }
    | Accounts accounts ->
        { without_base with accounts = Some (Accounts.to_json_layout accounts) }
    | Hash hash ->
        { without_base with hash = Some hash }

  let of_json_layout
      ({ accounts; num_accounts; balances; hash; name; add_genesis_winner } :
        Json_layout.Ledger.t ) : (t, string) Result.t =
    let open Result.Let_syntax in
    let%map base =
      match accounts with
      | Some accounts ->
          let%map accounts = Accounts.of_json_layout accounts in
          Accounts accounts
      | None -> (
          match name with
          | Some name ->
              return (Named name)
          | None -> (
              match hash with
              | Some hash ->
                  return (Hash hash)
              | None ->
                  Error
                    "Runtime_config.Ledger.of_json_layout: Expected a field \
                     'accounts', 'name' or 'hash'" ) )
    in
    let balances =
      List.map balances
        ~f:(fun { Json_layout.Ledger.Balance_spec.number; balance } ->
          (number, balance) )
    in
    { base; num_accounts; balances; hash; name; add_genesis_winner }

  let to_yojson x = Json_layout.Ledger.to_yojson (to_json_layout x)

  let of_yojson json =
    Result.bind ~f:of_json_layout (Json_layout.Ledger.of_yojson json)

  let gen =
    let open Quickcheck in
    let open Generator.Let_syntax in
    let%bind accounts = Generator.list Accounts.Single.gen in
    let num_accounts = List.length accounts in
    let balances =
      List.mapi accounts ~f:(fun number a -> (number, a.balance))
    in
    let%bind hash =
      Mina_base.Ledger_hash.(Generator.map ~f:to_base58_check gen)
      |> Option.quickcheck_generator
    in
    let%bind name = String.gen_nonempty in
    let%map add_genesis_winner = Bool.quickcheck_generator in
    { base = Accounts accounts
    ; num_accounts = Some num_accounts
    ; balances
    ; hash
    ; name = Some name
    ; add_genesis_winner = Some add_genesis_winner
    }
end

module Proof_keys = struct
  module Level = struct
    type t = Full | Check | None [@@deriving bin_io_unversioned, equal]

    let to_string = function
      | Full ->
          "full"
      | Check ->
          "check"
      | None ->
          "none"

    let of_string str =
      match String.lowercase str with
      | "full" ->
          Ok Full
      | "check" ->
          Ok Check
      | "none" ->
          Ok None
      | _ ->
          Error "Expected one of 'full', 'check', or 'none'"

    let to_json_layout = to_string

    let of_json_layout str =
      Result.map_error (of_string str) ~f:(fun err ->
          "Runtime_config.Proof_keys.Level.of_json_layout: Could not decode \
           field 'level'. " ^ err )

    let to_yojson x = `String (to_json_layout x)

    let of_yojson = function
      | `String str ->
          of_json_layout str
      | _ ->
          Error
            "Runtime_config.Proof_keys.Level.of_json_layout: Expected the \
             field 'level' to contain a string"

    let gen = Quickcheck.Generator.of_list [ Full; Check; None ]
  end

  module Transaction_capacity = struct
    type t = Log_2 of int | Txns_per_second_x10 of int
    [@@deriving bin_io_unversioned]

    let to_json_layout : t -> Json_layout.Proof_keys.Transaction_capacity.t =
      function
      | Log_2 i ->
          { log_2 = Some i; txns_per_second_x10 = None }
      | Txns_per_second_x10 i ->
          { log_2 = None; txns_per_second_x10 = Some i }

    let of_json_layout :
        Json_layout.Proof_keys.Transaction_capacity.t -> (t, string) Result.t =
      function
      | { log_2 = Some i; txns_per_second_x10 = None } ->
          Ok (Log_2 i)
      | { txns_per_second_x10 = Some i; log_2 = None } ->
          Ok (Txns_per_second_x10 i)
      | _ ->
          Error
            "Runtime_config.Proof_keys.Transaction_capacity.of_json_layout: \
             Expected exactly one of the fields '2_to_the' or \
             'txns_per_second_x10'"

    let to_yojson x =
      Json_layout.Proof_keys.Transaction_capacity.to_yojson (to_json_layout x)

    let of_yojson json =
      Result.bind ~f:of_json_layout
        (Json_layout.Proof_keys.Transaction_capacity.of_yojson json)

    let gen =
      let open Quickcheck in
      let log_2_gen =
        Generator.map ~f:(fun i -> Log_2 i) @@ Int.gen_incl 0 10
      in
      let txns_per_second_x10_gen =
        Generator.map ~f:(fun i -> Txns_per_second_x10 i) @@ Int.gen_incl 0 1000
      in
      Generator.union [ log_2_gen; txns_per_second_x10_gen ]

    let small : t = Log_2 2

    let medium : t = Log_2 3
  end

  type t =
    { level : Level.t option
    ; sub_windows_per_window : int option
    ; ledger_depth : int option
    ; work_delay : int option
    ; block_window_duration_ms : int option
    ; transaction_capacity : Transaction_capacity.t option
    ; coinbase_amount : Currency.Amount.Stable.Latest.t option
    ; supercharged_coinbase_factor : int option
    ; account_creation_fee : Currency.Fee.Stable.Latest.t option
    ; fork : Fork_config.t option
    }
  [@@deriving bin_io_unversioned]

  let make ?level ?sub_windows_per_window ?ledger_depth ?work_delay
      ?block_window_duration_ms ?transaction_capacity ?coinbase_amount
      ?supercharged_coinbase_factor ?account_creation_fee ?fork () =
    { level
    ; sub_windows_per_window
    ; ledger_depth
    ; work_delay
    ; block_window_duration_ms
    ; transaction_capacity
    ; coinbase_amount
    ; supercharged_coinbase_factor
    ; account_creation_fee
    ; fork
    }

  let to_json_layout
      { level
      ; sub_windows_per_window
      ; ledger_depth
      ; work_delay
      ; block_window_duration_ms
      ; transaction_capacity
      ; coinbase_amount
      ; supercharged_coinbase_factor
      ; account_creation_fee
      ; fork
      } =
    { Json_layout.Proof_keys.level = Option.map ~f:Level.to_json_layout level
    ; sub_windows_per_window
    ; ledger_depth
    ; work_delay
    ; block_window_duration_ms
    ; transaction_capacity =
        Option.map ~f:Transaction_capacity.to_json_layout transaction_capacity
    ; coinbase_amount
    ; supercharged_coinbase_factor
    ; account_creation_fee
    ; fork
    }

  let of_json_layout
      { Json_layout.Proof_keys.level
      ; sub_windows_per_window
      ; ledger_depth
      ; work_delay
      ; block_window_duration_ms
      ; transaction_capacity
      ; coinbase_amount
      ; supercharged_coinbase_factor
      ; account_creation_fee
      ; fork
      } =
    let open Result.Let_syntax in
    let%map level = result_opt ~f:Level.of_json_layout level
    and transaction_capacity =
      result_opt ~f:Transaction_capacity.of_json_layout transaction_capacity
    in
    { level
    ; sub_windows_per_window
    ; ledger_depth
    ; work_delay
    ; block_window_duration_ms
    ; transaction_capacity
    ; coinbase_amount
    ; supercharged_coinbase_factor
    ; account_creation_fee
    ; fork
    }

  let to_yojson x = Json_layout.Proof_keys.to_yojson (to_json_layout x)

  let of_yojson json =
    Result.bind ~f:of_json_layout (Json_layout.Proof_keys.of_yojson json)

  let combine t1 t2 =
    { level = opt_fallthrough ~default:t1.level t2.level
    ; sub_windows_per_window =
        opt_fallthrough ~default:t1.sub_windows_per_window
          t2.sub_windows_per_window
    ; ledger_depth = opt_fallthrough ~default:t1.ledger_depth t2.ledger_depth
    ; work_delay = opt_fallthrough ~default:t1.work_delay t2.work_delay
    ; block_window_duration_ms =
        opt_fallthrough ~default:t1.block_window_duration_ms
          t2.block_window_duration_ms
    ; transaction_capacity =
        opt_fallthrough ~default:t1.transaction_capacity t2.transaction_capacity
    ; coinbase_amount =
        opt_fallthrough ~default:t1.coinbase_amount t2.coinbase_amount
    ; supercharged_coinbase_factor =
        opt_fallthrough ~default:t1.supercharged_coinbase_factor
          t2.supercharged_coinbase_factor
    ; account_creation_fee =
        opt_fallthrough ~default:t1.account_creation_fee t2.account_creation_fee
    ; fork = opt_fallthrough ~default:t1.fork t2.fork
    }

  let gen =
    let open Quickcheck.Generator.Let_syntax in
    let%bind level = Level.gen in
    let%bind sub_windows_per_window = Int.gen_incl 0 1000 in
    let%bind ledger_depth = Int.gen_incl 0 64 in
    let%bind work_delay = Int.gen_incl 0 1000 in
    let%bind block_window_duration_ms = Int.gen_incl 1_000 360_000 in
    let%bind transaction_capacity = Transaction_capacity.gen in
    let%bind coinbase_amount =
      Currency.Amount.(gen_incl zero (of_mina_int_exn 1))
    in
    let%bind supercharged_coinbase_factor = Int.gen_incl 0 100 in
    let%bind account_creation_fee =
      Currency.Fee.(gen_incl one (of_mina_int_exn 10))
    in
    let%map fork =
      let open Quickcheck.Generator in
      union [ map ~f:Option.some Fork_config.gen; return None ]
    in
    { level = Some level
    ; sub_windows_per_window = Some sub_windows_per_window
    ; ledger_depth = Some ledger_depth
    ; work_delay = Some work_delay
    ; block_window_duration_ms = Some block_window_duration_ms
    ; transaction_capacity = Some transaction_capacity
    ; coinbase_amount = Some coinbase_amount
    ; supercharged_coinbase_factor = Some supercharged_coinbase_factor
    ; account_creation_fee = Some account_creation_fee
    ; fork
    }
end

module Genesis = struct
  type t = Json_layout.Genesis.t =
    { k : int option (* the depth of finality constant (in slots) *)
    ; delta : int option (* max permissible delay of packets (in slots) *)
    ; slots_per_epoch : int option
    ; slots_per_sub_window : int option
    ; genesis_state_timestamp : string option
    }
  [@@deriving bin_io_unversioned]

  let to_json_layout : t -> Json_layout.Genesis.t = Fn.id

  let of_json_layout : Json_layout.Genesis.t -> (t, string) Result.t =
    Result.return

  let to_yojson x = Json_layout.Genesis.to_yojson (to_json_layout x)

  let of_yojson json =
    Result.bind ~f:of_json_layout (Json_layout.Genesis.of_yojson json)

  let combine t1 t2 =
    { k = opt_fallthrough ~default:t1.k t2.k
    ; delta = opt_fallthrough ~default:t1.delta t2.delta
    ; slots_per_epoch =
        opt_fallthrough ~default:t1.slots_per_epoch t2.slots_per_epoch
    ; slots_per_sub_window =
        opt_fallthrough ~default:t1.slots_per_sub_window t2.slots_per_sub_window
    ; genesis_state_timestamp =
        opt_fallthrough ~default:t1.genesis_state_timestamp
          t2.genesis_state_timestamp
    }

  let gen =
    let open Quickcheck.Generator.Let_syntax in
    let%bind k = Int.gen_incl 0 1000 in
    let%bind delta = Int.gen_incl 0 1000 in
    let%bind slots_per_epoch = Int.gen_incl 1 1_000_000 in
    let%bind slots_per_sub_window = Int.gen_incl 1 1_000 in
    let%map genesis_state_timestamp =
      Time.(gen_incl epoch (of_string "2050-01-01 00:00:00Z"))
      |> Quickcheck.Generator.map ~f:Time.to_string
    in
    { k = Some k
    ; delta = Some delta
    ; slots_per_epoch = Some slots_per_epoch
    ; slots_per_sub_window = Some slots_per_sub_window
    ; genesis_state_timestamp = Some genesis_state_timestamp
    }
end

module Daemon = struct
  (* Peer list URL should usually be None. This option is better provided with
     a command line argument. Putting it in the config makes the network explicitly
     rely on a certain number of nodes, reducing decentralisation. See #14766 *)
  type t = Json_layout.Daemon.t =
    { txpool_max_size : int option
    ; peer_list_url : string option
<<<<<<< HEAD
    ; zkapp_proof_update_cost : float option [@default None]
    ; zkapp_signed_single_update_cost : float option [@default None]
    ; zkapp_signed_pair_update_cost : float option [@default None]
    ; zkapp_transaction_cost_limit : float option [@default None]
    ; max_event_elements : int option [@default None]
    ; max_action_elements : int option [@default None]
=======
    ; slot_tx_end : int option
    ; slot_chain_end : int option
>>>>>>> cb1c7ecb
    }
  [@@deriving bin_io_unversioned]

  let to_json_layout : t -> Json_layout.Daemon.t = Fn.id

  let of_json_layout : Json_layout.Daemon.t -> (t, string) Result.t =
    Result.return

  let to_yojson x = Json_layout.Daemon.to_yojson (to_json_layout x)

  let of_yojson json =
    Result.bind ~f:of_json_layout (Json_layout.Daemon.of_yojson json)

  let combine t1 t2 =
    { txpool_max_size =
        opt_fallthrough ~default:t1.txpool_max_size t2.txpool_max_size
    ; peer_list_url = opt_fallthrough ~default:t1.peer_list_url t2.peer_list_url
<<<<<<< HEAD
    ; zkapp_proof_update_cost =
        opt_fallthrough ~default:t1.zkapp_proof_update_cost
          t2.zkapp_proof_update_cost
    ; zkapp_signed_single_update_cost =
        opt_fallthrough ~default:t1.zkapp_signed_single_update_cost
          t2.zkapp_signed_single_update_cost
    ; zkapp_signed_pair_update_cost =
        opt_fallthrough ~default:t1.zkapp_signed_pair_update_cost
          t2.zkapp_signed_pair_update_cost
    ; zkapp_transaction_cost_limit =
        opt_fallthrough ~default:t1.zkapp_transaction_cost_limit
          t2.zkapp_transaction_cost_limit
    ; max_event_elements =
        opt_fallthrough ~default:t1.max_event_elements t2.max_event_elements
    ; max_action_elements =
        opt_fallthrough ~default:t1.max_action_elements t2.max_action_elements
=======
    ; slot_tx_end = opt_fallthrough ~default:t1.slot_tx_end t2.slot_tx_end
    ; slot_chain_end =
        opt_fallthrough ~default:t1.slot_chain_end t2.slot_chain_end
>>>>>>> cb1c7ecb
    }

  let gen =
    let open Quickcheck.Generator.Let_syntax in
<<<<<<< HEAD
    let%bind txpool_max_size = Int.gen_incl 0 1000 in
    let%bind zkapp_proof_update_cost = Float.gen_incl 0.0 100.0 in
    let%bind zkapp_signed_single_update_cost = Float.gen_incl 0.0 100.0 in
    let%bind zkapp_signed_pair_update_cost = Float.gen_incl 0.0 100.0 in
    let%bind zkapp_transaction_cost_limit = Float.gen_incl 0.0 100.0 in
    let%bind max_event_elements = Int.gen_incl 0 100 in
    let%map max_action_elements = Int.gen_incl 0 1000 in
    { txpool_max_size = Some txpool_max_size
    ; peer_list_url = None
    ; zkapp_proof_update_cost = Some zkapp_proof_update_cost
    ; zkapp_signed_single_update_cost = Some zkapp_signed_single_update_cost
    ; zkapp_signed_pair_update_cost = Some zkapp_signed_pair_update_cost
    ; zkapp_transaction_cost_limit = Some zkapp_transaction_cost_limit
    ; max_event_elements = Some max_event_elements
    ; max_action_elements = Some max_action_elements
=======
    let%map txpool_max_size = Int.gen_incl 0 1000 in
    { txpool_max_size = Some txpool_max_size
    ; peer_list_url = None
    ; slot_tx_end = None
    ; slot_chain_end = None
>>>>>>> cb1c7ecb
    }
end

module Epoch_data = struct
  module Data = struct
    type t = { ledger : Ledger.t; seed : string }
    [@@deriving bin_io_unversioned, yojson]

    let gen =
      let open Quickcheck.Generator.Let_syntax in
      let%bind ledger = Ledger.gen in
      let%map seed = String.gen_nonempty in
      { ledger; seed }
  end

  type t =
    { staking : Data.t; next : Data.t option (*If None, then next = staking*) }
  [@@deriving bin_io_unversioned, yojson]

  let to_json_layout : t -> Json_layout.Epoch_data.t =
   fun { staking; next } ->
    let accounts (ledger : Ledger.t) =
      match ledger.base with Accounts acc -> acc | _ -> assert false
    in
    let staking =
      { Json_layout.Epoch_data.Data.accounts = accounts staking.ledger
      ; seed = staking.seed
      }
    in
    let next =
      Option.map next ~f:(fun n ->
          { Json_layout.Epoch_data.Data.accounts = accounts n.ledger
          ; seed = n.seed
          } )
    in
    { Json_layout.Epoch_data.staking; next }

  let of_json_layout : Json_layout.Epoch_data.t -> (t, string) Result.t =
   fun { staking; next } ->
    let data accounts seed =
      let ledger =
        { Ledger.base = Accounts accounts
        ; num_accounts = None
        ; balances = []
        ; hash = None
        ; name = None
        ; add_genesis_winner = Some false
        }
      in
      { Data.ledger; seed }
    in
    let staking = data staking.accounts staking.seed in
    let next = Option.map next ~f:(fun n -> data n.accounts n.seed) in
    Ok { staking; next }

  let to_yojson x = Json_layout.Epoch_data.to_yojson (to_json_layout x)

  let of_yojson json =
    Result.bind ~f:of_json_layout (Json_layout.Epoch_data.of_yojson json)

  let gen =
    let open Quickcheck.Generator.Let_syntax in
    let%bind staking = Data.gen in
    let%map next = Option.quickcheck_generator Data.gen in
    { staking; next }
end

type t =
  { daemon : Daemon.t option
  ; genesis : Genesis.t option
  ; proof : Proof_keys.t option
  ; ledger : Ledger.t option
  ; epoch_data : Epoch_data.t option
  }
[@@deriving bin_io_unversioned]

let make ?daemon ?genesis ?proof ?ledger ?epoch_data () =
  { daemon; genesis; proof; ledger; epoch_data }

let to_json_layout { daemon; genesis; proof; ledger; epoch_data } =
  { Json_layout.daemon = Option.map ~f:Daemon.to_json_layout daemon
  ; genesis = Option.map ~f:Genesis.to_json_layout genesis
  ; proof = Option.map ~f:Proof_keys.to_json_layout proof
  ; ledger = Option.map ~f:Ledger.to_json_layout ledger
  ; epoch_data = Option.map ~f:Epoch_data.to_json_layout epoch_data
  }

let of_json_layout { Json_layout.daemon; genesis; proof; ledger; epoch_data } =
  let open Result.Let_syntax in
  let%map daemon = result_opt ~f:Daemon.of_json_layout daemon
  and genesis = result_opt ~f:Genesis.of_json_layout genesis
  and proof = result_opt ~f:Proof_keys.of_json_layout proof
  and ledger = result_opt ~f:Ledger.of_json_layout ledger
  and epoch_data = result_opt ~f:Epoch_data.of_json_layout epoch_data in
  { daemon; genesis; proof; ledger; epoch_data }

let to_yojson x = Json_layout.to_yojson (to_json_layout x)

let to_yojson_without_accounts x =
  let layout = to_json_layout x in
  let num_accounts =
    let%bind.Option ledger = layout.ledger in
    let%map.Option accounts = ledger.accounts in
    List.length accounts
  in
  let layout =
    let f ledger = { ledger with Json_layout.Ledger.accounts = None } in
    { layout with ledger = Option.map ~f layout.ledger }
  in
  (Json_layout.to_yojson layout, num_accounts)

let of_yojson json = Result.bind ~f:of_json_layout (Json_layout.of_yojson json)

let default =
  { daemon = None
  ; genesis = None
  ; proof = None
  ; ledger = None
  ; epoch_data = None
  }

let combine t1 t2 =
  let merge ~combine t1 t2 =
    match (t1, t2) with
    | Some t1, Some t2 ->
        Some (combine t1 t2)
    | Some t, None | None, Some t ->
        Some t
    | None, None ->
        None
  in
  { daemon = merge ~combine:Daemon.combine t1.daemon t2.daemon
  ; genesis = merge ~combine:Genesis.combine t1.genesis t2.genesis
  ; proof = merge ~combine:Proof_keys.combine t1.proof t2.proof
  ; ledger = opt_fallthrough ~default:t1.ledger t2.ledger
  ; epoch_data = opt_fallthrough ~default:t1.epoch_data t2.epoch_data
  }

let gen =
  let open Quickcheck.Generator.Let_syntax in
  let%map daemon = Daemon.gen
  and genesis = Genesis.gen
  and proof = Proof_keys.gen
  and ledger = Ledger.gen
  and epoch_data = Epoch_data.gen in
  { daemon = Some daemon
  ; genesis = Some genesis
  ; proof = Some proof
  ; ledger = Some ledger
  ; epoch_data = Some epoch_data
  }

let ledger_accounts (ledger : Mina_ledger.Ledger.Any_ledger.witness) =
  let open Async.Deferred.Result.Let_syntax in
  let yield = Async_unix.Scheduler.yield_every ~n:100 |> Staged.unstage in
  let%bind accounts =
    Mina_ledger.Ledger.Any_ledger.M.to_list ledger
    |> Async.Deferred.map ~f:Result.return
  in
  let%map accounts =
    deferred_list_fold ~init:[]
      ~f:(fun acc el ->
        let open Async.Deferred.Infix in
        let%bind () = yield () >>| Result.return in
        let%map elt = Accounts.Single.of_account el |> Async.Deferred.return in
        elt :: acc )
      accounts
  in
  List.rev accounts

let ledger_of_accounts accounts =
  Ledger.
    { base = Accounts accounts
    ; num_accounts = Some (List.length accounts)
    ; balances = List.mapi accounts ~f:(fun i a -> (i, a.balance))
    ; hash = None
    ; name = None
    ; add_genesis_winner = Some false
    }

let make_fork_config ~staged_ledger ~global_slot ~blockchain_length
    ~protocol_state ~staking_ledger ~staking_epoch_seed ~next_epoch_ledger
    ~next_epoch_seed (runtime_config : t) =
  let open Async.Deferred.Result.Let_syntax in
  let global_slot =
    Mina_numbers.Global_slot_since_hard_fork.to_int global_slot
  in
  let blockchain_length = Unsigned.UInt32.to_int blockchain_length in
  let yield () =
    let open Async.Deferred.Infix in
    Async_unix.Scheduler.yield () >>| Result.return
  in
  let%bind () = yield () in
  let%bind accounts =
    Mina_ledger.Ledger.Any_ledger.cast (module Mina_ledger.Ledger) staged_ledger
    |> ledger_accounts
  in
  let ledger = Option.value_exn runtime_config.ledger in
  let previous_length =
    let open Option.Let_syntax in
    let%bind proof = runtime_config.proof in
    let%map fork = proof.fork in
    fork.previous_length + blockchain_length
  in
  let protocol_constants = Mina_state.Protocol_state.constants protocol_state in
  let genesis =
    { Genesis.k =
        Some
          (Unsigned.UInt32.to_int
             protocol_constants.Genesis_constants.Protocol.Poly.k )
    ; delta = Some (Unsigned.UInt32.to_int protocol_constants.delta)
    ; slots_per_epoch =
        Some (Unsigned.UInt32.to_int protocol_constants.slots_per_epoch)
    ; slots_per_sub_window =
        Some (Unsigned.UInt32.to_int protocol_constants.slots_per_sub_window)
    ; genesis_state_timestamp =
        Some
          (Block_time.to_string_exn protocol_constants.genesis_state_timestamp)
    }
  in
  let fork =
    Fork_config.
      { previous_state_hash =
          Mina_base.State_hash.to_base58_check
            protocol_state.Mina_state.Protocol_state.Poly.previous_state_hash
      ; previous_length =
          Option.value ~default:blockchain_length previous_length
      ; previous_global_slot = global_slot
      }
  in
  let%bind () = yield () in
  let%bind staking_ledger_accounts = ledger_accounts staking_ledger in
  let%bind () = yield () in
  let%map next_epoch_ledger_accounts =
    match next_epoch_ledger with
    | None ->
        return None
    | Some l ->
        ledger_accounts l >>| Option.return
  in
  let epoch_data =
    let open Epoch_data in
    let open Data in
    { staking =
        { ledger = ledger_of_accounts staking_ledger_accounts
        ; seed = staking_epoch_seed
        }
    ; next =
        Option.map next_epoch_ledger_accounts ~f:(fun accounts ->
            { ledger = ledger_of_accounts accounts; seed = next_epoch_seed } )
    }
  in
  let update =
    make
    (* add_genesis_winner must be set to false, because this
       config effectively creates a continuation of the current
       blockchain state and therefore the genesis ledger already
       contains the winner of the previous block. No need to
       artificially add it. In fact, it wouldn't work at all,
       because the new node would try to create this account at
       startup, even though it already exists, leading to an error.*)
      ~epoch_data ~genesis
      ~ledger:
        { ledger with
          base = Accounts accounts
        ; add_genesis_winner = Some false
        }
      ~proof:(Proof_keys.make ~fork ()) ()
  in
  combine runtime_config update

let slot_tx_end_or_default, slot_chain_end_or_default =
  let f compile get_runtime t =
    Option.value_map t.daemon ~default:compile ~f:(fun daemon ->
        Option.merge compile ~f:(fun _c r -> r)
        @@ Option.map ~f:Mina_numbers.Global_slot.of_int
        @@ get_runtime daemon )
  in
  ( f Mina_compile_config.slot_tx_end (fun d -> d.slot_tx_end)
  , f Mina_compile_config.slot_chain_end (fun d -> d.slot_chain_end) )

module Test_configs = struct
  let bootstrap =
    lazy
      ( (* test_postake_bootstrap *)
        {json|
  { "daemon":
      { "txpool_max_size": 3000 }
  , "genesis":
      { "k": 6
      , "delta": 0
      , "genesis_state_timestamp": "2019-01-30 12:00:00-08:00" }
  , "proof":
      { "level": "none"
      , "sub_windows_per_window": 8
      , "ledger_depth": 6
      , "work_delay": 2
      , "block_window_duration_ms": 1500
      , "transaction_capacity": {"2_to_the": 3}
      , "coinbase_amount": "20"
      , "supercharged_coinbase_factor": 2
      , "account_creation_fee": "1" }
  , "ledger": { "name": "test", "add_genesis_winner": false } }
      |json}
      |> Yojson.Safe.from_string |> of_yojson |> Result.ok_or_failwith )

  let transactions =
    lazy
      ( (* test_postake_txns *)
        {json|
  { "daemon":
      { "txpool_max_size": 3000 }
  , "genesis":
      { "k": 6
      , "delta": 0
      , "genesis_state_timestamp": "2019-01-30 12:00:00-08:00" }
  , "proof":
      { "level": "check"
      , "sub_windows_per_window": 8
      , "ledger_depth": 6
      , "work_delay": 2
      , "block_window_duration_ms": 15000
      , "transaction_capacity": {"2_to_the": 3}
      , "coinbase_amount": "20"
      , "supercharged_coinbase_factor": 2
      , "account_creation_fee": "1" }
  , "ledger":
      { "name": "test_split_two_stakers"
      , "add_genesis_winner": false } }
      |json}
      |> Yojson.Safe.from_string |> of_yojson |> Result.ok_or_failwith )

  let split_snarkless =
    lazy
      ( (* test_postake_split_snarkless *)
        {json|
  { "daemon":
      { "txpool_max_size": 3000 }
  , "genesis":
      { "k": 24
      , "delta": 0
      , "genesis_state_timestamp": "2019-01-30 12:00:00-08:00" }
  , "proof":
      { "level": "check"
      , "sub_windows_per_window": 8
      , "ledger_depth": 30
      , "work_delay": 1
      , "block_window_duration_ms": 10000
      , "transaction_capacity": {"2_to_the": 2}
      , "coinbase_amount": "20"
      , "supercharged_coinbase_factor": 2
      , "account_creation_fee": "1" }
  , "ledger":
      { "name": "test_split_two_stakers"
      , "add_genesis_winner": false } }
      |json}
      |> Yojson.Safe.from_string |> of_yojson |> Result.ok_or_failwith )

  let delegation =
    lazy
      ( (* test_postake_delegation *)
        {json|
  { "daemon":
      { "txpool_max_size": 3000 }
  , "genesis":
      { "k": 4
      , "delta": 0
      , "slots_per_epoch": 72
      , "genesis_state_timestamp": "2019-01-30 12:00:00-08:00" }
  , "proof":
      { "level": "check"
      , "sub_windows_per_window": 4
      , "ledger_depth": 6
      , "work_delay": 1
      , "block_window_duration_ms": 5000
      , "transaction_capacity": {"2_to_the": 2}
      , "coinbase_amount": "20"
      , "supercharged_coinbase_factor": 2
      , "account_creation_fee": "1" }
  , "ledger":
      { "name": "test_delegation"
      , "add_genesis_winner": false } }
      |json}
      |> Yojson.Safe.from_string |> of_yojson |> Result.ok_or_failwith )
end<|MERGE_RESOLUTION|>--- conflicted
+++ resolved
@@ -355,26 +355,18 @@
     type t =
       { txpool_max_size : int option [@default None]
       ; peer_list_url : string option [@default None]
-<<<<<<< HEAD
       ; zkapp_proof_update_cost : float option [@default None]
       ; zkapp_signed_single_update_cost : float option [@default None]
       ; zkapp_signed_pair_update_cost : float option [@default None]
       ; zkapp_transaction_cost_limit : float option [@default None]
       ; max_event_elements : int option [@default None]
       ; max_action_elements : int option [@default None]
-=======
       ; slot_tx_end : int option [@default None]
       ; slot_chain_end : int option [@default None]
->>>>>>> cb1c7ecb
       }
     [@@deriving yojson, fields, dhall_type]
 
-<<<<<<< HEAD
     let fields = Fields.names |> Array.of_list
-=======
-    let fields =
-      [| "txpool_max_size"; "peer_list_url"; "slot_tx_end"; "slot_chain_end" |]
->>>>>>> cb1c7ecb
 
     let of_yojson json = of_yojson_generic ~fields of_yojson json
   end
@@ -1112,17 +1104,14 @@
   type t = Json_layout.Daemon.t =
     { txpool_max_size : int option
     ; peer_list_url : string option
-<<<<<<< HEAD
     ; zkapp_proof_update_cost : float option [@default None]
     ; zkapp_signed_single_update_cost : float option [@default None]
     ; zkapp_signed_pair_update_cost : float option [@default None]
     ; zkapp_transaction_cost_limit : float option [@default None]
     ; max_event_elements : int option [@default None]
     ; max_action_elements : int option [@default None]
-=======
-    ; slot_tx_end : int option
-    ; slot_chain_end : int option
->>>>>>> cb1c7ecb
+    ; slot_tx_end : int option [@default None]
+    ; slot_chain_end : int option [@default None]
     }
   [@@deriving bin_io_unversioned]
 
@@ -1140,7 +1129,6 @@
     { txpool_max_size =
         opt_fallthrough ~default:t1.txpool_max_size t2.txpool_max_size
     ; peer_list_url = opt_fallthrough ~default:t1.peer_list_url t2.peer_list_url
-<<<<<<< HEAD
     ; zkapp_proof_update_cost =
         opt_fallthrough ~default:t1.zkapp_proof_update_cost
           t2.zkapp_proof_update_cost
@@ -1157,16 +1145,13 @@
         opt_fallthrough ~default:t1.max_event_elements t2.max_event_elements
     ; max_action_elements =
         opt_fallthrough ~default:t1.max_action_elements t2.max_action_elements
-=======
     ; slot_tx_end = opt_fallthrough ~default:t1.slot_tx_end t2.slot_tx_end
     ; slot_chain_end =
         opt_fallthrough ~default:t1.slot_chain_end t2.slot_chain_end
->>>>>>> cb1c7ecb
     }
 
   let gen =
     let open Quickcheck.Generator.Let_syntax in
-<<<<<<< HEAD
     let%bind txpool_max_size = Int.gen_incl 0 1000 in
     let%bind zkapp_proof_update_cost = Float.gen_incl 0.0 100.0 in
     let%bind zkapp_signed_single_update_cost = Float.gen_incl 0.0 100.0 in
@@ -1182,13 +1167,8 @@
     ; zkapp_transaction_cost_limit = Some zkapp_transaction_cost_limit
     ; max_event_elements = Some max_event_elements
     ; max_action_elements = Some max_action_elements
-=======
-    let%map txpool_max_size = Int.gen_incl 0 1000 in
-    { txpool_max_size = Some txpool_max_size
-    ; peer_list_url = None
     ; slot_tx_end = None
     ; slot_chain_end = None
->>>>>>> cb1c7ecb
     }
 end
 
@@ -1462,10 +1442,9 @@
 
 let slot_tx_end_or_default, slot_chain_end_or_default =
   let f compile get_runtime t =
-    Option.value_map t.daemon ~default:compile ~f:(fun daemon ->
-        Option.merge compile ~f:(fun _c r -> r)
-        @@ Option.map ~f:Mina_numbers.Global_slot.of_int
-        @@ get_runtime daemon )
+    Option.map ~f:Mina_numbers.Global_slot_since_hard_fork.of_int
+    @@ Option.value_map t.daemon ~default:compile ~f:(fun daemon ->
+           Option.merge compile ~f:(fun _c r -> r) @@ get_runtime daemon )
   in
   ( f Mina_compile_config.slot_tx_end (fun d -> d.slot_tx_end)
   , f Mina_compile_config.slot_chain_end (fun d -> d.slot_chain_end) )
