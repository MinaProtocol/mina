open Core_kernel

module Fork_config = struct
  (* Note that length might be smaller than the gernesis_slot
     or equal if a block was produced in every slot possible. *)
  type t =
    { state_hash : string
    ; blockchain_length : int (* number of blocks produced since genesis *)
    ; global_slot_since_genesis : int (* global slot since genesis *)
    }
  [@@deriving yojson, dhall_type, bin_io_unversioned]

  let gen =
    let open Quickcheck.Generator.Let_syntax in
    let%bind global_slot_since_genesis = Int.gen_incl 0 1_000_000 in
    let%bind blockchain_length = Int.gen_incl 0 global_slot_since_genesis in
    let%map state_hash = Mina_base.State_hash.gen in
    let state_hash = Mina_base.State_hash.to_base58_check state_hash in
    { state_hash; blockchain_length; global_slot_since_genesis }
end

let yojson_strip_fields ~keep_fields = function
  | `Assoc l ->
      `Assoc
        (List.filter l ~f:(fun (fld, _) ->
             Array.mem ~equal:String.equal keep_fields fld ) )
  | json ->
      json

let yojson_rename_fields ~alternates = function
  | `Assoc l ->
      `Assoc
        (List.map l ~f:(fun (fld, json) ->
             let fld =
               Option.value ~default:fld
                 (Array.find_map alternates ~f:(fun (alt, orig) ->
                      if String.equal fld alt then Some orig else None ) )
             in
             (fld, json) ) )
  | json ->
      json

let opt_fallthrough ~default x2 =
  Option.value_map ~default x2 ~f:(fun x -> Some x)

let result_opt ~f x =
  match x with
  | Some x ->
      Result.map ~f:Option.some (f x)
  | None ->
      Result.return None

let dump_on_error yojson x =
  Result.map_error x ~f:(fun str ->
      str ^ "\n\nCould not parse JSON:\n" ^ Yojson.Safe.pretty_to_string yojson )

let of_yojson_generic ~fields of_yojson json =
  dump_on_error json @@ of_yojson
  @@ yojson_strip_fields ~keep_fields:fields json

let rec deferred_list_fold ~init ~f = function
  | [] ->
      Async.Deferred.Result.return init
  | h :: t ->
      let open Async.Deferred.Result.Let_syntax in
      let%bind init = f init h in
      deferred_list_fold ~init ~f t

module Json_layout = struct
  module Accounts = struct
    module Single = struct
      module Timed = struct
        type t =
          { initial_minimum_balance : Currency.Balance.t
          ; cliff_time : Mina_numbers.Global_slot_since_genesis.t
          ; cliff_amount : Currency.Amount.t
          ; vesting_period : Mina_numbers.Global_slot_span.t
          ; vesting_increment : Currency.Amount.t
          }
        [@@deriving yojson, fields, dhall_type, sexp]

        let fields = Fields.names |> Array.of_list

        let of_yojson json = of_yojson_generic ~fields of_yojson json
      end

      module Permissions = struct
        module Auth_required = struct
          type t = None | Either | Proof | Signature | Impossible
          [@@deriving dhall_type, sexp, bin_io_unversioned]

          let to_yojson = function
            | None ->
                `String "none"
            | Either ->
                `String "either"
            | Proof ->
                `String "proof"
            | Signature ->
                `String "signature"
            | Impossible ->
                `String "impossible"

          let of_yojson = function
            | `String s -> (
                match String.lowercase s with
                | "none" ->
                    Ok None
                | "either" ->
                    Ok Either
                | "proof" ->
                    Ok Proof
                | "signature" ->
                    Ok Signature
                | "impossible" ->
                    Ok Impossible
                | _ ->
                    Error (sprintf "Invalid Auth_required.t value: %s" s) )
            | _ ->
                Error
                  "Runtime_config.Json_Account.Single.Permissions.Auth_Required.t"

          let of_account_perm = function
            | Mina_base.Permissions.Auth_required.None ->
                None
            | Either ->
                Either
            | Proof ->
                Proof
            | Signature ->
                Signature
            | Impossible ->
                Impossible

          let to_account_perm = function
            | None ->
                Mina_base.Permissions.Auth_required.None
            | Either ->
                Either
            | Proof ->
                Proof
            | Signature ->
                Signature
            | Impossible ->
                Impossible
        end

        module Txn_version = struct
          type t = Mina_numbers.Txn_version.Stable.Latest.t
          [@@deriving bin_io_unversioned]

          include (
            Mina_numbers.Txn_version :
              module type of Mina_numbers.Txn_version with type t := t )
        end

        module Verification_key_perm = struct
          type t = { auth : Auth_required.t; txn_version : Txn_version.t }
          [@@deriving dhall_type, sexp, yojson, bin_io_unversioned]
        end

        type t =
          { edit_state : Auth_required.t [@default None]
          ; send : Auth_required.t [@default None]
          ; receive : Auth_required.t [@default None]
          ; access : Auth_required.t [@default None]
          ; set_delegate : Auth_required.t [@default None]
          ; set_permissions : Auth_required.t [@default None]
          ; set_verification_key : Verification_key_perm.t
                [@default
                  { auth = None
                  ; txn_version = Mina_numbers.Txn_version.current
                  }]
          ; set_zkapp_uri : Auth_required.t [@default None]
          ; edit_action_state : Auth_required.t [@default None]
          ; set_token_symbol : Auth_required.t [@default None]
          ; increment_nonce : Auth_required.t [@default None]
          ; set_voting_for : Auth_required.t [@default None]
          ; set_timing : Auth_required.t [@default None]
          }
        [@@deriving yojson, fields, dhall_type, sexp, bin_io_unversioned]

        let fields = Fields.names |> Array.of_list

        let of_yojson json = of_yojson_generic ~fields of_yojson json

        let of_permissions (perm : Mina_base.Permissions.t) =
          { edit_state = Auth_required.of_account_perm perm.edit_action_state
          ; send = Auth_required.of_account_perm perm.send
          ; receive = Auth_required.of_account_perm perm.receive
          ; set_delegate = Auth_required.of_account_perm perm.set_delegate
          ; set_permissions = Auth_required.of_account_perm perm.set_permissions
          ; set_verification_key =
              (let auth, txn_version = perm.set_verification_key in
               { auth = Auth_required.of_account_perm auth; txn_version } )
          ; set_token_symbol =
              Auth_required.of_account_perm perm.set_token_symbol
          ; access = Auth_required.of_account_perm perm.access
          ; edit_action_state =
              Auth_required.of_account_perm perm.edit_action_state
          ; set_zkapp_uri = Auth_required.of_account_perm perm.set_zkapp_uri
          ; increment_nonce = Auth_required.of_account_perm perm.increment_nonce
          ; set_timing = Auth_required.of_account_perm perm.set_timing
          ; set_voting_for = Auth_required.of_account_perm perm.set_voting_for
          }
      end

      module Zkapp_account = struct
        module Field = struct
          type t = Snark_params.Tick.Field.t
          [@@deriving sexp, bin_io_unversioned]

          (* can't be automatically derived *)
          let dhall_type = Ppx_dhall_type.Dhall_type.Text

          let to_yojson t = `String (Snark_params.Tick.Field.to_string t)

          let of_yojson = function
            | `String s ->
                Ok (Snark_params.Tick.Field.of_string s)
            | _ ->
                Error
                  "Invalid JSON in runtime config Zkapp_account.state, \
                   expected string"
        end

        module Verification_key = struct
          type t = Pickles.Side_loaded.Verification_key.Stable.Latest.t
          [@@deriving sexp, bin_io_unversioned]

          (* can't be automatically derived *)
          let dhall_type = Ppx_dhall_type.Dhall_type.Text

          let to_yojson t =
            `String (Pickles.Side_loaded.Verification_key.to_base64 t)

          let of_yojson = function
            | `String s ->
                let vk_or_err =
                  Pickles.Side_loaded.Verification_key.of_base64 s
                in
                Result.map_error vk_or_err ~f:Error.to_string_hum
            | _ ->
                Error
                  "Invalid JSON in runtime config \
                   Zkapp_account.verification_key, expected string"
        end

        module Zkapp_version = struct
          type t = Mina_numbers.Zkapp_version.Stable.Latest.t
          [@@deriving bin_io_unversioned]

          include (
            Mina_numbers.Zkapp_version :
              module type of Mina_numbers.Zkapp_version with type t := t )
        end

        type t =
          { app_state : Field.t list
          ; verification_key : Verification_key.t option [@default None]
          ; zkapp_version : Zkapp_version.t
          ; action_state : Field.t list
          ; last_action_slot : int
          ; proved_state : bool
          ; zkapp_uri : string
          }
        [@@deriving sexp, fields, dhall_type, yojson, bin_io_unversioned]

        let fields = Fields.names |> Array.of_list

        let of_yojson json = of_yojson_generic ~fields of_yojson json

        let of_zkapp (zkapp : Mina_base.Zkapp_account.t) : t =
          let open Mina_base.Zkapp_account in
          { app_state = Mina_base.Zkapp_state.V.to_list zkapp.app_state
          ; verification_key =
              Option.map zkapp.verification_key ~f:With_hash.data
          ; zkapp_version = zkapp.zkapp_version
          ; action_state =
              Pickles_types.Vector.Vector_5.to_list zkapp.action_state
          ; last_action_slot =
              Unsigned.UInt32.to_int
              @@ Mina_numbers.Global_slot_since_genesis.to_uint32
                   zkapp.last_action_slot
          ; proved_state = zkapp.proved_state
          ; zkapp_uri = zkapp.zkapp_uri
          }
      end

      type t =
        { pk : string
        ; sk : string option [@default None]
        ; balance : Currency.Balance.t
        ; delegate : string option [@default None]
        ; timing : Timed.t option [@default None]
        ; token : string option [@default None]
        ; nonce : Mina_numbers.Account_nonce.t
              [@default Mina_numbers.Account_nonce.zero]
        ; receipt_chain_hash : string option [@default None]
        ; voting_for : string option [@default None]
        ; zkapp : Zkapp_account.t option [@default None]
        ; permissions : Permissions.t option [@default None]
        ; token_symbol : string option [@default None]
        }
      [@@deriving sexp, fields, yojson, dhall_type]

      let fields = Fields.names |> Array.of_list

      let of_yojson json = of_yojson_generic ~fields of_yojson json

      let default : t =
        { pk = Signature_lib.Public_key.Compressed.(to_base58_check empty)
        ; sk = None
        ; balance = Currency.Balance.zero
        ; delegate = None
        ; timing = None
        ; token = None
        ; nonce = Mina_numbers.Account_nonce.zero
        ; receipt_chain_hash = None
        ; voting_for = None
        ; zkapp = None
        ; permissions = None
        ; token_symbol = None
        }
    end

    type t = Single.t list [@@deriving yojson, dhall_type]
  end

  module Ledger = struct
    module Balance_spec = struct
      type t = { number : int; balance : Currency.Balance.t }
      [@@deriving yojson, dhall_type]
    end

    type t =
      { accounts : Accounts.t option [@default None]
      ; num_accounts : int option [@default None]
      ; balances : Balance_spec.t list [@default []]
      ; hash : string option [@default None]
      ; s3_data_hash : string option [@default None]
      ; name : string option [@default None]
      ; add_genesis_winner : bool option [@default None]
      }
    [@@deriving yojson, fields, dhall_type]

    let fields = Fields.names |> Array.of_list

    let of_yojson json = of_yojson_generic ~fields of_yojson json
  end

  module Proof_keys = struct
    module Transaction_capacity = struct
      type t =
        { log_2 : int option
              [@default None] [@key "2_to_the"] [@dhall_type.key "two_to_the"]
        ; txns_per_second_x10 : int option [@default None]
        }
      [@@deriving yojson, dhall_type]

      (* we don't deriving the field names here, because the first one differs from the
         field in the record type
      *)
      let fields = [| "2_to_the"; "txns_per_second_x10" |]

      let alternates = [| ("two_to_the", "2_to_the"); ("log_2", "2_to_the") |]

      let of_yojson json =
        json
        |> yojson_rename_fields ~alternates
        |> yojson_strip_fields ~keep_fields:fields
        |> of_yojson |> dump_on_error json
    end

    type t =
      { level : string option [@default None]
      ; sub_windows_per_window : int option [@default None]
      ; ledger_depth : int option [@default None]
      ; work_delay : int option [@default None]
      ; block_window_duration_ms : int option [@default None]
      ; transaction_capacity : Transaction_capacity.t option [@default None]
      ; coinbase_amount : Currency.Amount.t option [@default None]
      ; supercharged_coinbase_factor : int option [@default None]
      ; account_creation_fee : Currency.Fee.t option [@default None]
      ; fork : Fork_config.t option [@default None]
      }
    [@@deriving yojson, fields, dhall_type]

    let fields = Fields.names |> Array.of_list

    let of_yojson json = of_yojson_generic ~fields of_yojson json
  end

  module Genesis = struct
    type t =
      { k : int option [@default None]
      ; delta : int option [@default None]
      ; slots_per_epoch : int option [@default None]
      ; slots_per_sub_window : int option [@default None]
      ; grace_period_slots : int option [@default None]
      ; genesis_state_timestamp : string option [@default None]
      }
    [@@deriving yojson, fields, dhall_type]

    let fields = Fields.names |> Array.of_list

    let of_yojson json = of_yojson_generic ~fields of_yojson json
  end

  module Daemon = struct
    type t =
      { txpool_max_size : int option [@default None]
      ; peer_list_url : string option [@default None]
      ; zkapp_proof_update_cost : float option [@default None]
      ; zkapp_signed_single_update_cost : float option [@default None]
      ; zkapp_signed_pair_update_cost : float option [@default None]
      ; zkapp_transaction_cost_limit : float option [@default None]
      ; max_event_elements : int option [@default None]
      ; max_action_elements : int option [@default None]
      ; zkapp_cmd_limit_hardcap : int option [@default None]
      ; slot_tx_end : int option [@default None]
      ; slot_chain_end : int option [@default None]
      }
    [@@deriving yojson, fields, dhall_type]

    let fields = Fields.names |> Array.of_list

    let of_yojson json = of_yojson_generic ~fields of_yojson json
  end

  module Epoch_data = struct
    module Data = struct
      type t =
        { accounts : Accounts.t option [@default None]
        ; seed : string
        ; s3_data_hash : string option [@default None]
        ; hash : string option [@default None]
        }
      [@@deriving yojson, fields, dhall_type]

      let fields = Fields.names |> Array.of_list

      let of_yojson json = of_yojson_generic ~fields of_yojson json
    end

    type t =
      { staking : Data.t
      ; next : (Data.t option[@default None]) (*If None then next = staking*)
      }
    [@@deriving yojson, fields, dhall_type]

    let fields = Fields.names |> Array.of_list

    let of_yojson json = of_yojson_generic ~fields of_yojson json
  end

  type t =
    { daemon : Daemon.t option [@default None]
    ; genesis : Genesis.t option [@default None]
    ; proof : Proof_keys.t option [@default None]
    ; ledger : Ledger.t option [@default None]
    ; epoch_data : Epoch_data.t option [@default None]
    }
  [@@deriving yojson, fields, dhall_type]

  let fields = Fields.names |> Array.of_list

  let of_yojson json = of_yojson_generic ~fields of_yojson json
end

(** JSON representation:

  { "daemon":
      { "txpool_max_size": 1
      , "peer_list_url": "https://www.example.com/peer-list.txt" }
  , "genesis": { "k": 1, "delta": 1 }
  , "proof":
      { "level": "check"
      , "sub_windows_per_window": 8
      , "ledger_depth": 14
      , "work_delay": 2
      , "block_window_duration_ms": 120000
      , "transaction_capacity": {"txns_per_second_x10": 2}
      , "coinbase_amount": "200"
      , "supercharged_coinbase_factor": 2
      , "account_creation_fee": "0.001" }
  , "ledger":
      { "name": "release"
      , "accounts":
          [ { "pk": "public_key"
            , "sk": "secret_key"
            , "balance": "0.000600000"
            , "delegate": "public_key" }
          , { "pk": "public_key"
            , "sk": "secret_key"
            , "balance": "0.000000000"
            , "delegate": "public_key" } ]
      , "hash": "root_hash"
      , "num_accounts": 10
      , "genesis_state_timestamp": "2000-00-00 12:00:00+0100" } }

  All fields are optional *except*:
  * each account in [ledger.accounts] must have a [balance] field
  * if [ledger] is present, it must feature one of [name], [accounts] or [hash].

*)

module Accounts = struct
  module Single = struct
    module Timed = struct
      type t = Json_layout.Accounts.Single.Timed.t =
        { initial_minimum_balance : Currency.Balance.Stable.Latest.t
        ; cliff_time : Mina_numbers.Global_slot_since_genesis.Stable.Latest.t
        ; cliff_amount : Currency.Amount.Stable.Latest.t
        ; vesting_period : Mina_numbers.Global_slot_span.Stable.Latest.t
        ; vesting_increment : Currency.Amount.Stable.Latest.t
        }
      [@@deriving bin_io_unversioned, sexp]
    end

    module Permissions = Json_layout.Accounts.Single.Permissions
    module Zkapp_account = Json_layout.Accounts.Single.Zkapp_account

    type t = Json_layout.Accounts.Single.t =
      { pk : string
      ; sk : string option
      ; balance : Currency.Balance.Stable.Latest.t
      ; delegate : string option
      ; timing : Timed.t option
      ; token : string option
      ; nonce : Mina_numbers.Account_nonce.Stable.Latest.t
      ; receipt_chain_hash : string option
      ; voting_for : string option
      ; zkapp : Zkapp_account.t option
      ; permissions : Permissions.t option
      ; token_symbol : string option
      }
    [@@deriving bin_io_unversioned, sexp]

    let to_json_layout : t -> Json_layout.Accounts.Single.t = Fn.id

    let of_json_layout : Json_layout.Accounts.Single.t -> (t, string) Result.t =
      Result.return

    let to_yojson x = Json_layout.Accounts.Single.to_yojson (to_json_layout x)

    let of_yojson json =
      Result.bind ~f:of_json_layout (Json_layout.Accounts.Single.of_yojson json)

    let default = Json_layout.Accounts.Single.default

    let of_account (a : Mina_base.Account.t) : (t, string) Result.t =
      let open Result.Let_syntax in
      let open Signature_lib in
      return
        { pk = Public_key.Compressed.to_base58_check a.public_key
        ; sk = None
        ; balance = a.balance
        ; delegate =
            Option.map a.delegate ~f:(fun pk ->
                Public_key.Compressed.to_base58_check pk )
        ; timing =
            ( match a.timing with
            | Untimed ->
                None
            | Timed t ->
                let open Timed in
                Some
                  { initial_minimum_balance = t.initial_minimum_balance
                  ; cliff_time = t.cliff_time
                  ; cliff_amount = t.cliff_amount
                  ; vesting_period = t.vesting_period
                  ; vesting_increment = t.vesting_increment
                  } )
        ; token = Some (Mina_base.Token_id.to_string a.token_id)
        ; token_symbol = Some a.token_symbol
        ; zkapp = Option.map a.zkapp ~f:Zkapp_account.of_zkapp
        ; nonce = a.nonce
        ; receipt_chain_hash =
            Some
              (Mina_base.Receipt.Chain_hash.to_base58_check a.receipt_chain_hash)
        ; voting_for = Some (Mina_base.State_hash.to_base58_check a.voting_for)
        ; permissions = Some (Permissions.of_permissions a.permissions)
        }

    let to_account (a : t) : Mina_base.Account.t =
      let open Signature_lib in
      let open Mina_base.Account.Poly in
      let timing =
        let open Mina_base.Account_timing.Poly in
        match a.timing with
        | None ->
            Untimed
        | Some
            { initial_minimum_balance
            ; cliff_time
            ; cliff_amount
            ; vesting_period
            ; vesting_increment
            } ->
            Timed
              { initial_minimum_balance
              ; cliff_time
              ; cliff_amount
              ; vesting_period
              ; vesting_increment
              }
      in
      let permissions =
        let perms = Option.value_exn a.permissions in
        Mina_base.Permissions.Poly.
          { edit_state =
              Json_layout.Accounts.Single.Permissions.Auth_required
              .to_account_perm perms.edit_state
          ; access =
              Json_layout.Accounts.Single.Permissions.Auth_required
              .to_account_perm perms.access
          ; send =
              Json_layout.Accounts.Single.Permissions.Auth_required
              .to_account_perm perms.send
          ; receive =
              Json_layout.Accounts.Single.Permissions.Auth_required
              .to_account_perm perms.receive
          ; set_delegate =
              Json_layout.Accounts.Single.Permissions.Auth_required
              .to_account_perm perms.set_delegate
          ; set_permissions =
              Json_layout.Accounts.Single.Permissions.Auth_required
              .to_account_perm perms.set_permissions
          ; set_verification_key =
              ( Json_layout.Accounts.Single.Permissions.Auth_required
                .to_account_perm perms.set_verification_key.auth
              , perms.set_verification_key.txn_version )
          ; set_zkapp_uri =
              Json_layout.Accounts.Single.Permissions.Auth_required
              .to_account_perm perms.set_zkapp_uri
          ; edit_action_state =
              Json_layout.Accounts.Single.Permissions.Auth_required
              .to_account_perm perms.edit_action_state
          ; set_token_symbol =
              Json_layout.Accounts.Single.Permissions.Auth_required
              .to_account_perm perms.set_token_symbol
          ; increment_nonce =
              Json_layout.Accounts.Single.Permissions.Auth_required
              .to_account_perm perms.increment_nonce
          ; set_voting_for =
              Json_layout.Accounts.Single.Permissions.Auth_required
              .to_account_perm perms.set_voting_for
          ; set_timing =
              Json_layout.Accounts.Single.Permissions.Auth_required
              .to_account_perm perms.set_timing
          }
      in
      let mk_zkapp (app : Zkapp_account.t) :
          ( Mina_base.Zkapp_state.Value.t
          , Mina_base.Verification_key_wire.t option
          , Zkapp_account.Zkapp_version.t
          , Zkapp_account.Field.t
          , Mina_numbers.Global_slot_since_genesis.t
          , bool
          , string )
          Mina_base.Zkapp_account.Poly.t =
        let hash_data = Mina_base.Verification_key_wire.digest_vk in
        Zkapp_account.
          { app_state = Mina_base.Zkapp_state.V.of_list_exn app.app_state
          ; verification_key =
              Option.map ~f:With_hash.(of_data ~hash_data) app.verification_key
          ; zkapp_version = app.zkapp_version
          ; action_state =
              Pickles_types.Vector.Vector_5.of_list_exn app.action_state
          ; last_action_slot =
              Mina_numbers.Global_slot_since_genesis.of_uint32
              @@ Unsigned.UInt32.of_int app.last_action_slot
          ; proved_state = app.proved_state
          ; zkapp_uri = app.zkapp_uri
          }
      in
      { public_key = Public_key.Compressed.of_base58_check_exn a.pk
      ; token_id =
          Mina_base.Token_id.(Option.value_map ~default ~f:of_string a.token)
      ; token_symbol = Option.value ~default:"" a.token_symbol
      ; balance = a.balance
      ; nonce = a.nonce
      ; receipt_chain_hash =
          Mina_base.Receipt.Chain_hash.of_base58_check_exn
            (Option.value_exn a.receipt_chain_hash)
      ; delegate =
          Option.map ~f:Public_key.Compressed.of_base58_check_exn a.delegate
      ; voting_for =
          Mina_base.State_hash.of_base58_check_exn
            (Option.value_exn a.voting_for)
      ; timing
      ; permissions
      ; zkapp = Option.map ~f:mk_zkapp a.zkapp
      }

    let gen =
      Quickcheck.Generator.map Mina_base.Account.gen ~f:(fun a ->
          (* This will never fail with a proper account generator. *)
          of_account a |> Result.ok_or_failwith )
  end

  type single = Single.t =
    { pk : string
    ; sk : string option
    ; balance : Currency.Balance.t
    ; delegate : string option
    ; timing : Single.Timed.t option
    ; token : string option
    ; nonce : Mina_numbers.Account_nonce.t
    ; receipt_chain_hash : string option
    ; voting_for : string option
    ; zkapp : Single.Zkapp_account.t option
    ; permissions : Single.Permissions.t option
    ; token_symbol : string option
    }

  type t = Single.t list [@@deriving bin_io_unversioned]

  let to_json_layout : t -> Json_layout.Accounts.t =
    List.map ~f:Single.to_json_layout

  let of_json_layout (t : Json_layout.Accounts.t) : (t, string) Result.t =
    let exception Stop of string in
    try
      Result.return
      @@ List.map t ~f:(fun x ->
             match Single.of_json_layout x with
             | Ok x ->
                 x
             | Error err ->
                 raise (Stop err) )
    with Stop err -> Error err

  let to_yojson x = Json_layout.Accounts.to_yojson (to_json_layout x)

  let of_yojson json =
    Result.bind ~f:of_json_layout (Json_layout.Accounts.of_yojson json)
end

module Ledger = struct
  type base =
    | Named of string  (** One of the named ledgers in [Genesis_ledger] *)
    | Accounts of Accounts.t  (** A ledger generated from the given accounts *)
    | Hash
        (** The ledger with the given root hash stored in the containing Ledger.t *)
  [@@deriving bin_io_unversioned]

  type t =
    { base : base
    ; num_accounts : int option
    ; balances : (int * Currency.Balance.Stable.Latest.t) list
    ; hash : string option
    ; s3_data_hash : string option
    ; name : string option
    ; add_genesis_winner : bool option
    }
  [@@deriving bin_io_unversioned]

  let to_json_layout
      { base
      ; num_accounts
      ; balances
      ; hash
      ; name
      ; add_genesis_winner
      ; s3_data_hash
      } : Json_layout.Ledger.t =
    let balances =
      List.map balances ~f:(fun (number, balance) ->
          { Json_layout.Ledger.Balance_spec.number; balance } )
    in
    let without_base : Json_layout.Ledger.t =
      { accounts = None
      ; num_accounts
      ; balances
      ; hash
      ; s3_data_hash
      ; name
      ; add_genesis_winner
      }
    in
    match base with
    | Named name ->
        { without_base with name = Some name }
    | Accounts accounts ->
        { without_base with accounts = Some (Accounts.to_json_layout accounts) }
    | Hash ->
        without_base

  let of_json_layout
      ({ accounts
       ; num_accounts
       ; balances
       ; hash
       ; s3_data_hash
       ; name
       ; add_genesis_winner
       } :
        Json_layout.Ledger.t ) : (t, string) Result.t =
    let open Result.Let_syntax in
    let%map base =
      match accounts with
      | Some accounts ->
          let%map accounts = Accounts.of_json_layout accounts in
          Accounts accounts
      | None -> (
          match name with
          | Some name ->
              return (Named name)
          | None -> (
              match hash with
              | Some _ ->
                  return Hash
              | None ->
                  Error
                    "Runtime_config.Ledger.of_json_layout: Expected a field \
                     'accounts', 'name' or 'hash'" ) )
    in
    let balances =
      List.map balances
        ~f:(fun { Json_layout.Ledger.Balance_spec.number; balance } ->
          (number, balance) )
    in
    { base
    ; num_accounts
    ; balances
    ; hash
    ; s3_data_hash
    ; name
    ; add_genesis_winner
    }

  let to_yojson x = Json_layout.Ledger.to_yojson (to_json_layout x)

  let of_yojson json =
    Result.bind ~f:of_json_layout (Json_layout.Ledger.of_yojson json)

  let gen =
    let open Quickcheck in
    let open Generator.Let_syntax in
    let%bind accounts = Generator.list Accounts.Single.gen in
    let num_accounts = List.length accounts in
    let balances =
      List.mapi accounts ~f:(fun number a -> (number, a.balance))
    in
    let%bind hash =
      Mina_base.Ledger_hash.(Generator.map ~f:to_base58_check gen)
      |> Option.quickcheck_generator
    in
    let%bind name = String.gen_nonempty in
    let%map add_genesis_winner = Bool.quickcheck_generator in
    { base = Accounts accounts
    ; num_accounts = Some num_accounts
    ; balances
    ; hash
    ; s3_data_hash = None
    ; name = Some name
    ; add_genesis_winner = Some add_genesis_winner
    }
end

module Proof_keys = struct
  module Level = struct
    type t = Full | Check | None [@@deriving bin_io_unversioned, equal]

    let to_string = function
      | Full ->
          "full"
      | Check ->
          "check"
      | None ->
          "none"

    let of_string str =
      match String.lowercase str with
      | "full" ->
          Ok Full
      | "check" ->
          Ok Check
      | "none" ->
          Ok None
      | _ ->
          Error "Expected one of 'full', 'check', or 'none'"

    let to_json_layout = to_string

    let of_json_layout str =
      Result.map_error (of_string str) ~f:(fun err ->
          "Runtime_config.Proof_keys.Level.of_json_layout: Could not decode \
           field 'level'. " ^ err )

    let to_yojson x = `String (to_json_layout x)

    let of_yojson = function
      | `String str ->
          of_json_layout str
      | _ ->
          Error
            "Runtime_config.Proof_keys.Level.of_json_layout: Expected the \
             field 'level' to contain a string"

    let gen = Quickcheck.Generator.of_list [ Full; Check; None ]
  end

  module Transaction_capacity = struct
    type t = Log_2 of int | Txns_per_second_x10 of int
    [@@deriving bin_io_unversioned]

    let to_json_layout : t -> Json_layout.Proof_keys.Transaction_capacity.t =
      function
      | Log_2 i ->
          { log_2 = Some i; txns_per_second_x10 = None }
      | Txns_per_second_x10 i ->
          { log_2 = None; txns_per_second_x10 = Some i }

    let of_json_layout :
        Json_layout.Proof_keys.Transaction_capacity.t -> (t, string) Result.t =
      function
      | { log_2 = Some i; txns_per_second_x10 = None } ->
          Ok (Log_2 i)
      | { txns_per_second_x10 = Some i; log_2 = None } ->
          Ok (Txns_per_second_x10 i)
      | _ ->
          Error
            "Runtime_config.Proof_keys.Transaction_capacity.of_json_layout: \
             Expected exactly one of the fields '2_to_the' or \
             'txns_per_second_x10'"

    let to_yojson x =
      Json_layout.Proof_keys.Transaction_capacity.to_yojson (to_json_layout x)

    let of_yojson json =
      Result.bind ~f:of_json_layout
        (Json_layout.Proof_keys.Transaction_capacity.of_yojson json)

    let gen =
      let open Quickcheck in
      let log_2_gen =
        Generator.map ~f:(fun i -> Log_2 i) @@ Int.gen_incl 0 10
      in
      let txns_per_second_x10_gen =
        Generator.map ~f:(fun i -> Txns_per_second_x10 i) @@ Int.gen_incl 0 1000
      in
      Generator.union [ log_2_gen; txns_per_second_x10_gen ]

    let small : t = Log_2 2

    let medium : t = Log_2 3
  end

  type t =
    { level : Level.t option
    ; sub_windows_per_window : int option
    ; ledger_depth : int option
    ; work_delay : int option
    ; block_window_duration_ms : int option
    ; transaction_capacity : Transaction_capacity.t option
    ; coinbase_amount : Currency.Amount.Stable.Latest.t option
    ; supercharged_coinbase_factor : int option
    ; account_creation_fee : Currency.Fee.Stable.Latest.t option
    ; fork : Fork_config.t option
    }
  [@@deriving bin_io_unversioned]

  let make ?level ?sub_windows_per_window ?ledger_depth ?work_delay
      ?block_window_duration_ms ?transaction_capacity ?coinbase_amount
      ?supercharged_coinbase_factor ?account_creation_fee ?fork () =
    { level
    ; sub_windows_per_window
    ; ledger_depth
    ; work_delay
    ; block_window_duration_ms
    ; transaction_capacity
    ; coinbase_amount
    ; supercharged_coinbase_factor
    ; account_creation_fee
    ; fork
    }

  let to_json_layout
      { level
      ; sub_windows_per_window
      ; ledger_depth
      ; work_delay
      ; block_window_duration_ms
      ; transaction_capacity
      ; coinbase_amount
      ; supercharged_coinbase_factor
      ; account_creation_fee
      ; fork
      } =
    { Json_layout.Proof_keys.level = Option.map ~f:Level.to_json_layout level
    ; sub_windows_per_window
    ; ledger_depth
    ; work_delay
    ; block_window_duration_ms
    ; transaction_capacity =
        Option.map ~f:Transaction_capacity.to_json_layout transaction_capacity
    ; coinbase_amount
    ; supercharged_coinbase_factor
    ; account_creation_fee
    ; fork
    }

  let of_json_layout
      { Json_layout.Proof_keys.level
      ; sub_windows_per_window
      ; ledger_depth
      ; work_delay
      ; block_window_duration_ms
      ; transaction_capacity
      ; coinbase_amount
      ; supercharged_coinbase_factor
      ; account_creation_fee
      ; fork
      } =
    let open Result.Let_syntax in
    let%map level = result_opt ~f:Level.of_json_layout level
    and transaction_capacity =
      result_opt ~f:Transaction_capacity.of_json_layout transaction_capacity
    in
    { level
    ; sub_windows_per_window
    ; ledger_depth
    ; work_delay
    ; block_window_duration_ms
    ; transaction_capacity
    ; coinbase_amount
    ; supercharged_coinbase_factor
    ; account_creation_fee
    ; fork
    }

  let to_yojson x = Json_layout.Proof_keys.to_yojson (to_json_layout x)

  let of_yojson json =
    Result.bind ~f:of_json_layout (Json_layout.Proof_keys.of_yojson json)

  let combine t1 t2 =
    { level = opt_fallthrough ~default:t1.level t2.level
    ; sub_windows_per_window =
        opt_fallthrough ~default:t1.sub_windows_per_window
          t2.sub_windows_per_window
    ; ledger_depth = opt_fallthrough ~default:t1.ledger_depth t2.ledger_depth
    ; work_delay = opt_fallthrough ~default:t1.work_delay t2.work_delay
    ; block_window_duration_ms =
        opt_fallthrough ~default:t1.block_window_duration_ms
          t2.block_window_duration_ms
    ; transaction_capacity =
        opt_fallthrough ~default:t1.transaction_capacity t2.transaction_capacity
    ; coinbase_amount =
        opt_fallthrough ~default:t1.coinbase_amount t2.coinbase_amount
    ; supercharged_coinbase_factor =
        opt_fallthrough ~default:t1.supercharged_coinbase_factor
          t2.supercharged_coinbase_factor
    ; account_creation_fee =
        opt_fallthrough ~default:t1.account_creation_fee t2.account_creation_fee
    ; fork = opt_fallthrough ~default:t1.fork t2.fork
    }

  let gen =
    let open Quickcheck.Generator.Let_syntax in
    let%bind level = Level.gen in
    let%bind sub_windows_per_window = Int.gen_incl 0 1000 in
    let%bind ledger_depth = Int.gen_incl 0 64 in
    let%bind work_delay = Int.gen_incl 0 1000 in
    let%bind block_window_duration_ms = Int.gen_incl 1_000 360_000 in
    let%bind transaction_capacity = Transaction_capacity.gen in
    let%bind coinbase_amount =
      Currency.Amount.(gen_incl zero (of_mina_int_exn 1))
    in
    let%bind supercharged_coinbase_factor = Int.gen_incl 0 100 in
    let%bind account_creation_fee =
      Currency.Fee.(gen_incl one (of_mina_int_exn 10))
    in
    let%map fork =
      let open Quickcheck.Generator in
      union [ map ~f:Option.some Fork_config.gen; return None ]
    in
    { level = Some level
    ; sub_windows_per_window = Some sub_windows_per_window
    ; ledger_depth = Some ledger_depth
    ; work_delay = Some work_delay
    ; block_window_duration_ms = Some block_window_duration_ms
    ; transaction_capacity = Some transaction_capacity
    ; coinbase_amount = Some coinbase_amount
    ; supercharged_coinbase_factor = Some supercharged_coinbase_factor
    ; account_creation_fee = Some account_creation_fee
    ; fork
    }
end

module Genesis = struct
  type t = Json_layout.Genesis.t =
    { k : int option (* the depth of finality constant (in slots) *)
    ; delta : int option (* max permissible delay of packets (in slots) *)
    ; slots_per_epoch : int option
    ; slots_per_sub_window : int option
    ; grace_period_slots : int option
    ; genesis_state_timestamp : string option
    }
  [@@deriving bin_io_unversioned]

  let to_json_layout : t -> Json_layout.Genesis.t = Fn.id

  let of_json_layout : Json_layout.Genesis.t -> (t, string) Result.t =
    Result.return

  let to_yojson x = Json_layout.Genesis.to_yojson (to_json_layout x)

  let of_yojson json =
    Result.bind ~f:of_json_layout (Json_layout.Genesis.of_yojson json)

  let combine t1 t2 =
    { k = opt_fallthrough ~default:t1.k t2.k
    ; delta = opt_fallthrough ~default:t1.delta t2.delta
    ; slots_per_epoch =
        opt_fallthrough ~default:t1.slots_per_epoch t2.slots_per_epoch
    ; slots_per_sub_window =
        opt_fallthrough ~default:t1.slots_per_sub_window t2.slots_per_sub_window
    ; grace_period_slots =
        opt_fallthrough ~default:t1.grace_period_slots t2.grace_period_slots
    ; genesis_state_timestamp =
        opt_fallthrough ~default:t1.genesis_state_timestamp
          t2.genesis_state_timestamp
    }

  let gen =
    let open Quickcheck.Generator.Let_syntax in
    let%bind k = Int.gen_incl 0 1000 in
    let%bind delta = Int.gen_incl 0 1000 in
    let%bind slots_per_epoch = Int.gen_incl 1 1_000_000 in
    let%bind slots_per_sub_window = Int.gen_incl 1 1_000 in
    let%bind grace_period_slots =
      Quickcheck.Generator.union
        [ return None
        ; Quickcheck.Generator.map ~f:Option.some @@ Int.gen_incl 0 1000
        ]
    in
    let%map genesis_state_timestamp =
      Time.(gen_incl epoch (of_string "2050-01-01 00:00:00Z"))
      |> Quickcheck.Generator.map ~f:Time.to_string
    in
    { k = Some k
    ; delta = Some delta
    ; slots_per_epoch = Some slots_per_epoch
    ; slots_per_sub_window = Some slots_per_sub_window
    ; grace_period_slots
    ; genesis_state_timestamp = Some genesis_state_timestamp
    }
end

module Daemon = struct
  (* Peer list URL should usually be None. This option is better provided with
     a command line argument. Putting it in the config makes the network explicitly
     rely on a certain number of nodes, reducing decentralisation. See #14766 *)
  type t = Json_layout.Daemon.t =
    { txpool_max_size : int option
    ; peer_list_url : string option
    ; zkapp_proof_update_cost : float option [@default None]
    ; zkapp_signed_single_update_cost : float option [@default None]
    ; zkapp_signed_pair_update_cost : float option [@default None]
    ; zkapp_transaction_cost_limit : float option [@default None]
    ; max_event_elements : int option [@default None]
    ; max_action_elements : int option [@default None]
    ; zkapp_cmd_limit_hardcap : int option [@default None]
    ; slot_tx_end : int option [@default None]
    ; slot_chain_end : int option [@default None]
    }
  [@@deriving bin_io_unversioned]

  let to_json_layout : t -> Json_layout.Daemon.t = Fn.id

  let of_json_layout : Json_layout.Daemon.t -> (t, string) Result.t =
    Result.return

  let to_yojson x = Json_layout.Daemon.to_yojson (to_json_layout x)

  let of_yojson json =
    Result.bind ~f:of_json_layout (Json_layout.Daemon.of_yojson json)

  let combine t1 t2 =
    { txpool_max_size =
        opt_fallthrough ~default:t1.txpool_max_size t2.txpool_max_size
    ; peer_list_url = opt_fallthrough ~default:t1.peer_list_url t2.peer_list_url
    ; zkapp_proof_update_cost =
        opt_fallthrough ~default:t1.zkapp_proof_update_cost
          t2.zkapp_proof_update_cost
    ; zkapp_signed_single_update_cost =
        opt_fallthrough ~default:t1.zkapp_signed_single_update_cost
          t2.zkapp_signed_single_update_cost
    ; zkapp_signed_pair_update_cost =
        opt_fallthrough ~default:t1.zkapp_signed_pair_update_cost
          t2.zkapp_signed_pair_update_cost
    ; zkapp_transaction_cost_limit =
        opt_fallthrough ~default:t1.zkapp_transaction_cost_limit
          t2.zkapp_transaction_cost_limit
    ; max_event_elements =
        opt_fallthrough ~default:t1.max_event_elements t2.max_event_elements
    ; max_action_elements =
        opt_fallthrough ~default:t1.max_action_elements t2.max_action_elements
    ; zkapp_cmd_limit_hardcap =
        opt_fallthrough ~default:t1.zkapp_cmd_limit_hardcap
          t2.zkapp_cmd_limit_hardcap
    ; slot_tx_end = opt_fallthrough ~default:t1.slot_tx_end t2.slot_tx_end
    ; slot_chain_end =
        opt_fallthrough ~default:t1.slot_chain_end t2.slot_chain_end
    }

  let gen =
    let open Quickcheck.Generator.Let_syntax in
    let%bind txpool_max_size = Int.gen_incl 0 1000 in
    let%bind zkapp_proof_update_cost = Float.gen_incl 0.0 100.0 in
    let%bind zkapp_signed_single_update_cost = Float.gen_incl 0.0 100.0 in
    let%bind zkapp_signed_pair_update_cost = Float.gen_incl 0.0 100.0 in
    let%bind zkapp_transaction_cost_limit = Float.gen_incl 0.0 100.0 in
    let%bind max_event_elements = Int.gen_incl 0 100 in
    let%bind zkapp_cmd_limit_hardcap = Int.gen_incl 0 1000 in
    let%map max_action_elements = Int.gen_incl 0 1000 in
    { txpool_max_size = Some txpool_max_size
    ; peer_list_url = None
    ; zkapp_proof_update_cost = Some zkapp_proof_update_cost
    ; zkapp_signed_single_update_cost = Some zkapp_signed_single_update_cost
    ; zkapp_signed_pair_update_cost = Some zkapp_signed_pair_update_cost
    ; zkapp_transaction_cost_limit = Some zkapp_transaction_cost_limit
    ; max_event_elements = Some max_event_elements
    ; max_action_elements = Some max_action_elements
    ; zkapp_cmd_limit_hardcap = Some zkapp_cmd_limit_hardcap
    ; slot_tx_end = None
    ; slot_chain_end = None
    }
end

module Epoch_data = struct
  module Data = struct
    type t = { ledger : Ledger.t; seed : string }
    [@@deriving bin_io_unversioned, yojson]

    let gen =
      let open Quickcheck.Generator.Let_syntax in
      let%bind ledger = Ledger.gen in
      let%map seed = String.gen_nonempty in
      { ledger; seed }
  end

  type t =
    { staking : Data.t; next : Data.t option (*If None, then next = staking*) }
  [@@deriving bin_io_unversioned, yojson]

  let to_json_layout : t -> Json_layout.Epoch_data.t =
   fun { staking; next } ->
    let accounts (ledger : Ledger.t) =
      match ledger.base with Accounts acc -> Some acc | _ -> None
    in
    let staking =
      { Json_layout.Epoch_data.Data.accounts = accounts staking.ledger
      ; seed = staking.seed
      ; hash = staking.ledger.hash
      ; s3_data_hash = staking.ledger.s3_data_hash
      }
    in
    let next =
      Option.map next ~f:(fun n ->
          { Json_layout.Epoch_data.Data.accounts = accounts n.ledger
          ; seed = n.seed
          ; hash = n.ledger.hash
          ; s3_data_hash = n.ledger.s3_data_hash
          } )
    in
    { Json_layout.Epoch_data.staking; next }

  let of_json_layout : Json_layout.Epoch_data.t -> (t, string) Result.t =
   fun { staking; next } ->
    let open Result.Let_syntax in
    let data (t : [ `Staking | `Next ])
        { Json_layout.Epoch_data.Data.accounts; seed; hash; s3_data_hash } =
      let%map base =
        match accounts with
        | Some accounts ->
            return @@ Ledger.Accounts accounts
        | None -> (
            match hash with
            | Some _ ->
                return @@ Ledger.Hash
            | None ->
                let ledger_name =
                  match t with `Staking -> "staking" | `Next -> "next"
                in
                Error
                  (sprintf
                     "Runtime_config.Epoch_data.of_json_layout: Expected a \
                      field 'accounts', or 'hash' in '%s' ledger"
                     ledger_name ) )
      in
      let ledger =
        { Ledger.base
        ; num_accounts = None
        ; balances = []
        ; hash
        ; s3_data_hash
        ; name = None
        ; add_genesis_winner = Some false
        }
      in
      { Data.ledger; seed }
    in
    let%bind staking = data `Staking staking in
    let%map next =
      Option.value_map next ~default:(Ok None) ~f:(fun next ->
          Result.map ~f:Option.some @@ data `Next next )
    in
    { staking; next }

  let to_yojson x = Json_layout.Epoch_data.to_yojson (to_json_layout x)

  let of_yojson json =
    Result.bind ~f:of_json_layout (Json_layout.Epoch_data.of_yojson json)

  let gen =
    let open Quickcheck.Generator.Let_syntax in
    let%bind staking = Data.gen in
    let%map next = Option.quickcheck_generator Data.gen in
    { staking; next }
end

type t =
  { daemon : Daemon.t option
  ; genesis : Genesis.t option
  ; proof : Proof_keys.t option
  ; ledger : Ledger.t option
  ; epoch_data : Epoch_data.t option
  }
[@@deriving bin_io_unversioned]

let make ?daemon ?genesis ?proof ?ledger ?epoch_data () =
  { daemon; genesis; proof; ledger; epoch_data }

let to_json_layout { daemon; genesis; proof; ledger; epoch_data } =
  { Json_layout.daemon = Option.map ~f:Daemon.to_json_layout daemon
  ; genesis = Option.map ~f:Genesis.to_json_layout genesis
  ; proof = Option.map ~f:Proof_keys.to_json_layout proof
  ; ledger = Option.map ~f:Ledger.to_json_layout ledger
  ; epoch_data = Option.map ~f:Epoch_data.to_json_layout epoch_data
  }

let of_json_layout { Json_layout.daemon; genesis; proof; ledger; epoch_data } =
  let open Result.Let_syntax in
  let%map daemon = result_opt ~f:Daemon.of_json_layout daemon
  and genesis = result_opt ~f:Genesis.of_json_layout genesis
  and proof = result_opt ~f:Proof_keys.of_json_layout proof
  and ledger = result_opt ~f:Ledger.of_json_layout ledger
  and epoch_data = result_opt ~f:Epoch_data.of_json_layout epoch_data in
  { daemon; genesis; proof; ledger; epoch_data }

let to_yojson x = Json_layout.to_yojson (to_json_layout x)

let to_yojson_without_accounts x =
  let layout = to_json_layout x in
  let genesis_accounts =
    let%bind.Option { accounts; _ } = layout.ledger in
    Option.map ~f:List.length accounts
  in
  let staking_accounts =
    let%bind.Option { staking; _ } = layout.epoch_data in
    Option.map ~f:List.length staking.accounts
  in
  let next_accounts =
    let%bind.Option { next; _ } = layout.epoch_data in
    let%bind.Option { accounts; _ } = next in
    Option.map ~f:List.length accounts
  in
  let layout =
    let f ledger = { ledger with Json_layout.Ledger.accounts = None } in
    { layout with
      ledger = Option.map ~f layout.ledger
    ; epoch_data =
        Option.map layout.epoch_data ~f:(fun { staking; next } ->
            { Json_layout.Epoch_data.staking = { staking with accounts = None }
            ; next = Option.map next ~f:(fun n -> { n with accounts = None })
            } )
    }
  in
  ( Json_layout.to_yojson layout
  , `Accounts_omitted
      (`Genesis genesis_accounts, `Staking staking_accounts, `Next next_accounts)
  )

let of_yojson json = Result.bind ~f:of_json_layout (Json_layout.of_yojson json)

let default =
  { daemon = None
  ; genesis = None
  ; proof = None
  ; ledger = None
  ; epoch_data = None
  }

let combine t1 t2 =
  let merge ~combine t1 t2 =
    match (t1, t2) with
    | Some t1, Some t2 ->
        Some (combine t1 t2)
    | Some t, None | None, Some t ->
        Some t
    | None, None ->
        None
  in
  { daemon = merge ~combine:Daemon.combine t1.daemon t2.daemon
  ; genesis = merge ~combine:Genesis.combine t1.genesis t2.genesis
  ; proof = merge ~combine:Proof_keys.combine t1.proof t2.proof
  ; ledger = opt_fallthrough ~default:t1.ledger t2.ledger
  ; epoch_data = opt_fallthrough ~default:t1.epoch_data t2.epoch_data
  }

let gen =
  let open Quickcheck.Generator.Let_syntax in
  let%map daemon = Daemon.gen
  and genesis = Genesis.gen
  and proof = Proof_keys.gen
  and ledger = Ledger.gen
  and epoch_data = Epoch_data.gen in
  { daemon = Some daemon
  ; genesis = Some genesis
  ; proof = Some proof
  ; ledger = Some ledger
  ; epoch_data = Some epoch_data
  }

let ledger_accounts (ledger : Mina_ledger.Ledger.Any_ledger.witness) =
  let open Async.Deferred.Result.Let_syntax in
  let yield = Async_unix.Scheduler.yield_every ~n:100 |> Staged.unstage in
  let%bind accounts =
    Mina_ledger.Ledger.Any_ledger.M.to_list ledger
    |> Async.Deferred.map ~f:Result.return
  in
  let%map accounts =
    deferred_list_fold ~init:[]
      ~f:(fun acc el ->
        let open Async.Deferred.Infix in
        let%bind () = yield () >>| Result.return in
        let%map elt = Accounts.Single.of_account el |> Async.Deferred.return in
        elt :: acc )
      accounts
  in
  List.rev accounts

let ledger_of_accounts accounts =
  Ledger.
    { base = Accounts accounts
    ; num_accounts = Some (List.length accounts)
    ; balances = List.mapi accounts ~f:(fun i a -> (i, a.balance))
    ; hash = None
    ; s3_data_hash = None
    ; name = None
    ; add_genesis_winner = Some false
    }

let make_fork_config ~staged_ledger ~global_slot ~blockchain_length
    ~protocol_state ~staking_ledger ~staking_epoch_seed ~next_epoch_ledger
    ~next_epoch_seed (runtime_config : t) =
  let open Async.Deferred.Result.Let_syntax in
<<<<<<< HEAD
  let global_slot =
    Mina_numbers.Global_slot_since_hard_fork.to_int global_slot
  in
=======
  let global_slot_since_genesis = Mina_numbers.Global_slot.to_int global_slot in
>>>>>>> 0939d74d
  let blockchain_length = Unsigned.UInt32.to_int blockchain_length in
  let yield () =
    let open Async.Deferred.Infix in
    Async_unix.Scheduler.yield () >>| Result.return
  in
  let%bind () = yield () in
  let%bind accounts =
    Mina_ledger.Ledger.Any_ledger.cast (module Mina_ledger.Ledger) staged_ledger
    |> ledger_accounts
  in
  let ledger = Option.value_exn runtime_config.ledger in
  let fork_blockchain_length =
    let open Option.Let_syntax in
    let%bind proof = runtime_config.proof in
    let%map fork = proof.fork in
    fork.blockchain_length + blockchain_length
  in
  let protocol_constants = Mina_state.Protocol_state.constants protocol_state in
  let genesis =
    { Genesis.k =
        Some
          (Unsigned.UInt32.to_int
             protocol_constants.Genesis_constants.Protocol.Poly.k )
    ; delta = Some (Unsigned.UInt32.to_int protocol_constants.delta)
    ; slots_per_epoch =
        Some (Unsigned.UInt32.to_int protocol_constants.slots_per_epoch)
    ; slots_per_sub_window =
        Some (Unsigned.UInt32.to_int protocol_constants.slots_per_sub_window)
    ; genesis_state_timestamp =
        Some
          (Block_time.to_string_exn protocol_constants.genesis_state_timestamp)
    ; grace_period_slots =
        Some (Unsigned.UInt32.to_int protocol_constants.grace_period_slots)
    }
  in
  let fork =
    Fork_config.
      { state_hash =
          Mina_base.State_hash.to_base58_check
            (Mina_state.Protocol_state.hashes protocol_state).state_hash
      ; blockchain_length =
          Option.value ~default:blockchain_length fork_blockchain_length
      ; global_slot_since_genesis
      }
  in
  let%bind () = yield () in
  let%bind staking_ledger_accounts = ledger_accounts staking_ledger in
  let%bind () = yield () in
  let%map next_epoch_ledger_accounts =
    match next_epoch_ledger with
    | None ->
        return None
    | Some l ->
        ledger_accounts l >>| Option.return
  in
  let epoch_data =
    let open Epoch_data in
    let open Data in
    { staking =
        { ledger = ledger_of_accounts staking_ledger_accounts
        ; seed = staking_epoch_seed
        }
    ; next =
        Option.map next_epoch_ledger_accounts ~f:(fun accounts ->
            { ledger = ledger_of_accounts accounts; seed = next_epoch_seed } )
    }
  in
  let update =
    make
    (* add_genesis_winner must be set to false, because this
       config effectively creates a continuation of the current
       blockchain state and therefore the genesis ledger already
       contains the winner of the previous block. No need to
       artificially add it. In fact, it wouldn't work at all,
       because the new node would try to create this account at
       startup, even though it already exists, leading to an error.*)
      ~epoch_data ~genesis
      ~ledger:
        { ledger with
          base = Accounts accounts
        ; add_genesis_winner = Some false
        }
      ~proof:(Proof_keys.make ~fork ()) ()
  in
  combine runtime_config update

let slot_tx_end_or_default, slot_chain_end_or_default =
  let f compile get_runtime t =
    Option.map ~f:Mina_numbers.Global_slot_since_hard_fork.of_int
    @@ Option.value_map t.daemon ~default:compile ~f:(fun daemon ->
           Option.merge compile ~f:(fun _c r -> r) @@ get_runtime daemon )
  in
  ( f Mina_compile_config.slot_tx_end (fun d -> d.slot_tx_end)
  , f Mina_compile_config.slot_chain_end (fun d -> d.slot_chain_end) )

module Test_configs = struct
  let bootstrap =
    lazy
      ( (* test_postake_bootstrap *)
        {json|
  { "daemon":
      { "txpool_max_size": 3000 }
  , "genesis":
      { "k": 6
      , "delta": 0
      , "genesis_state_timestamp": "2019-01-30 12:00:00-08:00" }
  , "proof":
      { "level": "none"
      , "sub_windows_per_window": 8
      , "ledger_depth": 6
      , "work_delay": 2
      , "block_window_duration_ms": 1500
      , "transaction_capacity": {"2_to_the": 3}
      , "coinbase_amount": "20"
      , "supercharged_coinbase_factor": 2
      , "account_creation_fee": "1" }
  , "ledger": { "name": "test", "add_genesis_winner": false } }
      |json}
      |> Yojson.Safe.from_string |> of_yojson |> Result.ok_or_failwith )

  let transactions =
    lazy
      ( (* test_postake_txns *)
        {json|
  { "daemon":
      { "txpool_max_size": 3000 }
  , "genesis":
      { "k": 6
      , "delta": 0
      , "genesis_state_timestamp": "2019-01-30 12:00:00-08:00" }
  , "proof":
      { "level": "check"
      , "sub_windows_per_window": 8
      , "ledger_depth": 6
      , "work_delay": 2
      , "block_window_duration_ms": 15000
      , "transaction_capacity": {"2_to_the": 3}
      , "coinbase_amount": "20"
      , "supercharged_coinbase_factor": 2
      , "account_creation_fee": "1" }
  , "ledger":
      { "name": "test_split_two_stakers"
      , "add_genesis_winner": false } }
      |json}
      |> Yojson.Safe.from_string |> of_yojson |> Result.ok_or_failwith )

  let split_snarkless =
    lazy
      ( (* test_postake_split_snarkless *)
        {json|
  { "daemon":
      { "txpool_max_size": 3000 }
  , "genesis":
      { "k": 24
      , "delta": 0
      , "genesis_state_timestamp": "2019-01-30 12:00:00-08:00" }
  , "proof":
      { "level": "check"
      , "sub_windows_per_window": 8
      , "ledger_depth": 30
      , "work_delay": 1
      , "block_window_duration_ms": 10000
      , "transaction_capacity": {"2_to_the": 2}
      , "coinbase_amount": "20"
      , "supercharged_coinbase_factor": 2
      , "account_creation_fee": "1" }
  , "ledger":
      { "name": "test_split_two_stakers"
      , "add_genesis_winner": false } }
      |json}
      |> Yojson.Safe.from_string |> of_yojson |> Result.ok_or_failwith )

  let delegation =
    lazy
      ( (* test_postake_delegation *)
        {json|
  { "daemon":
      { "txpool_max_size": 3000 }
  , "genesis":
      { "k": 4
      , "delta": 0
      , "slots_per_epoch": 72
      , "genesis_state_timestamp": "2019-01-30 12:00:00-08:00" }
  , "proof":
      { "level": "check"
      , "sub_windows_per_window": 4
      , "ledger_depth": 6
      , "work_delay": 1
      , "block_window_duration_ms": 5000
      , "transaction_capacity": {"2_to_the": 2}
      , "coinbase_amount": "20"
      , "supercharged_coinbase_factor": 2
      , "account_creation_fee": "1" }
  , "ledger":
      { "name": "test_delegation"
      , "add_genesis_winner": false } }
      |json}
      |> Yojson.Safe.from_string |> of_yojson |> Result.ok_or_failwith )
end<|MERGE_RESOLUTION|>--- conflicted
+++ resolved
@@ -1460,13 +1460,9 @@
     ~protocol_state ~staking_ledger ~staking_epoch_seed ~next_epoch_ledger
     ~next_epoch_seed (runtime_config : t) =
   let open Async.Deferred.Result.Let_syntax in
-<<<<<<< HEAD
-  let global_slot =
+  let global_slot_since_genesis =
     Mina_numbers.Global_slot_since_hard_fork.to_int global_slot
   in
-=======
-  let global_slot_since_genesis = Mina_numbers.Global_slot.to_int global_slot in
->>>>>>> 0939d74d
   let blockchain_length = Unsigned.UInt32.to_int blockchain_length in
   let yield () =
     let open Async.Deferred.Infix in
