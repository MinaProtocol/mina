open Core_kernel

module Fork_config = struct
  (* Note that previous_length might be smaller than the gernesis_slot
     or equal if a block was produced in every slot possible. *)
  type t =
    { previous_state_hash : string
    ; previous_length : int (* number of blocks produced since genesis *)
    ; previous_global_slot : int (* global slot since genesis *)
    }
  [@@deriving yojson, dhall_type, bin_io_unversioned]

  let gen =
    let open Quickcheck.Generator.Let_syntax in
    let%bind previous_global_slot = Int.gen_incl 0 1_000_000 in
    let%bind previous_length = Int.gen_incl 0 previous_global_slot in
    let%map state_hash = Mina_base.State_hash.gen in
    let previous_state_hash = Mina_base.State_hash.to_base58_check state_hash in
    { previous_state_hash; previous_length; previous_global_slot }
end

let yojson_strip_fields ~keep_fields = function
  | `Assoc l ->
      `Assoc
        (List.filter l ~f:(fun (fld, _) ->
             Array.mem ~equal:String.equal keep_fields fld ) )
  | json ->
      json

let yojson_rename_fields ~alternates = function
  | `Assoc l ->
      `Assoc
        (List.map l ~f:(fun (fld, json) ->
             let fld =
               Option.value ~default:fld
                 (Array.find_map alternates ~f:(fun (alt, orig) ->
                      if String.equal fld alt then Some orig else None ) )
             in
             (fld, json) ) )
  | json ->
      json

let opt_fallthrough ~default x2 =
  Option.value_map ~default x2 ~f:(fun x -> Some x)

let result_opt ~f x =
  match x with
  | Some x ->
      Result.map ~f:Option.some (f x)
  | None ->
      Result.return None

let dump_on_error yojson x =
  Result.map_error x ~f:(fun str ->
      str ^ "\n\nCould not parse JSON:\n" ^ Yojson.Safe.pretty_to_string yojson )

let of_yojson_generic ~fields of_yojson json =
  dump_on_error json @@ of_yojson
  @@ yojson_strip_fields ~keep_fields:fields json

let rec deferred_list_fold ~init ~f = function
  | [] ->
      Async.Deferred.Result.return init
  | h :: t ->
      let open Async.Deferred.Result.Let_syntax in
      let%bind init = f init h in
      deferred_list_fold ~init ~f t

module Json_layout = struct
  module Accounts = struct
    module Single = struct
      module Timed = struct
        type t =
          { initial_minimum_balance : Currency.Balance.t
          ; cliff_time : Mina_numbers.Global_slot_since_genesis.t
          ; cliff_amount : Currency.Amount.t
          ; vesting_period : Mina_numbers.Global_slot_span.t
          ; vesting_increment : Currency.Amount.t
          }
        [@@deriving yojson, fields, dhall_type, sexp]

        let fields = Fields.names |> Array.of_list

        let of_yojson json = of_yojson_generic ~fields of_yojson json
      end

      module Permissions = struct
        module Auth_required = struct
          type t = None | Either | Proof | Signature | Impossible
          [@@deriving dhall_type, sexp, bin_io_unversioned]

          let to_yojson = function
            | None ->
                `String "none"
            | Either ->
                `String "either"
            | Proof ->
                `String "proof"
            | Signature ->
                `String "signature"
            | Impossible ->
                `String "impossible"

          let of_yojson = function
            | `String s -> (
                match String.lowercase s with
                | "none" ->
                    Ok None
                | "either" ->
                    Ok Either
                | "proof" ->
                    Ok Proof
                | "signature" ->
                    Ok Signature
                | "impossible" ->
                    Ok Impossible
                | _ ->
                    Error (sprintf "Invalid Auth_required.t value: %s" s) )
            | _ ->
                Error
                  "Runtime_config.Json_Account.Single.Permissions.Auth_Required.t"

          let of_account_perm = function
            | Mina_base.Permissions.Auth_required.None ->
                None
            | Either ->
                Either
            | Proof ->
                Proof
            | Signature ->
                Signature
            | Impossible ->
                Impossible

          let to_account_perm = function
            | None ->
                Mina_base.Permissions.Auth_required.None
            | Either ->
                Either
            | Proof ->
                Proof
            | Signature ->
                Signature
            | Impossible ->
                Impossible
        end

        module Txn_version = struct
          type t = Mina_numbers.Txn_version.Stable.Latest.t
          [@@deriving bin_io_unversioned]

          include (
            Mina_numbers.Txn_version :
              module type of Mina_numbers.Txn_version with type t := t )
        end

        module Verification_key_perm = struct
          type t = { auth : Auth_required.t; txn_version : Txn_version.t }
          [@@deriving dhall_type, sexp, yojson, bin_io_unversioned]
        end

        type t =
          { edit_state : Auth_required.t [@default None]
          ; send : Auth_required.t [@default None]
          ; receive : Auth_required.t [@default None]
          ; access : Auth_required.t [@default None]
          ; set_delegate : Auth_required.t [@default None]
          ; set_permissions : Auth_required.t [@default None]
<<<<<<< HEAD
          ; set_verification_key : Auth_required.t [@default None]
=======
          ; set_verification_key : Verification_key_perm.t
                [@default
                  { auth = None
                  ; txn_version = Mina_numbers.Txn_version.current
                  }]
>>>>>>> 55d8a449
          ; set_zkapp_uri : Auth_required.t [@default None]
          ; edit_action_state : Auth_required.t [@default None]
          ; set_token_symbol : Auth_required.t [@default None]
          ; increment_nonce : Auth_required.t [@default None]
          ; set_voting_for : Auth_required.t [@default None]
          ; set_timing : Auth_required.t [@default None]
          }
        [@@deriving yojson, fields, dhall_type, sexp, bin_io_unversioned]
<<<<<<< HEAD

        let fields = Fields.names |> Array.of_list

        let of_yojson json = of_yojson_generic ~fields of_yojson json
=======

        let fields = Fields.names |> Array.of_list

        let of_yojson json = of_yojson_generic ~fields of_yojson json

        let of_permissions (perm : Mina_base.Permissions.t) =
          { edit_state = Auth_required.of_account_perm perm.edit_action_state
          ; send = Auth_required.of_account_perm perm.send
          ; receive = Auth_required.of_account_perm perm.receive
          ; set_delegate = Auth_required.of_account_perm perm.set_delegate
          ; set_permissions = Auth_required.of_account_perm perm.set_permissions
          ; set_verification_key =
              (let auth, txn_version = perm.set_verification_key in
               { auth = Auth_required.of_account_perm auth; txn_version } )
          ; set_token_symbol =
              Auth_required.of_account_perm perm.set_token_symbol
          ; access = Auth_required.of_account_perm perm.access
          ; edit_action_state =
              Auth_required.of_account_perm perm.edit_action_state
          ; set_zkapp_uri = Auth_required.of_account_perm perm.set_zkapp_uri
          ; increment_nonce = Auth_required.of_account_perm perm.increment_nonce
          ; set_timing = Auth_required.of_account_perm perm.set_timing
          ; set_voting_for = Auth_required.of_account_perm perm.set_voting_for
          }
>>>>>>> 55d8a449
      end

      module Zkapp_account = struct
        module Field = struct
          type t = Snark_params.Tick.Field.t
          [@@deriving sexp, bin_io_unversioned]

          (* can't be automatically derived *)
          let dhall_type = Ppx_dhall_type.Dhall_type.Text

          let to_yojson t = `String (Snark_params.Tick.Field.to_string t)

          let of_yojson = function
            | `String s ->
                Ok (Snark_params.Tick.Field.of_string s)
            | _ ->
                Error
                  "Invalid JSON in runtime config Zkapp_account.state, \
                   expected string"
<<<<<<< HEAD
        end

        module Verification_key = struct
          type t = Pickles.Side_loaded.Verification_key.Stable.Latest.t
          [@@deriving sexp, bin_io_unversioned]

          (* can't be automatically derived *)
          let dhall_type = Ppx_dhall_type.Dhall_type.Text

          let to_yojson t =
            `String (Pickles.Side_loaded.Verification_key.to_base64 t)

          let of_yojson = function
            | `String s ->
                let vk_or_err =
                  Pickles.Side_loaded.Verification_key.of_base64 s
                in
                Result.map_error vk_or_err ~f:Error.to_string_hum
            | _ ->
                Error
                  "Invalid JSON in runtime config \
                   Zkapp_account.verification_key, expected string"
        end

        module Zkapp_version = struct
          type t = Mina_numbers.Zkapp_version.Stable.Latest.t
          [@@deriving bin_io_unversioned]

=======
        end

        module Verification_key = struct
          type t = Pickles.Side_loaded.Verification_key.Stable.Latest.t
          [@@deriving sexp, bin_io_unversioned]

          (* can't be automatically derived *)
          let dhall_type = Ppx_dhall_type.Dhall_type.Text

          let to_yojson t =
            `String (Pickles.Side_loaded.Verification_key.to_base64 t)

          let of_yojson = function
            | `String s ->
                let vk_or_err =
                  Pickles.Side_loaded.Verification_key.of_base64 s
                in
                Result.map_error vk_or_err ~f:Error.to_string_hum
            | _ ->
                Error
                  "Invalid JSON in runtime config \
                   Zkapp_account.verification_key, expected string"
        end

        module Zkapp_version = struct
          type t = Mina_numbers.Zkapp_version.Stable.Latest.t
          [@@deriving bin_io_unversioned]

>>>>>>> 55d8a449
          include (
            Mina_numbers.Zkapp_version :
              module type of Mina_numbers.Zkapp_version with type t := t )
        end

        type t =
          { app_state : Field.t list
          ; verification_key : Verification_key.t option [@default None]
          ; zkapp_version : Zkapp_version.t
          ; action_state : Field.t list
          ; last_action_slot : int
          ; proved_state : bool
          ; zkapp_uri : string
          }
        [@@deriving sexp, fields, dhall_type, yojson, bin_io_unversioned]

        let fields = Fields.names |> Array.of_list

        let of_yojson json = of_yojson_generic ~fields of_yojson json

        let of_zkapp (zkapp : Mina_base.Zkapp_account.t) : t =
          let open Mina_base.Zkapp_account in
          { app_state = Mina_base.Zkapp_state.V.to_list zkapp.app_state
          ; verification_key =
              Option.map zkapp.verification_key ~f:With_hash.data
          ; zkapp_version = zkapp.zkapp_version
          ; action_state =
              Pickles_types.Vector.Vector_5.to_list zkapp.action_state
          ; last_action_slot =
              Unsigned.UInt32.to_int
              @@ Mina_numbers.Global_slot_since_genesis.to_uint32
                   zkapp.last_action_slot
          ; proved_state = zkapp.proved_state
          ; zkapp_uri = zkapp.zkapp_uri
          }
      end

      type t =
        { pk : string
        ; sk : string option [@default None]
        ; balance : Currency.Balance.t
        ; delegate : string option [@default None]
        ; timing : Timed.t option [@default None]
        ; token : string option [@default None]
        ; nonce : Mina_numbers.Account_nonce.t
              [@default Mina_numbers.Account_nonce.zero]
        ; receipt_chain_hash : string option [@default None]
        ; voting_for : string option [@default None]
        ; zkapp : Zkapp_account.t option [@default None]
        ; permissions : Permissions.t option [@default None]
        ; token_symbol : string option [@default None]
        }
      [@@deriving sexp, fields, yojson, dhall_type]

      let fields = Fields.names |> Array.of_list

      let of_yojson json = of_yojson_generic ~fields of_yojson json

      let default : t =
        { pk = Signature_lib.Public_key.Compressed.(to_base58_check empty)
        ; sk = None
        ; balance = Currency.Balance.zero
        ; delegate = None
        ; timing = None
        ; token = None
        ; nonce = Mina_numbers.Account_nonce.zero
        ; receipt_chain_hash = None
        ; voting_for = None
        ; zkapp = None
        ; permissions = None
        ; token_symbol = None
        }
    end

    type t = Single.t list [@@deriving yojson, dhall_type]
  end

  module Ledger = struct
    module Balance_spec = struct
      type t = { number : int; balance : Currency.Balance.t }
      [@@deriving yojson, dhall_type]
    end

    type t =
      { accounts : Accounts.t option [@default None]
      ; num_accounts : int option [@default None]
      ; balances : Balance_spec.t list [@default []]
      ; hash : string option [@default None]
      ; name : string option [@default None]
      ; add_genesis_winner : bool option [@default None]
      }
    [@@deriving yojson, fields, dhall_type]

    let fields = Fields.names |> Array.of_list

    let of_yojson json = of_yojson_generic ~fields of_yojson json
  end

  module Proof_keys = struct
    module Transaction_capacity = struct
      type t =
        { log_2 : int option
              [@default None] [@key "2_to_the"] [@dhall_type.key "two_to_the"]
        ; txns_per_second_x10 : int option [@default None]
        }
      [@@deriving yojson, dhall_type]

      (* we don't deriving the field names here, because the first one differs from the
         field in the record type
      *)
      let fields = [| "2_to_the"; "txns_per_second_x10" |]

      let alternates = [| ("two_to_the", "2_to_the"); ("log_2", "2_to_the") |]

      let of_yojson json =
        json
        |> yojson_rename_fields ~alternates
        |> yojson_strip_fields ~keep_fields:fields
        |> of_yojson |> dump_on_error json
    end

    type t =
      { level : string option [@default None]
      ; sub_windows_per_window : int option [@default None]
      ; ledger_depth : int option [@default None]
      ; work_delay : int option [@default None]
      ; block_window_duration_ms : int option [@default None]
      ; transaction_capacity : Transaction_capacity.t option [@default None]
      ; coinbase_amount : Currency.Amount.t option [@default None]
      ; supercharged_coinbase_factor : int option [@default None]
      ; account_creation_fee : Currency.Fee.t option [@default None]
      ; fork : Fork_config.t option [@default None]
      }
    [@@deriving yojson, fields, dhall_type]

    let fields = Fields.names |> Array.of_list

    let of_yojson json = of_yojson_generic ~fields of_yojson json
  end

  module Genesis = struct
    type t =
      { k : int option [@default None]
      ; delta : int option [@default None]
      ; slots_per_epoch : int option [@default None]
      ; slots_per_sub_window : int option [@default None]
      ; grace_period_slots : int option [@default None]
      ; genesis_state_timestamp : string option [@default None]
      }
    [@@deriving yojson, fields, dhall_type]

    let fields = Fields.names |> Array.of_list

    let of_yojson json = of_yojson_generic ~fields of_yojson json
  end

  module Daemon = struct
    type t =
      { txpool_max_size : int option [@default None]
      ; peer_list_url : string option [@default None]
      ; zkapp_proof_update_cost : float option [@default None]
      ; zkapp_signed_single_update_cost : float option [@default None]
      ; zkapp_signed_pair_update_cost : float option [@default None]
      ; zkapp_transaction_cost_limit : float option [@default None]
      ; max_event_elements : int option [@default None]
      ; max_action_elements : int option [@default None]
      }
    [@@deriving yojson, fields, dhall_type]

    let fields = Fields.names |> Array.of_list

    let of_yojson json = of_yojson_generic ~fields of_yojson json
  end

  module Epoch_data = struct
    module Data = struct
<<<<<<< HEAD
      type t = { accounts : Accounts.t; seed : string }
=======
      type t =
        { accounts : Accounts.t option [@default None]
        ; seed : string
        ; hash : string option [@default None]
        }
>>>>>>> 55d8a449
      [@@deriving yojson, fields, dhall_type]

      let fields = Fields.names |> Array.of_list

      let of_yojson json = of_yojson_generic ~fields of_yojson json
    end

    type t =
      { staking : Data.t
      ; next : (Data.t option[@default None]) (*If None then next = staking*)
      }
    [@@deriving yojson, fields, dhall_type]

    let fields = Fields.names |> Array.of_list

    let of_yojson json = of_yojson_generic ~fields of_yojson json
  end

  type t =
    { daemon : Daemon.t option [@default None]
    ; genesis : Genesis.t option [@default None]
    ; proof : Proof_keys.t option [@default None]
    ; ledger : Ledger.t option [@default None]
    ; epoch_data : Epoch_data.t option [@default None]
    }
  [@@deriving yojson, fields, dhall_type]

  let fields = Fields.names |> Array.of_list

  let of_yojson json = of_yojson_generic ~fields of_yojson json
end

(** JSON representation:

  { "daemon":
      { "txpool_max_size": 1
      , "peer_list_url": "https://www.example.com/peer-list.txt" }
  , "genesis": { "k": 1, "delta": 1 }
  , "proof":
      { "level": "check"
      , "sub_windows_per_window": 8
      , "ledger_depth": 14
      , "work_delay": 2
      , "block_window_duration_ms": 120000
      , "transaction_capacity": {"txns_per_second_x10": 2}
      , "coinbase_amount": "200"
      , "supercharged_coinbase_factor": 2
      , "account_creation_fee": "0.001" }
  , "ledger":
      { "name": "release"
      , "accounts":
          [ { "pk": "public_key"
            , "sk": "secret_key"
            , "balance": "0.000600000"
            , "delegate": "public_key" }
          , { "pk": "public_key"
            , "sk": "secret_key"
            , "balance": "0.000000000"
            , "delegate": "public_key" } ]
      , "hash": "root_hash"
      , "num_accounts": 10
      , "genesis_state_timestamp": "2000-00-00 12:00:00+0100" } }

  All fields are optional *except*:
  * each account in [ledger.accounts] must have a [balance] field
  * if [ledger] is present, it must feature one of [name], [accounts] or [hash].

*)

module Accounts = struct
  module Single = struct
    module Timed = struct
      type t = Json_layout.Accounts.Single.Timed.t =
        { initial_minimum_balance : Currency.Balance.Stable.Latest.t
        ; cliff_time : Mina_numbers.Global_slot_since_genesis.Stable.Latest.t
        ; cliff_amount : Currency.Amount.Stable.Latest.t
        ; vesting_period : Mina_numbers.Global_slot_span.Stable.Latest.t
        ; vesting_increment : Currency.Amount.Stable.Latest.t
        }
      [@@deriving bin_io_unversioned, sexp]
    end

    module Permissions = Json_layout.Accounts.Single.Permissions
    module Zkapp_account = Json_layout.Accounts.Single.Zkapp_account

    type t = Json_layout.Accounts.Single.t =
      { pk : string
      ; sk : string option
      ; balance : Currency.Balance.Stable.Latest.t
      ; delegate : string option
      ; timing : Timed.t option
      ; token : string option
      ; nonce : Mina_numbers.Account_nonce.Stable.Latest.t
      ; receipt_chain_hash : string option
      ; voting_for : string option
      ; zkapp : Zkapp_account.t option
      ; permissions : Permissions.t option
      ; token_symbol : string option
      }
    [@@deriving bin_io_unversioned, sexp]

    let to_json_layout : t -> Json_layout.Accounts.Single.t = Fn.id

    let of_json_layout : Json_layout.Accounts.Single.t -> (t, string) Result.t =
      Result.return

    let to_yojson x = Json_layout.Accounts.Single.to_yojson (to_json_layout x)

    let of_yojson json =
      Result.bind ~f:of_json_layout (Json_layout.Accounts.Single.of_yojson json)

    let default = Json_layout.Accounts.Single.default

    let of_account (a : Mina_base.Account.t) : (t, string) Result.t =
      let open Result.Let_syntax in
      let open Signature_lib in
      return
        { pk = Public_key.Compressed.to_base58_check a.public_key
        ; sk = None
        ; balance = a.balance
        ; delegate =
            Option.map a.delegate ~f:(fun pk ->
                Public_key.Compressed.to_base58_check pk )
        ; timing =
            ( match a.timing with
            | Untimed ->
                None
            | Timed t ->
                let open Timed in
                Some
                  { initial_minimum_balance = t.initial_minimum_balance
                  ; cliff_time = t.cliff_time
                  ; cliff_amount = t.cliff_amount
                  ; vesting_period = t.vesting_period
                  ; vesting_increment = t.vesting_increment
                  } )
        ; token = Some (Mina_base.Token_id.to_string a.token_id)
        ; token_symbol = Some a.token_symbol
<<<<<<< HEAD
        ; zkapp =
            Option.map a.zkapp ~f:(fun zkapp ->
                let open Zkapp_account in
                { app_state = Mina_base.Zkapp_state.V.to_list zkapp.app_state
                ; verification_key =
                    Option.map zkapp.verification_key ~f:With_hash.data
                ; zkapp_version = zkapp.zkapp_version
                ; action_state =
                    Pickles_types.Vector.Vector_5.to_list zkapp.action_state
                ; last_action_slot =
                    Unsigned.UInt32.to_int
                    @@ Mina_numbers.Global_slot_since_genesis.to_uint32
                         zkapp.last_action_slot
                ; proved_state = zkapp.proved_state
                ; zkapp_uri = zkapp.zkapp_uri
                } )
=======
        ; zkapp = Option.map a.zkapp ~f:Zkapp_account.of_zkapp
>>>>>>> 55d8a449
        ; nonce = a.nonce
        ; receipt_chain_hash =
            Some
              (Mina_base.Receipt.Chain_hash.to_base58_check a.receipt_chain_hash)
        ; voting_for = Some (Mina_base.State_hash.to_base58_check a.voting_for)
<<<<<<< HEAD
        ; permissions =
            Some
              Permissions.
                { edit_state =
                    Auth_required.of_account_perm a.permissions.edit_state
                ; send = Auth_required.of_account_perm a.permissions.send
                ; receive = Auth_required.of_account_perm a.permissions.receive
                ; set_delegate =
                    Auth_required.of_account_perm a.permissions.set_delegate
                ; set_permissions =
                    Auth_required.of_account_perm a.permissions.set_permissions
                ; set_verification_key =
                    Auth_required.of_account_perm
                      a.permissions.set_verification_key
                ; set_token_symbol =
                    Auth_required.of_account_perm a.permissions.set_token_symbol
                ; access = Auth_required.of_account_perm a.permissions.access
                ; edit_action_state =
                    Auth_required.of_account_perm
                      a.permissions.edit_action_state
                ; set_zkapp_uri =
                    Auth_required.of_account_perm a.permissions.set_zkapp_uri
                ; increment_nonce =
                    Auth_required.of_account_perm a.permissions.increment_nonce
                ; set_timing =
                    Auth_required.of_account_perm a.permissions.set_timing
                ; set_voting_for =
                    Auth_required.of_account_perm a.permissions.set_voting_for
                }
=======
        ; permissions = Some (Permissions.of_permissions a.permissions)
>>>>>>> 55d8a449
        }

    let to_account (a : t) : Mina_base.Account.t =
      let open Signature_lib in
      let open Mina_base.Account.Poly in
      let timing =
        let open Mina_base.Account_timing.Poly in
        match a.timing with
        | None ->
            Untimed
        | Some
            { initial_minimum_balance
            ; cliff_time
            ; cliff_amount
            ; vesting_period
            ; vesting_increment
            } ->
            Timed
              { initial_minimum_balance
              ; cliff_time
              ; cliff_amount
              ; vesting_period
              ; vesting_increment
              }
      in
      let permissions =
        let perms = Option.value_exn a.permissions in
        Mina_base.Permissions.Poly.
          { edit_state =
              Json_layout.Accounts.Single.Permissions.Auth_required
              .to_account_perm perms.edit_state
          ; access =
              Json_layout.Accounts.Single.Permissions.Auth_required
              .to_account_perm perms.access
          ; send =
              Json_layout.Accounts.Single.Permissions.Auth_required
              .to_account_perm perms.send
          ; receive =
              Json_layout.Accounts.Single.Permissions.Auth_required
              .to_account_perm perms.receive
          ; set_delegate =
              Json_layout.Accounts.Single.Permissions.Auth_required
              .to_account_perm perms.set_delegate
          ; set_permissions =
              Json_layout.Accounts.Single.Permissions.Auth_required
              .to_account_perm perms.set_permissions
          ; set_verification_key =
              ( Json_layout.Accounts.Single.Permissions.Auth_required
                .to_account_perm perms.set_verification_key.auth
              , perms.set_verification_key.txn_version )
          ; set_zkapp_uri =
              Json_layout.Accounts.Single.Permissions.Auth_required
              .to_account_perm perms.set_zkapp_uri
          ; edit_action_state =
              Json_layout.Accounts.Single.Permissions.Auth_required
<<<<<<< HEAD
              .to_account_perm perms.set_verification_key
          ; set_zkapp_uri =
              Json_layout.Accounts.Single.Permissions.Auth_required
              .to_account_perm perms.set_zkapp_uri
          ; edit_action_state =
              Json_layout.Accounts.Single.Permissions.Auth_required
=======
>>>>>>> 55d8a449
              .to_account_perm perms.edit_action_state
          ; set_token_symbol =
              Json_layout.Accounts.Single.Permissions.Auth_required
              .to_account_perm perms.set_token_symbol
          ; increment_nonce =
              Json_layout.Accounts.Single.Permissions.Auth_required
              .to_account_perm perms.increment_nonce
          ; set_voting_for =
              Json_layout.Accounts.Single.Permissions.Auth_required
              .to_account_perm perms.set_voting_for
          ; set_timing =
              Json_layout.Accounts.Single.Permissions.Auth_required
              .to_account_perm perms.set_timing
          }
      in
      let mk_zkapp (app : Zkapp_account.t) :
          ( Mina_base.Zkapp_state.Value.t
          , Mina_base.Verification_key_wire.t option
          , Zkapp_account.Zkapp_version.t
          , Zkapp_account.Field.t
          , Mina_numbers.Global_slot_since_genesis.t
          , bool
          , string )
          Mina_base.Zkapp_account.Poly.t =
        let hash_data = Mina_base.Verification_key_wire.digest_vk in
        Zkapp_account.
          { app_state = Mina_base.Zkapp_state.V.of_list_exn app.app_state
          ; verification_key =
              Option.map ~f:With_hash.(of_data ~hash_data) app.verification_key
          ; zkapp_version = app.zkapp_version
          ; action_state =
              Pickles_types.Vector.Vector_5.of_list_exn app.action_state
          ; last_action_slot =
              Mina_numbers.Global_slot_since_genesis.of_uint32
              @@ Unsigned.UInt32.of_int app.last_action_slot
          ; proved_state = app.proved_state
          ; zkapp_uri = app.zkapp_uri
          }
      in
      { public_key = Public_key.Compressed.of_base58_check_exn a.pk
      ; token_id =
          Mina_base.Token_id.(Option.value_map ~default ~f:of_string a.token)
      ; token_symbol = Option.value ~default:"" a.token_symbol
      ; balance = a.balance
      ; nonce = a.nonce
      ; receipt_chain_hash =
          Mina_base.Receipt.Chain_hash.of_base58_check_exn
            (Option.value_exn a.receipt_chain_hash)
      ; delegate =
          Option.map ~f:Public_key.Compressed.of_base58_check_exn a.delegate
      ; voting_for =
          Mina_base.State_hash.of_base58_check_exn
            (Option.value_exn a.voting_for)
      ; timing
      ; permissions
      ; zkapp = Option.map ~f:mk_zkapp a.zkapp
      }

    let gen =
      Quickcheck.Generator.map Mina_base.Account.gen ~f:(fun a ->
          (* This will never fail with a proper account generator. *)
          of_account a |> Result.ok_or_failwith )
  end

  type single = Single.t =
    { pk : string
    ; sk : string option
    ; balance : Currency.Balance.t
    ; delegate : string option
    ; timing : Single.Timed.t option
    ; token : string option
    ; nonce : Mina_numbers.Account_nonce.t
    ; receipt_chain_hash : string option
    ; voting_for : string option
    ; zkapp : Single.Zkapp_account.t option
    ; permissions : Single.Permissions.t option
    ; token_symbol : string option
    }

  type t = Single.t list [@@deriving bin_io_unversioned]

  let to_json_layout : t -> Json_layout.Accounts.t =
    List.map ~f:Single.to_json_layout

  let of_json_layout (t : Json_layout.Accounts.t) : (t, string) Result.t =
    let exception Stop of string in
    try
      Result.return
      @@ List.map t ~f:(fun x ->
             match Single.of_json_layout x with
             | Ok x ->
                 x
             | Error err ->
                 raise (Stop err) )
    with Stop err -> Error err

  let to_yojson x = Json_layout.Accounts.to_yojson (to_json_layout x)

  let of_yojson json =
    Result.bind ~f:of_json_layout (Json_layout.Accounts.of_yojson json)
end

module Ledger = struct
  type base =
    | Named of string  (** One of the named ledgers in [Genesis_ledger] *)
    | Accounts of Accounts.t  (** A ledger generated from the given accounts *)
    | Hash of string  (** The ledger with the given root hash *)
  [@@deriving bin_io_unversioned]

  type t =
    { base : base
    ; num_accounts : int option
    ; balances : (int * Currency.Balance.Stable.Latest.t) list
    ; hash : string option
    ; name : string option
    ; add_genesis_winner : bool option
    }
  [@@deriving bin_io_unversioned]

  let to_json_layout
      { base; num_accounts; balances; hash; name; add_genesis_winner } :
      Json_layout.Ledger.t =
    let balances =
      List.map balances ~f:(fun (number, balance) ->
          { Json_layout.Ledger.Balance_spec.number; balance } )
    in
    let without_base : Json_layout.Ledger.t =
      { accounts = None
      ; num_accounts
      ; balances
      ; hash
      ; name
      ; add_genesis_winner
      }
    in
    match base with
    | Named name ->
        { without_base with name = Some name }
    | Accounts accounts ->
        { without_base with accounts = Some (Accounts.to_json_layout accounts) }
    | Hash hash ->
        { without_base with hash = Some hash }

  let of_json_layout
      ({ accounts; num_accounts; balances; hash; name; add_genesis_winner } :
        Json_layout.Ledger.t ) : (t, string) Result.t =
    let open Result.Let_syntax in
    let%map base =
      match accounts with
      | Some accounts ->
          let%map accounts = Accounts.of_json_layout accounts in
          Accounts accounts
      | None -> (
          match name with
          | Some name ->
              return (Named name)
          | None -> (
              match hash with
              | Some hash ->
                  return (Hash hash)
              | None ->
                  Error
                    "Runtime_config.Ledger.of_json_layout: Expected a field \
                     'accounts', 'name' or 'hash'" ) )
    in
    let balances =
      List.map balances
        ~f:(fun { Json_layout.Ledger.Balance_spec.number; balance } ->
          (number, balance) )
    in
    { base; num_accounts; balances; hash; name; add_genesis_winner }

  let to_yojson x = Json_layout.Ledger.to_yojson (to_json_layout x)

  let of_yojson json =
    Result.bind ~f:of_json_layout (Json_layout.Ledger.of_yojson json)

  let gen =
    let open Quickcheck in
    let open Generator.Let_syntax in
    let%bind accounts = Generator.list Accounts.Single.gen in
    let num_accounts = List.length accounts in
    let balances =
      List.mapi accounts ~f:(fun number a -> (number, a.balance))
    in
    let%bind hash =
      Mina_base.Ledger_hash.(Generator.map ~f:to_base58_check gen)
      |> Option.quickcheck_generator
    in
    let%bind name = String.gen_nonempty in
    let%map add_genesis_winner = Bool.quickcheck_generator in
    { base = Accounts accounts
    ; num_accounts = Some num_accounts
    ; balances
    ; hash
    ; name = Some name
    ; add_genesis_winner = Some add_genesis_winner
    }
end

module Proof_keys = struct
  module Level = struct
    type t = Full | Check | None [@@deriving bin_io_unversioned, equal]

    let to_string = function
      | Full ->
          "full"
      | Check ->
          "check"
      | None ->
          "none"

    let of_string str =
      match String.lowercase str with
      | "full" ->
          Ok Full
      | "check" ->
          Ok Check
      | "none" ->
          Ok None
      | _ ->
          Error "Expected one of 'full', 'check', or 'none'"

    let to_json_layout = to_string

    let of_json_layout str =
      Result.map_error (of_string str) ~f:(fun err ->
          "Runtime_config.Proof_keys.Level.of_json_layout: Could not decode \
           field 'level'. " ^ err )

    let to_yojson x = `String (to_json_layout x)

    let of_yojson = function
      | `String str ->
          of_json_layout str
      | _ ->
          Error
            "Runtime_config.Proof_keys.Level.of_json_layout: Expected the \
             field 'level' to contain a string"

    let gen = Quickcheck.Generator.of_list [ Full; Check; None ]
  end

  module Transaction_capacity = struct
    type t = Log_2 of int | Txns_per_second_x10 of int
    [@@deriving bin_io_unversioned]

    let to_json_layout : t -> Json_layout.Proof_keys.Transaction_capacity.t =
      function
      | Log_2 i ->
          { log_2 = Some i; txns_per_second_x10 = None }
      | Txns_per_second_x10 i ->
          { log_2 = None; txns_per_second_x10 = Some i }

    let of_json_layout :
        Json_layout.Proof_keys.Transaction_capacity.t -> (t, string) Result.t =
      function
      | { log_2 = Some i; txns_per_second_x10 = None } ->
          Ok (Log_2 i)
      | { txns_per_second_x10 = Some i; log_2 = None } ->
          Ok (Txns_per_second_x10 i)
      | _ ->
          Error
            "Runtime_config.Proof_keys.Transaction_capacity.of_json_layout: \
             Expected exactly one of the fields '2_to_the' or \
             'txns_per_second_x10'"

    let to_yojson x =
      Json_layout.Proof_keys.Transaction_capacity.to_yojson (to_json_layout x)

    let of_yojson json =
      Result.bind ~f:of_json_layout
        (Json_layout.Proof_keys.Transaction_capacity.of_yojson json)

    let gen =
      let open Quickcheck in
      let log_2_gen =
        Generator.map ~f:(fun i -> Log_2 i) @@ Int.gen_incl 0 10
      in
      let txns_per_second_x10_gen =
        Generator.map ~f:(fun i -> Txns_per_second_x10 i) @@ Int.gen_incl 0 1000
      in
      Generator.union [ log_2_gen; txns_per_second_x10_gen ]

    let small : t = Log_2 2

    let medium : t = Log_2 3
  end

  type t =
    { level : Level.t option
    ; sub_windows_per_window : int option
    ; ledger_depth : int option
    ; work_delay : int option
    ; block_window_duration_ms : int option
    ; transaction_capacity : Transaction_capacity.t option
    ; coinbase_amount : Currency.Amount.Stable.Latest.t option
    ; supercharged_coinbase_factor : int option
    ; account_creation_fee : Currency.Fee.Stable.Latest.t option
    ; fork : Fork_config.t option
    }
  [@@deriving bin_io_unversioned]

  let make ?level ?sub_windows_per_window ?ledger_depth ?work_delay
      ?block_window_duration_ms ?transaction_capacity ?coinbase_amount
      ?supercharged_coinbase_factor ?account_creation_fee ?fork () =
    { level
    ; sub_windows_per_window
    ; ledger_depth
    ; work_delay
    ; block_window_duration_ms
    ; transaction_capacity
    ; coinbase_amount
    ; supercharged_coinbase_factor
    ; account_creation_fee
    ; fork
    }

  let to_json_layout
      { level
      ; sub_windows_per_window
      ; ledger_depth
      ; work_delay
      ; block_window_duration_ms
      ; transaction_capacity
      ; coinbase_amount
      ; supercharged_coinbase_factor
      ; account_creation_fee
      ; fork
      } =
    { Json_layout.Proof_keys.level = Option.map ~f:Level.to_json_layout level
    ; sub_windows_per_window
    ; ledger_depth
    ; work_delay
    ; block_window_duration_ms
    ; transaction_capacity =
        Option.map ~f:Transaction_capacity.to_json_layout transaction_capacity
    ; coinbase_amount
    ; supercharged_coinbase_factor
    ; account_creation_fee
    ; fork
    }

  let of_json_layout
      { Json_layout.Proof_keys.level
      ; sub_windows_per_window
      ; ledger_depth
      ; work_delay
      ; block_window_duration_ms
      ; transaction_capacity
      ; coinbase_amount
      ; supercharged_coinbase_factor
      ; account_creation_fee
      ; fork
      } =
    let open Result.Let_syntax in
    let%map level = result_opt ~f:Level.of_json_layout level
    and transaction_capacity =
      result_opt ~f:Transaction_capacity.of_json_layout transaction_capacity
    in
    { level
    ; sub_windows_per_window
    ; ledger_depth
    ; work_delay
    ; block_window_duration_ms
    ; transaction_capacity
    ; coinbase_amount
    ; supercharged_coinbase_factor
    ; account_creation_fee
    ; fork
    }

  let to_yojson x = Json_layout.Proof_keys.to_yojson (to_json_layout x)

  let of_yojson json =
    Result.bind ~f:of_json_layout (Json_layout.Proof_keys.of_yojson json)

  let combine t1 t2 =
    { level = opt_fallthrough ~default:t1.level t2.level
    ; sub_windows_per_window =
        opt_fallthrough ~default:t1.sub_windows_per_window
          t2.sub_windows_per_window
    ; ledger_depth = opt_fallthrough ~default:t1.ledger_depth t2.ledger_depth
    ; work_delay = opt_fallthrough ~default:t1.work_delay t2.work_delay
    ; block_window_duration_ms =
        opt_fallthrough ~default:t1.block_window_duration_ms
          t2.block_window_duration_ms
    ; transaction_capacity =
        opt_fallthrough ~default:t1.transaction_capacity t2.transaction_capacity
    ; coinbase_amount =
        opt_fallthrough ~default:t1.coinbase_amount t2.coinbase_amount
    ; supercharged_coinbase_factor =
        opt_fallthrough ~default:t1.supercharged_coinbase_factor
          t2.supercharged_coinbase_factor
    ; account_creation_fee =
        opt_fallthrough ~default:t1.account_creation_fee t2.account_creation_fee
    ; fork = opt_fallthrough ~default:t1.fork t2.fork
    }

  let gen =
    let open Quickcheck.Generator.Let_syntax in
    let%bind level = Level.gen in
    let%bind sub_windows_per_window = Int.gen_incl 0 1000 in
    let%bind ledger_depth = Int.gen_incl 0 64 in
    let%bind work_delay = Int.gen_incl 0 1000 in
    let%bind block_window_duration_ms = Int.gen_incl 1_000 360_000 in
    let%bind transaction_capacity = Transaction_capacity.gen in
    let%bind coinbase_amount =
      Currency.Amount.(gen_incl zero (of_mina_int_exn 1))
    in
    let%bind supercharged_coinbase_factor = Int.gen_incl 0 100 in
    let%bind account_creation_fee =
      Currency.Fee.(gen_incl one (of_mina_int_exn 10))
    in
    let%map fork =
      let open Quickcheck.Generator in
      union [ map ~f:Option.some Fork_config.gen; return None ]
    in
    { level = Some level
    ; sub_windows_per_window = Some sub_windows_per_window
    ; ledger_depth = Some ledger_depth
    ; work_delay = Some work_delay
    ; block_window_duration_ms = Some block_window_duration_ms
    ; transaction_capacity = Some transaction_capacity
    ; coinbase_amount = Some coinbase_amount
    ; supercharged_coinbase_factor = Some supercharged_coinbase_factor
    ; account_creation_fee = Some account_creation_fee
    ; fork
    }
end

module Genesis = struct
  type t = Json_layout.Genesis.t =
    { k : int option (* the depth of finality constant (in slots) *)
    ; delta : int option (* max permissible delay of packets (in slots) *)
    ; slots_per_epoch : int option
    ; slots_per_sub_window : int option
    ; grace_period_slots : int option
    ; genesis_state_timestamp : string option
    }
  [@@deriving bin_io_unversioned]

  let to_json_layout : t -> Json_layout.Genesis.t = Fn.id

  let of_json_layout : Json_layout.Genesis.t -> (t, string) Result.t =
    Result.return

  let to_yojson x = Json_layout.Genesis.to_yojson (to_json_layout x)

  let of_yojson json =
    Result.bind ~f:of_json_layout (Json_layout.Genesis.of_yojson json)

  let combine t1 t2 =
    { k = opt_fallthrough ~default:t1.k t2.k
    ; delta = opt_fallthrough ~default:t1.delta t2.delta
    ; slots_per_epoch =
        opt_fallthrough ~default:t1.slots_per_epoch t2.slots_per_epoch
    ; slots_per_sub_window =
        opt_fallthrough ~default:t1.slots_per_sub_window t2.slots_per_sub_window
    ; grace_period_slots =
        opt_fallthrough ~default:t1.grace_period_slots t2.grace_period_slots
    ; genesis_state_timestamp =
        opt_fallthrough ~default:t1.genesis_state_timestamp
          t2.genesis_state_timestamp
    }

  let gen =
    let open Quickcheck.Generator.Let_syntax in
    let%bind k = Int.gen_incl 0 1000 in
    let%bind delta = Int.gen_incl 0 1000 in
    let%bind slots_per_epoch = Int.gen_incl 1 1_000_000 in
    let%bind slots_per_sub_window = Int.gen_incl 1 1_000 in
    let%bind grace_period_slots =
      Quickcheck.Generator.union
        [ return None
        ; Quickcheck.Generator.map ~f:Option.some @@ Int.gen_incl 0 1000
        ]
    in
    let%map genesis_state_timestamp =
      Time.(gen_incl epoch (of_string "2050-01-01 00:00:00Z"))
      |> Quickcheck.Generator.map ~f:Time.to_string
    in
    { k = Some k
    ; delta = Some delta
    ; slots_per_epoch = Some slots_per_epoch
    ; slots_per_sub_window = Some slots_per_sub_window
    ; grace_period_slots
    ; genesis_state_timestamp = Some genesis_state_timestamp
    }
end

module Daemon = struct
  (* Peer list URL should usually be None. This option is better provided with
     a command line argument. Putting it in the config makes the network explicitly
     rely on a certain number of nodes, reducing decentralisation. See #14766 *)
  type t = Json_layout.Daemon.t =
    { txpool_max_size : int option
    ; peer_list_url : string option
    ; zkapp_proof_update_cost : float option [@default None]
    ; zkapp_signed_single_update_cost : float option [@default None]
    ; zkapp_signed_pair_update_cost : float option [@default None]
    ; zkapp_transaction_cost_limit : float option [@default None]
    ; max_event_elements : int option [@default None]
    ; max_action_elements : int option [@default None]
    }
  [@@deriving bin_io_unversioned]

  let to_json_layout : t -> Json_layout.Daemon.t = Fn.id

  let of_json_layout : Json_layout.Daemon.t -> (t, string) Result.t =
    Result.return

  let to_yojson x = Json_layout.Daemon.to_yojson (to_json_layout x)

  let of_yojson json =
    Result.bind ~f:of_json_layout (Json_layout.Daemon.of_yojson json)

  let combine t1 t2 =
    { txpool_max_size =
        opt_fallthrough ~default:t1.txpool_max_size t2.txpool_max_size
    ; peer_list_url = opt_fallthrough ~default:t1.peer_list_url t2.peer_list_url
    ; zkapp_proof_update_cost =
        opt_fallthrough ~default:t1.zkapp_proof_update_cost
          t2.zkapp_proof_update_cost
    ; zkapp_signed_single_update_cost =
        opt_fallthrough ~default:t1.zkapp_signed_single_update_cost
          t2.zkapp_signed_single_update_cost
    ; zkapp_signed_pair_update_cost =
        opt_fallthrough ~default:t1.zkapp_signed_pair_update_cost
          t2.zkapp_signed_pair_update_cost
    ; zkapp_transaction_cost_limit =
        opt_fallthrough ~default:t1.zkapp_transaction_cost_limit
          t2.zkapp_transaction_cost_limit
    ; max_event_elements =
        opt_fallthrough ~default:t1.max_event_elements t2.max_event_elements
    ; max_action_elements =
        opt_fallthrough ~default:t1.max_action_elements t2.max_action_elements
    }

  let gen =
    let open Quickcheck.Generator.Let_syntax in
    let%bind txpool_max_size = Int.gen_incl 0 1000 in
    let%bind zkapp_proof_update_cost = Float.gen_incl 0.0 100.0 in
    let%bind zkapp_signed_single_update_cost = Float.gen_incl 0.0 100.0 in
    let%bind zkapp_signed_pair_update_cost = Float.gen_incl 0.0 100.0 in
    let%bind zkapp_transaction_cost_limit = Float.gen_incl 0.0 100.0 in
    let%bind max_event_elements = Int.gen_incl 0 100 in
    let%map max_action_elements = Int.gen_incl 0 1000 in
    { txpool_max_size = Some txpool_max_size
    ; peer_list_url = None
    ; zkapp_proof_update_cost = Some zkapp_proof_update_cost
    ; zkapp_signed_single_update_cost = Some zkapp_signed_single_update_cost
    ; zkapp_signed_pair_update_cost = Some zkapp_signed_pair_update_cost
    ; zkapp_transaction_cost_limit = Some zkapp_transaction_cost_limit
    ; max_event_elements = Some max_event_elements
    ; max_action_elements = Some max_action_elements
    }
end

module Epoch_data = struct
  module Data = struct
    type t = { ledger : Ledger.t; seed : string }
    [@@deriving bin_io_unversioned, yojson]

    let gen =
      let open Quickcheck.Generator.Let_syntax in
      let%bind ledger = Ledger.gen in
      let%map seed = String.gen_nonempty in
      { ledger; seed }
  end

  type t =
    { staking : Data.t; next : Data.t option (*If None, then next = staking*) }
  [@@deriving bin_io_unversioned, yojson]

  let to_json_layout : t -> Json_layout.Epoch_data.t =
   fun { staking; next } ->
    let accounts (ledger : Ledger.t) =
      match ledger.base with Accounts acc -> Some acc | _ -> None
    in
    let staking =
      { Json_layout.Epoch_data.Data.accounts = accounts staking.ledger
      ; seed = staking.seed
      ; hash = staking.ledger.hash
      }
    in
    let next =
      Option.map next ~f:(fun n ->
          { Json_layout.Epoch_data.Data.accounts = accounts n.ledger
          ; seed = n.seed
          ; hash = n.ledger.hash
          } )
    in
    { Json_layout.Epoch_data.staking; next }

  let of_json_layout : Json_layout.Epoch_data.t -> (t, string) Result.t =
   fun { staking; next } ->
    let open Result.Let_syntax in
    let data (t : [ `Staking | `Next ])
        { Json_layout.Epoch_data.Data.accounts; seed; hash } =
      let%map base =
        match accounts with
        | Some accounts ->
            return @@ Ledger.Accounts accounts
        | None -> (
            match hash with
            | Some hash ->
                return @@ Ledger.Hash hash
            | None ->
                let ledger_name =
                  match t with `Staking -> "staking" | `Next -> "next"
                in
                Error
                  (sprintf
                     "Runtime_config.Epoch_data.of_json_layout: Expected a \
                      field 'accounts', or 'hash' in '%s' ledger"
                     ledger_name ) )
      in
      let ledger =
        { Ledger.base
        ; num_accounts = None
        ; balances = []
        ; hash
        ; name = None
        ; add_genesis_winner = Some false
        }
      in
      { Data.ledger; seed }
    in
    let%bind staking = data `Staking staking in
    let%map next =
      Option.value_map next ~default:(Ok None) ~f:(fun next ->
          Result.map ~f:Option.some @@ data `Next next )
    in
    { staking; next }

  let to_yojson x = Json_layout.Epoch_data.to_yojson (to_json_layout x)

  let of_yojson json =
    Result.bind ~f:of_json_layout (Json_layout.Epoch_data.of_yojson json)

  let gen =
    let open Quickcheck.Generator.Let_syntax in
    let%bind staking = Data.gen in
    let%map next = Option.quickcheck_generator Data.gen in
    { staking; next }
end

type t =
  { daemon : Daemon.t option
  ; genesis : Genesis.t option
  ; proof : Proof_keys.t option
  ; ledger : Ledger.t option
  ; epoch_data : Epoch_data.t option
  }
[@@deriving bin_io_unversioned]

let make ?daemon ?genesis ?proof ?ledger ?epoch_data () =
  { daemon; genesis; proof; ledger; epoch_data }

let to_json_layout { daemon; genesis; proof; ledger; epoch_data } =
  { Json_layout.daemon = Option.map ~f:Daemon.to_json_layout daemon
  ; genesis = Option.map ~f:Genesis.to_json_layout genesis
  ; proof = Option.map ~f:Proof_keys.to_json_layout proof
  ; ledger = Option.map ~f:Ledger.to_json_layout ledger
  ; epoch_data = Option.map ~f:Epoch_data.to_json_layout epoch_data
  }

let of_json_layout { Json_layout.daemon; genesis; proof; ledger; epoch_data } =
  let open Result.Let_syntax in
  let%map daemon = result_opt ~f:Daemon.of_json_layout daemon
  and genesis = result_opt ~f:Genesis.of_json_layout genesis
  and proof = result_opt ~f:Proof_keys.of_json_layout proof
  and ledger = result_opt ~f:Ledger.of_json_layout ledger
  and epoch_data = result_opt ~f:Epoch_data.of_json_layout epoch_data in
  { daemon; genesis; proof; ledger; epoch_data }

let to_yojson x = Json_layout.to_yojson (to_json_layout x)

let to_yojson_without_accounts x =
  let layout = to_json_layout x in
<<<<<<< HEAD
  let num_accounts =
    let%bind.Option ledger = layout.ledger in
    let%map.Option accounts = ledger.accounts in
    List.length accounts
  in
  let layout =
    let f ledger = { ledger with Json_layout.Ledger.accounts = None } in
    { layout with ledger = Option.map ~f layout.ledger }
  in
  (Json_layout.to_yojson layout, num_accounts)
=======
  let genesis_accounts =
    let%bind.Option { accounts; _ } = layout.ledger in
    Option.map ~f:List.length accounts
  in
  let staking_accounts =
    let%bind.Option { staking; _ } = layout.epoch_data in
    Option.map ~f:List.length staking.accounts
  in
  let next_accounts =
    let%bind.Option { next; _ } = layout.epoch_data in
    let%bind.Option { accounts; _ } = next in
    Option.map ~f:List.length accounts
  in
  let layout =
    let f ledger = { ledger with Json_layout.Ledger.accounts = None } in
    { layout with
      ledger = Option.map ~f layout.ledger
    ; epoch_data =
        Option.map layout.epoch_data ~f:(fun { staking; next } ->
            { Json_layout.Epoch_data.staking = { staking with accounts = None }
            ; next = Option.map next ~f:(fun n -> { n with accounts = None })
            } )
    }
  in
  ( Json_layout.to_yojson layout
  , `Accounts_omitted
      (`Genesis genesis_accounts, `Staking staking_accounts, `Next next_accounts)
  )
>>>>>>> 55d8a449

let of_yojson json = Result.bind ~f:of_json_layout (Json_layout.of_yojson json)

let default =
  { daemon = None
  ; genesis = None
  ; proof = None
  ; ledger = None
  ; epoch_data = None
  }

let combine t1 t2 =
  let merge ~combine t1 t2 =
    match (t1, t2) with
    | Some t1, Some t2 ->
        Some (combine t1 t2)
    | Some t, None | None, Some t ->
        Some t
    | None, None ->
        None
  in
  { daemon = merge ~combine:Daemon.combine t1.daemon t2.daemon
  ; genesis = merge ~combine:Genesis.combine t1.genesis t2.genesis
  ; proof = merge ~combine:Proof_keys.combine t1.proof t2.proof
  ; ledger = opt_fallthrough ~default:t1.ledger t2.ledger
  ; epoch_data = opt_fallthrough ~default:t1.epoch_data t2.epoch_data
  }

let gen =
  let open Quickcheck.Generator.Let_syntax in
  let%map daemon = Daemon.gen
  and genesis = Genesis.gen
  and proof = Proof_keys.gen
  and ledger = Ledger.gen
  and epoch_data = Epoch_data.gen in
  { daemon = Some daemon
  ; genesis = Some genesis
  ; proof = Some proof
  ; ledger = Some ledger
  ; epoch_data = Some epoch_data
  }

let ledger_accounts (ledger : Mina_ledger.Ledger.Any_ledger.witness) =
  let open Async.Deferred.Result.Let_syntax in
  let yield = Async_unix.Scheduler.yield_every ~n:100 |> Staged.unstage in
  let%bind accounts =
    Mina_ledger.Ledger.Any_ledger.M.to_list ledger
    |> Async.Deferred.map ~f:Result.return
  in
  let%map accounts =
    deferred_list_fold ~init:[]
      ~f:(fun acc el ->
        let open Async.Deferred.Infix in
        let%bind () = yield () >>| Result.return in
        let%map elt = Accounts.Single.of_account el |> Async.Deferred.return in
        elt :: acc )
      accounts
  in
  List.rev accounts

let ledger_of_accounts accounts =
  Ledger.
    { base = Accounts accounts
    ; num_accounts = Some (List.length accounts)
    ; balances = List.mapi accounts ~f:(fun i a -> (i, a.balance))
    ; hash = None
    ; name = None
    ; add_genesis_winner = Some false
    }

let make_fork_config ~staged_ledger ~global_slot ~blockchain_length
    ~protocol_state ~staking_ledger ~staking_epoch_seed ~next_epoch_ledger
    ~next_epoch_seed (runtime_config : t) =
  let open Async.Deferred.Result.Let_syntax in
  let global_slot =
    Mina_numbers.Global_slot_since_hard_fork.to_int global_slot
  in
  let blockchain_length = Unsigned.UInt32.to_int blockchain_length in
  let yield () =
    let open Async.Deferred.Infix in
    Async_unix.Scheduler.yield () >>| Result.return
  in
  let%bind () = yield () in
  let%bind accounts =
    Mina_ledger.Ledger.Any_ledger.cast (module Mina_ledger.Ledger) staged_ledger
    |> ledger_accounts
  in
  let ledger = Option.value_exn runtime_config.ledger in
  let previous_length =
    let open Option.Let_syntax in
    let%bind proof = runtime_config.proof in
    let%map fork = proof.fork in
    fork.previous_length + blockchain_length
  in
  let protocol_constants = Mina_state.Protocol_state.constants protocol_state in
  let genesis =
    { Genesis.k =
        Some
          (Unsigned.UInt32.to_int
             protocol_constants.Genesis_constants.Protocol.Poly.k )
    ; delta = Some (Unsigned.UInt32.to_int protocol_constants.delta)
    ; slots_per_epoch =
        Some (Unsigned.UInt32.to_int protocol_constants.slots_per_epoch)
    ; slots_per_sub_window =
        Some (Unsigned.UInt32.to_int protocol_constants.slots_per_sub_window)
    ; genesis_state_timestamp =
        Some
          (Block_time.to_string_exn protocol_constants.genesis_state_timestamp)
<<<<<<< HEAD
=======
    ; grace_period_slots =
        Some (Unsigned.UInt32.to_int protocol_constants.grace_period_slots)
>>>>>>> 55d8a449
    }
  in
  let fork =
    Fork_config.
      { previous_state_hash =
          Mina_base.State_hash.to_base58_check
            protocol_state.Mina_state.Protocol_state.Poly.previous_state_hash
      ; previous_length =
          Option.value ~default:blockchain_length previous_length
      ; previous_global_slot = global_slot
      }
  in
  let%bind () = yield () in
  let%bind staking_ledger_accounts = ledger_accounts staking_ledger in
  let%bind () = yield () in
  let%map next_epoch_ledger_accounts =
    match next_epoch_ledger with
    | None ->
        return None
    | Some l ->
        ledger_accounts l >>| Option.return
  in
  let epoch_data =
    let open Epoch_data in
    let open Data in
    { staking =
        { ledger = ledger_of_accounts staking_ledger_accounts
        ; seed = staking_epoch_seed
        }
    ; next =
        Option.map next_epoch_ledger_accounts ~f:(fun accounts ->
            { ledger = ledger_of_accounts accounts; seed = next_epoch_seed } )
    }
  in
  let update =
    make
    (* add_genesis_winner must be set to false, because this
       config effectively creates a continuation of the current
       blockchain state and therefore the genesis ledger already
       contains the winner of the previous block. No need to
       artificially add it. In fact, it wouldn't work at all,
       because the new node would try to create this account at
       startup, even though it already exists, leading to an error.*)
      ~epoch_data ~genesis
      ~ledger:
        { ledger with
          base = Accounts accounts
        ; add_genesis_winner = Some false
        }
      ~proof:(Proof_keys.make ~fork ()) ()
  in
  combine runtime_config update

module Test_configs = struct
  let bootstrap =
    lazy
      ( (* test_postake_bootstrap *)
        {json|
  { "daemon":
      { "txpool_max_size": 3000 }
  , "genesis":
      { "k": 6
      , "delta": 0
      , "genesis_state_timestamp": "2019-01-30 12:00:00-08:00" }
  , "proof":
      { "level": "none"
      , "sub_windows_per_window": 8
      , "ledger_depth": 6
      , "work_delay": 2
      , "block_window_duration_ms": 1500
      , "transaction_capacity": {"2_to_the": 3}
      , "coinbase_amount": "20"
      , "supercharged_coinbase_factor": 2
      , "account_creation_fee": "1" }
  , "ledger": { "name": "test", "add_genesis_winner": false } }
      |json}
      |> Yojson.Safe.from_string |> of_yojson |> Result.ok_or_failwith )

  let transactions =
    lazy
      ( (* test_postake_txns *)
        {json|
  { "daemon":
      { "txpool_max_size": 3000 }
  , "genesis":
      { "k": 6
      , "delta": 0
      , "genesis_state_timestamp": "2019-01-30 12:00:00-08:00" }
  , "proof":
      { "level": "check"
      , "sub_windows_per_window": 8
      , "ledger_depth": 6
      , "work_delay": 2
      , "block_window_duration_ms": 15000
      , "transaction_capacity": {"2_to_the": 3}
      , "coinbase_amount": "20"
      , "supercharged_coinbase_factor": 2
      , "account_creation_fee": "1" }
  , "ledger":
      { "name": "test_split_two_stakers"
      , "add_genesis_winner": false } }
      |json}
      |> Yojson.Safe.from_string |> of_yojson |> Result.ok_or_failwith )

  let split_snarkless =
    lazy
      ( (* test_postake_split_snarkless *)
        {json|
  { "daemon":
      { "txpool_max_size": 3000 }
  , "genesis":
      { "k": 24
      , "delta": 0
      , "genesis_state_timestamp": "2019-01-30 12:00:00-08:00" }
  , "proof":
      { "level": "check"
      , "sub_windows_per_window": 8
      , "ledger_depth": 30
      , "work_delay": 1
      , "block_window_duration_ms": 10000
      , "transaction_capacity": {"2_to_the": 2}
      , "coinbase_amount": "20"
      , "supercharged_coinbase_factor": 2
      , "account_creation_fee": "1" }
  , "ledger":
      { "name": "test_split_two_stakers"
      , "add_genesis_winner": false } }
      |json}
      |> Yojson.Safe.from_string |> of_yojson |> Result.ok_or_failwith )

  let delegation =
    lazy
      ( (* test_postake_delegation *)
        {json|
  { "daemon":
      { "txpool_max_size": 3000 }
  , "genesis":
      { "k": 4
      , "delta": 0
      , "slots_per_epoch": 72
      , "genesis_state_timestamp": "2019-01-30 12:00:00-08:00" }
  , "proof":
      { "level": "check"
      , "sub_windows_per_window": 4
      , "ledger_depth": 6
      , "work_delay": 1
      , "block_window_duration_ms": 5000
      , "transaction_capacity": {"2_to_the": 2}
      , "coinbase_amount": "20"
      , "supercharged_coinbase_factor": 2
      , "account_creation_fee": "1" }
  , "ledger":
      { "name": "test_delegation"
      , "add_genesis_winner": false } }
      |json}
      |> Yojson.Safe.from_string |> of_yojson |> Result.ok_or_failwith )
end<|MERGE_RESOLUTION|>--- conflicted
+++ resolved
@@ -166,15 +166,11 @@
           ; access : Auth_required.t [@default None]
           ; set_delegate : Auth_required.t [@default None]
           ; set_permissions : Auth_required.t [@default None]
-<<<<<<< HEAD
-          ; set_verification_key : Auth_required.t [@default None]
-=======
           ; set_verification_key : Verification_key_perm.t
                 [@default
                   { auth = None
                   ; txn_version = Mina_numbers.Txn_version.current
                   }]
->>>>>>> 55d8a449
           ; set_zkapp_uri : Auth_required.t [@default None]
           ; edit_action_state : Auth_required.t [@default None]
           ; set_token_symbol : Auth_required.t [@default None]
@@ -183,12 +179,6 @@
           ; set_timing : Auth_required.t [@default None]
           }
         [@@deriving yojson, fields, dhall_type, sexp, bin_io_unversioned]
-<<<<<<< HEAD
-
-        let fields = Fields.names |> Array.of_list
-
-        let of_yojson json = of_yojson_generic ~fields of_yojson json
-=======
 
         let fields = Fields.names |> Array.of_list
 
@@ -213,7 +203,6 @@
           ; set_timing = Auth_required.of_account_perm perm.set_timing
           ; set_voting_for = Auth_required.of_account_perm perm.set_voting_for
           }
->>>>>>> 55d8a449
       end
 
       module Zkapp_account = struct
@@ -233,7 +222,6 @@
                 Error
                   "Invalid JSON in runtime config Zkapp_account.state, \
                    expected string"
-<<<<<<< HEAD
         end
 
         module Verification_key = struct
@@ -262,36 +250,6 @@
           type t = Mina_numbers.Zkapp_version.Stable.Latest.t
           [@@deriving bin_io_unversioned]
 
-=======
-        end
-
-        module Verification_key = struct
-          type t = Pickles.Side_loaded.Verification_key.Stable.Latest.t
-          [@@deriving sexp, bin_io_unversioned]
-
-          (* can't be automatically derived *)
-          let dhall_type = Ppx_dhall_type.Dhall_type.Text
-
-          let to_yojson t =
-            `String (Pickles.Side_loaded.Verification_key.to_base64 t)
-
-          let of_yojson = function
-            | `String s ->
-                let vk_or_err =
-                  Pickles.Side_loaded.Verification_key.of_base64 s
-                in
-                Result.map_error vk_or_err ~f:Error.to_string_hum
-            | _ ->
-                Error
-                  "Invalid JSON in runtime config \
-                   Zkapp_account.verification_key, expected string"
-        end
-
-        module Zkapp_version = struct
-          type t = Mina_numbers.Zkapp_version.Stable.Latest.t
-          [@@deriving bin_io_unversioned]
-
->>>>>>> 55d8a449
           include (
             Mina_numbers.Zkapp_version :
               module type of Mina_numbers.Zkapp_version with type t := t )
@@ -468,15 +426,11 @@
 
   module Epoch_data = struct
     module Data = struct
-<<<<<<< HEAD
-      type t = { accounts : Accounts.t; seed : string }
-=======
       type t =
         { accounts : Accounts.t option [@default None]
         ; seed : string
         ; hash : string option [@default None]
         }
->>>>>>> 55d8a449
       [@@deriving yojson, fields, dhall_type]
 
       let fields = Fields.names |> Array.of_list
@@ -615,64 +569,13 @@
                   } )
         ; token = Some (Mina_base.Token_id.to_string a.token_id)
         ; token_symbol = Some a.token_symbol
-<<<<<<< HEAD
-        ; zkapp =
-            Option.map a.zkapp ~f:(fun zkapp ->
-                let open Zkapp_account in
-                { app_state = Mina_base.Zkapp_state.V.to_list zkapp.app_state
-                ; verification_key =
-                    Option.map zkapp.verification_key ~f:With_hash.data
-                ; zkapp_version = zkapp.zkapp_version
-                ; action_state =
-                    Pickles_types.Vector.Vector_5.to_list zkapp.action_state
-                ; last_action_slot =
-                    Unsigned.UInt32.to_int
-                    @@ Mina_numbers.Global_slot_since_genesis.to_uint32
-                         zkapp.last_action_slot
-                ; proved_state = zkapp.proved_state
-                ; zkapp_uri = zkapp.zkapp_uri
-                } )
-=======
         ; zkapp = Option.map a.zkapp ~f:Zkapp_account.of_zkapp
->>>>>>> 55d8a449
         ; nonce = a.nonce
         ; receipt_chain_hash =
             Some
               (Mina_base.Receipt.Chain_hash.to_base58_check a.receipt_chain_hash)
         ; voting_for = Some (Mina_base.State_hash.to_base58_check a.voting_for)
-<<<<<<< HEAD
-        ; permissions =
-            Some
-              Permissions.
-                { edit_state =
-                    Auth_required.of_account_perm a.permissions.edit_state
-                ; send = Auth_required.of_account_perm a.permissions.send
-                ; receive = Auth_required.of_account_perm a.permissions.receive
-                ; set_delegate =
-                    Auth_required.of_account_perm a.permissions.set_delegate
-                ; set_permissions =
-                    Auth_required.of_account_perm a.permissions.set_permissions
-                ; set_verification_key =
-                    Auth_required.of_account_perm
-                      a.permissions.set_verification_key
-                ; set_token_symbol =
-                    Auth_required.of_account_perm a.permissions.set_token_symbol
-                ; access = Auth_required.of_account_perm a.permissions.access
-                ; edit_action_state =
-                    Auth_required.of_account_perm
-                      a.permissions.edit_action_state
-                ; set_zkapp_uri =
-                    Auth_required.of_account_perm a.permissions.set_zkapp_uri
-                ; increment_nonce =
-                    Auth_required.of_account_perm a.permissions.increment_nonce
-                ; set_timing =
-                    Auth_required.of_account_perm a.permissions.set_timing
-                ; set_voting_for =
-                    Auth_required.of_account_perm a.permissions.set_voting_for
-                }
-=======
         ; permissions = Some (Permissions.of_permissions a.permissions)
->>>>>>> 55d8a449
         }
 
     let to_account (a : t) : Mina_base.Account.t =
@@ -728,15 +631,6 @@
               .to_account_perm perms.set_zkapp_uri
           ; edit_action_state =
               Json_layout.Accounts.Single.Permissions.Auth_required
-<<<<<<< HEAD
-              .to_account_perm perms.set_verification_key
-          ; set_zkapp_uri =
-              Json_layout.Accounts.Single.Permissions.Auth_required
-              .to_account_perm perms.set_zkapp_uri
-          ; edit_action_state =
-              Json_layout.Accounts.Single.Permissions.Auth_required
-=======
->>>>>>> 55d8a449
               .to_account_perm perms.edit_action_state
           ; set_token_symbol =
               Json_layout.Accounts.Single.Permissions.Auth_required
@@ -1418,18 +1312,6 @@
 
 let to_yojson_without_accounts x =
   let layout = to_json_layout x in
-<<<<<<< HEAD
-  let num_accounts =
-    let%bind.Option ledger = layout.ledger in
-    let%map.Option accounts = ledger.accounts in
-    List.length accounts
-  in
-  let layout =
-    let f ledger = { ledger with Json_layout.Ledger.accounts = None } in
-    { layout with ledger = Option.map ~f layout.ledger }
-  in
-  (Json_layout.to_yojson layout, num_accounts)
-=======
   let genesis_accounts =
     let%bind.Option { accounts; _ } = layout.ledger in
     Option.map ~f:List.length accounts
@@ -1458,7 +1340,6 @@
   , `Accounts_omitted
       (`Genesis genesis_accounts, `Staking staking_accounts, `Next next_accounts)
   )
->>>>>>> 55d8a449
 
 let of_yojson json = Result.bind ~f:of_json_layout (Json_layout.of_yojson json)
 
@@ -1567,11 +1448,8 @@
     ; genesis_state_timestamp =
         Some
           (Block_time.to_string_exn protocol_constants.genesis_state_timestamp)
-<<<<<<< HEAD
-=======
     ; grace_period_slots =
         Some (Unsigned.UInt32.to_int protocol_constants.grace_period_slots)
->>>>>>> 55d8a449
     }
   in
   let fork =
