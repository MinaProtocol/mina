--- conflicted
+++ resolved
@@ -3,11 +3,7 @@
 module Fork_config = struct
   type t =
     { previous_state_hash : string; previous_length : int; genesis_slot : int }
-<<<<<<< HEAD
   [@@deriving yojson, bin_io_unversioned]
-=======
-  [@@deriving yojson, dhall_type, bin_io_unversioned]
->>>>>>> 57bafabd
 end
 
 let yojson_strip_fields ~keep_fields = function
@@ -60,11 +56,7 @@
           ; vesting_period : Mina_numbers.Global_slot_span.t
           ; vesting_increment : Currency.Amount.t
           }
-<<<<<<< HEAD
         [@@deriving yojson, fields, sexp]
-=======
-        [@@deriving yojson, fields, dhall_type, sexp]
->>>>>>> 57bafabd
 
         let fields = Fields.names |> Array.of_list
 
@@ -74,11 +66,7 @@
       module Permissions = struct
         module Auth_required = struct
           type t = None | Either | Proof | Signature | Impossible
-<<<<<<< HEAD
           [@@deriving sexp, bin_io_unversioned]
-=======
-          [@@deriving dhall_type, sexp, bin_io_unversioned]
->>>>>>> 57bafabd
 
           let to_yojson = function
             | None ->
@@ -139,11 +127,7 @@
           ; set_voting_for : Auth_required.t [@default None]
           ; set_timing : Auth_required.t [@default None]
           }
-<<<<<<< HEAD
         [@@deriving yojson, fields, sexp, bin_io_unversioned]
-=======
-        [@@deriving yojson, fields, dhall_type, sexp, bin_io_unversioned]
->>>>>>> 57bafabd
 
         let fields = Fields.names |> Array.of_list
 
@@ -169,7 +153,6 @@
         module Verification_key = struct
           type t = Pickles.Side_loaded.Verification_key.Stable.Latest.t
           [@@deriving sexp, bin_io_unversioned]
-<<<<<<< HEAD
 
           let to_yojson t =
             `String (Pickles.Side_loaded.Verification_key.to_base64 t)
@@ -186,27 +169,6 @@
                    Zkapp_account.verification_key, expected string"
         end
 
-=======
-
-          (* can't be automatically derived *)
-          let dhall_type = Ppx_dhall_type.Dhall_type.Text
-
-          let to_yojson t =
-            `String (Pickles.Side_loaded.Verification_key.to_base64 t)
-
-          let of_yojson = function
-            | `String s ->
-                let vk_or_err =
-                  Pickles.Side_loaded.Verification_key.of_base64 s
-                in
-                Result.map_error vk_or_err ~f:Error.to_string_hum
-            | _ ->
-                Error
-                  "Invalid JSON in runtime config \
-                   Zkapp_account.verification_key, expected string"
-        end
-
->>>>>>> 57bafabd
         module Zkapp_version = struct
           type t = Mina_numbers.Zkapp_version.Stable.Latest.t
           [@@deriving bin_io_unversioned]
@@ -225,11 +187,7 @@
           ; proved_state : bool
           ; zkapp_uri : string
           }
-<<<<<<< HEAD
         [@@deriving sexp, fields, yojson, bin_io_unversioned]
-=======
-        [@@deriving sexp, fields, dhall_type, yojson, bin_io_unversioned]
->>>>>>> 57bafabd
 
         let fields = Fields.names |> Array.of_list
 
@@ -251,11 +209,7 @@
         ; permissions : Permissions.t option [@default None]
         ; token_symbol : string option [@default None]
         }
-<<<<<<< HEAD
       [@@deriving sexp, fields, yojson]
-=======
-      [@@deriving sexp, fields, yojson, dhall_type]
->>>>>>> 57bafabd
 
       let fields = Fields.names |> Array.of_list
 
@@ -377,11 +331,7 @@
       ; name : string option [@default None]
       ; add_genesis_winner : bool option [@default None]
       }
-<<<<<<< HEAD
     [@@deriving yojson, fields]
-=======
-    [@@deriving yojson, fields, dhall_type]
->>>>>>> 57bafabd
 
     let fields = Fields.names |> Array.of_list
 
@@ -422,11 +372,7 @@
       ; account_creation_fee : Currency.Fee.t option [@default None]
       ; fork : Fork_config.t option [@default None]
       }
-<<<<<<< HEAD
     [@@deriving yojson, fields]
-=======
-    [@@deriving yojson, fields, dhall_type]
->>>>>>> 57bafabd
 
     let fields = Fields.names |> Array.of_list
 
@@ -442,11 +388,7 @@
       ; grace_period_slots : int option [@default None]
       ; genesis_state_timestamp : string option [@default None]
       }
-<<<<<<< HEAD
     [@@deriving yojson, fields]
-=======
-    [@@deriving yojson, fields, dhall_type]
->>>>>>> 57bafabd
 
     let fields = Fields.names |> Array.of_list
 
@@ -464,11 +406,7 @@
       ; max_event_elements : int option [@default None]
       ; max_action_elements : int option [@default None]
       }
-<<<<<<< HEAD
     [@@deriving yojson, fields]
-=======
-    [@@deriving yojson, fields, dhall_type]
->>>>>>> 57bafabd
 
     let fields = Fields.names |> Array.of_list
 
@@ -478,11 +416,7 @@
   module Epoch_data = struct
     module Data = struct
       type t = { accounts : Accounts.t; seed : string }
-<<<<<<< HEAD
       [@@deriving yojson, fields]
-=======
-      [@@deriving yojson, fields, dhall_type]
->>>>>>> 57bafabd
 
       let fields = Fields.names |> Array.of_list
 
@@ -493,11 +427,7 @@
       { staking : Data.t
       ; next : (Data.t option[@default None]) (*If None then next = staking*)
       }
-<<<<<<< HEAD
     [@@deriving yojson, fields]
-=======
-    [@@deriving yojson, fields, dhall_type]
->>>>>>> 57bafabd
 
     let fields = Fields.names |> Array.of_list
 
@@ -511,11 +441,7 @@
     ; ledger : Ledger.t option [@default None]
     ; epoch_data : Epoch_data.t option [@default None]
     }
-<<<<<<< HEAD
   [@@deriving yojson, fields]
-=======
-  [@@deriving yojson, fields, dhall_type]
->>>>>>> 57bafabd
 
   let fields = Fields.names |> Array.of_list
 
