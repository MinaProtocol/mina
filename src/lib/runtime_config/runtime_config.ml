open Core_kernel

module Fork_config = struct
  (* Note that previous_length might be smaller than the gernesis_slot
     or equal if a block was produced in every slot possible. *)
  type t =
    { previous_state_hash : string
    ; previous_length : int (* number of blocks produced since genesis *)
    ; previous_global_slot : int (* global slot since genesis *)
    }
<<<<<<< HEAD
  [@@deriving yojson, dhall_type, bin_io_unversioned]
=======
  [@@deriving yojson, bin_io_unversioned]
>>>>>>> 15d9afa2

  let gen =
    let open Quickcheck.Generator.Let_syntax in
    let%bind previous_global_slot = Int.gen_incl 0 1_000_000 in
    let%bind previous_length = Int.gen_incl 0 previous_global_slot in
    let%map state_hash = Mina_base.State_hash.gen in
    let previous_state_hash = Mina_base.State_hash.to_base58_check state_hash in
    { previous_state_hash; previous_length; previous_global_slot }
end

let yojson_strip_fields ~keep_fields = function
  | `Assoc l ->
      `Assoc
        (List.filter l ~f:(fun (fld, _) ->
             Array.mem ~equal:String.equal keep_fields fld ) )
  | json ->
      json

let yojson_rename_fields ~alternates = function
  | `Assoc l ->
      `Assoc
        (List.map l ~f:(fun (fld, json) ->
             let fld =
               Option.value ~default:fld
                 (Array.find_map alternates ~f:(fun (alt, orig) ->
                      if String.equal fld alt then Some orig else None ) )
             in
             (fld, json) ) )
  | json ->
      json

let opt_fallthrough ~default x2 =
  Option.value_map ~default x2 ~f:(fun x -> Some x)

let result_opt ~f x =
  match x with
  | Some x ->
      Result.map ~f:Option.some (f x)
  | None ->
      Result.return None

let dump_on_error yojson x =
  Result.map_error x ~f:(fun str ->
      str ^ "\n\nCould not parse JSON:\n" ^ Yojson.Safe.pretty_to_string yojson )

let of_yojson_generic ~fields of_yojson json =
  dump_on_error json @@ of_yojson
  @@ yojson_strip_fields ~keep_fields:fields json

let map_results ls ~f =
  let open Result.Let_syntax in
  let%map r =
    List.fold_result ls ~init:[] ~f:(fun t el ->
        let%map h = f el in
        h :: t )
  in
  List.rev r

module Json_layout = struct
  module Accounts = struct
    module Single = struct
      module Timed = struct
        type t =
          { initial_minimum_balance : Currency.Balance.t
          ; cliff_time : Mina_numbers.Global_slot_since_genesis.t
          ; cliff_amount : Currency.Amount.t
          ; vesting_period : Mina_numbers.Global_slot_span.t
          ; vesting_increment : Currency.Amount.t
          }
        [@@deriving yojson, fields, sexp]

        let fields = Fields.names |> Array.of_list

        let of_yojson json = of_yojson_generic ~fields of_yojson json
      end

      module Permissions = struct
        module Auth_required = struct
          type t = None | Either | Proof | Signature | Impossible
          [@@deriving sexp, bin_io_unversioned]

          let to_yojson = function
            | None ->
                `String "none"
            | Either ->
                `String "either"
            | Proof ->
                `String "proof"
            | Signature ->
                `String "signature"
            | Impossible ->
                `String "impossible"

          let of_yojson = function
            | `String s -> (
                match String.lowercase s with
                | "none" ->
                    Ok None
                | "either" ->
                    Ok Either
                | "proof" ->
                    Ok Proof
                | "signature" ->
                    Ok Signature
                | "impossible" ->
                    Ok Impossible
                | _ ->
                    Error (sprintf "Invalid Auth_required.t value: %s" s) )
            | _ ->
                Error
                  "Runtime_config.Json_Account.Single.Permissions.Auth_Required.t"

          let of_account_perm = function
            | Mina_base.Permissions.Auth_required.None ->
                None
            | Either ->
                Either
            | Proof ->
                Proof
            | Signature ->
                Signature
            | Impossible ->
                Impossible

          let to_account_perm = function
            | None ->
                Mina_base.Permissions.Auth_required.None
            | Either ->
                Either
            | Proof ->
                Proof
            | Signature ->
                Signature
            | Impossible ->
                Impossible
        end

        type t =
          { edit_state : Auth_required.t [@default None]
          ; send : Auth_required.t [@default None]
          ; receive : Auth_required.t [@default None]
          ; access : Auth_required.t [@default None]
          ; set_delegate : Auth_required.t [@default None]
          ; set_permissions : Auth_required.t [@default None]
          ; set_verification_key : Auth_required.t [@default None]
          ; set_zkapp_uri : Auth_required.t [@default None]
          ; edit_action_state : Auth_required.t [@default None]
          ; set_token_symbol : Auth_required.t [@default None]
          ; increment_nonce : Auth_required.t [@default None]
          ; set_voting_for : Auth_required.t [@default None]
          ; set_timing : Auth_required.t [@default None]
          }
        [@@deriving yojson, fields, sexp, bin_io_unversioned]

        let fields = Fields.names |> Array.of_list

        let of_yojson json = of_yojson_generic ~fields of_yojson json
      end

      module Zkapp_account = struct
        module Field = struct
          type t = Snark_params.Tick.Field.t
          [@@deriving sexp, bin_io_unversioned]

          let to_yojson t = `String (Snark_params.Tick.Field.to_string t)

          let of_yojson = function
            | `String s ->
                Ok (Snark_params.Tick.Field.of_string s)
            | _ ->
                Error
                  "Invalid JSON in runtime config Zkapp_account.state, \
                   expected string"
        end

        module Verification_key = struct
          type t = Pickles.Side_loaded.Verification_key.Stable.Latest.t
          [@@deriving sexp, bin_io_unversioned]

          let to_yojson t =
            `String (Pickles.Side_loaded.Verification_key.to_base64 t)

          let of_yojson = function
            | `String s ->
                let vk_or_err =
                  Pickles.Side_loaded.Verification_key.of_base64 s
                in
                Result.map_error vk_or_err ~f:Error.to_string_hum
            | _ ->
                Error
                  "Invalid JSON in runtime config \
                   Zkapp_account.verification_key, expected string"
        end

        module Zkapp_version = struct
          type t = Mina_numbers.Zkapp_version.Stable.Latest.t
          [@@deriving bin_io_unversioned]

          include (
            Mina_numbers.Zkapp_version :
              module type of Mina_numbers.Zkapp_version with type t := t )
        end

        type t =
          { app_state : Field.t list
          ; verification_key : Verification_key.t option [@default None]
          ; zkapp_version : Zkapp_version.t
          ; action_state : Field.t list
          ; last_action_slot : int
          ; proved_state : bool
          ; zkapp_uri : string
          }
        [@@deriving sexp, fields, yojson, bin_io_unversioned]

        let fields = Fields.names |> Array.of_list

        let of_yojson json = of_yojson_generic ~fields of_yojson json
      end

      type t =
        { pk : string
        ; sk : string option [@default None]
        ; balance : Currency.Balance.t
        ; delegate : string option [@default None]
        ; timing : Timed.t option [@default None]
        ; token : string option [@default None]
        ; nonce : Mina_numbers.Account_nonce.t
              [@default Mina_numbers.Account_nonce.zero]
        ; receipt_chain_hash : string option [@default None]
        ; voting_for : string option [@default None]
        ; zkapp : Zkapp_account.t option [@default None]
        ; permissions : Permissions.t option [@default None]
        ; token_symbol : string option [@default None]
        }
      [@@deriving sexp, fields, yojson]

      let fields = Fields.names |> Array.of_list

      let of_yojson json = of_yojson_generic ~fields of_yojson json

      let default : t =
        { pk = Signature_lib.Public_key.Compressed.(to_base58_check empty)
        ; sk = None
        ; balance = Currency.Balance.zero
        ; delegate = None
        ; timing = None
        ; token = None
        ; nonce = Mina_numbers.Account_nonce.zero
        ; receipt_chain_hash = None
        ; voting_for = None
        ; zkapp = None
        ; permissions = None
        ; token_symbol = None
        }
    end

    type t = Single.t list [@@deriving yojson]
  end

  module Ledger = struct
    module Balance_spec = struct
      type t = { number : int; balance : Currency.Balance.t }
      [@@deriving yojson]
    end

    type t =
      { accounts : Accounts.t option [@default None]
      ; num_accounts : int option [@default None]
      ; balances : Balance_spec.t list [@default []]
      ; hash : string option [@default None]
      ; name : string option [@default None]
      ; add_genesis_winner : bool option [@default None]
      }
    [@@deriving yojson, fields]

    let fields = Fields.names |> Array.of_list

    let of_yojson json = of_yojson_generic ~fields of_yojson json
  end

  module Proof_keys = struct
    module Transaction_capacity = struct
      type t =
        { log_2 : int option [@default None] [@key "2_to_the"]
        ; txns_per_second_x10 : int option [@default None]
        }
      [@@deriving yojson]

      (* we don't deriving the field names here, because the first one differs from the
         field in the record type
      *)
      let fields = [| "2_to_the"; "txns_per_second_x10" |]

      let alternates = [| ("two_to_the", "2_to_the"); ("log_2", "2_to_the") |]

      let of_yojson json =
        json
        |> yojson_rename_fields ~alternates
        |> yojson_strip_fields ~keep_fields:fields
        |> of_yojson |> dump_on_error json
    end

    type t =
      { level : string option [@default None]
      ; sub_windows_per_window : int option [@default None]
      ; ledger_depth : int option [@default None]
      ; work_delay : int option [@default None]
      ; block_window_duration_ms : int option [@default None]
      ; transaction_capacity : Transaction_capacity.t option [@default None]
      ; coinbase_amount : Currency.Amount.t option [@default None]
      ; supercharged_coinbase_factor : int option [@default None]
      ; account_creation_fee : Currency.Fee.t option [@default None]
      ; fork : Fork_config.t option [@default None]
      }
    [@@deriving yojson, fields]

    let fields = Fields.names |> Array.of_list

    let of_yojson json = of_yojson_generic ~fields of_yojson json
  end

  module Genesis = struct
    type t =
      { k : int option [@default None]
      ; delta : int option [@default None]
      ; slots_per_epoch : int option [@default None]
      ; slots_per_sub_window : int option [@default None]
      ; grace_period_slots : int option [@default None]
      ; genesis_state_timestamp : string option [@default None]
      }
    [@@deriving yojson, fields]

    let fields = Fields.names |> Array.of_list

    let of_yojson json = of_yojson_generic ~fields of_yojson json
  end

  module Daemon = struct
    type t =
      { txpool_max_size : int option [@default None]
      ; peer_list_url : string option [@default None]
      ; zkapp_proof_update_cost : float option [@default None]
      ; zkapp_signed_single_update_cost : float option [@default None]
      ; zkapp_signed_pair_update_cost : float option [@default None]
      ; zkapp_transaction_cost_limit : float option [@default None]
      ; max_event_elements : int option [@default None]
      ; max_action_elements : int option [@default None]
      }
    [@@deriving yojson, fields]

    let fields = Fields.names |> Array.of_list

    let of_yojson json = of_yojson_generic ~fields of_yojson json
  end

  module Epoch_data = struct
    module Data = struct
      type t =
        { accounts : Accounts.t option [@default None]
        ; seed : string
        ; hash : string option [@default None]
        }
      [@@deriving yojson, fields]

      let fields = Fields.names |> Array.of_list

      let of_yojson json = of_yojson_generic ~fields of_yojson json
    end

    type t =
      { staking : Data.t
      ; next : (Data.t option[@default None]) (*If None then next = staking*)
      }
    [@@deriving yojson, fields]

    let fields = Fields.names |> Array.of_list

    let of_yojson json = of_yojson_generic ~fields of_yojson json
  end

  type t =
    { daemon : Daemon.t option [@default None]
    ; genesis : Genesis.t option [@default None]
    ; proof : Proof_keys.t option [@default None]
    ; ledger : Ledger.t option [@default None]
    ; epoch_data : Epoch_data.t option [@default None]
    }
  [@@deriving yojson, fields]

  let fields = Fields.names |> Array.of_list

  let of_yojson json = of_yojson_generic ~fields of_yojson json
end

(** JSON representation:

  { "daemon":
      { "txpool_max_size": 1
      , "peer_list_url": "https://www.example.com/peer-list.txt" }
  , "genesis": { "k": 1, "delta": 1 }
  , "proof":
      { "level": "check"
      , "sub_windows_per_window": 8
      , "ledger_depth": 14
      , "work_delay": 2
      , "block_window_duration_ms": 120000
      , "transaction_capacity": {"txns_per_second_x10": 2}
      , "coinbase_amount": "200"
      , "supercharged_coinbase_factor": 2
      , "account_creation_fee": "0.001" }
  , "ledger":
      { "name": "release"
      , "accounts":
          [ { "pk": "public_key"
            , "sk": "secret_key"
            , "balance": "0.000600000"
            , "delegate": "public_key" }
          , { "pk": "public_key"
            , "sk": "secret_key"
            , "balance": "0.000000000"
            , "delegate": "public_key" } ]
      , "hash": "root_hash"
      , "num_accounts": 10
      , "genesis_state_timestamp": "2000-00-00 12:00:00+0100" } }

  All fields are optional *except*:
  * each account in [ledger.accounts] must have a [balance] field
  * if [ledger] is present, it must feature one of [name], [accounts] or [hash].

*)

module Accounts = struct
  module Single = struct
    module Timed = struct
      type t = Json_layout.Accounts.Single.Timed.t =
        { initial_minimum_balance : Currency.Balance.Stable.Latest.t
        ; cliff_time : Mina_numbers.Global_slot_since_genesis.Stable.Latest.t
        ; cliff_amount : Currency.Amount.Stable.Latest.t
        ; vesting_period : Mina_numbers.Global_slot_span.Stable.Latest.t
        ; vesting_increment : Currency.Amount.Stable.Latest.t
        }
      [@@deriving bin_io_unversioned, sexp]
    end

    module Permissions = Json_layout.Accounts.Single.Permissions
    module Zkapp_account = Json_layout.Accounts.Single.Zkapp_account

    type t = Json_layout.Accounts.Single.t =
      { pk : string
      ; sk : string option
      ; balance : Currency.Balance.Stable.Latest.t
      ; delegate : string option
      ; timing : Timed.t option
      ; token : string option
      ; nonce : Mina_numbers.Account_nonce.Stable.Latest.t
      ; receipt_chain_hash : string option
      ; voting_for : string option
      ; zkapp : Zkapp_account.t option
      ; permissions : Permissions.t option
      ; token_symbol : string option
      }
    [@@deriving bin_io_unversioned, sexp]

    let to_json_layout : t -> Json_layout.Accounts.Single.t = Fn.id

    let of_json_layout : Json_layout.Accounts.Single.t -> (t, string) Result.t =
      Result.return

    let to_yojson x = Json_layout.Accounts.Single.to_yojson (to_json_layout x)

    let of_yojson json =
      Result.bind ~f:of_json_layout (Json_layout.Accounts.Single.of_yojson json)

    let default = Json_layout.Accounts.Single.default

    let of_account (a : Mina_base.Account.t) : (t, string) Result.t =
      let open Result.Let_syntax in
      let open Signature_lib in
      return
        { pk = Public_key.Compressed.to_base58_check a.public_key
        ; sk = None
        ; balance = a.balance
        ; delegate =
            Option.map a.delegate ~f:(fun pk ->
                Public_key.Compressed.to_base58_check pk )
        ; timing =
            ( match a.timing with
            | Untimed ->
                None
            | Timed t ->
                let open Timed in
                Some
                  { initial_minimum_balance = t.initial_minimum_balance
                  ; cliff_time = t.cliff_time
                  ; cliff_amount = t.cliff_amount
                  ; vesting_period = t.vesting_period
                  ; vesting_increment = t.vesting_increment
                  } )
        ; token = Some (Mina_base.Token_id.to_string a.token_id)
        ; token_symbol = Some a.token_symbol
        ; zkapp =
            Option.map a.zkapp ~f:(fun zkapp ->
                let open Zkapp_account in
                { app_state = Mina_base.Zkapp_state.V.to_list zkapp.app_state
                ; verification_key =
                    Option.map zkapp.verification_key ~f:With_hash.data
                ; zkapp_version = zkapp.zkapp_version
                ; action_state =
                    Pickles_types.Vector.Vector_5.to_list zkapp.action_state
                ; last_action_slot =
                    Unsigned.UInt32.to_int
                    @@ Mina_numbers.Global_slot_since_genesis.to_uint32
                         zkapp.last_action_slot
                ; proved_state = zkapp.proved_state
                ; zkapp_uri = zkapp.zkapp_uri
                } )
        ; nonce = a.nonce
        ; receipt_chain_hash =
            Some
              (Mina_base.Receipt.Chain_hash.to_base58_check a.receipt_chain_hash)
        ; voting_for = Some (Mina_base.State_hash.to_base58_check a.voting_for)
        ; permissions =
            Some
              Permissions.
                { edit_state =
                    Auth_required.of_account_perm a.permissions.edit_state
                ; send = Auth_required.of_account_perm a.permissions.send
                ; receive = Auth_required.of_account_perm a.permissions.receive
                ; set_delegate =
                    Auth_required.of_account_perm a.permissions.set_delegate
                ; set_permissions =
                    Auth_required.of_account_perm a.permissions.set_permissions
                ; set_verification_key =
                    Auth_required.of_account_perm
                      a.permissions.set_verification_key
                ; set_token_symbol =
                    Auth_required.of_account_perm a.permissions.set_token_symbol
                ; access = Auth_required.of_account_perm a.permissions.access
                ; edit_action_state =
                    Auth_required.of_account_perm
                      a.permissions.edit_action_state
                ; set_zkapp_uri =
                    Auth_required.of_account_perm a.permissions.set_zkapp_uri
                ; increment_nonce =
                    Auth_required.of_account_perm a.permissions.increment_nonce
                ; set_timing =
                    Auth_required.of_account_perm a.permissions.set_timing
                ; set_voting_for =
                    Auth_required.of_account_perm a.permissions.set_voting_for
                }
        }

    let to_account (a : t) : Mina_base.Account.t =
      let open Signature_lib in
      let open Mina_base.Account.Poly.Stable.V2 in
      let timing =
        let open Mina_base.Account_timing.Poly.Stable.V2 in
        match a.timing with
        | None ->
            Untimed
        | Some
            { initial_minimum_balance
            ; cliff_time
            ; cliff_amount
            ; vesting_period
            ; vesting_increment
            } ->
            Timed
              { initial_minimum_balance
              ; cliff_time
              ; cliff_amount
              ; vesting_period
              ; vesting_increment
              }
      in
      let permissions =
        let perms = Option.value_exn a.permissions in
        Mina_base.Permissions.Poly.Stable.V2.
          { edit_state =
              Json_layout.Accounts.Single.Permissions.Auth_required
              .to_account_perm perms.edit_state
          ; access =
              Json_layout.Accounts.Single.Permissions.Auth_required
              .to_account_perm perms.access
          ; send =
              Json_layout.Accounts.Single.Permissions.Auth_required
              .to_account_perm perms.send
          ; receive =
              Json_layout.Accounts.Single.Permissions.Auth_required
              .to_account_perm perms.receive
          ; set_delegate =
              Json_layout.Accounts.Single.Permissions.Auth_required
              .to_account_perm perms.set_delegate
          ; set_permissions =
              Json_layout.Accounts.Single.Permissions.Auth_required
              .to_account_perm perms.set_permissions
          ; set_verification_key =
              Json_layout.Accounts.Single.Permissions.Auth_required
              .to_account_perm perms.set_verification_key
          ; set_zkapp_uri =
              Json_layout.Accounts.Single.Permissions.Auth_required
              .to_account_perm perms.set_zkapp_uri
          ; edit_action_state =
              Json_layout.Accounts.Single.Permissions.Auth_required
              .to_account_perm perms.edit_action_state
          ; set_token_symbol =
              Json_layout.Accounts.Single.Permissions.Auth_required
              .to_account_perm perms.set_token_symbol
          ; increment_nonce =
              Json_layout.Accounts.Single.Permissions.Auth_required
              .to_account_perm perms.increment_nonce
          ; set_voting_for =
              Json_layout.Accounts.Single.Permissions.Auth_required
              .to_account_perm perms.set_voting_for
          ; set_timing =
              Json_layout.Accounts.Single.Permissions.Auth_required
              .to_account_perm perms.set_timing
          }
      in
      let mk_zkapp (app : Zkapp_account.t) :
          ( Mina_base__.Zkapp_state.Value.Stable.V1.t
          , Mina_base__.Verification_key_wire.Stable.V1.t option
          , Zkapp_account.Zkapp_version.t
          , Zkapp_account.Field.t
          , Mina_wire_types.Mina_numbers.Global_slot_since_genesis.V1.t
          , bool
          , string )
          Mina_base.Zkapp_account.Poly.Stable.V2.t =
        let hash_data = Mina_base.Verification_key_wire.digest_vk in
        Zkapp_account.
          { app_state = Mina_base.Zkapp_state.V.of_list_exn app.app_state
          ; verification_key =
              Option.map ~f:With_hash.(of_data ~hash_data) app.verification_key
          ; zkapp_version = app.zkapp_version
          ; action_state =
              Pickles_types.Vector.Vector_5.of_list_exn app.action_state
          ; last_action_slot =
              Mina_numbers.Global_slot_since_genesis.of_uint32
              @@ Unsigned.UInt32.of_int app.last_action_slot
          ; proved_state = app.proved_state
          ; zkapp_uri = app.zkapp_uri
          }
      in
      { public_key = Public_key.Compressed.of_base58_check_exn a.pk
      ; token_id =
          Mina_base.Token_id.(Option.value_map ~default ~f:of_string a.token)
      ; token_symbol = Option.value ~default:"" a.token_symbol
      ; balance = a.balance
      ; nonce = a.nonce
      ; receipt_chain_hash =
          Mina_base.Receipt.Chain_hash.of_base58_check_exn
            (Option.value_exn a.receipt_chain_hash)
      ; delegate =
          Option.map ~f:Public_key.Compressed.of_base58_check_exn a.delegate
      ; voting_for =
          Mina_base.State_hash.of_base58_check_exn
            (Option.value_exn a.voting_for)
      ; timing
      ; permissions
      ; zkapp = Option.map ~f:mk_zkapp a.zkapp
      }

    let gen =
      Quickcheck.Generator.map Mina_base.Account.gen ~f:(fun a ->
          (* This will never fail with a proper account generator. *)
          of_account a |> Result.ok_or_failwith )
  end

  type single = Single.t =
    { pk : string
    ; sk : string option
    ; balance : Currency.Balance.t
    ; delegate : string option
    ; timing : Single.Timed.t option
    ; token : string option
    ; nonce : Mina_numbers.Account_nonce.t
    ; receipt_chain_hash : string option
    ; voting_for : string option
    ; zkapp : Single.Zkapp_account.t option
    ; permissions : Single.Permissions.t option
    ; token_symbol : string option
    }

  type t = Single.t list [@@deriving bin_io_unversioned]

  let to_json_layout : t -> Json_layout.Accounts.t =
    List.map ~f:Single.to_json_layout

  let of_json_layout (t : Json_layout.Accounts.t) : (t, string) Result.t =
    let exception Stop of string in
    try
      Result.return
      @@ List.map t ~f:(fun x ->
             match Single.of_json_layout x with
             | Ok x ->
                 x
             | Error err ->
                 raise (Stop err) )
    with Stop err -> Error err

  let to_yojson x = Json_layout.Accounts.to_yojson (to_json_layout x)

  let of_yojson json =
    Result.bind ~f:of_json_layout (Json_layout.Accounts.of_yojson json)
end

module Ledger = struct
  type base =
    | Named of string  (** One of the named ledgers in [Genesis_ledger] *)
    | Accounts of Accounts.t  (** A ledger generated from the given accounts *)
    | Hash of string  (** The ledger with the given root hash *)
  [@@deriving bin_io_unversioned]

  type t =
    { base : base
    ; num_accounts : int option
    ; balances : (int * Currency.Balance.Stable.Latest.t) list
    ; hash : string option
    ; name : string option
    ; add_genesis_winner : bool option
    }
  [@@deriving bin_io_unversioned]

  let to_json_layout
      { base; num_accounts; balances; hash; name; add_genesis_winner } :
      Json_layout.Ledger.t =
    let balances =
      List.map balances ~f:(fun (number, balance) ->
          { Json_layout.Ledger.Balance_spec.number; balance } )
    in
    let without_base : Json_layout.Ledger.t =
      { accounts = None
      ; num_accounts
      ; balances
      ; hash
      ; name
      ; add_genesis_winner
      }
    in
    match base with
    | Named name ->
        { without_base with name = Some name }
    | Accounts accounts ->
        { without_base with accounts = Some (Accounts.to_json_layout accounts) }
    | Hash hash ->
        { without_base with hash = Some hash }

  let of_json_layout
      ({ accounts; num_accounts; balances; hash; name; add_genesis_winner } :
        Json_layout.Ledger.t ) : (t, string) Result.t =
    let open Result.Let_syntax in
    let%map base =
      match accounts with
      | Some accounts ->
          let%map accounts = Accounts.of_json_layout accounts in
          Accounts accounts
      | None -> (
          match name with
          | Some name ->
              return (Named name)
          | None -> (
              match hash with
              | Some hash ->
                  return (Hash hash)
              | None ->
                  Error
                    "Runtime_config.Ledger.of_json_layout: Expected a field \
                     'accounts', 'name' or 'hash'" ) )
    in
    let balances =
      List.map balances
        ~f:(fun { Json_layout.Ledger.Balance_spec.number; balance } ->
          (number, balance) )
    in
    { base; num_accounts; balances; hash; name; add_genesis_winner }

  let to_yojson x = Json_layout.Ledger.to_yojson (to_json_layout x)

  let of_yojson json =
    Result.bind ~f:of_json_layout (Json_layout.Ledger.of_yojson json)

  let gen =
    let open Quickcheck in
    let open Generator.Let_syntax in
    let%bind accounts = Generator.list Accounts.Single.gen in
    let num_accounts = List.length accounts in
    let balances =
      List.mapi accounts ~f:(fun number a -> (number, a.balance))
    in
    let%bind hash =
      Mina_base.Ledger_hash.(Generator.map ~f:to_base58_check gen)
      |> Option.quickcheck_generator
    in
    let%bind name = String.gen_nonempty in
    let%map add_genesis_winner = Bool.quickcheck_generator in
    { base = Accounts accounts
    ; num_accounts = Some num_accounts
    ; balances
    ; hash
    ; name = Some name
    ; add_genesis_winner = Some add_genesis_winner
    }
end

module Proof_keys = struct
  module Level = struct
    type t = Full | Check | None [@@deriving bin_io_unversioned, equal]

    let to_string = function
      | Full ->
          "full"
      | Check ->
          "check"
      | None ->
          "none"

    let of_string str =
      match String.lowercase str with
      | "full" ->
          Ok Full
      | "check" ->
          Ok Check
      | "none" ->
          Ok None
      | _ ->
          Error "Expected one of 'full', 'check', or 'none'"

    let to_json_layout = to_string

    let of_json_layout str =
      Result.map_error (of_string str) ~f:(fun err ->
          "Runtime_config.Proof_keys.Level.of_json_layout: Could not decode \
           field 'level'. " ^ err )

    let to_yojson x = `String (to_json_layout x)

    let of_yojson = function
      | `String str ->
          of_json_layout str
      | _ ->
          Error
            "Runtime_config.Proof_keys.Level.of_json_layout: Expected the \
             field 'level' to contain a string"

    let gen = Quickcheck.Generator.of_list [ Full; Check; None ]
  end

  module Transaction_capacity = struct
    type t = Log_2 of int | Txns_per_second_x10 of int
    [@@deriving bin_io_unversioned]

    let to_json_layout : t -> Json_layout.Proof_keys.Transaction_capacity.t =
      function
      | Log_2 i ->
          { log_2 = Some i; txns_per_second_x10 = None }
      | Txns_per_second_x10 i ->
          { log_2 = None; txns_per_second_x10 = Some i }

    let of_json_layout :
        Json_layout.Proof_keys.Transaction_capacity.t -> (t, string) Result.t =
      function
      | { log_2 = Some i; txns_per_second_x10 = None } ->
          Ok (Log_2 i)
      | { txns_per_second_x10 = Some i; log_2 = None } ->
          Ok (Txns_per_second_x10 i)
      | _ ->
          Error
            "Runtime_config.Proof_keys.Transaction_capacity.of_json_layout: \
             Expected exactly one of the fields '2_to_the' or \
             'txns_per_second_x10'"

    let to_yojson x =
      Json_layout.Proof_keys.Transaction_capacity.to_yojson (to_json_layout x)

    let of_yojson json =
      Result.bind ~f:of_json_layout
        (Json_layout.Proof_keys.Transaction_capacity.of_yojson json)

    let gen =
      let open Quickcheck in
      let log_2_gen =
        Generator.map ~f:(fun i -> Log_2 i) @@ Int.gen_incl 0 10
      in
      let txns_per_second_x10_gen =
        Generator.map ~f:(fun i -> Txns_per_second_x10 i) @@ Int.gen_incl 0 1000
      in
      Generator.union [ log_2_gen; txns_per_second_x10_gen ]

    let small : t = Log_2 2

    let medium : t = Log_2 3
  end

  type t =
    { level : Level.t option
    ; sub_windows_per_window : int option
    ; ledger_depth : int option
    ; work_delay : int option
    ; block_window_duration_ms : int option
    ; transaction_capacity : Transaction_capacity.t option
    ; coinbase_amount : Currency.Amount.Stable.Latest.t option
    ; supercharged_coinbase_factor : int option
    ; account_creation_fee : Currency.Fee.Stable.Latest.t option
    ; fork : Fork_config.t option
    }
  [@@deriving bin_io_unversioned]

  let make ?level ?sub_windows_per_window ?ledger_depth ?work_delay
      ?block_window_duration_ms ?transaction_capacity ?coinbase_amount
      ?supercharged_coinbase_factor ?account_creation_fee ?fork () =
    { level
    ; sub_windows_per_window
    ; ledger_depth
    ; work_delay
    ; block_window_duration_ms
    ; transaction_capacity
    ; coinbase_amount
    ; supercharged_coinbase_factor
    ; account_creation_fee
    ; fork
    }

  let to_json_layout
      { level
      ; sub_windows_per_window
      ; ledger_depth
      ; work_delay
      ; block_window_duration_ms
      ; transaction_capacity
      ; coinbase_amount
      ; supercharged_coinbase_factor
      ; account_creation_fee
      ; fork
      } =
    { Json_layout.Proof_keys.level = Option.map ~f:Level.to_json_layout level
    ; sub_windows_per_window
    ; ledger_depth
    ; work_delay
    ; block_window_duration_ms
    ; transaction_capacity =
        Option.map ~f:Transaction_capacity.to_json_layout transaction_capacity
    ; coinbase_amount
    ; supercharged_coinbase_factor
    ; account_creation_fee
    ; fork
    }

  let of_json_layout
      { Json_layout.Proof_keys.level
      ; sub_windows_per_window
      ; ledger_depth
      ; work_delay
      ; block_window_duration_ms
      ; transaction_capacity
      ; coinbase_amount
      ; supercharged_coinbase_factor
      ; account_creation_fee
      ; fork
      } =
    let open Result.Let_syntax in
    let%map level = result_opt ~f:Level.of_json_layout level
    and transaction_capacity =
      result_opt ~f:Transaction_capacity.of_json_layout transaction_capacity
    in
    { level
    ; sub_windows_per_window
    ; ledger_depth
    ; work_delay
    ; block_window_duration_ms
    ; transaction_capacity
    ; coinbase_amount
    ; supercharged_coinbase_factor
    ; account_creation_fee
    ; fork
    }

  let to_yojson x = Json_layout.Proof_keys.to_yojson (to_json_layout x)

  let of_yojson json =
    Result.bind ~f:of_json_layout (Json_layout.Proof_keys.of_yojson json)

  let combine t1 t2 =
    { level = opt_fallthrough ~default:t1.level t2.level
    ; sub_windows_per_window =
        opt_fallthrough ~default:t1.sub_windows_per_window
          t2.sub_windows_per_window
    ; ledger_depth = opt_fallthrough ~default:t1.ledger_depth t2.ledger_depth
    ; work_delay = opt_fallthrough ~default:t1.work_delay t2.work_delay
    ; block_window_duration_ms =
        opt_fallthrough ~default:t1.block_window_duration_ms
          t2.block_window_duration_ms
    ; transaction_capacity =
        opt_fallthrough ~default:t1.transaction_capacity t2.transaction_capacity
    ; coinbase_amount =
        opt_fallthrough ~default:t1.coinbase_amount t2.coinbase_amount
    ; supercharged_coinbase_factor =
        opt_fallthrough ~default:t1.supercharged_coinbase_factor
          t2.supercharged_coinbase_factor
    ; account_creation_fee =
        opt_fallthrough ~default:t1.account_creation_fee t2.account_creation_fee
    ; fork = opt_fallthrough ~default:t1.fork t2.fork
    }

  let gen =
    let open Quickcheck.Generator.Let_syntax in
    let%bind level = Level.gen in
    let%bind sub_windows_per_window = Int.gen_incl 0 1000 in
    let%bind ledger_depth = Int.gen_incl 0 64 in
    let%bind work_delay = Int.gen_incl 0 1000 in
    let%bind block_window_duration_ms = Int.gen_incl 1_000 360_000 in
    let%bind transaction_capacity = Transaction_capacity.gen in
    let%bind coinbase_amount =
      Currency.Amount.(gen_incl zero (of_mina_int_exn 1))
    in
    let%bind supercharged_coinbase_factor = Int.gen_incl 0 100 in
    let%bind account_creation_fee =
      Currency.Fee.(gen_incl one (of_mina_int_exn 10))
    in
    let%map fork =
      let open Quickcheck.Generator in
      union [ map ~f:Option.some Fork_config.gen; return None ]
    in
    { level = Some level
    ; sub_windows_per_window = Some sub_windows_per_window
    ; ledger_depth = Some ledger_depth
    ; work_delay = Some work_delay
    ; block_window_duration_ms = Some block_window_duration_ms
    ; transaction_capacity = Some transaction_capacity
    ; coinbase_amount = Some coinbase_amount
    ; supercharged_coinbase_factor = Some supercharged_coinbase_factor
    ; account_creation_fee = Some account_creation_fee
    ; fork
    }
end

module Genesis = struct
  type t = Json_layout.Genesis.t =
    { k : int option (* the depth of finality constant (in slots) *)
    ; delta : int option (* max permissible delay of packets (in slots) *)
    ; slots_per_epoch : int option
    ; slots_per_sub_window : int option
    ; grace_period_slots : int option
    ; genesis_state_timestamp : string option
    }
  [@@deriving bin_io_unversioned]

  let to_json_layout : t -> Json_layout.Genesis.t = Fn.id

  let of_json_layout : Json_layout.Genesis.t -> (t, string) Result.t =
    Result.return

  let to_yojson x = Json_layout.Genesis.to_yojson (to_json_layout x)

  let of_yojson json =
    Result.bind ~f:of_json_layout (Json_layout.Genesis.of_yojson json)

  let combine t1 t2 =
    { k = opt_fallthrough ~default:t1.k t2.k
    ; delta = opt_fallthrough ~default:t1.delta t2.delta
    ; slots_per_epoch =
        opt_fallthrough ~default:t1.slots_per_epoch t2.slots_per_epoch
    ; slots_per_sub_window =
        opt_fallthrough ~default:t1.slots_per_sub_window t2.slots_per_sub_window
    ; grace_period_slots =
        opt_fallthrough ~default:t1.grace_period_slots t2.grace_period_slots
    ; genesis_state_timestamp =
        opt_fallthrough ~default:t1.genesis_state_timestamp
          t2.genesis_state_timestamp
    }

  let gen =
    let open Quickcheck.Generator.Let_syntax in
    let%bind k = Int.gen_incl 0 1000 in
    let%bind delta = Int.gen_incl 0 1000 in
    let%bind slots_per_epoch = Int.gen_incl 1 1_000_000 in
    let%bind slots_per_sub_window = Int.gen_incl 1 1_000 in
    let%bind grace_period_slots =
      Quickcheck.Generator.union
        [ return None
        ; Quickcheck.Generator.map ~f:Option.some @@ Int.gen_incl 0 1000
        ]
    in
    let%map genesis_state_timestamp =
      Time.(gen_incl epoch (of_string "2050-01-01 00:00:00Z"))
      |> Quickcheck.Generator.map ~f:Time.to_string
    in
    { k = Some k
    ; delta = Some delta
    ; slots_per_epoch = Some slots_per_epoch
    ; slots_per_sub_window = Some slots_per_sub_window
    ; grace_period_slots
    ; genesis_state_timestamp = Some genesis_state_timestamp
    }
end

module Daemon = struct
  (* Peer list URL should usually be None. This option is better provided with
     a command line argument. Putting it in the config makes the network explicitly
     rely on a certain number of nodes, reducing decentralisation. See #14766 *)
  type t = Json_layout.Daemon.t =
    { txpool_max_size : int option
    ; peer_list_url : string option
    ; zkapp_proof_update_cost : float option [@default None]
    ; zkapp_signed_single_update_cost : float option [@default None]
    ; zkapp_signed_pair_update_cost : float option [@default None]
    ; zkapp_transaction_cost_limit : float option [@default None]
    ; max_event_elements : int option [@default None]
    ; max_action_elements : int option [@default None]
    }
  [@@deriving bin_io_unversioned]

  let to_json_layout : t -> Json_layout.Daemon.t = Fn.id

  let of_json_layout : Json_layout.Daemon.t -> (t, string) Result.t =
    Result.return

  let to_yojson x = Json_layout.Daemon.to_yojson (to_json_layout x)

  let of_yojson json =
    Result.bind ~f:of_json_layout (Json_layout.Daemon.of_yojson json)

  let combine t1 t2 =
    { txpool_max_size =
        opt_fallthrough ~default:t1.txpool_max_size t2.txpool_max_size
    ; peer_list_url = opt_fallthrough ~default:t1.peer_list_url t2.peer_list_url
    ; zkapp_proof_update_cost =
        opt_fallthrough ~default:t1.zkapp_proof_update_cost
          t2.zkapp_proof_update_cost
    ; zkapp_signed_single_update_cost =
        opt_fallthrough ~default:t1.zkapp_signed_single_update_cost
          t2.zkapp_signed_single_update_cost
    ; zkapp_signed_pair_update_cost =
        opt_fallthrough ~default:t1.zkapp_signed_pair_update_cost
          t2.zkapp_signed_pair_update_cost
    ; zkapp_transaction_cost_limit =
        opt_fallthrough ~default:t1.zkapp_transaction_cost_limit
          t2.zkapp_transaction_cost_limit
    ; max_event_elements =
        opt_fallthrough ~default:t1.max_event_elements t2.max_event_elements
    ; max_action_elements =
        opt_fallthrough ~default:t1.max_action_elements t2.max_action_elements
    }

  let gen =
    let open Quickcheck.Generator.Let_syntax in
    let%bind txpool_max_size = Int.gen_incl 0 1000 in
    let%bind zkapp_proof_update_cost = Float.gen_incl 0.0 100.0 in
    let%bind zkapp_signed_single_update_cost = Float.gen_incl 0.0 100.0 in
    let%bind zkapp_signed_pair_update_cost = Float.gen_incl 0.0 100.0 in
    let%bind zkapp_transaction_cost_limit = Float.gen_incl 0.0 100.0 in
    let%bind max_event_elements = Int.gen_incl 0 100 in
    let%map max_action_elements = Int.gen_incl 0 1000 in
    { txpool_max_size = Some txpool_max_size
    ; peer_list_url = None
    ; zkapp_proof_update_cost = Some zkapp_proof_update_cost
    ; zkapp_signed_single_update_cost = Some zkapp_signed_single_update_cost
    ; zkapp_signed_pair_update_cost = Some zkapp_signed_pair_update_cost
    ; zkapp_transaction_cost_limit = Some zkapp_transaction_cost_limit
    ; max_event_elements = Some max_event_elements
    ; max_action_elements = Some max_action_elements
    }
end

module Epoch_data = struct
  module Data = struct
    type t = { ledger : Ledger.t; seed : string }
    [@@deriving bin_io_unversioned, yojson]

    let gen =
      let open Quickcheck.Generator.Let_syntax in
      let%bind ledger = Ledger.gen in
      let%map seed = String.gen_nonempty in
      { ledger; seed }
  end

  type t =
    { staking : Data.t; next : Data.t option (*If None, then next = staking*) }
  [@@deriving bin_io_unversioned, yojson]

  let to_json_layout : t -> Json_layout.Epoch_data.t =
   fun { staking; next } ->
    let accounts (ledger : Ledger.t) =
      match ledger.base with Accounts acc -> Some acc | _ -> None
    in
    let staking =
      { Json_layout.Epoch_data.Data.accounts = accounts staking.ledger
      ; seed = staking.seed
      ; hash = staking.ledger.hash
      }
    in
    let next =
      Option.map next ~f:(fun n ->
          { Json_layout.Epoch_data.Data.accounts = accounts n.ledger
          ; seed = n.seed
          ; hash = n.ledger.hash
          } )
    in
    { Json_layout.Epoch_data.staking; next }

  let of_json_layout : Json_layout.Epoch_data.t -> (t, string) Result.t =
   fun { staking; next } ->
    let open Result.Let_syntax in
    let data (t : [ `Staking | `Next ])
        { Json_layout.Epoch_data.Data.accounts; seed; hash } =
      let%map base =
        match accounts with
        | Some accounts ->
            return @@ Ledger.Accounts accounts
        | None -> (
            match hash with
            | Some hash ->
                return @@ Ledger.Hash hash
            | None ->
                let ledger_name =
                  match t with `Staking -> "staking" | `Next -> "next"
                in
                Error
                  (sprintf
                     "Runtime_config.Epoch_data.of_json_layout: Expected a \
                      field 'accounts', or 'hash' in '%s' ledger"
                     ledger_name ) )
      in
      let ledger =
        { Ledger.base
        ; num_accounts = None
        ; balances = []
        ; hash
        ; name = None
        ; add_genesis_winner = Some false
        }
      in
      { Data.ledger; seed }
    in
    let%bind staking = data `Staking staking in
    let%map next =
      Option.value_map next ~default:(Ok None) ~f:(fun next ->
          Result.map ~f:Option.some @@ data `Next next )
    in
    { staking; next }

  let to_yojson x = Json_layout.Epoch_data.to_yojson (to_json_layout x)

  let of_yojson json =
    Result.bind ~f:of_json_layout (Json_layout.Epoch_data.of_yojson json)

  let gen =
    let open Quickcheck.Generator.Let_syntax in
    let%bind staking = Data.gen in
    let%map next = Option.quickcheck_generator Data.gen in
    { staking; next }
end

type t =
  { daemon : Daemon.t option
  ; genesis : Genesis.t option
  ; proof : Proof_keys.t option
  ; ledger : Ledger.t option
  ; epoch_data : Epoch_data.t option
  }
[@@deriving bin_io_unversioned]

let make ?daemon ?genesis ?proof ?ledger ?epoch_data () =
  { daemon; genesis; proof; ledger; epoch_data }

let to_json_layout { daemon; genesis; proof; ledger; epoch_data } =
  { Json_layout.daemon = Option.map ~f:Daemon.to_json_layout daemon
  ; genesis = Option.map ~f:Genesis.to_json_layout genesis
  ; proof = Option.map ~f:Proof_keys.to_json_layout proof
  ; ledger = Option.map ~f:Ledger.to_json_layout ledger
  ; epoch_data = Option.map ~f:Epoch_data.to_json_layout epoch_data
  }

let of_json_layout { Json_layout.daemon; genesis; proof; ledger; epoch_data } =
  let open Result.Let_syntax in
  let%map daemon = result_opt ~f:Daemon.of_json_layout daemon
  and genesis = result_opt ~f:Genesis.of_json_layout genesis
  and proof = result_opt ~f:Proof_keys.of_json_layout proof
  and ledger = result_opt ~f:Ledger.of_json_layout ledger
  and epoch_data = result_opt ~f:Epoch_data.of_json_layout epoch_data in
  { daemon; genesis; proof; ledger; epoch_data }

let to_yojson x = Json_layout.to_yojson (to_json_layout x)

let to_yojson_without_accounts x =
  let layout = to_json_layout x in
  let genesis_accounts =
    let%bind.Option { accounts; _ } = layout.ledger in
    Option.map ~f:List.length accounts
  in
  let staking_accounts =
    let%bind.Option { staking; _ } = layout.epoch_data in
    Option.map ~f:List.length staking.accounts
  in
  let next_accounts =
    let%bind.Option { next; _ } = layout.epoch_data in
    let%bind.Option { accounts; _ } = next in
    Option.map ~f:List.length accounts
  in
  let layout =
    let f ledger = { ledger with Json_layout.Ledger.accounts = None } in
    { layout with
      ledger = Option.map ~f layout.ledger
    ; epoch_data =
        Option.map layout.epoch_data ~f:(fun { staking; next } ->
            { Json_layout.Epoch_data.staking = { staking with accounts = None }
            ; next = Option.map next ~f:(fun n -> { n with accounts = None })
            } )
    }
  in
  ( Json_layout.to_yojson layout
  , `Accounts_omitted
      (`Genesis genesis_accounts, `Staking staking_accounts, `Next next_accounts)
  )

let of_yojson json = Result.bind ~f:of_json_layout (Json_layout.of_yojson json)

let default =
  { daemon = None
  ; genesis = None
  ; proof = None
  ; ledger = None
  ; epoch_data = None
  }

let combine t1 t2 =
  let merge ~combine t1 t2 =
    match (t1, t2) with
    | Some t1, Some t2 ->
        Some (combine t1 t2)
    | Some t, None | None, Some t ->
        Some t
    | None, None ->
        None
  in
  { daemon = merge ~combine:Daemon.combine t1.daemon t2.daemon
  ; genesis = merge ~combine:Genesis.combine t1.genesis t2.genesis
  ; proof = merge ~combine:Proof_keys.combine t1.proof t2.proof
  ; ledger = opt_fallthrough ~default:t1.ledger t2.ledger
  ; epoch_data = opt_fallthrough ~default:t1.epoch_data t2.epoch_data
  }

let gen =
  let open Quickcheck.Generator.Let_syntax in
  let%map daemon = Daemon.gen
  and genesis = Genesis.gen
  and proof = Proof_keys.gen
  and ledger = Ledger.gen
  and epoch_data = Epoch_data.gen in
  { daemon = Some daemon
  ; genesis = Some genesis
  ; proof = Some proof
  ; ledger = Some ledger
  ; epoch_data = Some epoch_data
  }

let ledger_accounts (ledger : Mina_ledger.Ledger.Any_ledger.witness) =
  Mina_ledger.Ledger.Any_ledger.M.to_list ledger
  |> Async.Deferred.map ~f:(map_results ~f:Accounts.Single.of_account)

let ledger_of_accounts accounts =
  Ledger.
    { base = Accounts accounts
    ; num_accounts = Some (List.length accounts)
    ; balances = List.mapi accounts ~f:(fun i a -> (i, a.balance))
    ; hash = None
    ; name = None
    ; add_genesis_winner = Some false
    }

let make_fork_config ~staged_ledger ~global_slot ~blockchain_length
    ~protocol_state_hash ~staking_ledger ~staking_epoch_seed ~next_epoch_ledger
    ~next_epoch_seed (runtime_config : t) =
  let open Async.Deferred.Result.Let_syntax in
  let global_slot =
    Mina_numbers.Global_slot_since_hard_fork.to_int global_slot
  in
  let blockchain_length = Unsigned.UInt32.to_int blockchain_length in
  let%bind accounts =
    Mina_ledger.Ledger.Any_ledger.cast (module Mina_ledger.Ledger) staged_ledger
    |> ledger_accounts
  in
  let ledger = Option.value_exn runtime_config.ledger in
  let previous_length =
    let open Option.Let_syntax in
    let%bind proof = runtime_config.proof in
    let%map fork = proof.fork in
    fork.previous_length + blockchain_length
  in
  let fork =
    Fork_config.
      { previous_state_hash =
          Mina_base.State_hash.to_base58_check protocol_state_hash
      ; previous_length =
          Option.value ~default:blockchain_length previous_length
      ; previous_global_slot = global_slot
      }
  in
  let%bind staking_ledger_accounts = ledger_accounts staking_ledger in
  let%map next_epoch_ledger_accounts =
    match next_epoch_ledger with
    | None ->
        return None
    | Some l ->
        ledger_accounts l >>| Option.return
  in
  let epoch_data =
    let open Epoch_data in
    let open Data in
    { staking =
        { ledger = ledger_of_accounts staking_ledger_accounts
        ; seed = staking_epoch_seed
        }
    ; next =
        Option.map next_epoch_ledger_accounts ~f:(fun accounts ->
            { ledger = ledger_of_accounts accounts; seed = next_epoch_seed } )
    }
  in
  let update =
    make
    (* add_genesis_winner must be set to false, because this
       config effectively creates a continuation of the current
       blockchain state and therefore the genesis ledger already
       contains the winner of the previous block. No need to
       artificially add it. In fact, it wouldn't work at all,
       because the new node would try to create this account at
       startup, even though it already exists, leading to an error.*)
      ~epoch_data
      ~ledger:
        { ledger with
          base = Accounts accounts
        ; add_genesis_winner = Some false
        }
      ~proof:(Proof_keys.make ~fork ()) ()
  in
  combine runtime_config update

module Test_configs = struct
  let bootstrap =
    lazy
      ( (* test_postake_bootstrap *)
        {json|
  { "daemon":
      { "txpool_max_size": 3000 }
  , "genesis":
      { "k": 6
      , "delta": 0
      , "genesis_state_timestamp": "2019-01-30 12:00:00-08:00" }
  , "proof":
      { "level": "none"
      , "sub_windows_per_window": 8
      , "ledger_depth": 6
      , "work_delay": 2
      , "block_window_duration_ms": 1500
      , "transaction_capacity": {"2_to_the": 3}
      , "coinbase_amount": "20"
      , "supercharged_coinbase_factor": 2
      , "account_creation_fee": "1" }
  , "ledger": { "name": "test", "add_genesis_winner": false } }
      |json}
      |> Yojson.Safe.from_string |> of_yojson |> Result.ok_or_failwith )

  let transactions =
    lazy
      ( (* test_postake_txns *)
        {json|
  { "daemon":
      { "txpool_max_size": 3000 }
  , "genesis":
      { "k": 6
      , "delta": 0
      , "genesis_state_timestamp": "2019-01-30 12:00:00-08:00" }
  , "proof":
      { "level": "check"
      , "sub_windows_per_window": 8
      , "ledger_depth": 6
      , "work_delay": 2
      , "block_window_duration_ms": 15000
      , "transaction_capacity": {"2_to_the": 3}
      , "coinbase_amount": "20"
      , "supercharged_coinbase_factor": 2
      , "account_creation_fee": "1" }
  , "ledger":
      { "name": "test_split_two_stakers"
      , "add_genesis_winner": false } }
      |json}
      |> Yojson.Safe.from_string |> of_yojson |> Result.ok_or_failwith )

  let split_snarkless =
    lazy
      ( (* test_postake_split_snarkless *)
        {json|
  { "daemon":
      { "txpool_max_size": 3000 }
  , "genesis":
      { "k": 24
      , "delta": 0
      , "genesis_state_timestamp": "2019-01-30 12:00:00-08:00" }
  , "proof":
      { "level": "check"
      , "sub_windows_per_window": 8
      , "ledger_depth": 30
      , "work_delay": 1
      , "block_window_duration_ms": 10000
      , "transaction_capacity": {"2_to_the": 2}
      , "coinbase_amount": "20"
      , "supercharged_coinbase_factor": 2
      , "account_creation_fee": "1" }
  , "ledger":
      { "name": "test_split_two_stakers"
      , "add_genesis_winner": false } }
      |json}
      |> Yojson.Safe.from_string |> of_yojson |> Result.ok_or_failwith )

  let delegation =
    lazy
      ( (* test_postake_delegation *)
        {json|
  { "daemon":
      { "txpool_max_size": 3000 }
  , "genesis":
      { "k": 4
      , "delta": 0
      , "slots_per_epoch": 72
      , "genesis_state_timestamp": "2019-01-30 12:00:00-08:00" }
  , "proof":
      { "level": "check"
      , "sub_windows_per_window": 4
      , "ledger_depth": 6
      , "work_delay": 1
      , "block_window_duration_ms": 5000
      , "transaction_capacity": {"2_to_the": 2}
      , "coinbase_amount": "20"
      , "supercharged_coinbase_factor": 2
      , "account_creation_fee": "1" }
  , "ledger":
      { "name": "test_delegation"
      , "add_genesis_winner": false } }
      |json}
      |> Yojson.Safe.from_string |> of_yojson |> Result.ok_or_failwith )
end<|MERGE_RESOLUTION|>--- conflicted
+++ resolved
@@ -8,11 +8,7 @@
     ; previous_length : int (* number of blocks produced since genesis *)
     ; previous_global_slot : int (* global slot since genesis *)
     }
-<<<<<<< HEAD
-  [@@deriving yojson, dhall_type, bin_io_unversioned]
-=======
   [@@deriving yojson, bin_io_unversioned]
->>>>>>> 15d9afa2
 
   let gen =
     let open Quickcheck.Generator.Let_syntax in
