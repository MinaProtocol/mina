open Core_kernel

module Fork_config = struct
  (* Note that previous_length might be smaller than the gernesis_slot
     or equal if a block was produced in every slot possible. *)
  type t =
    { previous_state_hash : string
    ; previous_length : int (* number of blocks produced since genesis *)
    ; previous_global_slot : int (* global slot since genesis *)
    }
  [@@deriving yojson, dhall_type, bin_io_unversioned]

  let gen =
    let open Quickcheck.Generator.Let_syntax in
    let%bind previous_global_slot = Int.gen_incl 0 1_000_000 in
    let%bind previous_length = Int.gen_incl 0 previous_global_slot in
    let%map state_hash = Mina_base.State_hash.gen in
    let previous_state_hash = Mina_base.State_hash.to_base58_check state_hash in
    { previous_state_hash; previous_length; previous_global_slot }
end

let yojson_strip_fields ~keep_fields = function
  | `Assoc l ->
      `Assoc
        (List.filter l ~f:(fun (fld, _) ->
             Array.mem ~equal:String.equal keep_fields fld ) )
  | json ->
      json

let yojson_rename_fields ~alternates = function
  | `Assoc l ->
      `Assoc
        (List.map l ~f:(fun (fld, json) ->
             let fld =
               Option.value ~default:fld
                 (Array.find_map alternates ~f:(fun (alt, orig) ->
                      if String.equal fld alt then Some orig else None ) )
             in
             (fld, json) ) )
  | json ->
      json

let opt_fallthrough ~default x2 =
  Option.value_map ~default x2 ~f:(fun x -> Some x)

let result_opt ~f x =
  match x with
  | Some x ->
      Result.map ~f:Option.some (f x)
  | None ->
      Result.return None

let dump_on_error yojson x =
  Result.map_error x ~f:(fun str ->
      str ^ "\n\nCould not parse JSON:\n" ^ Yojson.Safe.pretty_to_string yojson )

let of_yojson_generic ~fields of_yojson json =
  dump_on_error json @@ of_yojson
  @@ yojson_strip_fields ~keep_fields:fields json

let map_results ls ~f =
  let open Result.Let_syntax in
  let%map r =
    List.fold_result ls ~init:[] ~f:(fun t el ->
        let%map h = f el in
        h :: t )
  in
  List.rev r

module Json_layout = struct
  module Accounts = struct
    module Single = struct
      module Timed = struct
        type t =
          { initial_minimum_balance : Currency.Balance.t
          ; cliff_time : Mina_numbers.Global_slot_since_genesis.t
          ; cliff_amount : Currency.Amount.t
          ; vesting_period : Mina_numbers.Global_slot_span.t
          ; vesting_increment : Currency.Amount.t
          }
        [@@deriving yojson, fields, dhall_type, sexp]

        let fields = Fields.names |> Array.of_list

        let of_yojson json = of_yojson_generic ~fields of_yojson json
      end

      module Permissions = struct
        module Auth_required = struct
          type t = None | Either | Proof | Signature | Impossible
          [@@deriving dhall_type, sexp, bin_io_unversioned]

          let to_yojson = function
            | None ->
                `String "none"
            | Either ->
                `String "either"
            | Proof ->
                `String "proof"
            | Signature ->
                `String "signature"
            | Impossible ->
                `String "impossible"

          let of_yojson = function
            | `String s -> (
                match String.lowercase s with
                | "none" ->
                    Ok None
                | "either" ->
                    Ok Either
                | "proof" ->
                    Ok Proof
                | "signature" ->
                    Ok Signature
                | "impossible" ->
                    Ok Impossible
                | _ ->
                    Error (sprintf "Invalid Auth_required.t value: %s" s) )
            | _ ->
                Error
                  "Runtime_config.Json_Account.Single.Permissions.Auth_Required.t"

          let of_account_perm = function
            | Mina_base.Permissions.Auth_required.None ->
                None
            | Either ->
                Either
            | Proof ->
                Proof
            | Signature ->
                Signature
            | Impossible ->
                Impossible

          let to_account_perm = function
            | None ->
                Mina_base.Permissions.Auth_required.None
            | Either ->
                Either
            | Proof ->
                Proof
            | Signature ->
                Signature
            | Impossible ->
                Impossible
        end

        module Txn_version = struct
          type t = Mina_numbers.Txn_version.Stable.Latest.t
          [@@deriving bin_io_unversioned]

          include (
            Mina_numbers.Txn_version :
              module type of Mina_numbers.Txn_version with type t := t )
        end

        module Verification_key_perm = struct
          type t = { auth : Auth_required.t; txn_version : Txn_version.t }
          [@@deriving dhall_type, sexp, yojson, bin_io_unversioned]
        end

        type t =
          { edit_state : Auth_required.t [@default None]
          ; send : Auth_required.t [@default None]
          ; receive : Auth_required.t [@default None]
          ; access : Auth_required.t [@default None]
          ; set_delegate : Auth_required.t [@default None]
          ; set_permissions : Auth_required.t [@default None]
          ; set_verification_key : Verification_key_perm.t
                [@default
                  { auth = None
                  ; txn_version = Mina_numbers.Txn_version.current
                  }]
          ; set_zkapp_uri : Auth_required.t [@default None]
          ; edit_action_state : Auth_required.t [@default None]
          ; set_token_symbol : Auth_required.t [@default None]
          ; increment_nonce : Auth_required.t [@default None]
          ; set_voting_for : Auth_required.t [@default None]
          ; set_timing : Auth_required.t [@default None]
          }
        [@@deriving yojson, fields, dhall_type, sexp, bin_io_unversioned]

        let fields = Fields.names |> Array.of_list

        let of_yojson json = of_yojson_generic ~fields of_yojson json

        let of_permissions (perm : Mina_base.Permissions.t) =
          { edit_state = Auth_required.of_account_perm perm.edit_action_state
          ; send = Auth_required.of_account_perm perm.send
          ; receive = Auth_required.of_account_perm perm.receive
          ; set_delegate = Auth_required.of_account_perm perm.set_delegate
          ; set_permissions = Auth_required.of_account_perm perm.set_permissions
          ; set_verification_key =
              (let auth, txn_version = perm.set_verification_key in
               { auth = Auth_required.of_account_perm auth; txn_version } )
          ; set_token_symbol =
              Auth_required.of_account_perm perm.set_token_symbol
          ; access = Auth_required.of_account_perm perm.access
          ; edit_action_state =
              Auth_required.of_account_perm perm.edit_action_state
          ; set_zkapp_uri = Auth_required.of_account_perm perm.set_zkapp_uri
          ; increment_nonce = Auth_required.of_account_perm perm.increment_nonce
          ; set_timing = Auth_required.of_account_perm perm.set_timing
          ; set_voting_for = Auth_required.of_account_perm perm.set_voting_for
          }
      end

      module Zkapp_account = struct
        module Field = struct
          type t = Snark_params.Tick.Field.t
          [@@deriving sexp, bin_io_unversioned]

          (* can't be automatically derived *)
          let dhall_type = Ppx_dhall_type.Dhall_type.Text

          let to_yojson t = `String (Snark_params.Tick.Field.to_string t)

          let of_yojson = function
            | `String s ->
                Ok (Snark_params.Tick.Field.of_string s)
            | _ ->
                Error
                  "Invalid JSON in runtime config Zkapp_account.state, \
                   expected string"
        end

        module Verification_key = struct
          type t = Pickles.Side_loaded.Verification_key.Stable.Latest.t
          [@@deriving sexp, bin_io_unversioned]

          (* can't be automatically derived *)
          let dhall_type = Ppx_dhall_type.Dhall_type.Text

          let to_yojson t =
            `String (Pickles.Side_loaded.Verification_key.to_base64 t)

          let of_yojson = function
            | `String s ->
                let vk_or_err =
                  Pickles.Side_loaded.Verification_key.of_base64 s
                in
                Result.map_error vk_or_err ~f:Error.to_string_hum
            | _ ->
                Error
                  "Invalid JSON in runtime config \
                   Zkapp_account.verification_key, expected string"
        end

        module Zkapp_version = struct
          type t = Mina_numbers.Zkapp_version.Stable.Latest.t
          [@@deriving bin_io_unversioned]

          include (
            Mina_numbers.Zkapp_version :
              module type of Mina_numbers.Zkapp_version with type t := t )
        end

        type t =
          { app_state : Field.t list
          ; verification_key : Verification_key.t option [@default None]
          ; zkapp_version : Zkapp_version.t
          ; action_state : Field.t list
          ; last_action_slot : int
          ; proved_state : bool
          ; zkapp_uri : string
          }
        [@@deriving sexp, fields, dhall_type, yojson, bin_io_unversioned]

        let fields = Fields.names |> Array.of_list

        let of_yojson json = of_yojson_generic ~fields of_yojson json

        let of_zkapp (zkapp : Mina_base.Zkapp_account.t) : t =
          let open Mina_base.Zkapp_account in
          { app_state = Mina_base.Zkapp_state.V.to_list zkapp.app_state
          ; verification_key =
              Option.map zkapp.verification_key ~f:With_hash.data
          ; zkapp_version = zkapp.zkapp_version
          ; action_state =
              Pickles_types.Vector.Vector_5.to_list zkapp.action_state
          ; last_action_slot =
              Unsigned.UInt32.to_int
              @@ Mina_numbers.Global_slot_since_genesis.to_uint32
                   zkapp.last_action_slot
          ; proved_state = zkapp.proved_state
          ; zkapp_uri = zkapp.zkapp_uri
          }
      end

      type t =
        { pk : string
        ; sk : string option [@default None]
        ; balance : Currency.Balance.t
        ; delegate : string option [@default None]
        ; timing : Timed.t option [@default None]
        ; token : string option [@default None]
        ; nonce : Mina_numbers.Account_nonce.t
              [@default Mina_numbers.Account_nonce.zero]
        ; receipt_chain_hash : string option [@default None]
        ; voting_for : string option [@default None]
        ; zkapp : Zkapp_account.t option [@default None]
        ; permissions : Permissions.t option [@default None]
        ; token_symbol : string option [@default None]
        }
      [@@deriving sexp, fields, yojson, dhall_type]

      let fields = Fields.names |> Array.of_list

      let of_yojson json = of_yojson_generic ~fields of_yojson json

      let default : t =
        { pk = Signature_lib.Public_key.Compressed.(to_base58_check empty)
        ; sk = None
        ; balance = Currency.Balance.zero
        ; delegate = None
        ; timing = None
        ; token = None
        ; nonce = Mina_numbers.Account_nonce.zero
        ; receipt_chain_hash = None
        ; voting_for = None
        ; zkapp = None
        ; permissions = None
        ; token_symbol = None
        }
<<<<<<< HEAD

      let of_account (a : Mina_base.Account.t) : (t, string) Result.t =
        let open Result.Let_syntax in
        let open Signature_lib in
        return
          { pk = Public_key.Compressed.to_base58_check a.public_key
          ; sk = None
          ; balance = a.balance
          ; delegate =
              Option.map a.delegate ~f:(fun pk ->
                  Public_key.Compressed.to_base58_check pk )
          ; timing =
              ( match a.timing with
              | Untimed ->
                  None
              | Timed t ->
                  let open Timed in
                  Some
                    { initial_minimum_balance = t.initial_minimum_balance
                    ; cliff_time = t.cliff_time
                    ; cliff_amount = t.cliff_amount
                    ; vesting_period = t.vesting_period
                    ; vesting_increment = t.vesting_increment
                    } )
          ; token = Some (Mina_base.Token_id.to_string a.token_id)
          ; token_symbol = Some a.token_symbol
          ; zkapp = Option.map a.zkapp ~f:Zkapp_account.of_zkapp
          ; nonce = a.nonce
          ; receipt_chain_hash =
              Some
                (Mina_base.Receipt.Chain_hash.to_base58_check
                   a.receipt_chain_hash )
          ; voting_for =
              Some (Mina_base.State_hash.to_base58_check a.voting_for)
          ; permissions = Some (Permissions.of_permissions a.permissions)
          }
=======
>>>>>>> c7ae51c0
    end

    type t = Single.t list [@@deriving yojson, dhall_type]
  end

  module Ledger = struct
    module Balance_spec = struct
      type t = { number : int; balance : Currency.Balance.t }
      [@@deriving yojson, dhall_type]
    end

    type t =
      { accounts : Accounts.t option [@default None]
      ; num_accounts : int option [@default None]
      ; balances : Balance_spec.t list [@default []]
      ; hash : string option [@default None]
      ; name : string option [@default None]
      ; add_genesis_winner : bool option [@default None]
      }
    [@@deriving yojson, fields, dhall_type]

    let fields = Fields.names |> Array.of_list

    let of_yojson json = of_yojson_generic ~fields of_yojson json
  end

  module Proof_keys = struct
    module Transaction_capacity = struct
      type t =
        { log_2 : int option
              [@default None] [@key "2_to_the"] [@dhall_type.key "two_to_the"]
        ; txns_per_second_x10 : int option [@default None]
        }
      [@@deriving yojson, dhall_type]

      (* we don't deriving the field names here, because the first one differs from the
         field in the record type
      *)
      let fields = [| "2_to_the"; "txns_per_second_x10" |]

      let alternates = [| ("two_to_the", "2_to_the"); ("log_2", "2_to_the") |]

      let of_yojson json =
        json
        |> yojson_rename_fields ~alternates
        |> yojson_strip_fields ~keep_fields:fields
        |> of_yojson |> dump_on_error json
    end

    type t =
      { level : string option [@default None]
      ; sub_windows_per_window : int option [@default None]
      ; ledger_depth : int option [@default None]
      ; work_delay : int option [@default None]
      ; block_window_duration_ms : int option [@default None]
      ; transaction_capacity : Transaction_capacity.t option [@default None]
      ; coinbase_amount : Currency.Amount.t option [@default None]
      ; supercharged_coinbase_factor : int option [@default None]
      ; account_creation_fee : Currency.Fee.t option [@default None]
      ; fork : Fork_config.t option [@default None]
      }
    [@@deriving yojson, fields, dhall_type]

    let fields = Fields.names |> Array.of_list

    let of_yojson json = of_yojson_generic ~fields of_yojson json
  end

  module Genesis = struct
    type t =
      { k : int option [@default None]
      ; delta : int option [@default None]
      ; slots_per_epoch : int option [@default None]
      ; slots_per_sub_window : int option [@default None]
      ; grace_period_slots : int option [@default None]
      ; genesis_state_timestamp : string option [@default None]
      }
    [@@deriving yojson, fields, dhall_type]

    let fields = Fields.names |> Array.of_list

    let of_yojson json = of_yojson_generic ~fields of_yojson json
  end

  module Daemon = struct
    type t =
      { txpool_max_size : int option [@default None]
      ; peer_list_url : string option [@default None]
      ; zkapp_proof_update_cost : float option [@default None]
      ; zkapp_signed_single_update_cost : float option [@default None]
      ; zkapp_signed_pair_update_cost : float option [@default None]
      ; zkapp_transaction_cost_limit : float option [@default None]
      ; max_event_elements : int option [@default None]
      ; max_action_elements : int option [@default None]
      }
    [@@deriving yojson, fields, dhall_type]

    let fields = Fields.names |> Array.of_list

    let of_yojson json = of_yojson_generic ~fields of_yojson json
  end

  module Epoch_data = struct
    module Data = struct
      type t =
        { accounts : Accounts.t option [@default None]
        ; seed : string
        ; hash : string option [@default None]
        }
      [@@deriving yojson, fields, dhall_type]

      let fields = Fields.names |> Array.of_list

      let of_yojson json = of_yojson_generic ~fields of_yojson json
    end

    type t =
      { staking : Data.t
      ; next : (Data.t option[@default None]) (*If None then next = staking*)
      }
    [@@deriving yojson, fields, dhall_type]

    let fields = Fields.names |> Array.of_list

    let of_yojson json = of_yojson_generic ~fields of_yojson json
  end

  type t =
    { daemon : Daemon.t option [@default None]
    ; genesis : Genesis.t option [@default None]
    ; proof : Proof_keys.t option [@default None]
    ; ledger : Ledger.t option [@default None]
    ; epoch_data : Epoch_data.t option [@default None]
    }
  [@@deriving yojson, fields, dhall_type]

  let fields = Fields.names |> Array.of_list

  let of_yojson json = of_yojson_generic ~fields of_yojson json
end

(** JSON representation:

  { "daemon":
      { "txpool_max_size": 1
      , "peer_list_url": "https://www.example.com/peer-list.txt" }
  , "genesis": { "k": 1, "delta": 1 }
  , "proof":
      { "level": "check"
      , "sub_windows_per_window": 8
      , "ledger_depth": 14
      , "work_delay": 2
      , "block_window_duration_ms": 120000
      , "transaction_capacity": {"txns_per_second_x10": 2}
      , "coinbase_amount": "200"
      , "supercharged_coinbase_factor": 2
      , "account_creation_fee": "0.001" }
  , "ledger":
      { "name": "release"
      , "accounts":
          [ { "pk": "public_key"
            , "sk": "secret_key"
            , "balance": "0.000600000"
            , "delegate": "public_key" }
          , { "pk": "public_key"
            , "sk": "secret_key"
            , "balance": "0.000000000"
            , "delegate": "public_key" } ]
      , "hash": "root_hash"
      , "num_accounts": 10
      , "genesis_state_timestamp": "2000-00-00 12:00:00+0100" } }

  All fields are optional *except*:
  * each account in [ledger.accounts] must have a [balance] field
  * if [ledger] is present, it must feature one of [name], [accounts] or [hash].

*)

module Accounts = struct
  module Single = struct
    module Timed = struct
      type t = Json_layout.Accounts.Single.Timed.t =
        { initial_minimum_balance : Currency.Balance.Stable.Latest.t
        ; cliff_time : Mina_numbers.Global_slot_since_genesis.Stable.Latest.t
        ; cliff_amount : Currency.Amount.Stable.Latest.t
        ; vesting_period : Mina_numbers.Global_slot_span.Stable.Latest.t
        ; vesting_increment : Currency.Amount.Stable.Latest.t
        }
      [@@deriving bin_io_unversioned, sexp]
    end

    module Permissions = Json_layout.Accounts.Single.Permissions
    module Zkapp_account = Json_layout.Accounts.Single.Zkapp_account

    type t = Json_layout.Accounts.Single.t =
      { pk : string
      ; sk : string option
      ; balance : Currency.Balance.Stable.Latest.t
      ; delegate : string option
      ; timing : Timed.t option
      ; token : string option
      ; nonce : Mina_numbers.Account_nonce.Stable.Latest.t
      ; receipt_chain_hash : string option
      ; voting_for : string option
      ; zkapp : Zkapp_account.t option
      ; permissions : Permissions.t option
      ; token_symbol : string option
      }
    [@@deriving bin_io_unversioned, sexp]

    let to_json_layout : t -> Json_layout.Accounts.Single.t = Fn.id

    let of_json_layout : Json_layout.Accounts.Single.t -> (t, string) Result.t =
      Result.return

    let to_yojson x = Json_layout.Accounts.Single.to_yojson (to_json_layout x)

    let of_yojson json =
      Result.bind ~f:of_json_layout (Json_layout.Accounts.Single.of_yojson json)

    let default = Json_layout.Accounts.Single.default

    let of_account (a : Mina_base.Account.t) : (t, string) Result.t =
      let open Result.Let_syntax in
      let open Signature_lib in
      return
        { pk = Public_key.Compressed.to_base58_check a.public_key
        ; sk = None
        ; balance = a.balance
        ; delegate =
            Option.map a.delegate ~f:(fun pk ->
                Public_key.Compressed.to_base58_check pk )
        ; timing =
            ( match a.timing with
            | Untimed ->
                None
            | Timed t ->
                let open Timed in
                Some
                  { initial_minimum_balance = t.initial_minimum_balance
                  ; cliff_time = t.cliff_time
                  ; cliff_amount = t.cliff_amount
                  ; vesting_period = t.vesting_period
                  ; vesting_increment = t.vesting_increment
                  } )
        ; token = Some (Mina_base.Token_id.to_string a.token_id)
        ; token_symbol = Some a.token_symbol
        ; zkapp =
            Option.map a.zkapp ~f:(fun zkapp ->
                let open Zkapp_account in
                { app_state = Mina_base.Zkapp_state.V.to_list zkapp.app_state
                ; verification_key =
                    Option.map zkapp.verification_key ~f:With_hash.data
                ; zkapp_version = zkapp.zkapp_version
                ; action_state =
                    Pickles_types.Vector.Vector_5.to_list zkapp.action_state
                ; last_action_slot =
                    Unsigned.UInt32.to_int
                    @@ Mina_numbers.Global_slot_since_genesis.to_uint32
                         zkapp.last_action_slot
                ; proved_state = zkapp.proved_state
                ; zkapp_uri = zkapp.zkapp_uri
                } )
        ; nonce = a.nonce
        ; receipt_chain_hash =
            Some
              (Mina_base.Receipt.Chain_hash.to_base58_check a.receipt_chain_hash)
        ; voting_for = Some (Mina_base.State_hash.to_base58_check a.voting_for)
        ; permissions =
            Some
              Permissions.
                { edit_state =
                    Auth_required.of_account_perm a.permissions.edit_state
                ; send = Auth_required.of_account_perm a.permissions.send
                ; receive = Auth_required.of_account_perm a.permissions.receive
                ; set_delegate =
                    Auth_required.of_account_perm a.permissions.set_delegate
                ; set_permissions =
                    Auth_required.of_account_perm a.permissions.set_permissions
                ; set_verification_key =
                    Auth_required.of_account_perm
                      a.permissions.set_verification_key
                ; set_token_symbol =
                    Auth_required.of_account_perm a.permissions.set_token_symbol
                ; access = Auth_required.of_account_perm a.permissions.access
                ; edit_action_state =
                    Auth_required.of_account_perm
                      a.permissions.edit_action_state
                ; set_zkapp_uri =
                    Auth_required.of_account_perm a.permissions.set_zkapp_uri
                ; increment_nonce =
                    Auth_required.of_account_perm a.permissions.increment_nonce
                ; set_timing =
                    Auth_required.of_account_perm a.permissions.set_timing
                ; set_voting_for =
                    Auth_required.of_account_perm a.permissions.set_voting_for
                }
        }

    let to_account (a : t) : Mina_base.Account.t =
      let open Signature_lib in
      let open Mina_base.Account.Poly.Stable.V2 in
      let timing =
        let open Mina_base.Account_timing.Poly.Stable.V2 in
        match a.timing with
        | None ->
            Untimed
        | Some
            { initial_minimum_balance
            ; cliff_time
            ; cliff_amount
            ; vesting_period
            ; vesting_increment
            } ->
            Timed
              { initial_minimum_balance
              ; cliff_time
              ; cliff_amount
              ; vesting_period
              ; vesting_increment
              }
      in
      let permissions =
        let perms = Option.value_exn a.permissions in
        Mina_base.Permissions.Poly.Stable.V2.
          { edit_state =
              Json_layout.Accounts.Single.Permissions.Auth_required
              .to_account_perm perms.edit_state
          ; access =
              Json_layout.Accounts.Single.Permissions.Auth_required
              .to_account_perm perms.access
          ; send =
              Json_layout.Accounts.Single.Permissions.Auth_required
              .to_account_perm perms.send
          ; receive =
              Json_layout.Accounts.Single.Permissions.Auth_required
              .to_account_perm perms.receive
          ; set_delegate =
              Json_layout.Accounts.Single.Permissions.Auth_required
              .to_account_perm perms.set_delegate
          ; set_permissions =
              Json_layout.Accounts.Single.Permissions.Auth_required
              .to_account_perm perms.set_permissions
          ; set_verification_key =
              Json_layout.Accounts.Single.Permissions.Auth_required
              .to_account_perm perms.set_verification_key
          ; set_zkapp_uri =
              Json_layout.Accounts.Single.Permissions.Auth_required
              .to_account_perm perms.set_zkapp_uri
          ; edit_action_state =
              Json_layout.Accounts.Single.Permissions.Auth_required
              .to_account_perm perms.edit_action_state
          ; set_token_symbol =
              Json_layout.Accounts.Single.Permissions.Auth_required
              .to_account_perm perms.set_token_symbol
          ; increment_nonce =
              Json_layout.Accounts.Single.Permissions.Auth_required
              .to_account_perm perms.increment_nonce
          ; set_voting_for =
              Json_layout.Accounts.Single.Permissions.Auth_required
              .to_account_perm perms.set_voting_for
          ; set_timing =
              Json_layout.Accounts.Single.Permissions.Auth_required
              .to_account_perm perms.set_timing
          }
      in
      let mk_zkapp (app : Zkapp_account.t) :
          ( Mina_base__.Zkapp_state.Value.Stable.V1.t
          , Mina_base__.Verification_key_wire.Stable.V1.t option
          , Zkapp_account.Zkapp_version.t
          , Zkapp_account.Field.t
          , Mina_wire_types.Mina_numbers.Global_slot_since_genesis.V1.t
          , bool
          , string )
          Mina_base.Zkapp_account.Poly.Stable.V2.t =
        let hash_data = Mina_base.Verification_key_wire.digest_vk in
        Zkapp_account.
          { app_state = Mina_base.Zkapp_state.V.of_list_exn app.app_state
          ; verification_key =
              Option.map ~f:With_hash.(of_data ~hash_data) app.verification_key
          ; zkapp_version = app.zkapp_version
          ; action_state =
              Pickles_types.Vector.Vector_5.of_list_exn app.action_state
          ; last_action_slot =
              Mina_numbers.Global_slot_since_genesis.of_uint32
              @@ Unsigned.UInt32.of_int app.last_action_slot
          ; proved_state = app.proved_state
          ; zkapp_uri = app.zkapp_uri
          }
      in
      { public_key = Public_key.Compressed.of_base58_check_exn a.pk
      ; token_id =
          Mina_base.Token_id.(Option.value_map ~default ~f:of_string a.token)
      ; token_symbol = Option.value ~default:"" a.token_symbol
      ; balance = a.balance
      ; nonce = a.nonce
      ; receipt_chain_hash =
          Mina_base.Receipt.Chain_hash.of_base58_check_exn
            (Option.value_exn a.receipt_chain_hash)
      ; delegate =
          Option.map ~f:Public_key.Compressed.of_base58_check_exn a.delegate
      ; voting_for =
          Mina_base.State_hash.of_base58_check_exn
            (Option.value_exn a.voting_for)
      ; timing
      ; permissions
      ; zkapp = Option.map ~f:mk_zkapp a.zkapp
      }

    let gen =
      Quickcheck.Generator.map Mina_base.Account.gen ~f:(fun a ->
          (* This will never fail with a proper account generator. *)
          of_account a |> Result.ok_or_failwith )
  end

  type single = Single.t =
    { pk : string
    ; sk : string option
    ; balance : Currency.Balance.t
    ; delegate : string option
    ; timing : Single.Timed.t option
    ; token : string option
    ; nonce : Mina_numbers.Account_nonce.t
    ; receipt_chain_hash : string option
    ; voting_for : string option
    ; zkapp : Single.Zkapp_account.t option
    ; permissions : Single.Permissions.t option
    ; token_symbol : string option
    }

  type t = Single.t list [@@deriving bin_io_unversioned]

  let to_json_layout : t -> Json_layout.Accounts.t =
    List.map ~f:Single.to_json_layout

  let of_json_layout (t : Json_layout.Accounts.t) : (t, string) Result.t =
    let exception Stop of string in
    try
      Result.return
      @@ List.map t ~f:(fun x ->
             match Single.of_json_layout x with
             | Ok x ->
                 x
             | Error err ->
                 raise (Stop err) )
    with Stop err -> Error err

  let to_yojson x = Json_layout.Accounts.to_yojson (to_json_layout x)

  let of_yojson json =
    Result.bind ~f:of_json_layout (Json_layout.Accounts.of_yojson json)
end

module Ledger = struct
  type base =
    | Named of string  (** One of the named ledgers in [Genesis_ledger] *)
    | Accounts of Accounts.t  (** A ledger generated from the given accounts *)
    | Hash of string  (** The ledger with the given root hash *)
  [@@deriving bin_io_unversioned]

  type t =
    { base : base
    ; num_accounts : int option
    ; balances : (int * Currency.Balance.Stable.Latest.t) list
    ; hash : string option
    ; name : string option
    ; add_genesis_winner : bool option
    }
  [@@deriving bin_io_unversioned]

  let to_json_layout
      { base; num_accounts; balances; hash; name; add_genesis_winner } :
      Json_layout.Ledger.t =
    let balances =
      List.map balances ~f:(fun (number, balance) ->
          { Json_layout.Ledger.Balance_spec.number; balance } )
    in
    let without_base : Json_layout.Ledger.t =
      { accounts = None
      ; num_accounts
      ; balances
      ; hash
      ; name
      ; add_genesis_winner
      }
    in
    match base with
    | Named name ->
        { without_base with name = Some name }
    | Accounts accounts ->
        { without_base with accounts = Some (Accounts.to_json_layout accounts) }
    | Hash hash ->
        { without_base with hash = Some hash }

  let of_json_layout
      ({ accounts; num_accounts; balances; hash; name; add_genesis_winner } :
        Json_layout.Ledger.t ) : (t, string) Result.t =
    let open Result.Let_syntax in
    let%map base =
      match accounts with
      | Some accounts ->
          let%map accounts = Accounts.of_json_layout accounts in
          Accounts accounts
      | None -> (
          match name with
          | Some name ->
              return (Named name)
          | None -> (
              match hash with
              | Some hash ->
                  return (Hash hash)
              | None ->
                  Error
                    "Runtime_config.Ledger.of_json_layout: Expected a field \
                     'accounts', 'name' or 'hash'" ) )
    in
    let balances =
      List.map balances
        ~f:(fun { Json_layout.Ledger.Balance_spec.number; balance } ->
          (number, balance) )
    in
    { base; num_accounts; balances; hash; name; add_genesis_winner }

  let to_yojson x = Json_layout.Ledger.to_yojson (to_json_layout x)

  let of_yojson json =
    Result.bind ~f:of_json_layout (Json_layout.Ledger.of_yojson json)

  let gen =
    let open Quickcheck in
    let open Generator.Let_syntax in
    let%bind accounts = Generator.list Accounts.Single.gen in
    let num_accounts = List.length accounts in
    let balances =
      List.mapi accounts ~f:(fun number a -> (number, a.balance))
    in
    let%bind hash =
      Mina_base.Ledger_hash.(Generator.map ~f:to_base58_check gen)
      |> Option.quickcheck_generator
    in
    let%bind name = String.gen_nonempty in
    let%map add_genesis_winner = Bool.quickcheck_generator in
    { base = Accounts accounts
    ; num_accounts = Some num_accounts
    ; balances
    ; hash
    ; name = Some name
    ; add_genesis_winner = Some add_genesis_winner
    }
end

module Proof_keys = struct
  module Level = struct
    type t = Full | Check | None [@@deriving bin_io_unversioned, equal]

    let to_string = function
      | Full ->
          "full"
      | Check ->
          "check"
      | None ->
          "none"

    let of_string str =
      match String.lowercase str with
      | "full" ->
          Ok Full
      | "check" ->
          Ok Check
      | "none" ->
          Ok None
      | _ ->
          Error "Expected one of 'full', 'check', or 'none'"

    let to_json_layout = to_string

    let of_json_layout str =
      Result.map_error (of_string str) ~f:(fun err ->
          "Runtime_config.Proof_keys.Level.of_json_layout: Could not decode \
           field 'level'. " ^ err )

    let to_yojson x = `String (to_json_layout x)

    let of_yojson = function
      | `String str ->
          of_json_layout str
      | _ ->
          Error
            "Runtime_config.Proof_keys.Level.of_json_layout: Expected the \
             field 'level' to contain a string"

    let gen = Quickcheck.Generator.of_list [ Full; Check; None ]
  end

  module Transaction_capacity = struct
    type t = Log_2 of int | Txns_per_second_x10 of int
    [@@deriving bin_io_unversioned]

    let to_json_layout : t -> Json_layout.Proof_keys.Transaction_capacity.t =
      function
      | Log_2 i ->
          { log_2 = Some i; txns_per_second_x10 = None }
      | Txns_per_second_x10 i ->
          { log_2 = None; txns_per_second_x10 = Some i }

    let of_json_layout :
        Json_layout.Proof_keys.Transaction_capacity.t -> (t, string) Result.t =
      function
      | { log_2 = Some i; txns_per_second_x10 = None } ->
          Ok (Log_2 i)
      | { txns_per_second_x10 = Some i; log_2 = None } ->
          Ok (Txns_per_second_x10 i)
      | _ ->
          Error
            "Runtime_config.Proof_keys.Transaction_capacity.of_json_layout: \
             Expected exactly one of the fields '2_to_the' or \
             'txns_per_second_x10'"

    let to_yojson x =
      Json_layout.Proof_keys.Transaction_capacity.to_yojson (to_json_layout x)

    let of_yojson json =
      Result.bind ~f:of_json_layout
        (Json_layout.Proof_keys.Transaction_capacity.of_yojson json)

    let gen =
      let open Quickcheck in
      let log_2_gen =
        Generator.map ~f:(fun i -> Log_2 i) @@ Int.gen_incl 0 10
      in
      let txns_per_second_x10_gen =
        Generator.map ~f:(fun i -> Txns_per_second_x10 i) @@ Int.gen_incl 0 1000
      in
      Generator.union [ log_2_gen; txns_per_second_x10_gen ]

    let small : t = Log_2 2

    let medium : t = Log_2 3
  end

  type t =
    { level : Level.t option
    ; sub_windows_per_window : int option
    ; ledger_depth : int option
    ; work_delay : int option
    ; block_window_duration_ms : int option
    ; transaction_capacity : Transaction_capacity.t option
    ; coinbase_amount : Currency.Amount.Stable.Latest.t option
    ; supercharged_coinbase_factor : int option
    ; account_creation_fee : Currency.Fee.Stable.Latest.t option
    ; fork : Fork_config.t option
    }
  [@@deriving bin_io_unversioned]

  let make ?level ?sub_windows_per_window ?ledger_depth ?work_delay
      ?block_window_duration_ms ?transaction_capacity ?coinbase_amount
      ?supercharged_coinbase_factor ?account_creation_fee ?fork () =
    { level
    ; sub_windows_per_window
    ; ledger_depth
    ; work_delay
    ; block_window_duration_ms
    ; transaction_capacity
    ; coinbase_amount
    ; supercharged_coinbase_factor
    ; account_creation_fee
    ; fork
    }

  let to_json_layout
      { level
      ; sub_windows_per_window
      ; ledger_depth
      ; work_delay
      ; block_window_duration_ms
      ; transaction_capacity
      ; coinbase_amount
      ; supercharged_coinbase_factor
      ; account_creation_fee
      ; fork
      } =
    { Json_layout.Proof_keys.level = Option.map ~f:Level.to_json_layout level
    ; sub_windows_per_window
    ; ledger_depth
    ; work_delay
    ; block_window_duration_ms
    ; transaction_capacity =
        Option.map ~f:Transaction_capacity.to_json_layout transaction_capacity
    ; coinbase_amount
    ; supercharged_coinbase_factor
    ; account_creation_fee
    ; fork
    }

  let of_json_layout
      { Json_layout.Proof_keys.level
      ; sub_windows_per_window
      ; ledger_depth
      ; work_delay
      ; block_window_duration_ms
      ; transaction_capacity
      ; coinbase_amount
      ; supercharged_coinbase_factor
      ; account_creation_fee
      ; fork
      } =
    let open Result.Let_syntax in
    let%map level = result_opt ~f:Level.of_json_layout level
    and transaction_capacity =
      result_opt ~f:Transaction_capacity.of_json_layout transaction_capacity
    in
    { level
    ; sub_windows_per_window
    ; ledger_depth
    ; work_delay
    ; block_window_duration_ms
    ; transaction_capacity
    ; coinbase_amount
    ; supercharged_coinbase_factor
    ; account_creation_fee
    ; fork
    }

  let to_yojson x = Json_layout.Proof_keys.to_yojson (to_json_layout x)

  let of_yojson json =
    Result.bind ~f:of_json_layout (Json_layout.Proof_keys.of_yojson json)

  let combine t1 t2 =
    { level = opt_fallthrough ~default:t1.level t2.level
    ; sub_windows_per_window =
        opt_fallthrough ~default:t1.sub_windows_per_window
          t2.sub_windows_per_window
    ; ledger_depth = opt_fallthrough ~default:t1.ledger_depth t2.ledger_depth
    ; work_delay = opt_fallthrough ~default:t1.work_delay t2.work_delay
    ; block_window_duration_ms =
        opt_fallthrough ~default:t1.block_window_duration_ms
          t2.block_window_duration_ms
    ; transaction_capacity =
        opt_fallthrough ~default:t1.transaction_capacity t2.transaction_capacity
    ; coinbase_amount =
        opt_fallthrough ~default:t1.coinbase_amount t2.coinbase_amount
    ; supercharged_coinbase_factor =
        opt_fallthrough ~default:t1.supercharged_coinbase_factor
          t2.supercharged_coinbase_factor
    ; account_creation_fee =
        opt_fallthrough ~default:t1.account_creation_fee t2.account_creation_fee
    ; fork = opt_fallthrough ~default:t1.fork t2.fork
    }

  let gen =
    let open Quickcheck.Generator.Let_syntax in
    let%bind level = Level.gen in
    let%bind sub_windows_per_window = Int.gen_incl 0 1000 in
    let%bind ledger_depth = Int.gen_incl 0 64 in
    let%bind work_delay = Int.gen_incl 0 1000 in
    let%bind block_window_duration_ms = Int.gen_incl 1_000 360_000 in
    let%bind transaction_capacity = Transaction_capacity.gen in
    let%bind coinbase_amount =
      Currency.Amount.(gen_incl zero (of_mina_int_exn 1))
    in
    let%bind supercharged_coinbase_factor = Int.gen_incl 0 100 in
    let%bind account_creation_fee =
      Currency.Fee.(gen_incl one (of_mina_int_exn 10))
    in
    let%map fork =
      let open Quickcheck.Generator in
      union [ map ~f:Option.some Fork_config.gen; return None ]
    in
    { level = Some level
    ; sub_windows_per_window = Some sub_windows_per_window
    ; ledger_depth = Some ledger_depth
    ; work_delay = Some work_delay
    ; block_window_duration_ms = Some block_window_duration_ms
    ; transaction_capacity = Some transaction_capacity
    ; coinbase_amount = Some coinbase_amount
    ; supercharged_coinbase_factor = Some supercharged_coinbase_factor
    ; account_creation_fee = Some account_creation_fee
    ; fork
    }
end

module Genesis = struct
  type t = Json_layout.Genesis.t =
    { k : int option (* the depth of finality constant (in slots) *)
    ; delta : int option (* max permissible delay of packets (in slots) *)
    ; slots_per_epoch : int option
    ; slots_per_sub_window : int option
    ; grace_period_slots : int option
    ; genesis_state_timestamp : string option
    }
  [@@deriving bin_io_unversioned]

  let to_json_layout : t -> Json_layout.Genesis.t = Fn.id

  let of_json_layout : Json_layout.Genesis.t -> (t, string) Result.t =
    Result.return

  let to_yojson x = Json_layout.Genesis.to_yojson (to_json_layout x)

  let of_yojson json =
    Result.bind ~f:of_json_layout (Json_layout.Genesis.of_yojson json)

  let combine t1 t2 =
    { k = opt_fallthrough ~default:t1.k t2.k
    ; delta = opt_fallthrough ~default:t1.delta t2.delta
    ; slots_per_epoch =
        opt_fallthrough ~default:t1.slots_per_epoch t2.slots_per_epoch
    ; slots_per_sub_window =
        opt_fallthrough ~default:t1.slots_per_sub_window t2.slots_per_sub_window
    ; grace_period_slots =
        opt_fallthrough ~default:t1.grace_period_slots t2.grace_period_slots
    ; genesis_state_timestamp =
        opt_fallthrough ~default:t1.genesis_state_timestamp
          t2.genesis_state_timestamp
    }

  let gen =
    let open Quickcheck.Generator.Let_syntax in
    let%bind k = Int.gen_incl 0 1000 in
    let%bind delta = Int.gen_incl 0 1000 in
    let%bind slots_per_epoch = Int.gen_incl 1 1_000_000 in
    let%bind slots_per_sub_window = Int.gen_incl 1 1_000 in
    let%bind grace_period_slots =
      Quickcheck.Generator.union
        [ return None
        ; Quickcheck.Generator.map ~f:Option.some @@ Int.gen_incl 0 1000
        ]
    in
    let%map genesis_state_timestamp =
      Time.(gen_incl epoch (of_string "2050-01-01 00:00:00Z"))
      |> Quickcheck.Generator.map ~f:Time.to_string
    in
    { k = Some k
    ; delta = Some delta
    ; slots_per_epoch = Some slots_per_epoch
    ; slots_per_sub_window = Some slots_per_sub_window
    ; grace_period_slots
    ; genesis_state_timestamp = Some genesis_state_timestamp
    }
end

module Daemon = struct
  (* Peer list URL should usually be None. This option is better provided with
     a command line argument. Putting it in the config makes the network explicitly
     rely on a certain number of nodes, reducing decentralisation. See #14766 *)
  type t = Json_layout.Daemon.t =
    { txpool_max_size : int option
    ; peer_list_url : string option
    ; zkapp_proof_update_cost : float option [@default None]
    ; zkapp_signed_single_update_cost : float option [@default None]
    ; zkapp_signed_pair_update_cost : float option [@default None]
    ; zkapp_transaction_cost_limit : float option [@default None]
    ; max_event_elements : int option [@default None]
    ; max_action_elements : int option [@default None]
    }
  [@@deriving bin_io_unversioned]

  let to_json_layout : t -> Json_layout.Daemon.t = Fn.id

  let of_json_layout : Json_layout.Daemon.t -> (t, string) Result.t =
    Result.return

  let to_yojson x = Json_layout.Daemon.to_yojson (to_json_layout x)

  let of_yojson json =
    Result.bind ~f:of_json_layout (Json_layout.Daemon.of_yojson json)

  let combine t1 t2 =
    { txpool_max_size =
        opt_fallthrough ~default:t1.txpool_max_size t2.txpool_max_size
    ; peer_list_url = opt_fallthrough ~default:t1.peer_list_url t2.peer_list_url
    ; zkapp_proof_update_cost =
        opt_fallthrough ~default:t1.zkapp_proof_update_cost
          t2.zkapp_proof_update_cost
    ; zkapp_signed_single_update_cost =
        opt_fallthrough ~default:t1.zkapp_signed_single_update_cost
          t2.zkapp_signed_single_update_cost
    ; zkapp_signed_pair_update_cost =
        opt_fallthrough ~default:t1.zkapp_signed_pair_update_cost
          t2.zkapp_signed_pair_update_cost
    ; zkapp_transaction_cost_limit =
        opt_fallthrough ~default:t1.zkapp_transaction_cost_limit
          t2.zkapp_transaction_cost_limit
    ; max_event_elements =
        opt_fallthrough ~default:t1.max_event_elements t2.max_event_elements
    ; max_action_elements =
        opt_fallthrough ~default:t1.max_action_elements t2.max_action_elements
    }

  let gen =
    let open Quickcheck.Generator.Let_syntax in
    let%bind txpool_max_size = Int.gen_incl 0 1000 in
    let%bind zkapp_proof_update_cost = Float.gen_incl 0.0 100.0 in
    let%bind zkapp_signed_single_update_cost = Float.gen_incl 0.0 100.0 in
    let%bind zkapp_signed_pair_update_cost = Float.gen_incl 0.0 100.0 in
    let%bind zkapp_transaction_cost_limit = Float.gen_incl 0.0 100.0 in
    let%bind max_event_elements = Int.gen_incl 0 100 in
    let%map max_action_elements = Int.gen_incl 0 1000 in
    { txpool_max_size = Some txpool_max_size
    ; peer_list_url = None
    ; zkapp_proof_update_cost = Some zkapp_proof_update_cost
    ; zkapp_signed_single_update_cost = Some zkapp_signed_single_update_cost
    ; zkapp_signed_pair_update_cost = Some zkapp_signed_pair_update_cost
    ; zkapp_transaction_cost_limit = Some zkapp_transaction_cost_limit
    ; max_event_elements = Some max_event_elements
    ; max_action_elements = Some max_action_elements
    }
end

module Epoch_data = struct
  module Data = struct
    type t = { ledger : Ledger.t; seed : string }
    [@@deriving bin_io_unversioned, yojson]

    let gen =
      let open Quickcheck.Generator.Let_syntax in
      let%bind ledger = Ledger.gen in
      let%map seed = String.gen_nonempty in
      { ledger; seed }
  end

  type t =
    { staking : Data.t; next : Data.t option (*If None, then next = staking*) }
  [@@deriving bin_io_unversioned, yojson]

  let to_json_layout : t -> Json_layout.Epoch_data.t =
   fun { staking; next } ->
    let accounts (ledger : Ledger.t) =
      match ledger.base with Accounts acc -> Some acc | _ -> None
    in
    let staking =
      { Json_layout.Epoch_data.Data.accounts = accounts staking.ledger
      ; seed = staking.seed
      ; hash = staking.ledger.hash
      }
    in
    let next =
      Option.map next ~f:(fun n ->
          { Json_layout.Epoch_data.Data.accounts = accounts n.ledger
          ; seed = n.seed
          ; hash = n.ledger.hash
          } )
    in
    { Json_layout.Epoch_data.staking; next }

  let of_json_layout : Json_layout.Epoch_data.t -> (t, string) Result.t =
   fun { staking; next } ->
    let open Result.Let_syntax in
    let data (t : [ `Staking | `Next ])
        { Json_layout.Epoch_data.Data.accounts; seed; hash } =
      let%map base =
        match accounts with
        | Some accounts ->
            return @@ Ledger.Accounts accounts
        | None -> (
            match hash with
            | Some hash ->
                return @@ Ledger.Hash hash
            | None ->
                let ledger_name =
                  match t with `Staking -> "staking" | `Next -> "next"
                in
                Error
                  (sprintf
                     "Runtime_config.Epoch_data.of_json_layout: Expected a \
                      field 'accounts', or 'hash' in '%s' ledger"
                     ledger_name ) )
      in
      let ledger =
        { Ledger.base
        ; num_accounts = None
        ; balances = []
        ; hash
        ; name = None
        ; add_genesis_winner = Some false
        }
      in
      { Data.ledger; seed }
    in
    let%bind staking = data `Staking staking in
    let%map next =
      Option.value_map next ~default:(Ok None) ~f:(fun next ->
          Result.map ~f:Option.some @@ data `Next next )
    in
    { staking; next }

  let to_yojson x = Json_layout.Epoch_data.to_yojson (to_json_layout x)

  let of_yojson json =
    Result.bind ~f:of_json_layout (Json_layout.Epoch_data.of_yojson json)

  let gen =
    let open Quickcheck.Generator.Let_syntax in
    let%bind staking = Data.gen in
    let%map next = Option.quickcheck_generator Data.gen in
    { staking; next }
end

type t =
  { daemon : Daemon.t option
  ; genesis : Genesis.t option
  ; proof : Proof_keys.t option
  ; ledger : Ledger.t option
  ; epoch_data : Epoch_data.t option
  }
[@@deriving bin_io_unversioned]

let make ?daemon ?genesis ?proof ?ledger ?epoch_data () =
  { daemon; genesis; proof; ledger; epoch_data }

let to_json_layout { daemon; genesis; proof; ledger; epoch_data } =
  { Json_layout.daemon = Option.map ~f:Daemon.to_json_layout daemon
  ; genesis = Option.map ~f:Genesis.to_json_layout genesis
  ; proof = Option.map ~f:Proof_keys.to_json_layout proof
  ; ledger = Option.map ~f:Ledger.to_json_layout ledger
  ; epoch_data = Option.map ~f:Epoch_data.to_json_layout epoch_data
  }

let of_json_layout { Json_layout.daemon; genesis; proof; ledger; epoch_data } =
  let open Result.Let_syntax in
  let%map daemon = result_opt ~f:Daemon.of_json_layout daemon
  and genesis = result_opt ~f:Genesis.of_json_layout genesis
  and proof = result_opt ~f:Proof_keys.of_json_layout proof
  and ledger = result_opt ~f:Ledger.of_json_layout ledger
  and epoch_data = result_opt ~f:Epoch_data.of_json_layout epoch_data in
  { daemon; genesis; proof; ledger; epoch_data }

let to_yojson x = Json_layout.to_yojson (to_json_layout x)

let to_yojson_without_accounts x =
  let layout = to_json_layout x in
  let genesis_accounts =
    let%bind.Option { accounts; _ } = layout.ledger in
    Option.map ~f:List.length accounts
  in
  let staking_accounts =
    let%bind.Option { staking; _ } = layout.epoch_data in
    Option.map ~f:List.length staking.accounts
  in
  let next_accounts =
    let%bind.Option { next; _ } = layout.epoch_data in
    let%bind.Option { accounts; _ } = next in
    Option.map ~f:List.length accounts
  in
  let layout =
    let f ledger = { ledger with Json_layout.Ledger.accounts = None } in
    { layout with
      ledger = Option.map ~f layout.ledger
    ; epoch_data =
        Option.map layout.epoch_data ~f:(fun { staking; next } ->
            { Json_layout.Epoch_data.staking = { staking with accounts = None }
            ; next = Option.map next ~f:(fun n -> { n with accounts = None })
            } )
    }
  in
  ( Json_layout.to_yojson layout
  , `Accounts_omitted
      (`Genesis genesis_accounts, `Staking staking_accounts, `Next next_accounts)
  )

let of_yojson json = Result.bind ~f:of_json_layout (Json_layout.of_yojson json)

let default =
  { daemon = None
  ; genesis = None
  ; proof = None
  ; ledger = None
  ; epoch_data = None
  }

let combine t1 t2 =
  let merge ~combine t1 t2 =
    match (t1, t2) with
    | Some t1, Some t2 ->
        Some (combine t1 t2)
    | Some t, None | None, Some t ->
        Some t
    | None, None ->
        None
  in
  { daemon = merge ~combine:Daemon.combine t1.daemon t2.daemon
  ; genesis = merge ~combine:Genesis.combine t1.genesis t2.genesis
  ; proof = merge ~combine:Proof_keys.combine t1.proof t2.proof
  ; ledger = opt_fallthrough ~default:t1.ledger t2.ledger
  ; epoch_data = opt_fallthrough ~default:t1.epoch_data t2.epoch_data
  }

let gen =
  let open Quickcheck.Generator.Let_syntax in
  let%map daemon = Daemon.gen
  and genesis = Genesis.gen
  and proof = Proof_keys.gen
  and ledger = Ledger.gen
  and epoch_data = Epoch_data.gen in
  { daemon = Some daemon
  ; genesis = Some genesis
  ; proof = Some proof
  ; ledger = Some ledger
  ; epoch_data = Some epoch_data
  }

let ledger_accounts (ledger : Mina_ledger.Ledger.Any_ledger.witness) =
  Mina_ledger.Ledger.Any_ledger.M.to_list ledger
  |> Async.Deferred.map ~f:(map_results ~f:Accounts.Single.of_account)

let ledger_of_accounts accounts =
  Ledger.
    { base = Accounts accounts
    ; num_accounts = Some (List.length accounts)
    ; balances = List.mapi accounts ~f:(fun i a -> (i, a.balance))
    ; hash = None
    ; name = None
    ; add_genesis_winner = Some false
    }

let make_fork_config ~staged_ledger ~global_slot ~blockchain_length
    ~protocol_state_hash ~staking_ledger ~staking_epoch_seed ~next_epoch_ledger
    ~next_epoch_seed (runtime_config : t) =
  let open Async.Deferred.Result.Let_syntax in
  let global_slot =
    Mina_numbers.Global_slot_since_hard_fork.to_int global_slot
  in
  let blockchain_length = Unsigned.UInt32.to_int blockchain_length in
  let%bind accounts =
    Mina_ledger.Ledger.Any_ledger.cast (module Mina_ledger.Ledger) staged_ledger
    |> ledger_accounts
  in
  let ledger = Option.value_exn runtime_config.ledger in
  let previous_length =
    let open Option.Let_syntax in
    let%bind proof = runtime_config.proof in
    let%map fork = proof.fork in
    fork.previous_length + blockchain_length
  in
  let fork =
    Fork_config.
      { previous_state_hash =
          Mina_base.State_hash.to_base58_check protocol_state_hash
      ; previous_length =
          Option.value ~default:blockchain_length previous_length
      ; previous_global_slot = global_slot
      }
  in
  let%bind staking_ledger_accounts = ledger_accounts staking_ledger in
  let%map next_epoch_ledger_accounts =
    match next_epoch_ledger with
    | None ->
        return None
    | Some l ->
        ledger_accounts l >>| Option.return
  in
  let epoch_data =
    let open Epoch_data in
    let open Data in
    { staking =
        { ledger = ledger_of_accounts staking_ledger_accounts
        ; seed = staking_epoch_seed
        }
    ; next =
        Option.map next_epoch_ledger_accounts ~f:(fun accounts ->
            { ledger = ledger_of_accounts accounts; seed = next_epoch_seed } )
    }
  in
  let update =
    make
    (* add_genesis_winner must be set to false, because this
       config effectively creates a continuation of the current
       blockchain state and therefore the genesis ledger already
       contains the winner of the previous block. No need to
       artificially add it. In fact, it wouldn't work at all,
       because the new node would try to create this account at
       startup, even though it already exists, leading to an error.*)
      ~epoch_data
      ~ledger:
        { ledger with
          base = Accounts accounts
        ; add_genesis_winner = Some false
        }
      ~proof:(Proof_keys.make ~fork ()) ()
  in
  combine runtime_config update

module Test_configs = struct
  let bootstrap =
    lazy
      ( (* test_postake_bootstrap *)
        {json|
  { "daemon":
      { "txpool_max_size": 3000 }
  , "genesis":
      { "k": 6
      , "delta": 0
      , "genesis_state_timestamp": "2019-01-30 12:00:00-08:00" }
  , "proof":
      { "level": "none"
      , "sub_windows_per_window": 8
      , "ledger_depth": 6
      , "work_delay": 2
      , "block_window_duration_ms": 1500
      , "transaction_capacity": {"2_to_the": 3}
      , "coinbase_amount": "20"
      , "supercharged_coinbase_factor": 2
      , "account_creation_fee": "1" }
  , "ledger": { "name": "test", "add_genesis_winner": false } }
      |json}
      |> Yojson.Safe.from_string |> of_yojson |> Result.ok_or_failwith )

  let transactions =
    lazy
      ( (* test_postake_txns *)
        {json|
  { "daemon":
      { "txpool_max_size": 3000 }
  , "genesis":
      { "k": 6
      , "delta": 0
      , "genesis_state_timestamp": "2019-01-30 12:00:00-08:00" }
  , "proof":
      { "level": "check"
      , "sub_windows_per_window": 8
      , "ledger_depth": 6
      , "work_delay": 2
      , "block_window_duration_ms": 15000
      , "transaction_capacity": {"2_to_the": 3}
      , "coinbase_amount": "20"
      , "supercharged_coinbase_factor": 2
      , "account_creation_fee": "1" }
  , "ledger":
      { "name": "test_split_two_stakers"
      , "add_genesis_winner": false } }
      |json}
      |> Yojson.Safe.from_string |> of_yojson |> Result.ok_or_failwith )

  let split_snarkless =
    lazy
      ( (* test_postake_split_snarkless *)
        {json|
  { "daemon":
      { "txpool_max_size": 3000 }
  , "genesis":
      { "k": 24
      , "delta": 0
      , "genesis_state_timestamp": "2019-01-30 12:00:00-08:00" }
  , "proof":
      { "level": "check"
      , "sub_windows_per_window": 8
      , "ledger_depth": 30
      , "work_delay": 1
      , "block_window_duration_ms": 10000
      , "transaction_capacity": {"2_to_the": 2}
      , "coinbase_amount": "20"
      , "supercharged_coinbase_factor": 2
      , "account_creation_fee": "1" }
  , "ledger":
      { "name": "test_split_two_stakers"
      , "add_genesis_winner": false } }
      |json}
      |> Yojson.Safe.from_string |> of_yojson |> Result.ok_or_failwith )

  let delegation =
    lazy
      ( (* test_postake_delegation *)
        {json|
  { "daemon":
      { "txpool_max_size": 3000 }
  , "genesis":
      { "k": 4
      , "delta": 0
      , "slots_per_epoch": 72
      , "genesis_state_timestamp": "2019-01-30 12:00:00-08:00" }
  , "proof":
      { "level": "check"
      , "sub_windows_per_window": 4
      , "ledger_depth": 6
      , "work_delay": 1
      , "block_window_duration_ms": 5000
      , "transaction_capacity": {"2_to_the": 2}
      , "coinbase_amount": "20"
      , "supercharged_coinbase_factor": 2
      , "account_creation_fee": "1" }
  , "ledger":
      { "name": "test_delegation"
      , "add_genesis_winner": false } }
      |json}
      |> Yojson.Safe.from_string |> of_yojson |> Result.ok_or_failwith )
end<|MERGE_RESOLUTION|>--- conflicted
+++ resolved
@@ -323,45 +323,6 @@
         ; permissions = None
         ; token_symbol = None
         }
-<<<<<<< HEAD
-
-      let of_account (a : Mina_base.Account.t) : (t, string) Result.t =
-        let open Result.Let_syntax in
-        let open Signature_lib in
-        return
-          { pk = Public_key.Compressed.to_base58_check a.public_key
-          ; sk = None
-          ; balance = a.balance
-          ; delegate =
-              Option.map a.delegate ~f:(fun pk ->
-                  Public_key.Compressed.to_base58_check pk )
-          ; timing =
-              ( match a.timing with
-              | Untimed ->
-                  None
-              | Timed t ->
-                  let open Timed in
-                  Some
-                    { initial_minimum_balance = t.initial_minimum_balance
-                    ; cliff_time = t.cliff_time
-                    ; cliff_amount = t.cliff_amount
-                    ; vesting_period = t.vesting_period
-                    ; vesting_increment = t.vesting_increment
-                    } )
-          ; token = Some (Mina_base.Token_id.to_string a.token_id)
-          ; token_symbol = Some a.token_symbol
-          ; zkapp = Option.map a.zkapp ~f:Zkapp_account.of_zkapp
-          ; nonce = a.nonce
-          ; receipt_chain_hash =
-              Some
-                (Mina_base.Receipt.Chain_hash.to_base58_check
-                   a.receipt_chain_hash )
-          ; voting_for =
-              Some (Mina_base.State_hash.to_base58_check a.voting_for)
-          ; permissions = Some (Permissions.of_permissions a.permissions)
-          }
-=======
->>>>>>> c7ae51c0
     end
 
     type t = Single.t list [@@deriving yojson, dhall_type]
@@ -609,56 +570,13 @@
                   } )
         ; token = Some (Mina_base.Token_id.to_string a.token_id)
         ; token_symbol = Some a.token_symbol
-        ; zkapp =
-            Option.map a.zkapp ~f:(fun zkapp ->
-                let open Zkapp_account in
-                { app_state = Mina_base.Zkapp_state.V.to_list zkapp.app_state
-                ; verification_key =
-                    Option.map zkapp.verification_key ~f:With_hash.data
-                ; zkapp_version = zkapp.zkapp_version
-                ; action_state =
-                    Pickles_types.Vector.Vector_5.to_list zkapp.action_state
-                ; last_action_slot =
-                    Unsigned.UInt32.to_int
-                    @@ Mina_numbers.Global_slot_since_genesis.to_uint32
-                         zkapp.last_action_slot
-                ; proved_state = zkapp.proved_state
-                ; zkapp_uri = zkapp.zkapp_uri
-                } )
+        ; zkapp = Option.map a.zkapp ~f:Zkapp_account.of_zkapp
         ; nonce = a.nonce
         ; receipt_chain_hash =
             Some
               (Mina_base.Receipt.Chain_hash.to_base58_check a.receipt_chain_hash)
         ; voting_for = Some (Mina_base.State_hash.to_base58_check a.voting_for)
-        ; permissions =
-            Some
-              Permissions.
-                { edit_state =
-                    Auth_required.of_account_perm a.permissions.edit_state
-                ; send = Auth_required.of_account_perm a.permissions.send
-                ; receive = Auth_required.of_account_perm a.permissions.receive
-                ; set_delegate =
-                    Auth_required.of_account_perm a.permissions.set_delegate
-                ; set_permissions =
-                    Auth_required.of_account_perm a.permissions.set_permissions
-                ; set_verification_key =
-                    Auth_required.of_account_perm
-                      a.permissions.set_verification_key
-                ; set_token_symbol =
-                    Auth_required.of_account_perm a.permissions.set_token_symbol
-                ; access = Auth_required.of_account_perm a.permissions.access
-                ; edit_action_state =
-                    Auth_required.of_account_perm
-                      a.permissions.edit_action_state
-                ; set_zkapp_uri =
-                    Auth_required.of_account_perm a.permissions.set_zkapp_uri
-                ; increment_nonce =
-                    Auth_required.of_account_perm a.permissions.increment_nonce
-                ; set_timing =
-                    Auth_required.of_account_perm a.permissions.set_timing
-                ; set_voting_for =
-                    Auth_required.of_account_perm a.permissions.set_voting_for
-                }
+        ; permissions = Some (Permissions.of_permissions a.permissions)
         }
 
     let to_account (a : t) : Mina_base.Account.t =
@@ -706,8 +624,9 @@
               Json_layout.Accounts.Single.Permissions.Auth_required
               .to_account_perm perms.set_permissions
           ; set_verification_key =
-              Json_layout.Accounts.Single.Permissions.Auth_required
-              .to_account_perm perms.set_verification_key
+              ( Json_layout.Accounts.Single.Permissions.Auth_required
+                .to_account_perm perms.set_verification_key.auth
+              , perms.set_verification_key.txn_version )
           ; set_zkapp_uri =
               Json_layout.Accounts.Single.Permissions.Auth_required
               .to_account_perm perms.set_zkapp_uri
