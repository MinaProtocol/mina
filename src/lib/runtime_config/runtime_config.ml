--- conflicted
+++ resolved
@@ -410,12 +410,9 @@
       ; zkapp_transaction_cost_limit : float option [@default None]
       ; max_event_elements : int option [@default None]
       ; max_action_elements : int option [@default None]
-<<<<<<< HEAD
       ; zkapp_cmd_limit_hardcap : int option [@default None]
-=======
       ; slot_tx_end : int option [@default None]
       ; slot_chain_end : int option [@default None]
->>>>>>> a40997b8
       }
     [@@deriving yojson, fields]
 
@@ -1160,12 +1157,9 @@
     ; zkapp_transaction_cost_limit : float option [@default None]
     ; max_event_elements : int option [@default None]
     ; max_action_elements : int option [@default None]
-<<<<<<< HEAD
     ; zkapp_cmd_limit_hardcap : int option [@default None]
-=======
     ; slot_tx_end : int option [@default None]
     ; slot_chain_end : int option [@default None]
->>>>>>> a40997b8
     }
   [@@deriving bin_io_unversioned]
 
@@ -1199,15 +1193,12 @@
         opt_fallthrough ~default:t1.max_event_elements t2.max_event_elements
     ; max_action_elements =
         opt_fallthrough ~default:t1.max_action_elements t2.max_action_elements
-<<<<<<< HEAD
     ; zkapp_cmd_limit_hardcap =
         opt_fallthrough ~default:t1.zkapp_cmd_limit_hardcap
           t2.zkapp_cmd_limit_hardcap
-=======
     ; slot_tx_end = opt_fallthrough ~default:t1.slot_tx_end t2.slot_tx_end
     ; slot_chain_end =
         opt_fallthrough ~default:t1.slot_chain_end t2.slot_chain_end
->>>>>>> a40997b8
     }
 
   let gen =
@@ -1228,12 +1219,9 @@
     ; zkapp_transaction_cost_limit = Some zkapp_transaction_cost_limit
     ; max_event_elements = Some max_event_elements
     ; max_action_elements = Some max_action_elements
-<<<<<<< HEAD
     ; zkapp_cmd_limit_hardcap = Some zkapp_cmd_limit_hardcap
-=======
     ; slot_tx_end = None
     ; slot_chain_end = None
->>>>>>> a40997b8
     }
 end
 
