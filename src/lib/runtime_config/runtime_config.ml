open Core_kernel

module Fork_config = struct
  (* Note that previous_length might be smaller than the gernesis_slot
     or equal if a block was produced in every slot possible. *)
  type t =
<<<<<<< HEAD
    { previous_state_hash : string; previous_length : int; genesis_slot : int }
=======
    { previous_state_hash : string
    ; previous_length : int (* number of blocks produced since genesis *)
    ; previous_global_slot : int (* global slot since genesis *)
    }
>>>>>>> 9e5d8e2f
  [@@deriving yojson, dhall_type, bin_io_unversioned]

  let gen =
    let open Quickcheck.Generator.Let_syntax in
    let%bind previous_global_slot = Int.gen_incl 0 1_000_000 in
    let%bind previous_length = Int.gen_incl 0 previous_global_slot in
    let%map state_hash = Mina_base.State_hash.gen in
    let previous_state_hash = Mina_base.State_hash.to_base58_check state_hash in
    { previous_state_hash; previous_length; previous_global_slot }
end

let yojson_strip_fields ~keep_fields = function
  | `Assoc l ->
      `Assoc
        (List.filter l ~f:(fun (fld, _) ->
             Array.mem ~equal:String.equal keep_fields fld ) )
  | json ->
      json

let yojson_rename_fields ~alternates = function
  | `Assoc l ->
      `Assoc
        (List.map l ~f:(fun (fld, json) ->
             let fld =
               Option.value ~default:fld
                 (Array.find_map alternates ~f:(fun (alt, orig) ->
                      if String.equal fld alt then Some orig else None ) )
             in
             (fld, json) ) )
  | json ->
      json

let opt_fallthrough ~default x2 =
  Option.value_map ~default x2 ~f:(fun x -> Some x)

let result_opt ~f x =
  match x with
  | Some x ->
      Result.map ~f:Option.some (f x)
  | None ->
      Result.return None

let dump_on_error yojson x =
  Result.map_error x ~f:(fun str ->
      str ^ "\n\nCould not parse JSON:\n" ^ Yojson.Safe.pretty_to_string yojson )

let of_yojson_generic ~fields of_yojson json =
  dump_on_error json @@ of_yojson
  @@ yojson_strip_fields ~keep_fields:fields json

let map_results ls ~f =
  let open Result.Let_syntax in
  let%map r =
    List.fold_result ls ~init:[] ~f:(fun t el ->
        let%map h = f el in
        h :: t )
  in
  List.rev r

module Json_layout = struct
  module Accounts = struct
    module Single = struct
      module Timed = struct
        type t =
          { initial_minimum_balance : Currency.Balance.t
          ; cliff_time : Mina_numbers.Global_slot_since_genesis.t
          ; cliff_amount : Currency.Amount.t
          ; vesting_period : Mina_numbers.Global_slot_span.t
          ; vesting_increment : Currency.Amount.t
          }
        [@@deriving yojson, fields, dhall_type, sexp]

        let fields = Fields.names |> Array.of_list

        let of_yojson json = of_yojson_generic ~fields of_yojson json
      end

      module Permissions = struct
        module Auth_required = struct
          type t = None | Either | Proof | Signature | Impossible
          [@@deriving dhall_type, sexp, bin_io_unversioned]

          let to_yojson = function
            | None ->
                `String "none"
            | Either ->
                `String "either"
            | Proof ->
                `String "proof"
            | Signature ->
                `String "signature"
            | Impossible ->
                `String "impossible"

          let of_yojson = function
            | `String s -> (
                match String.lowercase s with
                | "none" ->
                    Ok None
                | "either" ->
                    Ok Either
                | "proof" ->
                    Ok Proof
                | "signature" ->
                    Ok Signature
                | "impossible" ->
                    Ok Impossible
                | _ ->
                    Error (sprintf "Invalid Auth_required.t value: %s" s) )
            | _ ->
                Error
                  "Runtime_config.Json_Account.Single.Permissions.Auth_Required.t"

          let of_account_perm = function
            | Mina_base.Permissions.Auth_required.None ->
                None
            | Either ->
                Either
            | Proof ->
                Proof
            | Signature ->
                Signature
            | Impossible ->
                Impossible

          let to_account_perm = function
            | None ->
                Mina_base.Permissions.Auth_required.None
            | Either ->
                Either
            | Proof ->
                Proof
            | Signature ->
                Signature
            | Both ->
                Both
            | Impossible ->
                Impossible
        end

        type t =
          { edit_state : Auth_required.t [@default None]
          ; send : Auth_required.t [@default None]
          ; receive : Auth_required.t [@default None]
          ; access : Auth_required.t [@default None]
          ; set_delegate : Auth_required.t [@default None]
          ; set_permissions : Auth_required.t [@default None]
          ; set_verification_key : Auth_required.t [@default None]
          ; set_zkapp_uri : Auth_required.t [@default None]
          ; edit_action_state : Auth_required.t [@default None]
          ; set_token_symbol : Auth_required.t [@default None]
          ; increment_nonce : Auth_required.t [@default None]
          ; set_voting_for : Auth_required.t [@default None]
          ; set_timing : Auth_required.t [@default None]
          }
        [@@deriving yojson, fields, dhall_type, sexp, bin_io_unversioned]

        let fields = Fields.names |> Array.of_list

        let of_yojson json = of_yojson_generic ~fields of_yojson json
      end

      module Zkapp_account = struct
        module Field = struct
          type t = Snark_params.Tick.Field.t
          [@@deriving sexp, bin_io_unversioned]

          (* can't be automatically derived *)
          let dhall_type = Ppx_dhall_type.Dhall_type.Text

          let to_yojson t = `String (Snark_params.Tick.Field.to_string t)

          let of_yojson = function
            | `String s ->
                Ok (Snark_params.Tick.Field.of_string s)
            | _ ->
                Error
                  "Invalid JSON in runtime config Zkapp_account.state, \
                   expected string"
        end

        module Verification_key = struct
          type t = Pickles.Side_loaded.Verification_key.Stable.Latest.t
          [@@deriving sexp, bin_io_unversioned]

          (* can't be automatically derived *)
          let dhall_type = Ppx_dhall_type.Dhall_type.Text

          let to_yojson t =
            `String (Pickles.Side_loaded.Verification_key.to_base64 t)

          let of_yojson = function
            | `String s ->
                let vk_or_err =
                  Pickles.Side_loaded.Verification_key.of_base64 s
                in
                Result.map_error vk_or_err ~f:Error.to_string_hum
            | _ ->
                Error
                  "Invalid JSON in runtime config \
                   Zkapp_account.verification_key, expected string"
        end

        module Zkapp_version = struct
          type t = Mina_numbers.Zkapp_version.Stable.Latest.t
          [@@deriving bin_io_unversioned]

          include (
            Mina_numbers.Zkapp_version :
              module type of Mina_numbers.Zkapp_version with type t := t )
        end

        type t =
          { app_state : Field.t list
          ; verification_key : Verification_key.t option [@default None]
          ; zkapp_version : Zkapp_version.t
          ; action_state : Field.t list
          ; last_action_slot : int
          ; proved_state : bool
          ; zkapp_uri : string
          }
        [@@deriving sexp, fields, dhall_type, yojson, bin_io_unversioned]

        let fields = Fields.names |> Array.of_list

        let of_yojson json = of_yojson_generic ~fields of_yojson json
      end

      type t =
        { pk : string
        ; sk : string option [@default None]
        ; balance : Currency.Balance.t
        ; delegate : string option [@default None]
        ; timing : Timed.t option [@default None]
        ; token : string option [@default None]
        ; nonce : Mina_numbers.Account_nonce.t
              [@default Mina_numbers.Account_nonce.zero]
        ; receipt_chain_hash : string option [@default None]
        ; voting_for : string option [@default None]
        ; zkapp : Zkapp_account.t option [@default None]
        ; permissions : Permissions.t option [@default None]
        ; token_symbol : string option [@default None]
        }
      [@@deriving sexp, fields, yojson, dhall_type]

      let fields = Fields.names |> Array.of_list

      let of_yojson json = of_yojson_generic ~fields of_yojson json

      let default : t =
        { pk = Signature_lib.Public_key.Compressed.(to_base58_check empty)
        ; sk = None
        ; balance = Currency.Balance.zero
        ; delegate = None
        ; timing = None
        ; token = None
        ; nonce = Mina_numbers.Account_nonce.zero
        ; receipt_chain_hash = None
        ; voting_for = None
        ; zkapp = None
        ; permissions = None
        ; token_symbol = None
        }
<<<<<<< HEAD

      let of_account (a : Mina_base.Account.t) : (t, string) Result.t =
        let open Result.Let_syntax in
        let open Signature_lib in
        return
          { pk = Public_key.Compressed.to_base58_check a.public_key
          ; sk = None
          ; balance = a.balance
          ; delegate =
              Option.map a.delegate ~f:(fun pk ->
                  Public_key.Compressed.to_base58_check pk )
          ; timing =
              ( match a.timing with
              | Untimed ->
                  None
              | Timed t ->
                  let open Timed in
                  Some
                    { initial_minimum_balance = t.initial_minimum_balance
                    ; cliff_time = t.cliff_time
                    ; cliff_amount = t.cliff_amount
                    ; vesting_period = t.vesting_period
                    ; vesting_increment = t.vesting_increment
                    } )
          ; token = Some (Mina_base.Token_id.to_string a.token_id)
          ; token_symbol = Some a.token_symbol
          ; zkapp =
              Option.map a.zkapp ~f:(fun zkapp ->
                  let open Zkapp_account in
                  { app_state = Mina_base.Zkapp_state.V.to_list zkapp.app_state
                  ; verification_key =
                      Option.map zkapp.verification_key ~f:With_hash.data
                  ; zkapp_version = zkapp.zkapp_version
                  ; action_state =
                      Pickles_types.Vector.Vector_5.to_list zkapp.action_state
                  ; last_action_slot =
                      Unsigned.UInt32.to_int
                      @@ Mina_numbers.Global_slot_since_genesis.to_uint32
                           zkapp.last_action_slot
                  ; proved_state = zkapp.proved_state
                  ; zkapp_uri = zkapp.zkapp_uri
                  } )
          ; nonce = a.nonce
          ; receipt_chain_hash =
              Some
                (Mina_base.Receipt.Chain_hash.to_base58_check
                   a.receipt_chain_hash )
          ; voting_for =
              Some (Mina_base.State_hash.to_base58_check a.voting_for)
          ; permissions =
              Some
                Permissions.
                  { edit_state =
                      Auth_required.of_account_perm a.permissions.edit_state
                  ; send = Auth_required.of_account_perm a.permissions.send
                  ; receive =
                      Auth_required.of_account_perm a.permissions.receive
                  ; set_delegate =
                      Auth_required.of_account_perm a.permissions.set_delegate
                  ; set_permissions =
                      Auth_required.of_account_perm
                        a.permissions.set_permissions
                  ; set_verification_key =
                      Auth_required.of_account_perm
                        a.permissions.set_verification_key
                  ; set_token_symbol =
                      Auth_required.of_account_perm
                        a.permissions.set_token_symbol
                  ; access = Auth_required.of_account_perm a.permissions.access
                  ; edit_action_state =
                      Auth_required.of_account_perm
                        a.permissions.edit_action_state
                  ; set_zkapp_uri =
                      Auth_required.of_account_perm a.permissions.set_zkapp_uri
                  ; increment_nonce =
                      Auth_required.of_account_perm
                        a.permissions.increment_nonce
                  ; set_timing =
                      Auth_required.of_account_perm a.permissions.set_timing
                  ; set_voting_for =
                      Auth_required.of_account_perm a.permissions.set_voting_for
                  }
          }
=======
>>>>>>> 9e5d8e2f
    end

    type t = Single.t list [@@deriving yojson, dhall_type]
  end

  module Ledger = struct
    module Balance_spec = struct
      type t = { number : int; balance : Currency.Balance.t }
      [@@deriving yojson, dhall_type]
    end

    type t =
      { accounts : Accounts.t option [@default None]
      ; num_accounts : int option [@default None]
      ; balances : Balance_spec.t list [@default []]
      ; hash : string option [@default None]
      ; name : string option [@default None]
      ; add_genesis_winner : bool option [@default None]
      }
    [@@deriving yojson, fields, dhall_type]

    let fields = Fields.names |> Array.of_list

    let of_yojson json = of_yojson_generic ~fields of_yojson json
  end

  module Proof_keys = struct
    module Transaction_capacity = struct
      type t =
        { log_2 : int option
              [@default None] [@key "2_to_the"] [@dhall_type.key "two_to_the"]
        ; txns_per_second_x10 : int option [@default None]
        }
      [@@deriving yojson, dhall_type]

      (* we don't deriving the field names here, because the first one differs from the
         field in the record type
      *)
      let fields = [| "2_to_the"; "txns_per_second_x10" |]

      let alternates = [| ("two_to_the", "2_to_the"); ("log_2", "2_to_the") |]

      let of_yojson json =
        json
        |> yojson_rename_fields ~alternates
        |> yojson_strip_fields ~keep_fields:fields
        |> of_yojson |> dump_on_error json
    end

    type t =
      { level : string option [@default None]
      ; sub_windows_per_window : int option [@default None]
      ; ledger_depth : int option [@default None]
      ; work_delay : int option [@default None]
      ; block_window_duration_ms : int option [@default None]
      ; transaction_capacity : Transaction_capacity.t option [@default None]
      ; coinbase_amount : Currency.Amount.t option [@default None]
      ; supercharged_coinbase_factor : int option [@default None]
      ; account_creation_fee : Currency.Fee.t option [@default None]
      ; fork : Fork_config.t option [@default None]
      }
    [@@deriving yojson, fields, dhall_type]

    let fields = Fields.names |> Array.of_list

    let of_yojson json = of_yojson_generic ~fields of_yojson json
  end

  module Genesis = struct
    type t =
      { k : int option [@default None]
      ; delta : int option [@default None]
      ; slots_per_epoch : int option [@default None]
      ; slots_per_sub_window : int option [@default None]
      ; genesis_state_timestamp : string option [@default None]
      }
    [@@deriving yojson, fields, dhall_type]

    let fields = Fields.names |> Array.of_list

    let of_yojson json = of_yojson_generic ~fields of_yojson json
  end

  module Daemon = struct
    type t =
      { txpool_max_size : int option [@default None]
      ; peer_list_url : string option [@default None]
      ; zkapp_proof_update_cost : float option [@default None]
      ; zkapp_signed_single_update_cost : float option [@default None]
      ; zkapp_signed_pair_update_cost : float option [@default None]
      ; zkapp_transaction_cost_limit : float option [@default None]
      ; max_event_elements : int option [@default None]
      ; max_action_elements : int option [@default None]
      }
    [@@deriving yojson, fields, dhall_type]

    let fields = Fields.names |> Array.of_list

    let of_yojson json = of_yojson_generic ~fields of_yojson json
  end

  module Epoch_data = struct
    module Data = struct
      type t = { accounts : Accounts.t; seed : string }
      [@@deriving yojson, fields, dhall_type]

      let fields = Fields.names |> Array.of_list

      let of_yojson json = of_yojson_generic ~fields of_yojson json
    end

    type t =
      { staking : Data.t
      ; next : (Data.t option[@default None]) (*If None then next = staking*)
      }
    [@@deriving yojson, fields, dhall_type]

    let fields = Fields.names |> Array.of_list

    let of_yojson json = of_yojson_generic ~fields of_yojson json
  end

  type t =
    { daemon : Daemon.t option [@default None]
    ; genesis : Genesis.t option [@default None]
    ; proof : Proof_keys.t option [@default None]
    ; ledger : Ledger.t option [@default None]
    ; epoch_data : Epoch_data.t option [@default None]
    }
  [@@deriving yojson, fields, dhall_type]

  let fields = Fields.names |> Array.of_list

  let of_yojson json = of_yojson_generic ~fields of_yojson json
end

(** JSON representation:

  { "daemon":
      { "txpool_max_size": 1
      , "peer_list_url": "https://www.example.com/peer-list.txt" }
  , "genesis": { "k": 1, "delta": 1 }
  , "proof":
      { "level": "check"
      , "sub_windows_per_window": 8
      , "ledger_depth": 14
      , "work_delay": 2
      , "block_window_duration_ms": 120000
      , "transaction_capacity": {"txns_per_second_x10": 2}
      , "coinbase_amount": "200"
      , "supercharged_coinbase_factor": 2
      , "account_creation_fee": "0.001" }
  , "ledger":
      { "name": "release"
      , "accounts":
          [ { "pk": "public_key"
            , "sk": "secret_key"
            , "balance": "0.000600000"
            , "delegate": "public_key" }
          , { "pk": "public_key"
            , "sk": "secret_key"
            , "balance": "0.000000000"
            , "delegate": "public_key" } ]
      , "hash": "root_hash"
      , "num_accounts": 10
      , "genesis_state_timestamp": "2000-00-00 12:00:00+0100" } }

  All fields are optional *except*:
  * each account in [ledger.accounts] must have a [balance] field
  * if [ledger] is present, it must feature one of [name], [accounts] or [hash].

*)

module Accounts = struct
  module Single = struct
    module Timed = struct
      type t = Json_layout.Accounts.Single.Timed.t =
        { initial_minimum_balance : Currency.Balance.Stable.Latest.t
        ; cliff_time : Mina_numbers.Global_slot_since_genesis.Stable.Latest.t
        ; cliff_amount : Currency.Amount.Stable.Latest.t
        ; vesting_period : Mina_numbers.Global_slot_span.Stable.Latest.t
        ; vesting_increment : Currency.Amount.Stable.Latest.t
        }
      [@@deriving bin_io_unversioned, sexp]
    end

    module Permissions = Json_layout.Accounts.Single.Permissions
    module Zkapp_account = Json_layout.Accounts.Single.Zkapp_account

    type t = Json_layout.Accounts.Single.t =
      { pk : string
      ; sk : string option
      ; balance : Currency.Balance.Stable.Latest.t
      ; delegate : string option
      ; timing : Timed.t option
      ; token : string option
      ; nonce : Mina_numbers.Account_nonce.Stable.Latest.t
      ; receipt_chain_hash : string option
      ; voting_for : string option
      ; zkapp : Zkapp_account.t option
      ; permissions : Permissions.t option
      ; token_symbol : string option
      }
    [@@deriving bin_io_unversioned, sexp]

    let of_account : Mina_base.Account.t -> (t, string) Result.t =
      Json_layout.Accounts.Single.of_account

    let to_json_layout : t -> Json_layout.Accounts.Single.t = Fn.id

    let of_json_layout : Json_layout.Accounts.Single.t -> (t, string) Result.t =
      Result.return

    let to_yojson x = Json_layout.Accounts.Single.to_yojson (to_json_layout x)

    let of_yojson json =
      Result.bind ~f:of_json_layout (Json_layout.Accounts.Single.of_yojson json)

    let default = Json_layout.Accounts.Single.default

    let of_account (a : Mina_base.Account.t) : (t, string) Result.t =
      let open Result.Let_syntax in
      let open Signature_lib in
      let%map snapp =
        match a.snapp with
        | None ->
            return None
        | Some snapp ->
            let state = Mina_base.Snapp_state.V.to_list snapp.app_state in
            let%map verification_key =
              match snapp.verification_key with
              | None ->
                  return None
              | Some vk ->
                  Binable.to_string
                    (module Pickles.Side_loaded.Verification_key.Stable.Latest)
                    vk.With_hash.data
                  |> Base64.encode ~alphabet:Base64.uri_safe_alphabet
                  |> Result.map ~f:Option.return
                  |> Result.map_error ~f:(fun (`Msg m) -> m)
            in
            Some Snapp_account.{ state; verification_key }
      in
      { pk = Some (Public_key.Compressed.to_base58_check a.public_key)
      ; sk = None
      ; balance = a.balance
      ; delegate =
          Option.map a.delegate ~f:(fun pk ->
              Public_key.Compressed.to_base58_check pk )
      ; timing =
          ( match a.timing with
          | Untimed ->
              None
          | Timed t ->
              let open Timed in
              Some
                { initial_minimum_balance = t.initial_minimum_balance
                ; cliff_time = t.cliff_time
                ; cliff_amount = t.cliff_amount
                ; vesting_period = t.vesting_period
                ; vesting_increment = t.vesting_increment
                } )
      ; token = Some (Mina_base.Token_id.to_uint64 a.token_id)
      ; token_permissions =
          Some
            ( match a.token_permissions with
            | Token_owned { disable_new_accounts } ->
                { token_owned = true
                ; account_disabled = false
                ; disable_new_accounts
                }
            | Not_owned { account_disabled } ->
                { token_owned = false
                ; account_disabled
                ; disable_new_accounts = false
                } )
      ; nonce = a.nonce
      ; receipt_chain_hash =
          Some
            (Mina_base.Receipt.Chain_hash.to_base58_check a.receipt_chain_hash)
      ; voting_for = Some (Mina_base.State_hash.to_base58_check a.voting_for)
      ; snapp
      ; permissions =
          Some
            Permissions.
              { stake = a.permissions.stake
              ; edit_state =
                  Auth_required.of_account_perm a.permissions.edit_state
              ; send = Auth_required.of_account_perm a.permissions.send
              ; receive = Auth_required.of_account_perm a.permissions.receive
              ; set_delegate =
                  Auth_required.of_account_perm a.permissions.set_delegate
              ; set_permissions =
                  Auth_required.of_account_perm a.permissions.set_permissions
              ; set_verification_key =
                  Auth_required.of_account_perm
                    a.permissions.set_verification_key
              }
      }

    let to_account (a : t) : Mina_base.Account.t =
      let open Signature_lib in
      let open Mina_base.Account.Poly.Stable.V1 in
      let token_permissions =
        match a.token_permissions with
        | None ->
            Mina_base.Token_permissions.Stable.V1.Not_owned
              { account_disabled = false }
        | Some { token_owned; account_disabled; disable_new_accounts } ->
            if token_owned then
              Mina_base.Token_permissions.Stable.V1.Token_owned
                { disable_new_accounts }
            else
              Mina_base.Token_permissions.Stable.V1.Not_owned
                { account_disabled }
      in
      let timing =
        let open Mina_base.Account_timing.Poly.Stable.V1 in
        match a.timing with
        | None ->
            Untimed
        | Some
            { initial_minimum_balance
            ; cliff_time
            ; cliff_amount
            ; vesting_period
            ; vesting_increment
            } ->
            Timed
              { initial_minimum_balance
              ; cliff_time
              ; cliff_amount
              ; vesting_period
              ; vesting_increment
              }
      in
      let permissions =
        let perms = Option.value_exn a.permissions in
        Mina_base.Permissions.Poly.Stable.V1.
          { stake = perms.stake
          ; edit_state =
              Json_layout.Accounts.Single.Permissions.Auth_required
              .to_account_perm perms.edit_state
          ; send =
              Json_layout.Accounts.Single.Permissions.Auth_required
              .to_account_perm perms.send
          ; receive =
              Json_layout.Accounts.Single.Permissions.Auth_required
              .to_account_perm perms.receive
          ; set_delegate =
              Json_layout.Accounts.Single.Permissions.Auth_required
              .to_account_perm perms.set_delegate
          ; set_permissions =
              Json_layout.Accounts.Single.Permissions.Auth_required
              .to_account_perm perms.set_permissions
          ; set_verification_key =
              Json_layout.Accounts.Single.Permissions.Auth_required
              .to_account_perm perms.set_verification_key
          }
      in
      { public_key =
          Public_key.Compressed.of_base58_check_exn (Option.value_exn a.pk)
      ; token_id =
          Mina_base.Token_id.(Option.value_map ~f:of_uint64 ~default a.token)
      ; token_permissions
      ; balance = a.balance
      ; nonce = a.nonce
      ; receipt_chain_hash =
          Mina_base.Receipt.Chain_hash.of_base58_check_exn
            (Option.value_exn a.receipt_chain_hash)
      ; delegate =
          Option.map ~f:Public_key.Compressed.of_base58_check_exn a.delegate
      ; voting_for =
          Mina_base.State_hash.of_base58_check_exn
            (Option.value_exn a.voting_for)
      ; timing
      ; permissions
      ; snapp =
          None (* Snapps are not going to happen anyway, so ignore them. *)
      }

    let gen =
      Quickcheck.Generator.map Mina_base.Account.gen ~f:(fun a ->
          (* This will never fail with a proper account generator. *)
          of_account a |> Result.ok_or_failwith )
  end

  type single = Single.t =
    { pk : string
    ; sk : string option
    ; balance : Currency.Balance.t
    ; delegate : string option
    ; timing : Single.Timed.t option
    ; token : string option
    ; nonce : Mina_numbers.Account_nonce.t
    ; receipt_chain_hash : string option
    ; voting_for : string option
    ; zkapp : Single.Zkapp_account.t option
    ; permissions : Single.Permissions.t option
    ; token_symbol : string option
    }

  type t = Single.t list [@@deriving bin_io_unversioned]

  let to_json_layout : t -> Json_layout.Accounts.t =
    List.map ~f:Single.to_json_layout

  let of_json_layout (t : Json_layout.Accounts.t) : (t, string) Result.t =
    let exception Stop of string in
    try
      Result.return
      @@ List.map t ~f:(fun x ->
             match Single.of_json_layout x with
             | Ok x ->
                 x
             | Error err ->
                 raise (Stop err) )
    with Stop err -> Error err

  let to_yojson x = Json_layout.Accounts.to_yojson (to_json_layout x)

  let of_yojson json =
    Result.bind ~f:of_json_layout (Json_layout.Accounts.of_yojson json)
end

module Ledger = struct
  type base =
    | Named of string  (** One of the named ledgers in [Genesis_ledger] *)
    | Accounts of Accounts.t  (** A ledger generated from the given accounts *)
    | Hash of string  (** The ledger with the given root hash *)
  [@@deriving bin_io_unversioned]

  type t =
    { base : base
    ; num_accounts : int option
    ; balances : (int * Currency.Balance.Stable.Latest.t) list
    ; hash : string option
    ; name : string option
    ; add_genesis_winner : bool option
    }
  [@@deriving bin_io_unversioned]

  let to_json_layout
      { base; num_accounts; balances; hash; name; add_genesis_winner } :
      Json_layout.Ledger.t =
    let balances =
      List.map balances ~f:(fun (number, balance) ->
          { Json_layout.Ledger.Balance_spec.number; balance } )
    in
    let without_base : Json_layout.Ledger.t =
      { accounts = None
      ; num_accounts
      ; balances
      ; hash
      ; name
      ; add_genesis_winner
      }
    in
    match base with
    | Named name ->
        { without_base with name = Some name }
    | Accounts accounts ->
        { without_base with accounts = Some (Accounts.to_json_layout accounts) }
    | Hash hash ->
        { without_base with hash = Some hash }

  let of_json_layout
      ({ accounts; num_accounts; balances; hash; name; add_genesis_winner } :
        Json_layout.Ledger.t ) : (t, string) Result.t =
    let open Result.Let_syntax in
    let%map base =
      match accounts with
      | Some accounts ->
          let%map accounts = Accounts.of_json_layout accounts in
          Accounts accounts
      | None -> (
          match name with
          | Some name ->
              return (Named name)
          | None -> (
              match hash with
              | Some hash ->
                  return (Hash hash)
              | None ->
                  Error
                    "Runtime_config.Ledger.of_json_layout: Expected a field \
                     'accounts', 'name' or 'hash'" ) )
    in
    let balances =
      List.map balances
        ~f:(fun { Json_layout.Ledger.Balance_spec.number; balance } ->
          (number, balance) )
    in
    { base; num_accounts; balances; hash; name; add_genesis_winner }

  let to_yojson x = Json_layout.Ledger.to_yojson (to_json_layout x)

  let of_yojson json =
    Result.bind ~f:of_json_layout (Json_layout.Ledger.of_yojson json)

  let gen =
    let open Quickcheck in
    let open Generator.Let_syntax in
    let%bind accounts = Generator.list Accounts.Single.gen in
    let num_accounts = List.length accounts in
    let balances =
      List.mapi accounts ~f:(fun number a -> (number, a.balance))
    in
    let%bind hash =
      Mina_base.Ledger_hash.(Generator.map ~f:to_base58_check gen)
      |> Option.quickcheck_generator
    in
    let%bind name = String.gen_nonempty in
    let%map add_genesis_winner = Bool.quickcheck_generator in
    { base = Accounts accounts
    ; num_accounts = Some num_accounts
    ; balances
    ; hash
    ; name = Some name
    ; add_genesis_winner = Some add_genesis_winner
    }
end

module Proof_keys = struct
  module Level = struct
    type t = Full | Check | None [@@deriving bin_io_unversioned, equal]

    let to_string = function
      | Full ->
          "full"
      | Check ->
          "check"
      | None ->
          "none"

    let of_string str =
      match String.lowercase str with
      | "full" ->
          Ok Full
      | "check" ->
          Ok Check
      | "none" ->
          Ok None
      | _ ->
          Error "Expected one of 'full', 'check', or 'none'"

    let to_json_layout = to_string

    let of_json_layout str =
      Result.map_error (of_string str) ~f:(fun err ->
          "Runtime_config.Proof_keys.Level.of_json_layout: Could not decode \
           field 'level'. " ^ err )

    let to_yojson x = `String (to_json_layout x)

    let of_yojson = function
      | `String str ->
          of_json_layout str
      | _ ->
          Error
            "Runtime_config.Proof_keys.Level.of_json_layout: Expected the \
             field 'level' to contain a string"

    let gen = Quickcheck.Generator.of_list [ Full; Check; None ]
  end

  module Transaction_capacity = struct
    type t = Log_2 of int | Txns_per_second_x10 of int
    [@@deriving bin_io_unversioned]

    let to_json_layout : t -> Json_layout.Proof_keys.Transaction_capacity.t =
      function
      | Log_2 i ->
          { log_2 = Some i; txns_per_second_x10 = None }
      | Txns_per_second_x10 i ->
          { log_2 = None; txns_per_second_x10 = Some i }

    let of_json_layout :
        Json_layout.Proof_keys.Transaction_capacity.t -> (t, string) Result.t =
      function
      | { log_2 = Some i; txns_per_second_x10 = None } ->
          Ok (Log_2 i)
      | { txns_per_second_x10 = Some i; log_2 = None } ->
          Ok (Txns_per_second_x10 i)
      | _ ->
          Error
            "Runtime_config.Proof_keys.Transaction_capacity.of_json_layout: \
             Expected exactly one of the fields '2_to_the' or \
             'txns_per_second_x10'"

    let to_yojson x =
      Json_layout.Proof_keys.Transaction_capacity.to_yojson (to_json_layout x)

    let of_yojson json =
      Result.bind ~f:of_json_layout
        (Json_layout.Proof_keys.Transaction_capacity.of_yojson json)

    let gen =
      let open Quickcheck in
      let log_2_gen =
        Generator.map ~f:(fun i -> Log_2 i) @@ Int.gen_incl 0 10
      in
      let txns_per_second_x10_gen =
        Generator.map ~f:(fun i -> Txns_per_second_x10 i) @@ Int.gen_incl 0 1000
      in
      Generator.union [ log_2_gen; txns_per_second_x10_gen ]

    let small : t = Log_2 2

    let medium : t = Log_2 3
  end

  type t =
    { level : Level.t option
    ; sub_windows_per_window : int option
    ; ledger_depth : int option
    ; work_delay : int option
    ; block_window_duration_ms : int option
    ; transaction_capacity : Transaction_capacity.t option
    ; coinbase_amount : Currency.Amount.Stable.Latest.t option
    ; supercharged_coinbase_factor : int option
    ; account_creation_fee : Currency.Fee.Stable.Latest.t option
    ; fork : Fork_config.t option
    }
  [@@deriving bin_io_unversioned]

  let make ?level ?sub_windows_per_window ?ledger_depth ?work_delay
      ?block_window_duration_ms ?transaction_capacity ?coinbase_amount
      ?supercharged_coinbase_factor ?account_creation_fee ?fork () =
    { level
    ; sub_windows_per_window
    ; ledger_depth
    ; work_delay
    ; block_window_duration_ms
    ; transaction_capacity
    ; coinbase_amount
    ; supercharged_coinbase_factor
    ; account_creation_fee
    ; fork
    }

  let to_json_layout
      { level
      ; sub_windows_per_window
      ; ledger_depth
      ; work_delay
      ; block_window_duration_ms
      ; transaction_capacity
      ; coinbase_amount
      ; supercharged_coinbase_factor
      ; account_creation_fee
      ; fork
      } =
    { Json_layout.Proof_keys.level = Option.map ~f:Level.to_json_layout level
    ; sub_windows_per_window
    ; ledger_depth
    ; work_delay
    ; block_window_duration_ms
    ; transaction_capacity =
        Option.map ~f:Transaction_capacity.to_json_layout transaction_capacity
    ; coinbase_amount
    ; supercharged_coinbase_factor
    ; account_creation_fee
    ; fork
    }

  let of_json_layout
      { Json_layout.Proof_keys.level
      ; sub_windows_per_window
      ; ledger_depth
      ; work_delay
      ; block_window_duration_ms
      ; transaction_capacity
      ; coinbase_amount
      ; supercharged_coinbase_factor
      ; account_creation_fee
      ; fork
      } =
    let open Result.Let_syntax in
    let%map level = result_opt ~f:Level.of_json_layout level
    and transaction_capacity =
      result_opt ~f:Transaction_capacity.of_json_layout transaction_capacity
    in
    { level
    ; sub_windows_per_window
    ; ledger_depth
    ; work_delay
    ; block_window_duration_ms
    ; transaction_capacity
    ; coinbase_amount
    ; supercharged_coinbase_factor
    ; account_creation_fee
    ; fork
    }

  let to_yojson x = Json_layout.Proof_keys.to_yojson (to_json_layout x)

  let of_yojson json =
    Result.bind ~f:of_json_layout (Json_layout.Proof_keys.of_yojson json)

  let combine t1 t2 =
    { level = opt_fallthrough ~default:t1.level t2.level
    ; sub_windows_per_window =
        opt_fallthrough ~default:t1.sub_windows_per_window
          t2.sub_windows_per_window
    ; ledger_depth = opt_fallthrough ~default:t1.ledger_depth t2.ledger_depth
    ; work_delay = opt_fallthrough ~default:t1.work_delay t2.work_delay
    ; block_window_duration_ms =
        opt_fallthrough ~default:t1.block_window_duration_ms
          t2.block_window_duration_ms
    ; transaction_capacity =
        opt_fallthrough ~default:t1.transaction_capacity t2.transaction_capacity
    ; coinbase_amount =
        opt_fallthrough ~default:t1.coinbase_amount t2.coinbase_amount
    ; supercharged_coinbase_factor =
        opt_fallthrough ~default:t1.supercharged_coinbase_factor
          t2.supercharged_coinbase_factor
    ; account_creation_fee =
        opt_fallthrough ~default:t1.account_creation_fee t2.account_creation_fee
    ; fork = opt_fallthrough ~default:t1.fork t2.fork
    }

  let gen =
    let open Quickcheck.Generator.Let_syntax in
    let%bind level = Level.gen in
    let%bind sub_windows_per_window = Int.gen_incl 0 1000 in
    let%bind ledger_depth = Int.gen_incl 0 64 in
    let%bind work_delay = Int.gen_incl 0 1000 in
    let%bind block_window_duration_ms = Int.gen_incl 1_000 360_000 in
    let%bind transaction_capacity = Transaction_capacity.gen in
    let%bind coinbase_amount =
      Currency.Amount.(gen_incl zero (of_int 1_000_000_000))
    in
    let%bind supercharged_coinbase_factor = Int.gen_incl 0 100 in
    let%bind account_creation_fee =
      Currency.Fee.(gen_incl one (of_int 10_000_000_000))
    in
    let%map fork =
      let open Quickcheck.Generator in
      union [ map ~f:Option.some Fork_config.gen; return None ]
    in
    { level = Some level
    ; sub_windows_per_window = Some sub_windows_per_window
    ; ledger_depth = Some ledger_depth
    ; work_delay = Some work_delay
    ; block_window_duration_ms = Some block_window_duration_ms
    ; transaction_capacity = Some transaction_capacity
    ; coinbase_amount = Some coinbase_amount
    ; supercharged_coinbase_factor = Some supercharged_coinbase_factor
    ; account_creation_fee = Some account_creation_fee
    ; fork
    }
end

module Genesis = struct
  type t = Json_layout.Genesis.t =
    { k : int option (* the depth of finality constant (in slots) *)
    ; delta : int option (* max permissible delay of packets (in slots) *)
    ; slots_per_epoch : int option
    ; slots_per_sub_window : int option
    ; genesis_state_timestamp : string option
    }
  [@@deriving bin_io_unversioned]

  let to_json_layout : t -> Json_layout.Genesis.t = Fn.id

  let of_json_layout : Json_layout.Genesis.t -> (t, string) Result.t =
    Result.return

  let to_yojson x = Json_layout.Genesis.to_yojson (to_json_layout x)

  let of_yojson json =
    Result.bind ~f:of_json_layout (Json_layout.Genesis.of_yojson json)

  let combine t1 t2 =
    { k = opt_fallthrough ~default:t1.k t2.k
    ; delta = opt_fallthrough ~default:t1.delta t2.delta
    ; slots_per_epoch =
        opt_fallthrough ~default:t1.slots_per_epoch t2.slots_per_epoch
    ; slots_per_sub_window =
        opt_fallthrough ~default:t1.slots_per_sub_window t2.slots_per_sub_window
    ; genesis_state_timestamp =
        opt_fallthrough ~default:t1.genesis_state_timestamp
          t2.genesis_state_timestamp
    }

  let gen =
    let open Quickcheck.Generator.Let_syntax in
    let%bind k = Int.gen_incl 0 1000 in
    let%bind delta = Int.gen_incl 0 1000 in
    let%bind slots_per_epoch = Int.gen_incl 1 1_000_000 in
    let%bind slots_per_sub_window = Int.gen_incl 1 1_000 in
    let%map genesis_state_timestamp =
      Time.(gen_incl epoch (of_string "2050-01-01 00:00:00Z"))
      |> Quickcheck.Generator.map ~f:Time.to_string
    in
    { k = Some k
    ; delta = Some delta
    ; slots_per_epoch = Some slots_per_epoch
    ; slots_per_sub_window = Some slots_per_sub_window
    ; genesis_state_timestamp = Some genesis_state_timestamp
    }
end

module Daemon = struct
  (* Peer list URL should usually be None. This option is better provided with
     a command line argument. Putting it in the config makes the network explicitly
     rely on a certain number of nodes, reducing decentralisation. See #14766 *)
  type t = Json_layout.Daemon.t =
    { txpool_max_size : int option
    ; peer_list_url : string option
    ; zkapp_proof_update_cost : float option [@default None]
    ; zkapp_signed_single_update_cost : float option [@default None]
    ; zkapp_signed_pair_update_cost : float option [@default None]
    ; zkapp_transaction_cost_limit : float option [@default None]
    ; max_event_elements : int option [@default None]
    ; max_action_elements : int option [@default None]
    }
  [@@deriving bin_io_unversioned]

  let to_json_layout : t -> Json_layout.Daemon.t = Fn.id

  let of_json_layout : Json_layout.Daemon.t -> (t, string) Result.t =
    Result.return

  let to_yojson x = Json_layout.Daemon.to_yojson (to_json_layout x)

  let of_yojson json =
    Result.bind ~f:of_json_layout (Json_layout.Daemon.of_yojson json)

  let combine t1 t2 =
    { txpool_max_size =
        opt_fallthrough ~default:t1.txpool_max_size t2.txpool_max_size
    ; peer_list_url = opt_fallthrough ~default:t1.peer_list_url t2.peer_list_url
    ; zkapp_proof_update_cost =
        opt_fallthrough ~default:t1.zkapp_proof_update_cost
          t2.zkapp_proof_update_cost
    ; zkapp_signed_single_update_cost =
        opt_fallthrough ~default:t1.zkapp_signed_single_update_cost
          t2.zkapp_signed_single_update_cost
    ; zkapp_signed_pair_update_cost =
        opt_fallthrough ~default:t1.zkapp_signed_pair_update_cost
          t2.zkapp_signed_pair_update_cost
    ; zkapp_transaction_cost_limit =
        opt_fallthrough ~default:t1.zkapp_transaction_cost_limit
          t2.zkapp_transaction_cost_limit
    ; max_event_elements =
        opt_fallthrough ~default:t1.max_event_elements t2.max_event_elements
    ; max_action_elements =
        opt_fallthrough ~default:t1.max_action_elements t2.max_action_elements
    }

  let gen =
    let open Quickcheck.Generator.Let_syntax in
    let%map txpool_max_size = Int.gen_incl 0 1000 in
    { txpool_max_size = Some txpool_max_size; peer_list_url = None }
end

module Epoch_data = struct
  module Data = struct
    type t = { ledger : Ledger.t; seed : string }
    [@@deriving bin_io_unversioned, yojson]

    let gen =
      let open Quickcheck.Generator.Let_syntax in
      let%bind ledger = Ledger.gen in
      let%map seed = String.gen_nonempty in
      { ledger; seed }
  end

  type t =
    { staking : Data.t; next : Data.t option (*If None, then next = staking*) }
  [@@deriving bin_io_unversioned, yojson]

  let to_json_layout : t -> Json_layout.Epoch_data.t =
   fun { staking; next } ->
    let accounts (ledger : Ledger.t) =
      match ledger.base with Accounts acc -> acc | _ -> assert false
    in
    let staking =
      { Json_layout.Epoch_data.Data.accounts = accounts staking.ledger
      ; seed = staking.seed
      }
    in
    let next =
      Option.map next ~f:(fun n ->
          { Json_layout.Epoch_data.Data.accounts = accounts n.ledger
          ; seed = n.seed
          } )
    in
    { Json_layout.Epoch_data.staking; next }

  let of_json_layout : Json_layout.Epoch_data.t -> (t, string) Result.t =
   fun { staking; next } ->
    let data accounts seed =
      let ledger =
        { Ledger.base = Accounts accounts
        ; num_accounts = None
        ; balances = []
        ; hash = None
        ; name = None
        ; add_genesis_winner = Some false
        }
      in
      { Data.ledger; seed }
    in
    let staking = data staking.accounts staking.seed in
    let next = Option.map next ~f:(fun n -> data n.accounts n.seed) in
    Ok { staking; next }

  let to_yojson x = Json_layout.Epoch_data.to_yojson (to_json_layout x)

  let of_yojson json =
    Result.bind ~f:of_json_layout (Json_layout.Epoch_data.of_yojson json)

  let gen =
    let open Quickcheck.Generator.Let_syntax in
    let%bind staking = Data.gen in
    let%map next = Option.quickcheck_generator Data.gen in
    { staking; next }
end

type t =
  { daemon : Daemon.t option
  ; genesis : Genesis.t option
  ; proof : Proof_keys.t option
  ; ledger : Ledger.t option
  ; epoch_data : Epoch_data.t option
  }
[@@deriving bin_io_unversioned]

let make ?daemon ?genesis ?proof ?ledger ?epoch_data () =
  { daemon; genesis; proof; ledger; epoch_data }

let to_json_layout { daemon; genesis; proof; ledger; epoch_data } =
  { Json_layout.daemon = Option.map ~f:Daemon.to_json_layout daemon
  ; genesis = Option.map ~f:Genesis.to_json_layout genesis
  ; proof = Option.map ~f:Proof_keys.to_json_layout proof
  ; ledger = Option.map ~f:Ledger.to_json_layout ledger
  ; epoch_data = Option.map ~f:Epoch_data.to_json_layout epoch_data
  }

let of_json_layout { Json_layout.daemon; genesis; proof; ledger; epoch_data } =
  let open Result.Let_syntax in
  let%map daemon = result_opt ~f:Daemon.of_json_layout daemon
  and genesis = result_opt ~f:Genesis.of_json_layout genesis
  and proof = result_opt ~f:Proof_keys.of_json_layout proof
  and ledger = result_opt ~f:Ledger.of_json_layout ledger
  and epoch_data = result_opt ~f:Epoch_data.of_json_layout epoch_data in
  { daemon; genesis; proof; ledger; epoch_data }

let to_yojson x = Json_layout.to_yojson (to_json_layout x)

let to_yojson_without_accounts x =
  let layout = to_json_layout x in
  let num_accounts =
    let%bind.Option ledger = layout.ledger in
    let%map.Option accounts = ledger.accounts in
    List.length accounts
  in
  let layout =
    let f ledger = { ledger with Json_layout.Ledger.accounts = None } in
    { layout with ledger = Option.map ~f layout.ledger }
  in
  (Json_layout.to_yojson layout, num_accounts)

let of_yojson json = Result.bind ~f:of_json_layout (Json_layout.of_yojson json)

let default =
  { daemon = None
  ; genesis = None
  ; proof = None
  ; ledger = None
  ; epoch_data = None
  }

let combine t1 t2 =
  let merge ~combine t1 t2 =
    match (t1, t2) with
    | Some t1, Some t2 ->
        Some (combine t1 t2)
    | Some t, None | None, Some t ->
        Some t
    | None, None ->
        None
  in
  { daemon = merge ~combine:Daemon.combine t1.daemon t2.daemon
  ; genesis = merge ~combine:Genesis.combine t1.genesis t2.genesis
  ; proof = merge ~combine:Proof_keys.combine t1.proof t2.proof
  ; ledger = opt_fallthrough ~default:t1.ledger t2.ledger
  ; epoch_data = opt_fallthrough ~default:t1.epoch_data t2.epoch_data
  }

let gen =
  let open Quickcheck.Generator.Let_syntax in
  let%map daemon = Daemon.gen
  and genesis = Genesis.gen
  and proof = Proof_keys.gen
  and ledger = Ledger.gen
  and epoch_data = Epoch_data.gen in
  { daemon = Some daemon
  ; genesis = Some genesis
  ; proof = Some proof
  ; ledger = Some ledger
  ; epoch_data = Some epoch_data
  }

let ledger_accounts (ledger : Mina_base.Ledger.Any_ledger.witness) =
  Mina_base.Ledger.Any_ledger.M.to_list ledger
  |> Async.Deferred.map ~f:(map_results ~f:Accounts.Single.of_account)

let ledger_of_accounts accounts =
  Ledger.
    { base = Accounts accounts
    ; num_accounts = Some (List.length accounts)
    ; balances = List.mapi accounts ~f:(fun i a -> (i, a.balance))
    ; hash = None
    ; name = None
    ; add_genesis_winner = Some false
    }

let make_fork_config ~staged_ledger ~global_slot ~blockchain_length
    ~protocol_state_hash ~staking_ledger ~staking_epoch_seed ~next_epoch_ledger
    ~next_epoch_seed (runtime_config : t) =
  let open Async.Deferred.Result.Let_syntax in
  let global_slot = Mina_numbers.Global_slot.to_int global_slot in
  let blockchain_length = Unsigned.UInt32.to_int blockchain_length in
  let%bind accounts =
    Mina_base.Ledger.Any_ledger.cast (module Mina_base.Ledger) staged_ledger
    |> ledger_accounts
  in
  let ledger = Option.value_exn runtime_config.ledger in
  let previous_length =
    let open Option.Let_syntax in
    let%bind proof = runtime_config.proof in
    let%map fork = proof.fork in
    fork.previous_length + blockchain_length
  in
  let fork =
    Fork_config.
      { previous_state_hash =
          Mina_base.State_hash.to_base58_check protocol_state_hash
      ; previous_length =
          Option.value ~default:blockchain_length previous_length
      ; previous_global_slot = global_slot
      }
  in
  let%bind staking_ledger_accounts = ledger_accounts staking_ledger in
  let%map next_epoch_ledger_accounts =
    match next_epoch_ledger with
    | None ->
        return None
    | Some l ->
        ledger_accounts l >>| Option.return
  in
  let epoch_data =
    let open Epoch_data in
    let open Data in
    { staking =
        { ledger = ledger_of_accounts staking_ledger_accounts
        ; seed = staking_epoch_seed
        }
    ; next =
        Option.map next_epoch_ledger_accounts ~f:(fun accounts ->
            { ledger = ledger_of_accounts accounts; seed = next_epoch_seed } )
    }
  in
  let update =
    make
    (* add_genesis_winner must be set to false, because this
       config effectively creates a continuation of the current
       blockchain state and therefore the genesis ledger already
       contains the winner of the previous block. No need to
       artificially add it. In fact, it wouldn't work at all,
       because the new node would try to create this account at
       startup, even though it already exists, leading to an error.*)
      ~epoch_data
      ~ledger:
        { ledger with
          base = Accounts accounts
        ; add_genesis_winner = Some false
        }
      ~proof:(Proof_keys.make ~fork ()) ()
  in
  combine runtime_config update

module Test_configs = struct
  let bootstrap =
    lazy
      ( (* test_postake_bootstrap *)
        {json|
  { "daemon":
      { "txpool_max_size": 3000 }
  , "genesis":
      { "k": 6
      , "delta": 0
      , "genesis_state_timestamp": "2019-01-30 12:00:00-08:00" }
  , "proof":
      { "level": "none"
      , "sub_windows_per_window": 8
      , "ledger_depth": 6
      , "work_delay": 2
      , "block_window_duration_ms": 1500
      , "transaction_capacity": {"2_to_the": 3}
      , "coinbase_amount": "20"
      , "supercharged_coinbase_factor": 2
      , "account_creation_fee": "1" }
  , "ledger": { "name": "test", "add_genesis_winner": false } }
      |json}
      |> Yojson.Safe.from_string |> of_yojson |> Result.ok_or_failwith )

  let transactions =
    lazy
      ( (* test_postake_txns *)
        {json|
  { "daemon":
      { "txpool_max_size": 3000 }
  , "genesis":
      { "k": 6
      , "delta": 0
      , "genesis_state_timestamp": "2019-01-30 12:00:00-08:00" }
  , "proof":
      { "level": "check"
      , "sub_windows_per_window": 8
      , "ledger_depth": 6
      , "work_delay": 2
      , "block_window_duration_ms": 15000
      , "transaction_capacity": {"2_to_the": 3}
      , "coinbase_amount": "20"
      , "supercharged_coinbase_factor": 2
      , "account_creation_fee": "1" }
  , "ledger":
      { "name": "test_split_two_stakers"
      , "add_genesis_winner": false } }
      |json}
      |> Yojson.Safe.from_string |> of_yojson |> Result.ok_or_failwith )

  let split_snarkless =
    lazy
      ( (* test_postake_split_snarkless *)
        {json|
  { "daemon":
      { "txpool_max_size": 3000 }
  , "genesis":
      { "k": 24
      , "delta": 0
      , "genesis_state_timestamp": "2019-01-30 12:00:00-08:00" }
  , "proof":
      { "level": "check"
      , "sub_windows_per_window": 8
      , "ledger_depth": 30
      , "work_delay": 1
      , "block_window_duration_ms": 10000
      , "transaction_capacity": {"2_to_the": 2}
      , "coinbase_amount": "20"
      , "supercharged_coinbase_factor": 2
      , "account_creation_fee": "1" }
  , "ledger":
      { "name": "test_split_two_stakers"
      , "add_genesis_winner": false } }
      |json}
      |> Yojson.Safe.from_string |> of_yojson |> Result.ok_or_failwith )

  let delegation =
    lazy
      ( (* test_postake_delegation *)
        {json|
  { "daemon":
      { "txpool_max_size": 3000 }
  , "genesis":
      { "k": 4
      , "delta": 0
      , "slots_per_epoch": 72
      , "genesis_state_timestamp": "2019-01-30 12:00:00-08:00" }
  , "proof":
      { "level": "check"
      , "sub_windows_per_window": 4
      , "ledger_depth": 6
      , "work_delay": 1
      , "block_window_duration_ms": 5000
      , "transaction_capacity": {"2_to_the": 2}
      , "coinbase_amount": "20"
      , "supercharged_coinbase_factor": 2
      , "account_creation_fee": "1" }
  , "ledger":
      { "name": "test_delegation"
      , "add_genesis_winner": false } }
      |json}
      |> Yojson.Safe.from_string |> of_yojson |> Result.ok_or_failwith )
end<|MERGE_RESOLUTION|>--- conflicted
+++ resolved
@@ -4,14 +4,10 @@
   (* Note that previous_length might be smaller than the gernesis_slot
      or equal if a block was produced in every slot possible. *)
   type t =
-<<<<<<< HEAD
-    { previous_state_hash : string; previous_length : int; genesis_slot : int }
-=======
     { previous_state_hash : string
     ; previous_length : int (* number of blocks produced since genesis *)
     ; previous_global_slot : int (* global slot since genesis *)
     }
->>>>>>> 9e5d8e2f
   [@@deriving yojson, dhall_type, bin_io_unversioned]
 
   let gen =
@@ -61,15 +57,6 @@
 let of_yojson_generic ~fields of_yojson json =
   dump_on_error json @@ of_yojson
   @@ yojson_strip_fields ~keep_fields:fields json
-
-let map_results ls ~f =
-  let open Result.Let_syntax in
-  let%map r =
-    List.fold_result ls ~init:[] ~f:(fun t el ->
-        let%map h = f el in
-        h :: t )
-  in
-  List.rev r
 
 module Json_layout = struct
   module Accounts = struct
@@ -146,8 +133,6 @@
                 Proof
             | Signature ->
                 Signature
-            | Both ->
-                Both
             | Impossible ->
                 Impossible
         end
@@ -275,92 +260,6 @@
         ; permissions = None
         ; token_symbol = None
         }
-<<<<<<< HEAD
-
-      let of_account (a : Mina_base.Account.t) : (t, string) Result.t =
-        let open Result.Let_syntax in
-        let open Signature_lib in
-        return
-          { pk = Public_key.Compressed.to_base58_check a.public_key
-          ; sk = None
-          ; balance = a.balance
-          ; delegate =
-              Option.map a.delegate ~f:(fun pk ->
-                  Public_key.Compressed.to_base58_check pk )
-          ; timing =
-              ( match a.timing with
-              | Untimed ->
-                  None
-              | Timed t ->
-                  let open Timed in
-                  Some
-                    { initial_minimum_balance = t.initial_minimum_balance
-                    ; cliff_time = t.cliff_time
-                    ; cliff_amount = t.cliff_amount
-                    ; vesting_period = t.vesting_period
-                    ; vesting_increment = t.vesting_increment
-                    } )
-          ; token = Some (Mina_base.Token_id.to_string a.token_id)
-          ; token_symbol = Some a.token_symbol
-          ; zkapp =
-              Option.map a.zkapp ~f:(fun zkapp ->
-                  let open Zkapp_account in
-                  { app_state = Mina_base.Zkapp_state.V.to_list zkapp.app_state
-                  ; verification_key =
-                      Option.map zkapp.verification_key ~f:With_hash.data
-                  ; zkapp_version = zkapp.zkapp_version
-                  ; action_state =
-                      Pickles_types.Vector.Vector_5.to_list zkapp.action_state
-                  ; last_action_slot =
-                      Unsigned.UInt32.to_int
-                      @@ Mina_numbers.Global_slot_since_genesis.to_uint32
-                           zkapp.last_action_slot
-                  ; proved_state = zkapp.proved_state
-                  ; zkapp_uri = zkapp.zkapp_uri
-                  } )
-          ; nonce = a.nonce
-          ; receipt_chain_hash =
-              Some
-                (Mina_base.Receipt.Chain_hash.to_base58_check
-                   a.receipt_chain_hash )
-          ; voting_for =
-              Some (Mina_base.State_hash.to_base58_check a.voting_for)
-          ; permissions =
-              Some
-                Permissions.
-                  { edit_state =
-                      Auth_required.of_account_perm a.permissions.edit_state
-                  ; send = Auth_required.of_account_perm a.permissions.send
-                  ; receive =
-                      Auth_required.of_account_perm a.permissions.receive
-                  ; set_delegate =
-                      Auth_required.of_account_perm a.permissions.set_delegate
-                  ; set_permissions =
-                      Auth_required.of_account_perm
-                        a.permissions.set_permissions
-                  ; set_verification_key =
-                      Auth_required.of_account_perm
-                        a.permissions.set_verification_key
-                  ; set_token_symbol =
-                      Auth_required.of_account_perm
-                        a.permissions.set_token_symbol
-                  ; access = Auth_required.of_account_perm a.permissions.access
-                  ; edit_action_state =
-                      Auth_required.of_account_perm
-                        a.permissions.edit_action_state
-                  ; set_zkapp_uri =
-                      Auth_required.of_account_perm a.permissions.set_zkapp_uri
-                  ; increment_nonce =
-                      Auth_required.of_account_perm
-                        a.permissions.increment_nonce
-                  ; set_timing =
-                      Auth_required.of_account_perm a.permissions.set_timing
-                  ; set_voting_for =
-                      Auth_required.of_account_perm a.permissions.set_voting_for
-                  }
-          }
-=======
->>>>>>> 9e5d8e2f
     end
 
     type t = Single.t list [@@deriving yojson, dhall_type]
@@ -566,9 +465,6 @@
       }
     [@@deriving bin_io_unversioned, sexp]
 
-    let of_account : Mina_base.Account.t -> (t, string) Result.t =
-      Json_layout.Accounts.Single.of_account
-
     let to_json_layout : t -> Json_layout.Accounts.Single.t = Fn.id
 
     let of_json_layout : Json_layout.Accounts.Single.t -> (t, string) Result.t =
@@ -584,101 +480,85 @@
     let of_account (a : Mina_base.Account.t) : (t, string) Result.t =
       let open Result.Let_syntax in
       let open Signature_lib in
-      let%map snapp =
-        match a.snapp with
-        | None ->
-            return None
-        | Some snapp ->
-            let state = Mina_base.Snapp_state.V.to_list snapp.app_state in
-            let%map verification_key =
-              match snapp.verification_key with
-              | None ->
-                  return None
-              | Some vk ->
-                  Binable.to_string
-                    (module Pickles.Side_loaded.Verification_key.Stable.Latest)
-                    vk.With_hash.data
-                  |> Base64.encode ~alphabet:Base64.uri_safe_alphabet
-                  |> Result.map ~f:Option.return
-                  |> Result.map_error ~f:(fun (`Msg m) -> m)
-            in
-            Some Snapp_account.{ state; verification_key }
-      in
-      { pk = Some (Public_key.Compressed.to_base58_check a.public_key)
-      ; sk = None
-      ; balance = a.balance
-      ; delegate =
-          Option.map a.delegate ~f:(fun pk ->
-              Public_key.Compressed.to_base58_check pk )
-      ; timing =
-          ( match a.timing with
-          | Untimed ->
-              None
-          | Timed t ->
-              let open Timed in
-              Some
-                { initial_minimum_balance = t.initial_minimum_balance
-                ; cliff_time = t.cliff_time
-                ; cliff_amount = t.cliff_amount
-                ; vesting_period = t.vesting_period
-                ; vesting_increment = t.vesting_increment
+      return
+        { pk = Public_key.Compressed.to_base58_check a.public_key
+        ; sk = None
+        ; balance = a.balance
+        ; delegate =
+            Option.map a.delegate ~f:(fun pk ->
+                Public_key.Compressed.to_base58_check pk )
+        ; timing =
+            ( match a.timing with
+            | Untimed ->
+                None
+            | Timed t ->
+                let open Timed in
+                Some
+                  { initial_minimum_balance = t.initial_minimum_balance
+                  ; cliff_time = t.cliff_time
+                  ; cliff_amount = t.cliff_amount
+                  ; vesting_period = t.vesting_period
+                  ; vesting_increment = t.vesting_increment
+                  } )
+        ; token = Some (Mina_base.Token_id.to_string a.token_id)
+        ; token_symbol = Some a.token_symbol
+        ; zkapp =
+            Option.map a.zkapp ~f:(fun zkapp ->
+                let open Zkapp_account in
+                { app_state = Mina_base.Zkapp_state.V.to_list zkapp.app_state
+                ; verification_key =
+                    Option.map zkapp.verification_key ~f:With_hash.data
+                ; zkapp_version = zkapp.zkapp_version
+                ; action_state =
+                    Pickles_types.Vector.Vector_5.to_list zkapp.action_state
+                ; last_action_slot =
+                    Unsigned.UInt32.to_int
+                    @@ Mina_numbers.Global_slot_since_genesis.to_uint32
+                         zkapp.last_action_slot
+                ; proved_state = zkapp.proved_state
+                ; zkapp_uri = zkapp.zkapp_uri
                 } )
-      ; token = Some (Mina_base.Token_id.to_uint64 a.token_id)
-      ; token_permissions =
-          Some
-            ( match a.token_permissions with
-            | Token_owned { disable_new_accounts } ->
-                { token_owned = true
-                ; account_disabled = false
-                ; disable_new_accounts
+        ; nonce = a.nonce
+        ; receipt_chain_hash =
+            Some
+              (Mina_base.Receipt.Chain_hash.to_base58_check a.receipt_chain_hash)
+        ; voting_for = Some (Mina_base.State_hash.to_base58_check a.voting_for)
+        ; permissions =
+            Some
+              Permissions.
+                { edit_state =
+                    Auth_required.of_account_perm a.permissions.edit_state
+                ; send = Auth_required.of_account_perm a.permissions.send
+                ; receive = Auth_required.of_account_perm a.permissions.receive
+                ; set_delegate =
+                    Auth_required.of_account_perm a.permissions.set_delegate
+                ; set_permissions =
+                    Auth_required.of_account_perm a.permissions.set_permissions
+                ; set_verification_key =
+                    Auth_required.of_account_perm
+                      a.permissions.set_verification_key
+                ; set_token_symbol =
+                    Auth_required.of_account_perm a.permissions.set_token_symbol
+                ; access = Auth_required.of_account_perm a.permissions.access
+                ; edit_action_state =
+                    Auth_required.of_account_perm
+                      a.permissions.edit_action_state
+                ; set_zkapp_uri =
+                    Auth_required.of_account_perm a.permissions.set_zkapp_uri
+                ; increment_nonce =
+                    Auth_required.of_account_perm a.permissions.increment_nonce
+                ; set_timing =
+                    Auth_required.of_account_perm a.permissions.set_timing
+                ; set_voting_for =
+                    Auth_required.of_account_perm a.permissions.set_voting_for
                 }
-            | Not_owned { account_disabled } ->
-                { token_owned = false
-                ; account_disabled
-                ; disable_new_accounts = false
-                } )
-      ; nonce = a.nonce
-      ; receipt_chain_hash =
-          Some
-            (Mina_base.Receipt.Chain_hash.to_base58_check a.receipt_chain_hash)
-      ; voting_for = Some (Mina_base.State_hash.to_base58_check a.voting_for)
-      ; snapp
-      ; permissions =
-          Some
-            Permissions.
-              { stake = a.permissions.stake
-              ; edit_state =
-                  Auth_required.of_account_perm a.permissions.edit_state
-              ; send = Auth_required.of_account_perm a.permissions.send
-              ; receive = Auth_required.of_account_perm a.permissions.receive
-              ; set_delegate =
-                  Auth_required.of_account_perm a.permissions.set_delegate
-              ; set_permissions =
-                  Auth_required.of_account_perm a.permissions.set_permissions
-              ; set_verification_key =
-                  Auth_required.of_account_perm
-                    a.permissions.set_verification_key
-              }
-      }
+        }
 
     let to_account (a : t) : Mina_base.Account.t =
       let open Signature_lib in
-      let open Mina_base.Account.Poly.Stable.V1 in
-      let token_permissions =
-        match a.token_permissions with
-        | None ->
-            Mina_base.Token_permissions.Stable.V1.Not_owned
-              { account_disabled = false }
-        | Some { token_owned; account_disabled; disable_new_accounts } ->
-            if token_owned then
-              Mina_base.Token_permissions.Stable.V1.Token_owned
-                { disable_new_accounts }
-            else
-              Mina_base.Token_permissions.Stable.V1.Not_owned
-                { account_disabled }
-      in
+      let open Mina_base.Account.Poly in
       let timing =
-        let open Mina_base.Account_timing.Poly.Stable.V1 in
+        let open Mina_base.Account_timing.Poly in
         match a.timing with
         | None ->
             Untimed
@@ -699,11 +579,13 @@
       in
       let permissions =
         let perms = Option.value_exn a.permissions in
-        Mina_base.Permissions.Poly.Stable.V1.
-          { stake = perms.stake
-          ; edit_state =
+        Mina_base.Permissions.Poly.
+          { edit_state =
               Json_layout.Accounts.Single.Permissions.Auth_required
               .to_account_perm perms.edit_state
+          ; access =
+              Json_layout.Accounts.Single.Permissions.Auth_required
+              .to_account_perm perms.access
           ; send =
               Json_layout.Accounts.Single.Permissions.Auth_required
               .to_account_perm perms.send
@@ -719,13 +601,54 @@
           ; set_verification_key =
               Json_layout.Accounts.Single.Permissions.Auth_required
               .to_account_perm perms.set_verification_key
+          ; set_zkapp_uri =
+              Json_layout.Accounts.Single.Permissions.Auth_required
+              .to_account_perm perms.set_zkapp_uri
+          ; edit_action_state =
+              Json_layout.Accounts.Single.Permissions.Auth_required
+              .to_account_perm perms.edit_action_state
+          ; set_token_symbol =
+              Json_layout.Accounts.Single.Permissions.Auth_required
+              .to_account_perm perms.set_token_symbol
+          ; increment_nonce =
+              Json_layout.Accounts.Single.Permissions.Auth_required
+              .to_account_perm perms.increment_nonce
+          ; set_voting_for =
+              Json_layout.Accounts.Single.Permissions.Auth_required
+              .to_account_perm perms.set_voting_for
+          ; set_timing =
+              Json_layout.Accounts.Single.Permissions.Auth_required
+              .to_account_perm perms.set_timing
           }
       in
-      { public_key =
-          Public_key.Compressed.of_base58_check_exn (Option.value_exn a.pk)
+      let mk_zkapp (app : Zkapp_account.t) :
+          ( Mina_base.Zkapp_state.Value.t
+          , Mina_base.Verification_key_wire.t option
+          , Zkapp_account.Zkapp_version.t
+          , Zkapp_account.Field.t
+          , Mina_numbers.Global_slot_since_genesis.t
+          , bool
+          , string )
+          Mina_base.Zkapp_account.Poly.t =
+        let hash_data = Mina_base.Verification_key_wire.digest_vk in
+        Zkapp_account.
+          { app_state = Mina_base.Zkapp_state.V.of_list_exn app.app_state
+          ; verification_key =
+              Option.map ~f:With_hash.(of_data ~hash_data) app.verification_key
+          ; zkapp_version = app.zkapp_version
+          ; action_state =
+              Pickles_types.Vector.Vector_5.of_list_exn app.action_state
+          ; last_action_slot =
+              Mina_numbers.Global_slot_since_genesis.of_uint32
+              @@ Unsigned.UInt32.of_int app.last_action_slot
+          ; proved_state = app.proved_state
+          ; zkapp_uri = app.zkapp_uri
+          }
+      in
+      { public_key = Public_key.Compressed.of_base58_check_exn a.pk
       ; token_id =
-          Mina_base.Token_id.(Option.value_map ~f:of_uint64 ~default a.token)
-      ; token_permissions
+          Mina_base.Token_id.(Option.value_map ~default ~f:of_string a.token)
+      ; token_symbol = Option.value ~default:"" a.token_symbol
       ; balance = a.balance
       ; nonce = a.nonce
       ; receipt_chain_hash =
@@ -738,8 +661,7 @@
             (Option.value_exn a.voting_for)
       ; timing
       ; permissions
-      ; snapp =
-          None (* Snapps are not going to happen anyway, so ignore them. *)
+      ; zkapp = Option.map ~f:mk_zkapp a.zkapp
       }
 
     let gen =
@@ -1092,11 +1014,11 @@
     let%bind block_window_duration_ms = Int.gen_incl 1_000 360_000 in
     let%bind transaction_capacity = Transaction_capacity.gen in
     let%bind coinbase_amount =
-      Currency.Amount.(gen_incl zero (of_int 1_000_000_000))
+      Currency.Amount.(gen_incl zero (of_mina_int_exn 1))
     in
     let%bind supercharged_coinbase_factor = Int.gen_incl 0 100 in
     let%bind account_creation_fee =
-      Currency.Fee.(gen_incl one (of_int 10_000_000_000))
+      Currency.Fee.(gen_incl one (of_mina_int_exn 10))
     in
     let%map fork =
       let open Quickcheck.Generator in
@@ -1215,8 +1137,22 @@
 
   let gen =
     let open Quickcheck.Generator.Let_syntax in
-    let%map txpool_max_size = Int.gen_incl 0 1000 in
-    { txpool_max_size = Some txpool_max_size; peer_list_url = None }
+    let%bind txpool_max_size = Int.gen_incl 0 1000 in
+    let%bind zkapp_proof_update_cost = Float.gen_incl 0.0 100.0 in
+    let%bind zkapp_signed_single_update_cost = Float.gen_incl 0.0 100.0 in
+    let%bind zkapp_signed_pair_update_cost = Float.gen_incl 0.0 100.0 in
+    let%bind zkapp_transaction_cost_limit = Float.gen_incl 0.0 100.0 in
+    let%bind max_event_elements = Int.gen_incl 0 100 in
+    let%map max_action_elements = Int.gen_incl 0 1000 in
+    { txpool_max_size = Some txpool_max_size
+    ; peer_list_url = None
+    ; zkapp_proof_update_cost = Some zkapp_proof_update_cost
+    ; zkapp_signed_single_update_cost = Some zkapp_signed_single_update_cost
+    ; zkapp_signed_pair_update_cost = Some zkapp_signed_pair_update_cost
+    ; zkapp_transaction_cost_limit = Some zkapp_transaction_cost_limit
+    ; max_event_elements = Some max_event_elements
+    ; max_action_elements = Some max_action_elements
+    }
 end
 
 module Epoch_data = struct
@@ -1368,9 +1304,10 @@
   ; epoch_data = Some epoch_data
   }
 
-let ledger_accounts (ledger : Mina_base.Ledger.Any_ledger.witness) =
-  Mina_base.Ledger.Any_ledger.M.to_list ledger
-  |> Async.Deferred.map ~f:(map_results ~f:Accounts.Single.of_account)
+let ledger_accounts (ledger : Mina_ledger.Ledger.Any_ledger.witness) =
+  Mina_ledger.Ledger.Any_ledger.M.to_list ledger
+  |> Async.Deferred.map
+       ~f:(Mina_stdlib.Result.List.map ~f:Accounts.Single.of_account)
 
 let ledger_of_accounts accounts =
   Ledger.
@@ -1386,10 +1323,12 @@
     ~protocol_state_hash ~staking_ledger ~staking_epoch_seed ~next_epoch_ledger
     ~next_epoch_seed (runtime_config : t) =
   let open Async.Deferred.Result.Let_syntax in
-  let global_slot = Mina_numbers.Global_slot.to_int global_slot in
+  let global_slot =
+    Mina_numbers.Global_slot_since_hard_fork.to_int global_slot
+  in
   let blockchain_length = Unsigned.UInt32.to_int blockchain_length in
   let%bind accounts =
-    Mina_base.Ledger.Any_ledger.cast (module Mina_base.Ledger) staged_ledger
+    Mina_ledger.Ledger.Any_ledger.cast (module Mina_ledger.Ledger) staged_ledger
     |> ledger_accounts
   in
   let ledger = Option.value_exn runtime_config.ledger in
