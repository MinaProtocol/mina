open Core_kernel

module Fork_config = struct
  (* Note that length might be smaller than the gernesis_slot
     or equal if a block was produced in every slot possible. *)
  type t =
    { state_hash : string
    ; blockchain_length : int (* number of blocks produced since genesis *)
    ; global_slot_since_genesis : int (* global slot since genesis *)
    }
  [@@deriving yojson, bin_io_unversioned]
end

let yojson_strip_fields ~keep_fields = function
  | `Assoc l ->
      `Assoc
        (List.filter l ~f:(fun (fld, _) ->
             Array.mem ~equal:String.equal keep_fields fld ) )
  | json ->
      json

let yojson_rename_fields ~alternates = function
  | `Assoc l ->
      `Assoc
        (List.map l ~f:(fun (fld, json) ->
             let fld =
               Option.value ~default:fld
                 (Array.find_map alternates ~f:(fun (alt, orig) ->
                      if String.equal fld alt then Some orig else None ) )
             in
             (fld, json) ) )
  | json ->
      json

let opt_fallthrough ~default x2 =
  Option.value_map ~default x2 ~f:(fun x -> Some x)

let result_opt ~f x =
  match x with
  | Some x ->
      Result.map ~f:Option.some (f x)
  | None ->
      Result.return None

let dump_on_error yojson x =
  Result.map_error x ~f:(fun str ->
      str ^ "\n\nCould not parse JSON:\n" ^ Yojson.Safe.pretty_to_string yojson )

let of_yojson_generic ~fields of_yojson json =
  dump_on_error json @@ of_yojson
  @@ yojson_strip_fields ~keep_fields:fields json

let rec deferred_list_fold ~init ~f = function
  | [] ->
      Async.Deferred.Result.return init
  | h :: t ->
      let open Async.Deferred.Result.Let_syntax in
      let%bind init = f init h in
      deferred_list_fold ~init ~f t

module Json_layout = struct
  module Accounts = struct
    module Single = struct
      module Timed = struct
        type t =
          { initial_minimum_balance : Currency.Balance.t
          ; cliff_time : Mina_numbers.Global_slot_since_genesis.t
          ; cliff_amount : Currency.Amount.t
          ; vesting_period : Mina_numbers.Global_slot_span.t
          ; vesting_increment : Currency.Amount.t
          }
        [@@deriving yojson, fields, sexp]

        let fields = Fields.names |> Array.of_list

        let of_yojson json = of_yojson_generic ~fields of_yojson json
      end

      module Permissions = struct
        module Auth_required = struct
          type t = None | Either | Proof | Signature | Impossible
          [@@deriving sexp, bin_io_unversioned]

          let to_yojson = function
            | None ->
                `String "none"
            | Either ->
                `String "either"
            | Proof ->
                `String "proof"
            | Signature ->
                `String "signature"
            | Impossible ->
                `String "impossible"

          let of_yojson = function
            | `String s -> (
                match String.lowercase s with
                | "none" ->
                    Ok None
                | "either" ->
                    Ok Either
                | "proof" ->
                    Ok Proof
                | "signature" ->
                    Ok Signature
                | "impossible" ->
                    Ok Impossible
                | _ ->
                    Error (sprintf "Invalid Auth_required.t value: %s" s) )
            | _ ->
                Error
                  "Runtime_config.Json_Account.Single.Permissions.Auth_Required.t"

          let of_account_perm = function
            | Mina_base.Permissions.Auth_required.None ->
                None
            | Either ->
                Either
            | Proof ->
                Proof
            | Signature ->
                Signature
            | Impossible ->
                Impossible

          let to_account_perm = function
            | None ->
                Mina_base.Permissions.Auth_required.None
            | Either ->
                Either
            | Proof ->
                Proof
            | Signature ->
                Signature
            | Impossible ->
                Impossible
        end

        module Txn_version = struct
          type t = Mina_numbers.Txn_version.Stable.Latest.t
          [@@deriving bin_io_unversioned]

          include (
            Mina_numbers.Txn_version :
              module type of Mina_numbers.Txn_version with type t := t )
        end

        module Verification_key_perm = struct
          type t = { auth : Auth_required.t; txn_version : Txn_version.t }
          [@@deriving sexp, yojson, bin_io_unversioned]
        end

        type t =
          { edit_state : Auth_required.t
                [@default
                  Auth_required.of_account_perm
                    Mina_base.Permissions.user_default.edit_state]
          ; send : Auth_required.t
                [@default
                  Auth_required.of_account_perm
                    Mina_base.Permissions.user_default.send]
          ; receive : Auth_required.t
                [@default
                  Auth_required.of_account_perm
                    Mina_base.Permissions.user_default.receive]
          ; access : Auth_required.t
                [@default
                  Auth_required.of_account_perm
                    Mina_base.Permissions.user_default.access]
          ; set_delegate : Auth_required.t
                [@default
                  Auth_required.of_account_perm
                    Mina_base.Permissions.user_default.set_delegate]
          ; set_permissions : Auth_required.t
                [@default
                  Auth_required.of_account_perm
                    Mina_base.Permissions.user_default.set_permissions]
          ; set_verification_key : Verification_key_perm.t
                [@default
                  { auth =
                      Auth_required.of_account_perm
                        (fst
                           Mina_base.Permissions.user_default
                             .set_verification_key )
                  ; txn_version =
                      snd
                        Mina_base.Permissions.user_default.set_verification_key
                  }]
          ; set_zkapp_uri : Auth_required.t
                [@default
                  Auth_required.of_account_perm
                    Mina_base.Permissions.user_default.set_zkapp_uri]
          ; edit_action_state : Auth_required.t
                [@default
                  Auth_required.of_account_perm
                    Mina_base.Permissions.user_default.edit_action_state]
          ; set_token_symbol : Auth_required.t
                [@default
                  Auth_required.of_account_perm
                    Mina_base.Permissions.user_default.set_token_symbol]
          ; increment_nonce : Auth_required.t
                [@default
                  Auth_required.of_account_perm
                    Mina_base.Permissions.user_default.increment_nonce]
          ; set_voting_for : Auth_required.t
                [@default
                  Auth_required.of_account_perm
                    Mina_base.Permissions.user_default.set_voting_for]
          ; set_timing : Auth_required.t
                [@default
                  Auth_required.of_account_perm
                    Mina_base.Permissions.user_default.set_timing]
          }
        [@@deriving yojson, fields, sexp, bin_io_unversioned]

        let fields = Fields.names |> Array.of_list

        let of_yojson json = of_yojson_generic ~fields of_yojson json

        let to_yojson t =
          `Assoc
            [ ("edit_state", Auth_required.to_yojson t.edit_state)
            ; ("send", Auth_required.to_yojson t.send)
            ; ("receive", Auth_required.to_yojson t.receive)
            ; ("access", Auth_required.to_yojson t.access)
            ; ("set_delegate", Auth_required.to_yojson t.set_delegate)
            ; ("set_permissions", Auth_required.to_yojson t.set_permissions)
            ; ( "set_verification_key"
              , Verification_key_perm.to_yojson t.set_verification_key )
            ; ("set_zkapp_uri", Auth_required.to_yojson t.set_zkapp_uri)
            ; ("edit_action_state", Auth_required.to_yojson t.edit_action_state)
            ; ("set_token_symbol", Auth_required.to_yojson t.set_token_symbol)
            ; ("increment_nonce", Auth_required.to_yojson t.increment_nonce)
            ; ("set_voting_for", Auth_required.to_yojson t.set_voting_for)
            ; ("set_timing", Auth_required.to_yojson t.set_timing)
            ]

        let of_permissions (perm : Mina_base.Permissions.t) =
          { edit_state = Auth_required.of_account_perm perm.edit_action_state
          ; send = Auth_required.of_account_perm perm.send
          ; receive = Auth_required.of_account_perm perm.receive
          ; set_delegate = Auth_required.of_account_perm perm.set_delegate
          ; set_permissions = Auth_required.of_account_perm perm.set_permissions
          ; set_verification_key =
              (let auth, txn_version = perm.set_verification_key in
               { auth = Auth_required.of_account_perm auth; txn_version } )
          ; set_token_symbol =
              Auth_required.of_account_perm perm.set_token_symbol
          ; access = Auth_required.of_account_perm perm.access
          ; edit_action_state =
              Auth_required.of_account_perm perm.edit_action_state
          ; set_zkapp_uri = Auth_required.of_account_perm perm.set_zkapp_uri
          ; increment_nonce = Auth_required.of_account_perm perm.increment_nonce
          ; set_timing = Auth_required.of_account_perm perm.set_timing
          ; set_voting_for = Auth_required.of_account_perm perm.set_voting_for
          }
      end

      module Zkapp_account = struct
        module Field = struct
          type t = Snark_params.Tick.Field.t
          [@@deriving sexp, bin_io_unversioned]

          let to_yojson t = `String (Snark_params.Tick.Field.to_string t)

          let of_yojson = function
            | `String s ->
                Ok (Snark_params.Tick.Field.of_string s)
            | _ ->
                Error
                  "Invalid JSON in runtime config Zkapp_account.state, \
                   expected string"
        end

        module Verification_key = struct
          type t = Pickles.Side_loaded.Verification_key.Stable.Latest.t
          [@@deriving sexp, bin_io_unversioned]

          let to_yojson t =
            `String (Pickles.Side_loaded.Verification_key.to_base64 t)

          let of_yojson = function
            | `String s ->
                let vk_or_err =
                  Pickles.Side_loaded.Verification_key.of_base64 s
                in
                Result.map_error vk_or_err ~f:Error.to_string_hum
            | _ ->
                Error
                  "Invalid JSON in runtime config \
                   Zkapp_account.verification_key, expected string"
        end

        module Zkapp_version = struct
          type t = Mina_numbers.Zkapp_version.Stable.Latest.t
          [@@deriving bin_io_unversioned]

          include (
            Mina_numbers.Zkapp_version :
              module type of Mina_numbers.Zkapp_version with type t := t )
        end

        type t =
          { app_state : Field.t list
          ; verification_key : Verification_key.t option [@default None]
          ; zkapp_version : Zkapp_version.t
          ; action_state : Field.t list
          ; last_action_slot : int
          ; proved_state : bool
          ; zkapp_uri : string
          }
        [@@deriving sexp, fields, yojson, bin_io_unversioned]

        let fields = Fields.names |> Array.of_list

        let of_yojson json = of_yojson_generic ~fields of_yojson json

        let of_zkapp (zkapp : Mina_base.Zkapp_account.t) : t =
          let open Mina_base.Zkapp_account in
          { app_state = Mina_base.Zkapp_state.V.to_list zkapp.app_state
          ; verification_key =
              Option.map zkapp.verification_key ~f:With_hash.data
          ; zkapp_version = zkapp.zkapp_version
          ; action_state =
              Pickles_types.Vector.Vector_5.to_list zkapp.action_state
          ; last_action_slot =
              Unsigned.UInt32.to_int
              @@ Mina_numbers.Global_slot_since_genesis.to_uint32
                   zkapp.last_action_slot
          ; proved_state = zkapp.proved_state
          ; zkapp_uri = zkapp.zkapp_uri
          }
      end

      type t =
        { pk : string
        ; sk : string option [@default None]
        ; balance : Currency.Balance.t
        ; delegate : string option [@default None]
        ; timing : Timed.t option [@default None]
        ; token : string option [@default None]
        ; nonce : Mina_numbers.Account_nonce.t
              [@default Mina_numbers.Account_nonce.zero]
        ; receipt_chain_hash : string option [@default None]
        ; voting_for : string option [@default None]
        ; zkapp : Zkapp_account.t option [@default None]
        ; permissions : Permissions.t option [@default None]
        ; token_symbol : string option [@default None]
        }
      [@@deriving sexp, fields, yojson]

      let fields = Fields.names |> Array.of_list

      let of_yojson json = of_yojson_generic ~fields of_yojson json

      let default : t =
        { pk = Signature_lib.Public_key.Compressed.(to_base58_check empty)
        ; sk = None
        ; balance = Currency.Balance.zero
        ; delegate = None
        ; timing = None
        ; token = None
        ; nonce = Mina_numbers.Account_nonce.zero
        ; receipt_chain_hash = None
        ; voting_for = None
        ; zkapp = None
        ; permissions = None
        ; token_symbol = None
        }
    end

    type t = Single.t list [@@deriving yojson]
  end

  module Ledger = struct
    module Balance_spec = struct
      type t = { number : int; balance : Currency.Balance.t }
      [@@deriving yojson]
    end

    type t =
      { accounts : Accounts.t option [@default None]
      ; num_accounts : int option [@default None]
      ; balances : Balance_spec.t list [@default []]
      ; hash : string option [@default None]
      ; s3_data_hash : string option [@default None]
      ; name : string option [@default None]
      ; add_genesis_winner : bool option [@default None]
      }
    [@@deriving yojson, fields]

    let fields = Fields.names |> Array.of_list

    let of_yojson json = of_yojson_generic ~fields of_yojson json
  end

  module Proof_keys = struct
    module Transaction_capacity = struct
      type t =
        { log_2 : int option [@default None] [@key "2_to_the"]
        ; txns_per_second_x10 : int option [@default None]
        }
      [@@deriving yojson]

      (* we don't deriving the field names here, because the first one differs from the
         field in the record type
      *)
      let fields = [| "2_to_the"; "txns_per_second_x10" |]

      let alternates = [| ("two_to_the", "2_to_the"); ("log_2", "2_to_the") |]

      let of_yojson json =
        json
        |> yojson_rename_fields ~alternates
        |> yojson_strip_fields ~keep_fields:fields
        |> of_yojson |> dump_on_error json
    end

    type t =
      { level : string option [@default None]
      ; sub_windows_per_window : int option [@default None]
      ; ledger_depth : int option [@default None]
      ; work_delay : int option [@default None]
      ; block_window_duration_ms : int option [@default None]
      ; transaction_capacity : Transaction_capacity.t option [@default None]
      ; coinbase_amount : Currency.Amount.t option [@default None]
      ; supercharged_coinbase_factor : int option [@default None]
      ; account_creation_fee : Currency.Fee.t option [@default None]
      ; fork : Fork_config.t option [@default None]
      }
    [@@deriving yojson, fields]

    let fields = Fields.names |> Array.of_list

    let of_yojson json = of_yojson_generic ~fields of_yojson json
  end

  module Genesis = struct
    type t =
      { k : int option [@default None]
      ; delta : int option [@default None]
      ; slots_per_epoch : int option [@default None]
      ; slots_per_sub_window : int option [@default None]
      ; grace_period_slots : int option [@default None]
      ; genesis_state_timestamp : string option [@default None]
      }
    [@@deriving yojson, fields]

    let fields = Fields.names |> Array.of_list

    let of_yojson json = of_yojson_generic ~fields of_yojson json
  end

  module Daemon = struct
    type t =
      { txpool_max_size : int option [@default None]
      ; peer_list_url : string option [@default None]
      ; zkapp_proof_update_cost : float option [@default None]
      ; zkapp_signed_single_update_cost : float option [@default None]
      ; zkapp_signed_pair_update_cost : float option [@default None]
      ; zkapp_transaction_cost_limit : float option [@default None]
      ; max_event_elements : int option [@default None]
      ; max_action_elements : int option [@default None]
      ; zkapp_cmd_limit_hardcap : int option [@default None]
      ; slot_tx_end : int option [@default None]
      ; slot_chain_end : int option [@default None]
      ; minimum_user_command_fee : Currency.Fee.t option [@default None]
      ; network_id : string option [@default None]
      ; client_port : int option [@default None] [@key "client-port"]
      ; libp2p_port : int option [@default None] [@key "libp2p-port"]
      ; rest_port : int option [@default None] [@key "rest-port"]
      ; graphql_port : int option [@default None] [@key "limited-graphql-port"]
      ; node_status_url : string option [@default None] [@key "node-status-url"]
      ; block_producer_key : string option
            [@default None] [@key "block-producer-key"]
      ; block_producer_pubkey : string option
            [@default None] [@key "block-producer-pubkey"]
      ; block_producer_password : string option
            [@default None] [@key "block-producer-password"]
      ; coinbase_receiver : string option
            [@default None] [@key "coinbase-receiver"]
      ; run_snark_worker : string option
            [@default None] [@key "run-snark-worker"]
      ; run_snark_coordinator : string option
            [@default None] [@key "run-snark-coordinator"]
      ; snark_worker_fee : int option [@default None] [@key "snark-worker-fee"]
      ; snark_worker_parallelism : int option
            [@default None] [@key "snark-worker-parallelism"]
      ; work_selection : string option [@default None] [@key "work-selection"]
      ; work_reassignment_wait : int option
            [@default None] [@key "work-reassignment-wait"]
      ; log_txn_pool_gossip : bool option
            [@default None] [@key "log-txn-pool-gossip"]
      ; log_snark_work_gossip : bool option
            [@default None] [@key "log-snark-work-gossip"]
      ; log_block_creation : bool option
            [@default None] [@key "log-block-creation"]
      ; min_connections : int option [@default None] [@key "min-connections"]
      ; max_connections : int option [@default None] [@key "max-connections"]
      ; pubsub_v0 : string option [@default None] [@key "pubsub-v0"]
      ; validation_queue_size : int option
            [@default None] [@key "validation-queue-size"]
      ; stop_time : int option [@default None] [@key "stop-time"]
      ; peers : string list option [@default None] [@key "peers"]
      }
    [@@deriving yojson, fields]

    let fields = Fields.names |> Array.of_list

    let of_yojson json = of_yojson_generic ~fields of_yojson json
  end

  module Epoch_data = struct
    module Data = struct
      type t =
        { accounts : Accounts.t option [@default None]
        ; seed : string
        ; s3_data_hash : string option [@default None]
        ; hash : string option [@default None]
        }
      [@@deriving yojson, fields]

      let fields = Fields.names |> Array.of_list

      let of_yojson json = of_yojson_generic ~fields of_yojson json
    end

    type t =
      { staking : Data.t
      ; next : (Data.t option[@default None]) (*If None then next = staking*)
      }
    [@@deriving yojson, fields]

    let fields = Fields.names |> Array.of_list

    let of_yojson json = of_yojson_generic ~fields of_yojson json
  end

  type t =
    { daemon : Daemon.t option [@default None]
    ; genesis : Genesis.t option [@default None]
    ; proof : Proof_keys.t option [@default None]
    ; ledger : Ledger.t option [@default None]
    ; epoch_data : Epoch_data.t option [@default None]
    }
  [@@deriving yojson, fields]

  let fields = Fields.names |> Array.of_list

  let of_yojson json = of_yojson_generic ~fields of_yojson json
end

(** JSON representation:

  { "daemon":
      { "txpool_max_size": 1
      , "peer_list_url": "https://www.example.com/peer-list.txt" }
  , "genesis": { "k": 1, "delta": 1 }
  , "proof":
      { "level": "check"
      , "sub_windows_per_window": 8
      , "ledger_depth": 14
      , "work_delay": 2
      , "block_window_duration_ms": 120000
      , "transaction_capacity": {"txns_per_second_x10": 2}
      , "coinbase_amount": "200"
      , "supercharged_coinbase_factor": 2
      , "account_creation_fee": "0.001" }
  , "ledger":
      { "name": "release"
      , "accounts":
          [ { "pk": "public_key"
            , "sk": "secret_key"
            , "balance": "0.000600000"
            , "delegate": "public_key" }
          , { "pk": "public_key"
            , "sk": "secret_key"
            , "balance": "0.000000000"
            , "delegate": "public_key" } ]
      , "hash": "root_hash"
      , "num_accounts": 10
      , "genesis_state_timestamp": "2000-00-00 12:00:00+0100" } }

  All fields are optional *except*:
  * each account in [ledger.accounts] must have a [balance] field
  * if [ledger] is present, it must feature one of [name], [accounts] or [hash].

*)

module Accounts = struct
  module Single = struct
    module Timed = struct
      type t = Json_layout.Accounts.Single.Timed.t =
        { initial_minimum_balance : Currency.Balance.Stable.Latest.t
        ; cliff_time : Mina_numbers.Global_slot_since_genesis.Stable.Latest.t
        ; cliff_amount : Currency.Amount.Stable.Latest.t
        ; vesting_period : Mina_numbers.Global_slot_span.Stable.Latest.t
        ; vesting_increment : Currency.Amount.Stable.Latest.t
        }
      [@@deriving bin_io_unversioned, sexp]
    end

    module Permissions = Json_layout.Accounts.Single.Permissions
    module Zkapp_account = Json_layout.Accounts.Single.Zkapp_account

    type t = Json_layout.Accounts.Single.t =
      { pk : string
      ; sk : string option
      ; balance : Currency.Balance.Stable.Latest.t
      ; delegate : string option
      ; timing : Timed.t option
      ; token : string option
      ; nonce : Mina_numbers.Account_nonce.Stable.Latest.t
      ; receipt_chain_hash : string option
      ; voting_for : string option
      ; zkapp : Zkapp_account.t option
      ; permissions : Permissions.t option
      ; token_symbol : string option
      }
    [@@deriving bin_io_unversioned, sexp]

    let to_json_layout : t -> Json_layout.Accounts.Single.t = Fn.id

    let of_json_layout : Json_layout.Accounts.Single.t -> (t, string) Result.t =
      Result.return

    let to_yojson x = Json_layout.Accounts.Single.to_yojson (to_json_layout x)

    let of_yojson json =
      Result.bind ~f:of_json_layout (Json_layout.Accounts.Single.of_yojson json)

    let default = Json_layout.Accounts.Single.default

    let of_account (a : Mina_base.Account.t) : (t, string) Result.t =
      let open Result.Let_syntax in
      let open Signature_lib in
      return
        { pk = Public_key.Compressed.to_base58_check a.public_key
        ; sk = None
        ; balance = a.balance
        ; delegate =
            Option.map a.delegate ~f:(fun pk ->
                Public_key.Compressed.to_base58_check pk )
        ; timing =
            ( match a.timing with
            | Untimed ->
                None
            | Timed t ->
                let open Timed in
                Some
                  { initial_minimum_balance = t.initial_minimum_balance
                  ; cliff_time = t.cliff_time
                  ; cliff_amount = t.cliff_amount
                  ; vesting_period = t.vesting_period
                  ; vesting_increment = t.vesting_increment
                  } )
        ; token = Some (Mina_base.Token_id.to_string a.token_id)
        ; token_symbol = Some a.token_symbol
        ; zkapp = Option.map a.zkapp ~f:Zkapp_account.of_zkapp
        ; nonce = a.nonce
        ; receipt_chain_hash =
            Some
              (Mina_base.Receipt.Chain_hash.to_base58_check a.receipt_chain_hash)
        ; voting_for = Some (Mina_base.State_hash.to_base58_check a.voting_for)
        ; permissions = Some (Permissions.of_permissions a.permissions)
        }

    let to_account ?(ignore_missing_fields = false) (a : t) :
        Mina_base.Account.t =
      let open Signature_lib in
      let timing =
        let open Mina_base.Account_timing.Poly in
        match a.timing with
        | None ->
            Untimed
        | Some
            { initial_minimum_balance
            ; cliff_time
            ; cliff_amount
            ; vesting_period
            ; vesting_increment
            } ->
            Timed
              { initial_minimum_balance
              ; cliff_time
              ; cliff_amount
              ; vesting_period
              ; vesting_increment
              }
      in
      let to_permissions (perms : Permissions.t) =
        Mina_base.Permissions.Poly.
          { edit_state =
              Json_layout.Accounts.Single.Permissions.Auth_required
              .to_account_perm perms.edit_state
          ; access =
              Json_layout.Accounts.Single.Permissions.Auth_required
              .to_account_perm perms.access
          ; send =
              Json_layout.Accounts.Single.Permissions.Auth_required
              .to_account_perm perms.send
          ; receive =
              Json_layout.Accounts.Single.Permissions.Auth_required
              .to_account_perm perms.receive
          ; set_delegate =
              Json_layout.Accounts.Single.Permissions.Auth_required
              .to_account_perm perms.set_delegate
          ; set_permissions =
              Json_layout.Accounts.Single.Permissions.Auth_required
              .to_account_perm perms.set_permissions
          ; set_verification_key =
              ( Json_layout.Accounts.Single.Permissions.Auth_required
                .to_account_perm perms.set_verification_key.auth
              , perms.set_verification_key.txn_version )
          ; set_zkapp_uri =
              Json_layout.Accounts.Single.Permissions.Auth_required
              .to_account_perm perms.set_zkapp_uri
          ; edit_action_state =
              Json_layout.Accounts.Single.Permissions.Auth_required
              .to_account_perm perms.edit_action_state
          ; set_token_symbol =
              Json_layout.Accounts.Single.Permissions.Auth_required
              .to_account_perm perms.set_token_symbol
          ; increment_nonce =
              Json_layout.Accounts.Single.Permissions.Auth_required
              .to_account_perm perms.increment_nonce
          ; set_voting_for =
              Json_layout.Accounts.Single.Permissions.Auth_required
              .to_account_perm perms.set_voting_for
          ; set_timing =
              Json_layout.Accounts.Single.Permissions.Auth_required
              .to_account_perm perms.set_timing
          }
      in
      let permissions =
        match (ignore_missing_fields, a.permissions) with
        | _, Some perms ->
            to_permissions perms
        | false, None ->
            failwithf "no permissions set for account %s" a.pk ()
        | true, _ ->
            Mina_base.Permissions.user_default
      in
      let mk_zkapp (app : Zkapp_account.t) :
          ( Mina_base.Zkapp_state.Value.t
          , Mina_base.Verification_key_wire.t option
          , Zkapp_account.Zkapp_version.t
          , Zkapp_account.Field.t
          , Mina_numbers.Global_slot_since_genesis.t
          , bool
          , string )
          Mina_base.Zkapp_account.Poly.t =
        let hash_data = Mina_base.Verification_key_wire.digest_vk in
        Zkapp_account.
          { app_state = Mina_base.Zkapp_state.V.of_list_exn app.app_state
          ; verification_key =
              Option.map ~f:With_hash.(of_data ~hash_data) app.verification_key
          ; zkapp_version = app.zkapp_version
          ; action_state =
              Pickles_types.Vector.Vector_5.of_list_exn app.action_state
          ; last_action_slot =
              Mina_numbers.Global_slot_since_genesis.of_uint32
              @@ Unsigned.UInt32.of_int app.last_action_slot
          ; proved_state = app.proved_state
          ; zkapp_uri = app.zkapp_uri
          }
      in
      let receipt_chain_hash =
        match (ignore_missing_fields, a.receipt_chain_hash) with
        | _, Some rch ->
            Mina_base.Receipt.Chain_hash.of_base58_check_exn rch
        | false, None ->
            failwithf "no receipt_chain_hash set for account %s" a.pk ()
        | true, _ ->
            Mina_base.Receipt.Chain_hash.empty
      in
      let voting_for =
        match (ignore_missing_fields, a.voting_for) with
        | _, Some voting_for ->
            Mina_base.State_hash.of_base58_check_exn voting_for
        | false, None ->
            failwithf "no voting_for set for account %s" a.pk ()
        | true, _ ->
            Mina_base.State_hash.dummy
      in
      { public_key = Public_key.Compressed.of_base58_check_exn a.pk
      ; token_id =
          Mina_base.Token_id.(Option.value_map ~default ~f:of_string a.token)
      ; token_symbol = Option.value ~default:"" a.token_symbol
      ; balance = a.balance
      ; nonce = a.nonce
      ; receipt_chain_hash
      ; delegate =
          Option.map ~f:Public_key.Compressed.of_base58_check_exn a.delegate
      ; voting_for
      ; timing
      ; permissions
      ; zkapp = Option.map ~f:mk_zkapp a.zkapp
      }
  end

  type single = Single.t =
    { pk : string
    ; sk : string option
    ; balance : Currency.Balance.t
    ; delegate : string option
    ; timing : Single.Timed.t option
    ; token : string option
    ; nonce : Mina_numbers.Account_nonce.t
    ; receipt_chain_hash : string option
    ; voting_for : string option
    ; zkapp : Single.Zkapp_account.t option
    ; permissions : Single.Permissions.t option
    ; token_symbol : string option
    }

  type t = Single.t list [@@deriving bin_io_unversioned]

  let to_json_layout : t -> Json_layout.Accounts.t =
    List.map ~f:Single.to_json_layout

  let of_json_layout (t : Json_layout.Accounts.t) : (t, string) Result.t =
    let exception Stop of string in
    try
      Result.return
      @@ List.map t ~f:(fun x ->
             match Single.of_json_layout x with
             | Ok x ->
                 x
             | Error err ->
                 raise (Stop err) )
    with Stop err -> Error err

  let to_yojson x = Json_layout.Accounts.to_yojson (to_json_layout x)

  let of_yojson json =
    Result.bind ~f:of_json_layout (Json_layout.Accounts.of_yojson json)
end

module Ledger = struct
  type base =
    | Named of string  (** One of the named ledgers in [Genesis_ledger] *)
    | Accounts of Accounts.t  (** A ledger generated from the given accounts *)
    | Hash
        (** The ledger with the given root hash stored in the containing Ledger.t *)
  [@@deriving bin_io_unversioned]

  type t =
    { base : base
    ; num_accounts : int option
    ; balances : (int * Currency.Balance.Stable.Latest.t) list
    ; hash : string option
    ; s3_data_hash : string option
    ; name : string option
    ; add_genesis_winner : bool option
    }
  [@@deriving bin_io_unversioned]

  let to_json_layout
      { base
      ; num_accounts
      ; balances
      ; hash
      ; name
      ; add_genesis_winner
      ; s3_data_hash
      } : Json_layout.Ledger.t =
    let balances =
      List.map balances ~f:(fun (number, balance) ->
          { Json_layout.Ledger.Balance_spec.number; balance } )
    in
    let without_base : Json_layout.Ledger.t =
      { accounts = None
      ; num_accounts
      ; balances
      ; hash
      ; s3_data_hash
      ; name
      ; add_genesis_winner
      }
    in
    match base with
    | Named name ->
        { without_base with name = Some name }
    | Accounts accounts ->
        { without_base with accounts = Some (Accounts.to_json_layout accounts) }
    | Hash ->
        without_base

  let of_json_layout
      ({ accounts
       ; num_accounts
       ; balances
       ; hash
       ; s3_data_hash
       ; name
       ; add_genesis_winner
       } :
        Json_layout.Ledger.t ) : (t, string) Result.t =
    let open Result.Let_syntax in
    let%map base =
      match accounts with
      | Some accounts ->
          let%map accounts = Accounts.of_json_layout accounts in
          Accounts accounts
      | None -> (
          match name with
          | Some name ->
              return (Named name)
          | None -> (
              match hash with
              | Some _ ->
                  return Hash
              | None ->
                  Error
                    "Runtime_config.Ledger.of_json_layout: Expected a field \
                     'accounts', 'name' or 'hash'" ) )
    in
    let balances =
      List.map balances
        ~f:(fun { Json_layout.Ledger.Balance_spec.number; balance } ->
          (number, balance) )
    in
    { base
    ; num_accounts
    ; balances
    ; hash
    ; s3_data_hash
    ; name
    ; add_genesis_winner
    }

  let to_yojson x = Json_layout.Ledger.to_yojson (to_json_layout x)

  let of_yojson json =
    Result.bind ~f:of_json_layout (Json_layout.Ledger.of_yojson json)
end

module Proof_keys = struct
  module Level = struct
    type t = Full | Check | No_check [@@deriving bin_io_unversioned, equal]

    let to_string = function
      | Full ->
          "full"
      | Check ->
          "check"
      | No_check ->
          "none"

    let of_string str =
      match String.lowercase str with
      | "full" ->
          Ok Full
      | "check" ->
          Ok Check
      | "none" ->
          Ok No_check
      | _ ->
          Error "Expected one of 'full', 'check', or 'none'"

    let to_json_layout = to_string

    let of_json_layout str =
      Result.map_error (of_string str) ~f:(fun err ->
          "Runtime_config.Proof_keys.Level.of_json_layout: Could not decode \
           field 'level'. " ^ err )

    let to_yojson x = `String (to_json_layout x)

    let of_yojson = function
      | `String str ->
          of_json_layout str
      | _ ->
          Error
            "Runtime_config.Proof_keys.Level.of_json_layout: Expected the \
             field 'level' to contain a string"
<<<<<<< HEAD
=======

    let gen = Quickcheck.Generator.of_list [ Full; Check; No_check ]
>>>>>>> 0666d985
  end

  module Transaction_capacity = struct
    type t = Log_2 of int | Txns_per_second_x10 of int
    [@@deriving bin_io_unversioned]

    let to_json_layout : t -> Json_layout.Proof_keys.Transaction_capacity.t =
      function
      | Log_2 i ->
          { log_2 = Some i; txns_per_second_x10 = None }
      | Txns_per_second_x10 i ->
          { log_2 = None; txns_per_second_x10 = Some i }

    let of_json_layout :
        Json_layout.Proof_keys.Transaction_capacity.t -> (t, string) Result.t =
      function
      | { log_2 = Some i; txns_per_second_x10 = None } ->
          Ok (Log_2 i)
      | { txns_per_second_x10 = Some i; log_2 = None } ->
          Ok (Txns_per_second_x10 i)
      | _ ->
          Error
            "Runtime_config.Proof_keys.Transaction_capacity.of_json_layout: \
             Expected exactly one of the fields '2_to_the' or \
             'txns_per_second_x10'"

    let to_yojson x =
      Json_layout.Proof_keys.Transaction_capacity.to_yojson (to_json_layout x)

    let of_yojson json =
      Result.bind ~f:of_json_layout
        (Json_layout.Proof_keys.Transaction_capacity.of_yojson json)

    let small : t = Log_2 2

    let medium : t = Log_2 3
  end

  type t =
    { level : Level.t option
    ; sub_windows_per_window : int option
    ; ledger_depth : int option
    ; work_delay : int option
    ; block_window_duration_ms : int option
    ; transaction_capacity : Transaction_capacity.t option
    ; coinbase_amount : Currency.Amount.Stable.Latest.t option
    ; supercharged_coinbase_factor : int option
    ; account_creation_fee : Currency.Fee.Stable.Latest.t option
    ; fork : Fork_config.t option
    }
  [@@deriving bin_io_unversioned]

  let make ?level ?sub_windows_per_window ?ledger_depth ?work_delay
      ?block_window_duration_ms ?transaction_capacity ?coinbase_amount
      ?supercharged_coinbase_factor ?account_creation_fee ?fork () =
    { level
    ; sub_windows_per_window
    ; ledger_depth
    ; work_delay
    ; block_window_duration_ms
    ; transaction_capacity
    ; coinbase_amount
    ; supercharged_coinbase_factor
    ; account_creation_fee
    ; fork
    }

  let to_json_layout
      { level
      ; sub_windows_per_window
      ; ledger_depth
      ; work_delay
      ; block_window_duration_ms
      ; transaction_capacity
      ; coinbase_amount
      ; supercharged_coinbase_factor
      ; account_creation_fee
      ; fork
      } =
    { Json_layout.Proof_keys.level = Option.map ~f:Level.to_json_layout level
    ; sub_windows_per_window
    ; ledger_depth
    ; work_delay
    ; block_window_duration_ms
    ; transaction_capacity =
        Option.map ~f:Transaction_capacity.to_json_layout transaction_capacity
    ; coinbase_amount
    ; supercharged_coinbase_factor
    ; account_creation_fee
    ; fork
    }

  let of_json_layout
      { Json_layout.Proof_keys.level
      ; sub_windows_per_window
      ; ledger_depth
      ; work_delay
      ; block_window_duration_ms
      ; transaction_capacity
      ; coinbase_amount
      ; supercharged_coinbase_factor
      ; account_creation_fee
      ; fork
      } =
    let open Result.Let_syntax in
    let%map level = result_opt ~f:Level.of_json_layout level
    and transaction_capacity =
      result_opt ~f:Transaction_capacity.of_json_layout transaction_capacity
    in
    { level
    ; sub_windows_per_window
    ; ledger_depth
    ; work_delay
    ; block_window_duration_ms
    ; transaction_capacity
    ; coinbase_amount
    ; supercharged_coinbase_factor
    ; account_creation_fee
    ; fork
    }

  let to_yojson x = Json_layout.Proof_keys.to_yojson (to_json_layout x)

  let of_yojson json =
    Result.bind ~f:of_json_layout (Json_layout.Proof_keys.of_yojson json)

  let combine t1 t2 =
    { level = opt_fallthrough ~default:t1.level t2.level
    ; sub_windows_per_window =
        opt_fallthrough ~default:t1.sub_windows_per_window
          t2.sub_windows_per_window
    ; ledger_depth = opt_fallthrough ~default:t1.ledger_depth t2.ledger_depth
    ; work_delay = opt_fallthrough ~default:t1.work_delay t2.work_delay
    ; block_window_duration_ms =
        opt_fallthrough ~default:t1.block_window_duration_ms
          t2.block_window_duration_ms
    ; transaction_capacity =
        opt_fallthrough ~default:t1.transaction_capacity t2.transaction_capacity
    ; coinbase_amount =
        opt_fallthrough ~default:t1.coinbase_amount t2.coinbase_amount
    ; supercharged_coinbase_factor =
        opt_fallthrough ~default:t1.supercharged_coinbase_factor
          t2.supercharged_coinbase_factor
    ; account_creation_fee =
        opt_fallthrough ~default:t1.account_creation_fee t2.account_creation_fee
    ; fork = opt_fallthrough ~default:t1.fork t2.fork
    }
end

module Genesis = struct
  type t = Json_layout.Genesis.t =
    { k : int option (* the depth of finality constant (in slots) *)
    ; delta : int option (* max permissible delay of packets (in slots) *)
    ; slots_per_epoch : int option
    ; slots_per_sub_window : int option
    ; grace_period_slots : int option
    ; genesis_state_timestamp : string option
    }
  [@@deriving bin_io_unversioned]

  let to_json_layout : t -> Json_layout.Genesis.t = Fn.id

  let of_json_layout : Json_layout.Genesis.t -> (t, string) Result.t =
    Result.return

  let to_yojson x = Json_layout.Genesis.to_yojson (to_json_layout x)

  let of_yojson json =
    Result.bind ~f:of_json_layout (Json_layout.Genesis.of_yojson json)

  let combine t1 t2 =
    { k = opt_fallthrough ~default:t1.k t2.k
    ; delta = opt_fallthrough ~default:t1.delta t2.delta
    ; slots_per_epoch =
        opt_fallthrough ~default:t1.slots_per_epoch t2.slots_per_epoch
    ; slots_per_sub_window =
        opt_fallthrough ~default:t1.slots_per_sub_window t2.slots_per_sub_window
    ; grace_period_slots =
        opt_fallthrough ~default:t1.grace_period_slots t2.grace_period_slots
    ; genesis_state_timestamp =
        opt_fallthrough ~default:t1.genesis_state_timestamp
          t2.genesis_state_timestamp
    }
end

module Daemon = struct
  (* Peer list URL should usually be None. This option is better provided with
     a command line argument. Putting it in the config makes the network explicitly
     rely on a certain number of nodes, reducing decentralisation. See #14766 *)
  type t = Json_layout.Daemon.t =
    { txpool_max_size : int option
    ; peer_list_url : string option
    ; zkapp_proof_update_cost : float option [@default None]
    ; zkapp_signed_single_update_cost : float option [@default None]
    ; zkapp_signed_pair_update_cost : float option [@default None]
    ; zkapp_transaction_cost_limit : float option [@default None]
    ; max_event_elements : int option [@default None]
    ; max_action_elements : int option [@default None]
    ; zkapp_cmd_limit_hardcap : int option [@default None]
    ; slot_tx_end : int option [@default None]
    ; slot_chain_end : int option [@default None]
    ; minimum_user_command_fee : Currency.Fee.Stable.Latest.t option
          [@default None]
    ; network_id : string option [@default None]
    ; client_port : int option [@default None]
    ; libp2p_port : int option [@default None]
    ; rest_port : int option [@default None]
    ; graphql_port : int option [@default None]
    ; node_status_url : string option [@default None]
    ; block_producer_key : string option [@default None]
    ; block_producer_pubkey : string option [@default None]
    ; block_producer_password : string option [@default None]
    ; coinbase_receiver : string option [@default None]
    ; run_snark_worker : string option [@default None]
    ; run_snark_coordinator : string option [@default None]
    ; snark_worker_fee : int option [@default None]
    ; snark_worker_parallelism : int option [@default None]
    ; work_selection : string option [@default None]
    ; work_reassignment_wait : int option [@default None]
    ; log_txn_pool_gossip : bool option [@default None]
    ; log_snark_work_gossip : bool option [@default None]
    ; log_block_creation : bool option [@default None]
    ; min_connections : int option [@default None]
    ; max_connections : int option [@default None]
    ; pubsub_v0 : string option [@default None]
    ; validation_queue_size : int option [@default None]
    ; stop_time : int option [@default None]
    ; peers : string list option [@default None]
    }
  [@@deriving bin_io_unversioned, fields]

  let default : t =
    { txpool_max_size = None
    ; peer_list_url = None
    ; zkapp_proof_update_cost = None
    ; zkapp_signed_single_update_cost = None
    ; zkapp_signed_pair_update_cost = None
    ; zkapp_transaction_cost_limit = None
    ; max_event_elements = None
    ; max_action_elements = None
    ; zkapp_cmd_limit_hardcap = None
    ; slot_tx_end = None
    ; slot_chain_end = None
    ; minimum_user_command_fee = None
    ; network_id = None
    ; client_port = None
    ; libp2p_port = None
    ; rest_port = None
    ; graphql_port = None
    ; node_status_url = None
    ; block_producer_key = None
    ; block_producer_pubkey = None
    ; block_producer_password = None
    ; coinbase_receiver = None
    ; run_snark_worker = None
    ; run_snark_coordinator = None
    ; snark_worker_fee = None
    ; snark_worker_parallelism = None
    ; work_selection = None
    ; work_reassignment_wait = None
    ; log_txn_pool_gossip = None
    ; log_snark_work_gossip = None
    ; log_block_creation = None
    ; min_connections = None
    ; max_connections = None
    ; pubsub_v0 = None
    ; validation_queue_size = None
    ; stop_time = None
    ; peers = None
    }

  let to_json_layout : t -> Json_layout.Daemon.t = Fn.id

  let of_json_layout : Json_layout.Daemon.t -> (t, string) Result.t =
    Result.return

  let to_yojson x = Json_layout.Daemon.to_yojson (to_json_layout x)

  let of_yojson json =
    Result.bind ~f:of_json_layout (Json_layout.Daemon.of_yojson json)

  let combine t1 t2 =
    { txpool_max_size =
        opt_fallthrough ~default:t1.txpool_max_size t2.txpool_max_size
    ; peer_list_url = opt_fallthrough ~default:t1.peer_list_url t2.peer_list_url
    ; zkapp_proof_update_cost =
        opt_fallthrough ~default:t1.zkapp_proof_update_cost
          t2.zkapp_proof_update_cost
    ; zkapp_signed_single_update_cost =
        opt_fallthrough ~default:t1.zkapp_signed_single_update_cost
          t2.zkapp_signed_single_update_cost
    ; zkapp_signed_pair_update_cost =
        opt_fallthrough ~default:t1.zkapp_signed_pair_update_cost
          t2.zkapp_signed_pair_update_cost
    ; zkapp_transaction_cost_limit =
        opt_fallthrough ~default:t1.zkapp_transaction_cost_limit
          t2.zkapp_transaction_cost_limit
    ; max_event_elements =
        opt_fallthrough ~default:t1.max_event_elements t2.max_event_elements
    ; max_action_elements =
        opt_fallthrough ~default:t1.max_action_elements t2.max_action_elements
    ; zkapp_cmd_limit_hardcap =
        opt_fallthrough ~default:t1.zkapp_cmd_limit_hardcap
          t2.zkapp_cmd_limit_hardcap
    ; slot_tx_end = opt_fallthrough ~default:t1.slot_tx_end t2.slot_tx_end
    ; slot_chain_end =
        opt_fallthrough ~default:t1.slot_chain_end t2.slot_chain_end
    ; minimum_user_command_fee =
        opt_fallthrough ~default:t1.minimum_user_command_fee
          t2.minimum_user_command_fee
    ; network_id = opt_fallthrough ~default:t1.network_id t2.network_id
    ; client_port = opt_fallthrough ~default:t1.client_port t2.client_port
    ; libp2p_port = opt_fallthrough ~default:t1.libp2p_port t2.libp2p_port
    ; rest_port = opt_fallthrough ~default:t1.rest_port t2.rest_port
    ; graphql_port = opt_fallthrough ~default:t1.graphql_port t2.graphql_port
    ; node_status_url =
        opt_fallthrough ~default:t1.node_status_url t2.node_status_url
    ; block_producer_key =
        opt_fallthrough ~default:t1.block_producer_key t2.block_producer_key
    ; block_producer_pubkey =
        opt_fallthrough ~default:t1.block_producer_pubkey
          t2.block_producer_pubkey
    ; block_producer_password =
        opt_fallthrough ~default:t1.block_producer_password
          t2.block_producer_password
    ; coinbase_receiver =
        opt_fallthrough ~default:t1.coinbase_receiver t2.coinbase_receiver
    ; run_snark_worker =
        opt_fallthrough ~default:t1.run_snark_worker t2.run_snark_worker
    ; run_snark_coordinator =
        opt_fallthrough ~default:t1.run_snark_coordinator
          t2.run_snark_coordinator
    ; snark_worker_fee =
        opt_fallthrough ~default:t1.snark_worker_fee t2.snark_worker_fee
    ; snark_worker_parallelism =
        opt_fallthrough ~default:t1.snark_worker_parallelism
          t2.snark_worker_parallelism
    ; work_selection =
        opt_fallthrough ~default:t1.work_selection t2.work_selection
    ; work_reassignment_wait =
        opt_fallthrough ~default:t1.work_reassignment_wait
          t2.work_reassignment_wait
    ; log_txn_pool_gossip =
        opt_fallthrough ~default:t1.log_txn_pool_gossip t2.log_txn_pool_gossip
    ; log_snark_work_gossip =
        opt_fallthrough ~default:t1.log_snark_work_gossip
          t2.log_snark_work_gossip
    ; log_block_creation =
        opt_fallthrough ~default:t1.log_block_creation t2.log_block_creation
    ; min_connections =
        opt_fallthrough ~default:t1.min_connections t2.min_connections
    ; max_connections =
        opt_fallthrough ~default:t1.max_connections t2.max_connections
    ; pubsub_v0 = opt_fallthrough ~default:t1.pubsub_v0 t2.pubsub_v0
    ; validation_queue_size =
        opt_fallthrough ~default:t1.validation_queue_size
          t2.validation_queue_size
    ; stop_time = opt_fallthrough ~default:t1.stop_time t2.stop_time
    ; peers = opt_fallthrough ~default:t1.peers t2.peers
    }
end

module Epoch_data = struct
  module Data = struct
    type t = { ledger : Ledger.t; seed : string }
    [@@deriving bin_io_unversioned, yojson]
  end

  type t =
    { staking : Data.t; next : Data.t option (*If None, then next = staking*) }
  [@@deriving bin_io_unversioned, yojson]

  let to_json_layout : t -> Json_layout.Epoch_data.t =
   fun { staking; next } ->
    let accounts (ledger : Ledger.t) =
      match ledger.base with Accounts acc -> Some acc | _ -> None
    in
    let staking =
      { Json_layout.Epoch_data.Data.accounts = accounts staking.ledger
      ; seed = staking.seed
      ; hash = staking.ledger.hash
      ; s3_data_hash = staking.ledger.s3_data_hash
      }
    in
    let next =
      Option.map next ~f:(fun n ->
          { Json_layout.Epoch_data.Data.accounts = accounts n.ledger
          ; seed = n.seed
          ; hash = n.ledger.hash
          ; s3_data_hash = n.ledger.s3_data_hash
          } )
    in
    { Json_layout.Epoch_data.staking; next }

  let of_json_layout : Json_layout.Epoch_data.t -> (t, string) Result.t =
   fun { staking; next } ->
    let open Result.Let_syntax in
    let data (t : [ `Staking | `Next ])
        { Json_layout.Epoch_data.Data.accounts; seed; hash; s3_data_hash } =
      let%map base =
        match accounts with
        | Some accounts ->
            return @@ Ledger.Accounts accounts
        | None -> (
            match hash with
            | Some _ ->
                return @@ Ledger.Hash
            | None ->
                let ledger_name =
                  match t with `Staking -> "staking" | `Next -> "next"
                in
                Error
                  (sprintf
                     "Runtime_config.Epoch_data.of_json_layout: Expected a \
                      field 'accounts', or 'hash' in '%s' ledger"
                     ledger_name ) )
      in
      let ledger =
        { Ledger.base
        ; num_accounts = None
        ; balances = []
        ; hash
        ; s3_data_hash
        ; name = None
        ; add_genesis_winner = Some false
        }
      in
      { Data.ledger; seed }
    in
    let%bind staking = data `Staking staking in
    let%map next =
      Option.value_map next ~default:(Ok None) ~f:(fun next ->
          Result.map ~f:Option.some @@ data `Next next )
    in
    { staking; next }

  let to_yojson x = Json_layout.Epoch_data.to_yojson (to_json_layout x)

  let of_yojson json =
    Result.bind ~f:of_json_layout (Json_layout.Epoch_data.of_yojson json)
end

type t =
  { daemon : Daemon.t option
  ; genesis : Genesis.t option
  ; proof : Proof_keys.t option
  ; ledger : Ledger.t option
  ; epoch_data : Epoch_data.t option
  }
[@@deriving bin_io_unversioned, fields]

let make ?daemon ?genesis ?proof ?ledger ?epoch_data () =
  { daemon; genesis; proof; ledger; epoch_data }

let to_json_layout { daemon; genesis; proof; ledger; epoch_data } =
  { Json_layout.daemon = Option.map ~f:Daemon.to_json_layout daemon
  ; genesis = Option.map ~f:Genesis.to_json_layout genesis
  ; proof = Option.map ~f:Proof_keys.to_json_layout proof
  ; ledger = Option.map ~f:Ledger.to_json_layout ledger
  ; epoch_data = Option.map ~f:Epoch_data.to_json_layout epoch_data
  }

let of_json_layout { Json_layout.daemon; genesis; proof; ledger; epoch_data } =
  let open Result.Let_syntax in
  let%map daemon = result_opt ~f:Daemon.of_json_layout daemon
  and genesis = result_opt ~f:Genesis.of_json_layout genesis
  and proof = result_opt ~f:Proof_keys.of_json_layout proof
  and ledger = result_opt ~f:Ledger.of_json_layout ledger
  and epoch_data = result_opt ~f:Epoch_data.of_json_layout epoch_data in
  { daemon; genesis; proof; ledger; epoch_data }

let to_yojson x = Json_layout.to_yojson (to_json_layout x)

let to_yojson_without_accounts x =
  let layout = to_json_layout x in
  let genesis_accounts =
    let%bind.Option { accounts; _ } = layout.ledger in
    Option.map ~f:List.length accounts
  in
  let staking_accounts =
    let%bind.Option { staking; _ } = layout.epoch_data in
    Option.map ~f:List.length staking.accounts
  in
  let next_accounts =
    let%bind.Option { next; _ } = layout.epoch_data in
    let%bind.Option { accounts; _ } = next in
    Option.map ~f:List.length accounts
  in
  let layout =
    let f ledger = { ledger with Json_layout.Ledger.accounts = None } in
    { layout with
      ledger = Option.map ~f layout.ledger
    ; epoch_data =
        Option.map layout.epoch_data ~f:(fun { staking; next } ->
            { Json_layout.Epoch_data.staking = { staking with accounts = None }
            ; next = Option.map next ~f:(fun n -> { n with accounts = None })
            } )
    }
  in
  ( Json_layout.to_yojson layout
  , `Accounts_omitted
      (`Genesis genesis_accounts, `Staking staking_accounts, `Next next_accounts)
  )

let of_yojson json = Result.bind ~f:of_json_layout (Json_layout.of_yojson json)

let default =
  { daemon = None
  ; genesis = None
  ; proof = None
  ; ledger = None
  ; epoch_data = None
  }

let combine t1 t2 =
  let merge ~combine t1 t2 =
    match (t1, t2) with
    | Some t1, Some t2 ->
        Some (combine t1 t2)
    | Some t, None | None, Some t ->
        Some t
    | None, None ->
        None
  in
  { daemon = merge ~combine:Daemon.combine t1.daemon t2.daemon
  ; genesis = merge ~combine:Genesis.combine t1.genesis t2.genesis
  ; proof = merge ~combine:Proof_keys.combine t1.proof t2.proof
  ; ledger = opt_fallthrough ~default:t1.ledger t2.ledger
  ; epoch_data = opt_fallthrough ~default:t1.epoch_data t2.epoch_data
  }

let ledger_accounts (ledger : Mina_ledger.Ledger.Any_ledger.witness) =
  let open Async.Deferred.Result.Let_syntax in
  let yield = Async_unix.Scheduler.yield_every ~n:100 |> Staged.unstage in
  let%bind accounts =
    Mina_ledger.Ledger.Any_ledger.M.to_list ledger
    |> Async.Deferred.map ~f:Result.return
  in
  let%map accounts =
    deferred_list_fold ~init:[]
      ~f:(fun acc el ->
        let open Async.Deferred.Infix in
        let%bind () = yield () >>| Result.return in
        let%map elt = Accounts.Single.of_account el |> Async.Deferred.return in
        elt :: acc )
      accounts
  in
  List.rev accounts

let ledger_of_accounts accounts =
  Ledger.
    { base = Accounts accounts
    ; num_accounts = None
    ; balances = []
    ; hash = None
    ; s3_data_hash = None
    ; name = None
    ; add_genesis_winner = Some false
    }

let make_fork_config ~staged_ledger ~global_slot_since_genesis ~state_hash
    ~blockchain_length ~staking_ledger ~staking_epoch_seed ~next_epoch_ledger
    ~next_epoch_seed =
  let open Async.Deferred.Result.Let_syntax in
  let global_slot_since_genesis =
    Mina_numbers.Global_slot_since_genesis.to_int global_slot_since_genesis
  in
  let blockchain_length = Unsigned.UInt32.to_int blockchain_length in
  let yield () =
    let open Async.Deferred.Infix in
    Async_unix.Scheduler.yield () >>| Result.return
  in
  let%bind () = yield () in
  let%bind accounts =
    Mina_ledger.Ledger.Any_ledger.cast (module Mina_ledger.Ledger) staged_ledger
    |> ledger_accounts
  in
  let hash =
    Option.some @@ Mina_base.Ledger_hash.to_base58_check
    @@ Mina_ledger.Ledger.merkle_root staged_ledger
  in
  let fork =
    Fork_config.
      { state_hash = Mina_base.State_hash.to_base58_check state_hash
      ; blockchain_length
      ; global_slot_since_genesis
      }
  in
  let%bind () = yield () in
  let%bind staking_ledger_accounts = ledger_accounts staking_ledger in
  let%bind () = yield () in
  let%map next_epoch_ledger_accounts =
    match next_epoch_ledger with
    | None ->
        return None
    | Some l ->
        ledger_accounts l >>| Option.return
  in
  let epoch_data =
    let open Epoch_data in
    let open Data in
    { staking =
        { ledger = ledger_of_accounts staking_ledger_accounts
        ; seed = staking_epoch_seed
        }
    ; next =
        Option.map next_epoch_ledger_accounts ~f:(fun accounts ->
            { ledger = ledger_of_accounts accounts; seed = next_epoch_seed } )
    }
  in
  make
  (* add_genesis_winner must be set to false, because this
     config effectively creates a continuation of the current
     blockchain state and therefore the genesis ledger already
     contains the winner of the previous block. No need to
     artificially add it. In fact, it wouldn't work at all,
     because the new node would try to create this account at
     startup, even though it already exists, leading to an error.*)
    ~epoch_data
    ~ledger:
      { base = Accounts accounts
      ; num_accounts = None
      ; balances = []
      ; hash
      ; s3_data_hash = None
      ; name = None
      ; add_genesis_winner = Some false
      }
    ~proof:(Proof_keys.make ~fork ()) ()

let slot_tx_end, slot_chain_end =
  let f get_runtime t =
    let open Option.Let_syntax in
    t.daemon >>= get_runtime >>| Mina_numbers.Global_slot_since_hard_fork.of_int
  in
  (f (fun d -> d.slot_tx_end), f (fun d -> d.slot_chain_end))

module Config_loader = struct
  (* Use the prefered value if available. Otherwise, given a list of confs
     find the first conf such that the getter returns a Some.
  *)
  let maybe_from_config (type conf a) ~(logger : Logger.t)
      ~(configs : (string * conf) list) ~(getter : conf -> a option)
      ~(keyname : string) ~(preferred_value : a option) : a option =
    match preferred_value with
    | Some v ->
        Some v
    | None ->
        let open Option.Let_syntax in
        let%map config_file, data =
          List.find_map configs ~f:(fun (config_file, daemon_config) ->
              let%map a = getter daemon_config in
              (config_file, a) )
        in
        [%log debug] "Key $key being used from config file $config_file"
          ~metadata:
            [ ("key", `String keyname); ("config_file", `String config_file) ] ;
        data

  let or_from_config ~logger ~configs ~getter ~keyname ~preferred_value ~default
      =
    match
      maybe_from_config ~logger ~configs ~getter ~keyname ~preferred_value
    with
    | Some x ->
        x
    | None ->
        [%log trace] "Key '$key' not found in any config files, using default"
          ~metadata:[ ("key", `String keyname) ] ;
        default
end<|MERGE_RESOLUTION|>--- conflicted
+++ resolved
@@ -976,11 +976,6 @@
           Error
             "Runtime_config.Proof_keys.Level.of_json_layout: Expected the \
              field 'level' to contain a string"
-<<<<<<< HEAD
-=======
-
-    let gen = Quickcheck.Generator.of_list [ Full; Check; No_check ]
->>>>>>> 0666d985
   end
 
   module Transaction_capacity = struct
