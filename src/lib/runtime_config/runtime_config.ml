open Core_kernel

module Fork_config = struct
  (* Note that previous_length might be smaller than the gernesis_slot
     or equal if a block was produced in every slot possible. *)
  type t =
    { previous_state_hash : string
    ; previous_length : int (* number of blocks produced since genesis *)
    ; previous_global_slot : int (* global slot since genesis *)
    }
  [@@deriving yojson, dhall_type, bin_io_unversioned]

  let gen =
    let open Quickcheck.Generator.Let_syntax in
    let%bind previous_global_slot = Int.gen_incl 0 1_000_000 in
    let%bind previous_length = Int.gen_incl 0 previous_global_slot in
    let%map state_hash = Mina_base.State_hash.gen in
    let previous_state_hash = Mina_base.State_hash.to_base58_check state_hash in
    { previous_state_hash; previous_length; previous_global_slot }
end

let yojson_strip_fields ~keep_fields = function
  | `Assoc l ->
      `Assoc
        (List.filter l ~f:(fun (fld, _) ->
             Array.mem ~equal:String.equal keep_fields fld ) )
  | json ->
      json

let yojson_rename_fields ~alternates = function
  | `Assoc l ->
      `Assoc
        (List.map l ~f:(fun (fld, json) ->
             let fld =
               Option.value ~default:fld
                 (Array.find_map alternates ~f:(fun (alt, orig) ->
                      if String.equal fld alt then Some orig else None ) )
             in
             (fld, json) ) )
  | json ->
      json

let opt_fallthrough ~default x2 =
  Option.value_map ~default x2 ~f:(fun x -> Some x)

let result_opt ~f x =
  match x with
  | Some x ->
      Result.map ~f:Option.some (f x)
  | None ->
      Result.return None

let dump_on_error yojson x =
  Result.map_error x ~f:(fun str ->
      str ^ "\n\nCould not parse JSON:\n" ^ Yojson.Safe.pretty_to_string yojson )

let of_yojson_generic ~fields of_yojson json =
  dump_on_error json @@ of_yojson
  @@ yojson_strip_fields ~keep_fields:fields json

let map_results ls ~f =
  let open Result.Let_syntax in
  let%map r =
    List.fold_result ls ~init:[] ~f:(fun t el ->
        let%map h = f el in
        h :: t )
  in
  List.rev r

module Json_layout = struct
  module Accounts = struct
    module Single = struct
      module Timed = struct
        type t =
          { initial_minimum_balance : Currency.Balance.t
          ; cliff_time : Mina_numbers.Global_slot.t
          ; cliff_amount : Currency.Amount.t
          ; vesting_period : Mina_numbers.Global_slot.t
          ; vesting_increment : Currency.Amount.t
          }
        [@@deriving yojson, dhall_type, sexp]

        let fields =
          [| "initial_minimum_balance"
           ; "cliff_time"
           ; "cliff_amount"
           ; "vesting_period"
           ; "vesting_increment"
          |]

        let of_yojson json = of_yojson_generic ~fields of_yojson json
      end

      module Permissions = struct
        module Auth_required = struct
          type t = None | Either | Proof | Signature | Both | Impossible
          [@@deriving dhall_type, sexp, bin_io_unversioned]

          let to_yojson = function
            | None ->
                `String "none"
            | Either ->
                `String "either"
            | Proof ->
                `String "proof"
            | Signature ->
                `String "signature"
            | Both ->
                `String "both"
            | Impossible ->
                `String "impossible"

          let of_yojson = function
            | `String s -> (
                match String.lowercase s with
                | "none" ->
                    Ok None
                | "either" ->
                    Ok Either
                | "proof" ->
                    Ok Proof
                | "signature" ->
                    Ok Signature
                | "both" ->
                    Ok Both
                | "impossible" ->
                    Ok Impossible
                | _ ->
                    Error (sprintf "Invalid Auth_required.t value: %s" s) )
            | _ ->
                Error
                  "Runtime_config.Json_Account.Single.Permissions.Auth_Required.t"

          let of_account_perm = function
            | Mina_base.Permissions.Auth_required.None ->
                None
            | Either ->
                Either
            | Proof ->
                Proof
            | Signature ->
                Signature
            | Both ->
                Both
            | Impossible ->
                Impossible

          let to_account_perm = function
            | None ->
                Mina_base.Permissions.Auth_required.None
            | Either ->
                Either
            | Proof ->
                Proof
            | Signature ->
                Signature
            | Both ->
                Both
            | Impossible ->
                Impossible
        end

        type t =
          { stake : bool [@default false]
          ; edit_state : Auth_required.t [@default None]
          ; send : Auth_required.t [@default None]
          ; receive : Auth_required.t [@default None]
          ; set_delegate : Auth_required.t [@default None]
          ; set_permissions : Auth_required.t [@default None]
          ; set_verification_key : Auth_required.t [@default None]
          }
        [@@deriving yojson, dhall_type, sexp, bin_io_unversioned]

        let fields =
          [| "stake"
           ; "edit_state"
           ; "send"
           ; "receive"
           ; "set_delegate"
           ; "set_permissions"
           ; "set_verification_key"
          |]

        let of_yojson json = of_yojson_generic ~fields of_yojson json
      end

      module Token_permissions = struct
        type t =
          { token_owned : bool [@default false]
          ; account_disabled : bool [@default false]
          ; disable_new_accounts : bool [@default false]
          }
        [@@deriving yojson, dhall_type, sexp, bin_io_unversioned]

        let fields =
          [| "token_owned"; "account_disabled"; "disable_new_accounts" |]

        let of_yojson json = of_yojson_generic ~fields of_yojson json
      end

      module Snapp_account = struct
        module Field = struct
          type t = Snark_params.Tick.Field.t
          [@@deriving sexp, bin_io_unversioned]

          (* can't be automatically derived *)
          let dhall_type = Ppx_dhall_type.Dhall_type.Text

          let to_yojson t = `String (Snark_params.Tick.Field.to_string t)

          let of_yojson = function
            | `String s ->
                Ok (Snark_params.Tick.Field.of_string s)
            | _ ->
                Error "Invalid Field.t runtime config Snapp_account.state"
        end

        type t = { state : Field.t list; verification_key : string option }
        [@@deriving sexp, dhall_type, yojson, bin_io_unversioned]

        let fields = [| "state"; "verification_key" |]

        let of_yojson json = of_yojson_generic ~fields of_yojson json
      end

      type t =
        { pk : string option [@default None]
        ; sk : string option [@default None]
        ; balance : Currency.Balance.t
        ; delegate : string option [@default None]
        ; timing : Timed.t option [@default None]
        ; token : Unsigned_extended.UInt64.t option [@default None]
        ; token_permissions : Token_permissions.t option [@default None]
        ; nonce : Mina_numbers.Account_nonce.t
              [@default Mina_numbers.Account_nonce.zero]
        ; receipt_chain_hash : string option [@default None]
        ; voting_for : string option [@default None]
        ; snapp : Snapp_account.t option [@default None]
        ; permissions : Permissions.t option [@default None]
        }
      [@@deriving sexp, yojson, dhall_type]

      let fields =
        [| "pk"
         ; "sk"
         ; "balance"
         ; "delegate"
         ; "timing"
         ; "token"
         ; "token_permissions"
         ; "nonce"
         ; "receipt_chain_hash"
         ; "voting_for"
         ; "snapp"
         ; "permissions"
        |]

      let of_yojson json = of_yojson_generic ~fields of_yojson json

      let default : t =
        { pk = None
        ; sk = None
        ; balance = Currency.Balance.zero
        ; delegate = None
        ; timing = None
        ; token = None
        ; token_permissions = None
        ; nonce = Mina_numbers.Account_nonce.zero
        ; receipt_chain_hash = None
        ; voting_for = None
        ; snapp = None
        ; permissions = None
        }
    end

    type t = Single.t list [@@deriving yojson, dhall_type]
  end

  module Ledger = struct
    module Balance_spec = struct
      type t = { number : int; balance : Currency.Balance.t }
      [@@deriving yojson, dhall_type]
    end

    type t =
      { accounts : Accounts.t option [@default None]
      ; num_accounts : int option [@default None]
      ; balances : Balance_spec.t list [@default []]
      ; hash : string option [@default None]
      ; name : string option [@default None]
      ; add_genesis_winner : bool option [@default None]
      }
    [@@deriving yojson, dhall_type]

    let fields =
      [| "accounts"
       ; "num_accounts"
       ; "balances"
       ; "hash"
       ; "name"
       ; "add_genesis_winner"
      |]

    let of_yojson json = of_yojson_generic ~fields of_yojson json
  end

  module Proof_keys = struct
    module Transaction_capacity = struct
      type t =
        { log_2 : int option
              [@default None] [@key "2_to_the"] [@dhall_type.key "two_to_the"]
        ; txns_per_second_x10 : int option [@default None]
        }
      [@@deriving yojson, dhall_type]

      let fields = [| "2_to_the"; "txns_per_second_x10" |]

      let alternates = [| ("two_to_the", "2_to_the"); ("log_2", "2_to_the") |]

      let of_yojson json =
        json
        |> yojson_rename_fields ~alternates
        |> yojson_strip_fields ~keep_fields:fields
        |> of_yojson |> dump_on_error json
    end

    type t =
      { level : string option [@default None]
      ; sub_windows_per_window : int option [@default None]
      ; ledger_depth : int option [@default None]
      ; work_delay : int option [@default None]
      ; block_window_duration_ms : int option [@default None]
      ; transaction_capacity : Transaction_capacity.t option [@default None]
      ; coinbase_amount : Currency.Amount.t option [@default None]
      ; supercharged_coinbase_factor : int option [@default None]
      ; account_creation_fee : Currency.Fee.t option [@default None]
      ; fork : Fork_config.t option [@default None]
      }
    [@@deriving yojson, dhall_type]

    let fields =
      [| "level"
       ; "sub_windows_per_window"
       ; "ledger_depth"
       ; "work_delay"
       ; "block_window_duration_ms"
       ; "transaction_capacity"
       ; "coinbase_amount"
       ; "supercharged_coinbase_factor"
       ; "account_creation_fee"
      |]

    let of_yojson json = of_yojson_generic ~fields of_yojson json
  end

  module Genesis = struct
    type t =
      { k : int option [@default None]
      ; delta : int option [@default None]
      ; slots_per_epoch : int option [@default None]
      ; slots_per_sub_window : int option [@default None]
      ; genesis_state_timestamp : string option [@default None]
      }
    [@@deriving yojson, dhall_type]

    let fields =
      [| "k"
       ; "delta"
       ; "slots_per_epoch"
       ; "slots_per_sub_window"
       ; "sub_window_per_window"
       ; "genesis_state_timestamp"
      |]

    let of_yojson json = of_yojson_generic ~fields of_yojson json
  end

  module Daemon = struct
    type t =
      { txpool_max_size : int option [@default None]
      ; peer_list_url : string option [@default None]
      ; slot_tx_end : int option [@default None]
      ; slot_chain_end : int option [@default None]
      }
    [@@deriving yojson, dhall_type]

    let fields =
      [| "txpool_max_size"; "peer_list_url"; "slot_tx_end"; "slot_chain_end" |]

    let of_yojson json = of_yojson_generic ~fields of_yojson json
  end

  module Epoch_data = struct
    module Data = struct
      type t = { accounts : Accounts.t; seed : string }
      [@@deriving yojson, dhall_type]

      let fields = [| "accounts"; "seed" |]

      let of_yojson json = of_yojson_generic ~fields of_yojson json
    end

    type t =
      { staking : Data.t
      ; next : (Data.t option[@default None]) (*If None then next = staking*)
      }
    [@@deriving yojson, dhall_type]

    let fields = [| "staking"; "next" |]

    let of_yojson json = of_yojson_generic ~fields of_yojson json
  end

  type t =
    { daemon : Daemon.t option [@default None]
    ; genesis : Genesis.t option [@default None]
    ; proof : Proof_keys.t option [@default None]
    ; ledger : Ledger.t option [@default None]
    ; epoch_data : Epoch_data.t option [@default None]
    }
  [@@deriving yojson, dhall_type]

  let fields = [| "daemon"; "ledger"; "genesis"; "proof"; "epoch_data" |]

  let of_yojson json = of_yojson_generic ~fields of_yojson json
end

(** JSON representation:

  { "daemon":
      { "txpool_max_size": 1
      , "peer_list_url": "https://www.example.com/peer-list.txt" }
  , "genesis": { "k": 1, "delta": 1 }
  , "proof":
      { "level": "check"
      , "sub_windows_per_window": 8
      , "ledger_depth": 14
      , "work_delay": 2
      , "block_window_duration_ms": 120000
      , "transaction_capacity": {"txns_per_second_x10": 2}
      , "coinbase_amount": "200"
      , "supercharged_coinbase_factor": 2
      , "account_creation_fee": "0.001" }
  , "ledger":
      { "name": "release"
      , "accounts":
          [ { "pk": "public_key"
            , "sk": "secret_key"
            , "balance": "0.000600000"
            , "delegate": "public_key" }
          , { "pk": "public_key"
            , "sk": "secret_key"
            , "balance": "0.000000000"
            , "delegate": "public_key" } ]
      , "hash": "root_hash"
      , "num_accounts": 10
      , "genesis_state_timestamp": "2000-00-00 12:00:00+0100" } }

  All fields are optional *except*:
  * each account in [ledger.accounts] must have a [balance] field
  * if [ledger] is present, it must feature one of [name], [accounts] or [hash].

*)

module Accounts = struct
  module Single = struct
    module Timed = struct
      type t = Json_layout.Accounts.Single.Timed.t =
        { initial_minimum_balance : Currency.Balance.Stable.Latest.t
        ; cliff_time : Mina_numbers.Global_slot.Stable.Latest.t
        ; cliff_amount : Currency.Amount.Stable.Latest.t
        ; vesting_period : Mina_numbers.Global_slot.Stable.Latest.t
        ; vesting_increment : Currency.Amount.Stable.Latest.t
        }
      [@@deriving bin_io_unversioned, sexp]
    end

    module Permissions = Json_layout.Accounts.Single.Permissions
    module Token_permissions = Json_layout.Accounts.Single.Token_permissions
    module Snapp_account = Json_layout.Accounts.Single.Snapp_account

    type t = Json_layout.Accounts.Single.t =
      { pk : string option
      ; sk : string option
      ; balance : Currency.Balance.Stable.Latest.t
      ; delegate : string option
      ; timing : Timed.t option
      ; token : Unsigned_extended.UInt64.Stable.Latest.t option
      ; token_permissions : Token_permissions.t option
      ; nonce : Mina_numbers.Account_nonce.Stable.Latest.t
      ; receipt_chain_hash : string option
      ; voting_for : string option
      ; snapp : Snapp_account.t option
      ; permissions : Permissions.t option
      }
    [@@deriving bin_io_unversioned, sexp]

    let to_json_layout : t -> Json_layout.Accounts.Single.t = Fn.id

    let of_json_layout : Json_layout.Accounts.Single.t -> (t, string) Result.t =
      Result.return

    let to_yojson x = Json_layout.Accounts.Single.to_yojson (to_json_layout x)

    let of_yojson json =
      Result.bind ~f:of_json_layout (Json_layout.Accounts.Single.of_yojson json)

    let default = Json_layout.Accounts.Single.default

    let of_account (a : Mina_base.Account.t) : (t, string) Result.t =
      let open Result.Let_syntax in
      let open Signature_lib in
      let%map snapp =
        match a.snapp with
        | None ->
            return None
        | Some snapp ->
            let state = Mina_base.Snapp_state.V.to_list snapp.app_state in
            let%map verification_key =
              match snapp.verification_key with
              | None ->
                  return None
              | Some vk ->
                  Binable.to_string
                    (module Pickles.Side_loaded.Verification_key.Stable.Latest)
                    vk.With_hash.data
                  |> Base64.encode ~alphabet:Base64.uri_safe_alphabet
                  |> Result.map ~f:Option.return
                  |> Result.map_error ~f:(fun (`Msg m) -> m)
            in
            Some Snapp_account.{ state; verification_key }
      in
      { pk = Some (Public_key.Compressed.to_base58_check a.public_key)
      ; sk = None
      ; balance = a.balance
      ; delegate =
          Option.map a.delegate ~f:(fun pk ->
              Public_key.Compressed.to_base58_check pk )
      ; timing =
          ( match a.timing with
          | Untimed ->
              None
          | Timed t ->
              let open Timed in
              Some
                { initial_minimum_balance = t.initial_minimum_balance
                ; cliff_time = t.cliff_time
                ; cliff_amount = t.cliff_amount
                ; vesting_period = t.vesting_period
                ; vesting_increment = t.vesting_increment
                } )
      ; token = Some (Mina_base.Token_id.to_uint64 a.token_id)
      ; token_permissions =
          Some
            ( match a.token_permissions with
            | Token_owned { disable_new_accounts } ->
                { token_owned = true
                ; account_disabled = false
                ; disable_new_accounts
                }
            | Not_owned { account_disabled } ->
                { token_owned = false
                ; account_disabled
                ; disable_new_accounts = false
                } )
      ; nonce = a.nonce
      ; receipt_chain_hash =
          Some
            (Mina_base.Receipt.Chain_hash.to_base58_check a.receipt_chain_hash)
      ; voting_for = Some (Mina_base.State_hash.to_base58_check a.voting_for)
      ; snapp
      ; permissions =
          Some
            Permissions.
              { stake = a.permissions.stake
              ; edit_state =
                  Auth_required.of_account_perm a.permissions.edit_state
              ; send = Auth_required.of_account_perm a.permissions.send
              ; receive = Auth_required.of_account_perm a.permissions.receive
              ; set_delegate =
                  Auth_required.of_account_perm a.permissions.set_delegate
              ; set_permissions =
                  Auth_required.of_account_perm a.permissions.set_permissions
              ; set_verification_key =
                  Auth_required.of_account_perm
                    a.permissions.set_verification_key
              }
      }

    let to_account (a : t) : Mina_base.Account.t =
      let open Signature_lib in
      let open Mina_base.Account.Poly.Stable.V1 in
      let token_permissions =
        match a.token_permissions with
        | None ->
            Mina_base.Token_permissions.Stable.V1.Not_owned
              { account_disabled = false }
        | Some { token_owned; account_disabled; disable_new_accounts } ->
            if token_owned then
              Mina_base.Token_permissions.Stable.V1.Token_owned
                { disable_new_accounts }
            else
              Mina_base.Token_permissions.Stable.V1.Not_owned
                { account_disabled }
      in
      let timing =
        let open Mina_base.Account_timing.Poly.Stable.V1 in
        match a.timing with
        | None ->
            Untimed
        | Some
            { initial_minimum_balance
            ; cliff_time
            ; cliff_amount
            ; vesting_period
            ; vesting_increment
            } ->
            Timed
              { initial_minimum_balance
              ; cliff_time
              ; cliff_amount
              ; vesting_period
              ; vesting_increment
              }
      in
      let permissions =
        let perms = Option.value_exn a.permissions in
        Mina_base.Permissions.Poly.Stable.V1.
          { stake = perms.stake
          ; edit_state =
              Json_layout.Accounts.Single.Permissions.Auth_required
              .to_account_perm perms.edit_state
          ; send =
              Json_layout.Accounts.Single.Permissions.Auth_required
              .to_account_perm perms.send
          ; receive =
              Json_layout.Accounts.Single.Permissions.Auth_required
              .to_account_perm perms.receive
          ; set_delegate =
              Json_layout.Accounts.Single.Permissions.Auth_required
              .to_account_perm perms.set_delegate
          ; set_permissions =
              Json_layout.Accounts.Single.Permissions.Auth_required
              .to_account_perm perms.set_permissions
          ; set_verification_key =
              Json_layout.Accounts.Single.Permissions.Auth_required
              .to_account_perm perms.set_verification_key
          }
      in
      { public_key =
          Public_key.Compressed.of_base58_check_exn (Option.value_exn a.pk)
      ; token_id =
          Mina_base.Token_id.(Option.value_map ~f:of_uint64 ~default a.token)
      ; token_permissions
      ; balance = a.balance
      ; nonce = a.nonce
      ; receipt_chain_hash =
          Mina_base.Receipt.Chain_hash.of_base58_check_exn
            (Option.value_exn a.receipt_chain_hash)
      ; delegate =
          Option.map ~f:Public_key.Compressed.of_base58_check_exn a.delegate
      ; voting_for =
          Mina_base.State_hash.of_base58_check_exn
            (Option.value_exn a.voting_for)
      ; timing
      ; permissions
      ; snapp =
          None (* Snapps are not going to happen anyway, so ignore them. *)
      }

    let gen =
      Quickcheck.Generator.map Mina_base.Account.gen ~f:(fun a ->
          (* This will never fail with a proper account generator. *)
          of_account a |> Result.ok_or_failwith )
  end

  type single = Single.t =
    { pk : string option
    ; sk : string option
    ; balance : Currency.Balance.t
    ; delegate : string option
    ; timing : Single.Timed.t option
    ; token : Unsigned_extended.UInt64.t option
    ; token_permissions : Single.Token_permissions.t option
    ; nonce : Mina_numbers.Account_nonce.t
    ; receipt_chain_hash : string option
    ; voting_for : string option
    ; snapp : Single.Snapp_account.t option
    ; permissions : Single.Permissions.t option
    }

  type t = Single.t list [@@deriving bin_io_unversioned]

  let to_json_layout : t -> Json_layout.Accounts.t =
    List.map ~f:Single.to_json_layout

  let of_json_layout (t : Json_layout.Accounts.t) : (t, string) Result.t =
    let exception Stop of string in
    try
      Result.return
      @@ List.map t ~f:(fun x ->
             match Single.of_json_layout x with
             | Ok x ->
                 x
             | Error err ->
                 raise (Stop err) )
    with Stop err -> Error err

  let to_yojson x = Json_layout.Accounts.to_yojson (to_json_layout x)

  let of_yojson json =
    Result.bind ~f:of_json_layout (Json_layout.Accounts.of_yojson json)
end

module Ledger = struct
  type base =
    | Named of string  (** One of the named ledgers in [Genesis_ledger] *)
    | Accounts of Accounts.t  (** A ledger generated from the given accounts *)
    | Hash of string  (** The ledger with the given root hash *)
  [@@deriving bin_io_unversioned]

  type t =
    { base : base
    ; num_accounts : int option
    ; balances : (int * Currency.Balance.Stable.Latest.t) list
    ; hash : string option
    ; name : string option
    ; add_genesis_winner : bool option
    }
  [@@deriving bin_io_unversioned]

  let to_json_layout
      { base; num_accounts; balances; hash; name; add_genesis_winner } :
      Json_layout.Ledger.t =
    let balances =
      List.map balances ~f:(fun (number, balance) ->
          { Json_layout.Ledger.Balance_spec.number; balance } )
    in
    let without_base : Json_layout.Ledger.t =
      { accounts = None
      ; num_accounts
      ; balances
      ; hash
      ; name
      ; add_genesis_winner
      }
    in
    match base with
    | Named name ->
        { without_base with name = Some name }
    | Accounts accounts ->
        { without_base with accounts = Some (Accounts.to_json_layout accounts) }
    | Hash hash ->
        { without_base with hash = Some hash }

  let of_json_layout
      ({ accounts; num_accounts; balances; hash; name; add_genesis_winner } :
        Json_layout.Ledger.t ) : (t, string) Result.t =
    let open Result.Let_syntax in
    let%map base =
      match accounts with
      | Some accounts ->
          let%map accounts = Accounts.of_json_layout accounts in
          Accounts accounts
      | None -> (
          match name with
          | Some name ->
              return (Named name)
          | None -> (
              match hash with
              | Some hash ->
                  return (Hash hash)
              | None ->
                  Error
                    "Runtime_config.Ledger.of_json_layout: Expected a field \
                     'accounts', 'name' or 'hash'" ) )
    in
    let balances =
      List.map balances
        ~f:(fun { Json_layout.Ledger.Balance_spec.number; balance } ->
          (number, balance) )
    in
    { base; num_accounts; balances; hash; name; add_genesis_winner }

  let to_yojson x = Json_layout.Ledger.to_yojson (to_json_layout x)

  let of_yojson json =
    Result.bind ~f:of_json_layout (Json_layout.Ledger.of_yojson json)

  let gen =
    let open Quickcheck in
    let open Generator.Let_syntax in
    let%bind accounts = Generator.list Accounts.Single.gen in
    let num_accounts = List.length accounts in
    let balances =
      List.mapi accounts ~f:(fun number a -> (number, a.balance))
    in
    let%bind hash =
      Mina_base.Ledger_hash.(Generator.map ~f:to_base58_check gen)
      |> Option.quickcheck_generator
    in
    let%bind name = String.gen_nonempty in
    let%map add_genesis_winner = Bool.quickcheck_generator in
    { base = Accounts accounts
    ; num_accounts = Some num_accounts
    ; balances
    ; hash
    ; name = Some name
    ; add_genesis_winner = Some add_genesis_winner
    }
end

module Proof_keys = struct
  module Level = struct
    type t = Full | Check | None [@@deriving bin_io_unversioned, equal]

    let to_string = function
      | Full ->
          "full"
      | Check ->
          "check"
      | None ->
          "none"

    let of_string str =
      match String.lowercase str with
      | "full" ->
          Ok Full
      | "check" ->
          Ok Check
      | "none" ->
          Ok None
      | _ ->
          Error "Expected one of 'full', 'check', or 'none'"

    let to_json_layout = to_string

    let of_json_layout str =
      Result.map_error (of_string str) ~f:(fun err ->
          "Runtime_config.Proof_keys.Level.of_json_layout: Could not decode \
           field 'level'. " ^ err )

    let to_yojson x = `String (to_json_layout x)

    let of_yojson = function
      | `String str ->
          of_json_layout str
      | _ ->
          Error
            "Runtime_config.Proof_keys.Level.of_json_layout: Expected the \
             field 'level' to contain a string"

    let gen = Quickcheck.Generator.of_list [ Full; Check; None ]
  end

  module Transaction_capacity = struct
    type t = Log_2 of int | Txns_per_second_x10 of int
    [@@deriving bin_io_unversioned]

    let to_json_layout : t -> Json_layout.Proof_keys.Transaction_capacity.t =
      function
      | Log_2 i ->
          { log_2 = Some i; txns_per_second_x10 = None }
      | Txns_per_second_x10 i ->
          { log_2 = None; txns_per_second_x10 = Some i }

    let of_json_layout :
        Json_layout.Proof_keys.Transaction_capacity.t -> (t, string) Result.t =
      function
      | { log_2 = Some i; txns_per_second_x10 = None } ->
          Ok (Log_2 i)
      | { txns_per_second_x10 = Some i; log_2 = None } ->
          Ok (Txns_per_second_x10 i)
      | _ ->
          Error
            "Runtime_config.Proof_keys.Transaction_capacity.of_json_layout: \
             Expected exactly one of the fields '2_to_the' or \
             'txns_per_second_x10'"

    let to_yojson x =
      Json_layout.Proof_keys.Transaction_capacity.to_yojson (to_json_layout x)

    let of_yojson json =
      Result.bind ~f:of_json_layout
        (Json_layout.Proof_keys.Transaction_capacity.of_yojson json)

    let gen =
      let open Quickcheck in
      let log_2_gen =
        Generator.map ~f:(fun i -> Log_2 i) @@ Int.gen_incl 0 10
      in
      let txns_per_second_x10_gen =
        Generator.map ~f:(fun i -> Txns_per_second_x10 i) @@ Int.gen_incl 0 1000
      in
      Generator.union [ log_2_gen; txns_per_second_x10_gen ]

    let small : t = Log_2 2
  end

  type t =
    { level : Level.t option
    ; sub_windows_per_window : int option
    ; ledger_depth : int option
    ; work_delay : int option
    ; block_window_duration_ms : int option
    ; transaction_capacity : Transaction_capacity.t option
    ; coinbase_amount : Currency.Amount.Stable.Latest.t option
    ; supercharged_coinbase_factor : int option
    ; account_creation_fee : Currency.Fee.Stable.Latest.t option
    ; fork : Fork_config.t option
    }
  [@@deriving bin_io_unversioned]

  let make ?level ?sub_windows_per_window ?ledger_depth ?work_delay
      ?block_window_duration_ms ?transaction_capacity ?coinbase_amount
      ?supercharged_coinbase_factor ?account_creation_fee ?fork () =
    { level
    ; sub_windows_per_window
    ; ledger_depth
    ; work_delay
    ; block_window_duration_ms
    ; transaction_capacity
    ; coinbase_amount
    ; supercharged_coinbase_factor
    ; account_creation_fee
    ; fork
    }

  let to_json_layout
      { level
      ; sub_windows_per_window
      ; ledger_depth
      ; work_delay
      ; block_window_duration_ms
      ; transaction_capacity
      ; coinbase_amount
      ; supercharged_coinbase_factor
      ; account_creation_fee
      ; fork
      } =
    { Json_layout.Proof_keys.level = Option.map ~f:Level.to_json_layout level
    ; sub_windows_per_window
    ; ledger_depth
    ; work_delay
    ; block_window_duration_ms
    ; transaction_capacity =
        Option.map ~f:Transaction_capacity.to_json_layout transaction_capacity
    ; coinbase_amount
    ; supercharged_coinbase_factor
    ; account_creation_fee
    ; fork
    }

  let of_json_layout
      { Json_layout.Proof_keys.level
      ; sub_windows_per_window
      ; ledger_depth
      ; work_delay
      ; block_window_duration_ms
      ; transaction_capacity
      ; coinbase_amount
      ; supercharged_coinbase_factor
      ; account_creation_fee
      ; fork
      } =
    let open Result.Let_syntax in
    let%map level = result_opt ~f:Level.of_json_layout level
    and transaction_capacity =
      result_opt ~f:Transaction_capacity.of_json_layout transaction_capacity
    in
    { level
    ; sub_windows_per_window
    ; ledger_depth
    ; work_delay
    ; block_window_duration_ms
    ; transaction_capacity
    ; coinbase_amount
    ; supercharged_coinbase_factor
    ; account_creation_fee
    ; fork
    }

  let to_yojson x = Json_layout.Proof_keys.to_yojson (to_json_layout x)

  let of_yojson json =
    Result.bind ~f:of_json_layout (Json_layout.Proof_keys.of_yojson json)

  let combine t1 t2 =
    { level = opt_fallthrough ~default:t1.level t2.level
    ; sub_windows_per_window =
        opt_fallthrough ~default:t1.sub_windows_per_window
          t2.sub_windows_per_window
    ; ledger_depth = opt_fallthrough ~default:t1.ledger_depth t2.ledger_depth
    ; work_delay = opt_fallthrough ~default:t1.work_delay t2.work_delay
    ; block_window_duration_ms =
        opt_fallthrough ~default:t1.block_window_duration_ms
          t2.block_window_duration_ms
    ; transaction_capacity =
        opt_fallthrough ~default:t1.transaction_capacity t2.transaction_capacity
    ; coinbase_amount =
        opt_fallthrough ~default:t1.coinbase_amount t2.coinbase_amount
    ; supercharged_coinbase_factor =
        opt_fallthrough ~default:t1.supercharged_coinbase_factor
          t2.supercharged_coinbase_factor
    ; account_creation_fee =
        opt_fallthrough ~default:t1.account_creation_fee t2.account_creation_fee
    ; fork = opt_fallthrough ~default:t1.fork t2.fork
    }

  let gen =
    let open Quickcheck.Generator.Let_syntax in
    let%bind level = Level.gen in
    let%bind sub_windows_per_window = Int.gen_incl 0 1000 in
    let%bind ledger_depth = Int.gen_incl 0 64 in
    let%bind work_delay = Int.gen_incl 0 1000 in
    let%bind block_window_duration_ms = Int.gen_incl 1_000 360_000 in
    let%bind transaction_capacity = Transaction_capacity.gen in
    let%bind coinbase_amount =
      Currency.Amount.(gen_incl zero (of_int 1_000_000_000))
    in
    let%bind supercharged_coinbase_factor = Int.gen_incl 0 100 in
    let%bind account_creation_fee =
      Currency.Fee.(gen_incl one (of_int 10_000_000_000))
    in
    let%map fork =
      let open Quickcheck.Generator in
      union [ map ~f:Option.some Fork_config.gen; return None ]
    in
    { level = Some level
    ; sub_windows_per_window = Some sub_windows_per_window
    ; ledger_depth = Some ledger_depth
    ; work_delay = Some work_delay
    ; block_window_duration_ms = Some block_window_duration_ms
    ; transaction_capacity = Some transaction_capacity
    ; coinbase_amount = Some coinbase_amount
    ; supercharged_coinbase_factor = Some supercharged_coinbase_factor
    ; account_creation_fee = Some account_creation_fee
    ; fork
    }
end

module Genesis = struct
  type t = Json_layout.Genesis.t =
    { k : int option (* the depth of finality constant (in slots) *)
    ; delta : int option (* max permissible delay of packets (in slots) *)
    ; slots_per_epoch : int option
    ; slots_per_sub_window : int option
    ; genesis_state_timestamp : string option
    }
  [@@deriving bin_io_unversioned]

  let to_json_layout : t -> Json_layout.Genesis.t = Fn.id

  let of_json_layout : Json_layout.Genesis.t -> (t, string) Result.t =
    Result.return

  let to_yojson x = Json_layout.Genesis.to_yojson (to_json_layout x)

  let of_yojson json =
    Result.bind ~f:of_json_layout (Json_layout.Genesis.of_yojson json)

  let combine t1 t2 =
    { k = opt_fallthrough ~default:t1.k t2.k
    ; delta = opt_fallthrough ~default:t1.delta t2.delta
    ; slots_per_epoch =
        opt_fallthrough ~default:t1.slots_per_epoch t2.slots_per_epoch
    ; slots_per_sub_window =
        opt_fallthrough ~default:t1.slots_per_sub_window t2.slots_per_sub_window
    ; genesis_state_timestamp =
        opt_fallthrough ~default:t1.genesis_state_timestamp
          t2.genesis_state_timestamp
    }

  let gen =
    let open Quickcheck.Generator.Let_syntax in
    let%bind k = Int.gen_incl 0 1000 in
    let%bind delta = Int.gen_incl 0 1000 in
    let%bind slots_per_epoch = Int.gen_incl 1 1_000_000 in
    let%bind slots_per_sub_window = Int.gen_incl 1 1_000 in
    let%map genesis_state_timestamp =
      Time.(gen_incl epoch (of_string "2050-01-01 00:00:00Z"))
      |> Quickcheck.Generator.map ~f:Time.to_string
    in
    { k = Some k
    ; delta = Some delta
    ; slots_per_epoch = Some slots_per_epoch
    ; slots_per_sub_window = Some slots_per_sub_window
    ; genesis_state_timestamp = Some genesis_state_timestamp
    }
end

module Daemon = struct
  (* Peer list URL should usually be None. This option is better provided with
     a command line argument. Putting it in the config makes the network explicitly
     rely on a certain number of nodes, reducing decentralisation. See #14766 *)
  type t = Json_layout.Daemon.t =
    { txpool_max_size : int option
    ; peer_list_url : string option
    ; slot_tx_end : int option
    ; slot_chain_end : int option
    }
  [@@deriving bin_io_unversioned]

  let to_json_layout : t -> Json_layout.Daemon.t = Fn.id

  let of_json_layout : Json_layout.Daemon.t -> (t, string) Result.t =
    Result.return

  let to_yojson x = Json_layout.Daemon.to_yojson (to_json_layout x)

  let of_yojson json =
    Result.bind ~f:of_json_layout (Json_layout.Daemon.of_yojson json)

  let combine t1 t2 =
    { txpool_max_size =
        opt_fallthrough ~default:t1.txpool_max_size t2.txpool_max_size
    ; peer_list_url = opt_fallthrough ~default:t1.peer_list_url t2.peer_list_url
    ; slot_tx_end = opt_fallthrough ~default:t1.slot_tx_end t2.slot_tx_end
    ; slot_chain_end =
        opt_fallthrough ~default:t1.slot_chain_end t2.slot_chain_end
    }

  let gen =
    let open Quickcheck.Generator.Let_syntax in
    let%map txpool_max_size = Int.gen_incl 0 1000 in
    { txpool_max_size = Some txpool_max_size; peer_list_url = None }
end

module Epoch_data = struct
  module Data = struct
    type t = { ledger : Ledger.t; seed : string }
    [@@deriving bin_io_unversioned, yojson]

    let gen =
      let open Quickcheck.Generator.Let_syntax in
      let%bind ledger = Ledger.gen in
      let%map seed = String.gen_nonempty in
      { ledger; seed }
  end

  type t =
    { staking : Data.t; next : Data.t option (*If None, then next = staking*) }
  [@@deriving bin_io_unversioned, yojson]

  let to_json_layout : t -> Json_layout.Epoch_data.t =
   fun { staking; next } ->
    let accounts (ledger : Ledger.t) =
      match ledger.base with Accounts acc -> acc | _ -> assert false
    in
    let staking =
      { Json_layout.Epoch_data.Data.accounts = accounts staking.ledger
      ; seed = staking.seed
      }
    in
    let next =
      Option.map next ~f:(fun n ->
          { Json_layout.Epoch_data.Data.accounts = accounts n.ledger
          ; seed = n.seed
          } )
    in
    { Json_layout.Epoch_data.staking; next }

  let of_json_layout : Json_layout.Epoch_data.t -> (t, string) Result.t =
   fun { staking; next } ->
    let data accounts seed =
      let ledger =
        { Ledger.base = Accounts accounts
        ; num_accounts = None
        ; balances = []
        ; hash = None
        ; name = None
        ; add_genesis_winner = Some false
        }
      in
      { Data.ledger; seed }
    in
    let staking = data staking.accounts staking.seed in
    let next = Option.map next ~f:(fun n -> data n.accounts n.seed) in
    Ok { staking; next }

  let to_yojson x = Json_layout.Epoch_data.to_yojson (to_json_layout x)

  let of_yojson json =
    Result.bind ~f:of_json_layout (Json_layout.Epoch_data.of_yojson json)

  let gen =
    let open Quickcheck.Generator.Let_syntax in
    let%bind staking = Data.gen in
    let%map next = Option.quickcheck_generator Data.gen in
    { staking; next }
end

type t =
  { daemon : Daemon.t option
  ; genesis : Genesis.t option
  ; proof : Proof_keys.t option
  ; ledger : Ledger.t option
  ; epoch_data : Epoch_data.t option
  }
[@@deriving bin_io_unversioned]

let make ?daemon ?genesis ?proof ?ledger ?epoch_data () =
  { daemon; genesis; proof; ledger; epoch_data }

let to_json_layout { daemon; genesis; proof; ledger; epoch_data } =
  { Json_layout.daemon = Option.map ~f:Daemon.to_json_layout daemon
  ; genesis = Option.map ~f:Genesis.to_json_layout genesis
  ; proof = Option.map ~f:Proof_keys.to_json_layout proof
  ; ledger = Option.map ~f:Ledger.to_json_layout ledger
  ; epoch_data = Option.map ~f:Epoch_data.to_json_layout epoch_data
  }

let of_json_layout { Json_layout.daemon; genesis; proof; ledger; epoch_data } =
  let open Result.Let_syntax in
  let%map daemon = result_opt ~f:Daemon.of_json_layout daemon
  and genesis = result_opt ~f:Genesis.of_json_layout genesis
  and proof = result_opt ~f:Proof_keys.of_json_layout proof
  and ledger = result_opt ~f:Ledger.of_json_layout ledger
  and epoch_data = result_opt ~f:Epoch_data.of_json_layout epoch_data in
  { daemon; genesis; proof; ledger; epoch_data }

let to_yojson x = Json_layout.to_yojson (to_json_layout x)

let of_yojson json = Result.bind ~f:of_json_layout (Json_layout.of_yojson json)

let default =
  { daemon = None
  ; genesis = None
  ; proof = None
  ; ledger = None
  ; epoch_data = None
  }

let combine t1 t2 =
  let merge ~combine t1 t2 =
    match (t1, t2) with
    | Some t1, Some t2 ->
        Some (combine t1 t2)
    | Some t, None | None, Some t ->
        Some t
    | None, None ->
        None
  in
  { daemon = merge ~combine:Daemon.combine t1.daemon t2.daemon
  ; genesis = merge ~combine:Genesis.combine t1.genesis t2.genesis
  ; proof = merge ~combine:Proof_keys.combine t1.proof t2.proof
  ; ledger = opt_fallthrough ~default:t1.ledger t2.ledger
  ; epoch_data = opt_fallthrough ~default:t1.epoch_data t2.epoch_data
  }

<<<<<<< HEAD
let slot_tx_end_or_default, slot_chain_end_or_default =
  let f compile get_runtime t =
    Option.value_map t.daemon ~default:compile ~f:(fun daemon ->
        Option.merge compile ~f:(fun _c r -> r)
        @@ Option.map ~f:Mina_numbers.Global_slot.of_int
        @@ get_runtime daemon )
  in
  ( f Mina_compile_config.slot_tx_end (fun d -> d.slot_tx_end)
  , f Mina_compile_config.slot_chain_end (fun d -> d.slot_chain_end) )
=======
let gen =
  let open Quickcheck.Generator.Let_syntax in
  let%map daemon = Daemon.gen
  and genesis = Genesis.gen
  and proof = Proof_keys.gen
  and ledger = Ledger.gen
  and epoch_data = Epoch_data.gen in
  { daemon = Some daemon
  ; genesis = Some genesis
  ; proof = Some proof
  ; ledger = Some ledger
  ; epoch_data = Some epoch_data
  }

let ledger_accounts (ledger : Mina_base.Ledger.Any_ledger.witness) =
  Mina_base.Ledger.Any_ledger.M.to_list ledger
  |> Async.Deferred.map ~f:(map_results ~f:Accounts.Single.of_account)

let ledger_of_accounts accounts =
  Ledger.
    { base = Accounts accounts
    ; num_accounts = Some (List.length accounts)
    ; balances = List.mapi accounts ~f:(fun i a -> (i, a.balance))
    ; hash = None
    ; name = None
    ; add_genesis_winner = Some false
    }

let make_fork_config ~staged_ledger ~global_slot ~blockchain_length
    ~protocol_state_hash ~staking_ledger ~staking_epoch_seed ~next_epoch_ledger
    ~next_epoch_seed (runtime_config : t) =
  let open Async.Deferred.Result.Let_syntax in
  let global_slot = Mina_numbers.Global_slot.to_int global_slot in
  let blockchain_length = Unsigned.UInt32.to_int blockchain_length in
  let%bind accounts =
    Mina_base.Ledger.Any_ledger.cast (module Mina_base.Ledger) staged_ledger
    |> ledger_accounts
  in
  let ledger = Option.value_exn runtime_config.ledger in
  let previous_length =
    let open Option.Let_syntax in
    let%bind proof = runtime_config.proof in
    let%map fork = proof.fork in
    fork.previous_length + blockchain_length
  in
  let fork =
    Fork_config.
      { previous_state_hash =
          Mina_base.State_hash.to_base58_check protocol_state_hash
      ; previous_length =
          Option.value ~default:blockchain_length previous_length
      ; previous_global_slot = global_slot
      }
  in
  let%bind staking_ledger_accounts = ledger_accounts staking_ledger in
  let%map next_epoch_ledger_accounts =
    match next_epoch_ledger with
    | None ->
        return None
    | Some l ->
        ledger_accounts l >>| Option.return
  in
  let epoch_data =
    let open Epoch_data in
    let open Data in
    { staking =
        { ledger = ledger_of_accounts staking_ledger_accounts
        ; seed = staking_epoch_seed
        }
    ; next =
        Option.map next_epoch_ledger_accounts ~f:(fun accounts ->
            { ledger = ledger_of_accounts accounts; seed = next_epoch_seed } )
    }
  in
  let update =
    make
    (* add_genesis_winner must be set to false, because this
       config effectively creates a continuation of the current
       blockchain state and therefore the genesis ledger already
       contains the winner of the previous block. No need to
       artificially add it. In fact, it wouldn't work at all,
       because the new node would try to create this account at
       startup, even though it already exists, leading to an error.*)
      ~epoch_data
      ~ledger:
        { ledger with
          base = Accounts accounts
        ; add_genesis_winner = Some false
        }
      ~proof:(Proof_keys.make ~fork ()) ()
  in
  combine runtime_config update
>>>>>>> 25f0a2f1

module Test_configs = struct
  let bootstrap =
    lazy
      ( (* test_postake_bootstrap *)
        {json|
  { "daemon":
      { "txpool_max_size": 3000 }
  , "genesis":
      { "k": 6
      , "delta": 0
      , "genesis_state_timestamp": "2019-01-30 12:00:00-08:00" }
  , "proof":
      { "level": "none"
      , "sub_windows_per_window": 8
      , "ledger_depth": 6
      , "work_delay": 2
      , "block_window_duration_ms": 1500
      , "transaction_capacity": {"2_to_the": 3}
      , "coinbase_amount": "20"
      , "supercharged_coinbase_factor": 2
      , "account_creation_fee": "1" }
  , "ledger": { "name": "test", "add_genesis_winner": false } }
      |json}
      |> Yojson.Safe.from_string |> of_yojson |> Result.ok_or_failwith )

  let transactions =
    lazy
      ( (* test_postake_txns *)
        {json|
  { "daemon":
      { "txpool_max_size": 3000 }
  , "genesis":
      { "k": 6
      , "delta": 0
      , "genesis_state_timestamp": "2019-01-30 12:00:00-08:00" }
  , "proof":
      { "level": "check"
      , "sub_windows_per_window": 8
      , "ledger_depth": 6
      , "work_delay": 2
      , "block_window_duration_ms": 15000
      , "transaction_capacity": {"2_to_the": 3}
      , "coinbase_amount": "20"
      , "supercharged_coinbase_factor": 2
      , "account_creation_fee": "1" }
  , "ledger":
      { "name": "test_split_two_stakers"
      , "add_genesis_winner": false } }
      |json}
      |> Yojson.Safe.from_string |> of_yojson |> Result.ok_or_failwith )

  let split_snarkless =
    lazy
      ( (* test_postake_split_snarkless *)
        {json|
  { "daemon":
      { "txpool_max_size": 3000 }
  , "genesis":
      { "k": 24
      , "delta": 0
      , "genesis_state_timestamp": "2019-01-30 12:00:00-08:00" }
  , "proof":
      { "level": "check"
      , "sub_windows_per_window": 8
      , "ledger_depth": 30
      , "work_delay": 1
      , "block_window_duration_ms": 10000
      , "transaction_capacity": {"2_to_the": 2}
      , "coinbase_amount": "20"
      , "supercharged_coinbase_factor": 2
      , "account_creation_fee": "1" }
  , "ledger":
      { "name": "test_split_two_stakers"
      , "add_genesis_winner": false } }
      |json}
      |> Yojson.Safe.from_string |> of_yojson |> Result.ok_or_failwith )

  let delegation =
    lazy
      ( (* test_postake_delegation *)
        {json|
  { "daemon":
      { "txpool_max_size": 3000 }
  , "genesis":
      { "k": 4
      , "delta": 0
      , "slots_per_epoch": 72
      , "genesis_state_timestamp": "2019-01-30 12:00:00-08:00" }
  , "proof":
      { "level": "check"
      , "sub_windows_per_window": 4
      , "ledger_depth": 6
      , "work_delay": 1
      , "block_window_duration_ms": 5000
      , "transaction_capacity": {"2_to_the": 2}
      , "coinbase_amount": "20"
      , "supercharged_coinbase_factor": 2
      , "account_creation_fee": "1" }
  , "ledger":
      { "name": "test_delegation"
      , "add_genesis_winner": false } }
      |json}
      |> Yojson.Safe.from_string |> of_yojson |> Result.ok_or_failwith )
end<|MERGE_RESOLUTION|>--- conflicted
+++ resolved
@@ -1123,7 +1123,11 @@
   let gen =
     let open Quickcheck.Generator.Let_syntax in
     let%map txpool_max_size = Int.gen_incl 0 1000 in
-    { txpool_max_size = Some txpool_max_size; peer_list_url = None }
+    { txpool_max_size = Some txpool_max_size
+    ; peer_list_url = None
+    ; slot_tx_end = None
+    ; slot_chain_end = None
+    }
 end
 
 module Epoch_data = struct
@@ -1248,17 +1252,6 @@
   ; epoch_data = opt_fallthrough ~default:t1.epoch_data t2.epoch_data
   }
 
-<<<<<<< HEAD
-let slot_tx_end_or_default, slot_chain_end_or_default =
-  let f compile get_runtime t =
-    Option.value_map t.daemon ~default:compile ~f:(fun daemon ->
-        Option.merge compile ~f:(fun _c r -> r)
-        @@ Option.map ~f:Mina_numbers.Global_slot.of_int
-        @@ get_runtime daemon )
-  in
-  ( f Mina_compile_config.slot_tx_end (fun d -> d.slot_tx_end)
-  , f Mina_compile_config.slot_chain_end (fun d -> d.slot_chain_end) )
-=======
 let gen =
   let open Quickcheck.Generator.Let_syntax in
   let%map daemon = Daemon.gen
@@ -1351,7 +1344,16 @@
       ~proof:(Proof_keys.make ~fork ()) ()
   in
   combine runtime_config update
->>>>>>> 25f0a2f1
+
+let slot_tx_end_or_default, slot_chain_end_or_default =
+  let f compile get_runtime t =
+    Option.value_map t.daemon ~default:compile ~f:(fun daemon ->
+        Option.merge compile ~f:(fun _c r -> r)
+        @@ Option.map ~f:Mina_numbers.Global_slot.of_int
+        @@ get_runtime daemon )
+  in
+  ( f Mina_compile_config.slot_tx_end (fun d -> d.slot_tx_end)
+  , f Mina_compile_config.slot_chain_end (fun d -> d.slot_chain_end) )
 
 module Test_configs = struct
   let bootstrap =
