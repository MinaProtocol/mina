open Core_kernel

module Fork_config = struct
  (* Note that previous_length might be smaller than the gernesis_slot
     or equal if a block was produced in every slot possible. *)
  type t =
    { previous_state_hash : string
    ; previous_length : int (* number of blocks produced since genesis *)
    ; previous_global_slot : int (* global slot since genesis *)
    }
  [@@deriving yojson, bin_io_unversioned]

  let gen =
    let open Quickcheck.Generator.Let_syntax in
    let%bind previous_global_slot = Int.gen_incl 0 1_000_000 in
    let%bind previous_length = Int.gen_incl 0 previous_global_slot in
    let%map state_hash = Mina_base.State_hash.gen in
    let previous_state_hash = Mina_base.State_hash.to_base58_check state_hash in
    { previous_state_hash; previous_length; previous_global_slot }
end

let yojson_strip_fields ~keep_fields = function
  | `Assoc l ->
      `Assoc
        (List.filter l ~f:(fun (fld, _) ->
             Array.mem ~equal:String.equal keep_fields fld ) )
  | json ->
      json

let yojson_rename_fields ~alternates = function
  | `Assoc l ->
      `Assoc
        (List.map l ~f:(fun (fld, json) ->
             let fld =
               Option.value ~default:fld
                 (Array.find_map alternates ~f:(fun (alt, orig) ->
                      if String.equal fld alt then Some orig else None ) )
             in
             (fld, json) ) )
  | json ->
      json

let opt_fallthrough ~default x2 =
  Option.value_map ~default x2 ~f:(fun x -> Some x)

let result_opt ~f x =
  match x with
  | Some x ->
      Result.map ~f:Option.some (f x)
  | None ->
      Result.return None

let dump_on_error yojson x =
  Result.map_error x ~f:(fun str ->
      str ^ "\n\nCould not parse JSON:\n" ^ Yojson.Safe.pretty_to_string yojson )

let of_yojson_generic ~fields of_yojson json =
  dump_on_error json @@ of_yojson
  @@ yojson_strip_fields ~keep_fields:fields json

let rec deferred_list_fold ~init ~f = function
  | [] ->
      Async.Deferred.Result.return init
  | h :: t ->
      let open Async.Deferred.Result.Let_syntax in
      let%bind init = f init h in
      deferred_list_fold ~init ~f t

module Json_layout = struct
  module Accounts = struct
    module Single = struct
      module Timed = struct
        type t =
          { initial_minimum_balance : Currency.Balance.t
          ; cliff_time : Mina_numbers.Global_slot_since_genesis.t
          ; cliff_amount : Currency.Amount.t
          ; vesting_period : Mina_numbers.Global_slot_span.t
          ; vesting_increment : Currency.Amount.t
          }
        [@@deriving yojson, fields, sexp]

        let fields = Fields.names |> Array.of_list

        let of_yojson json = of_yojson_generic ~fields of_yojson json
      end

      module Permissions = struct
        module Auth_required = struct
          type t = None | Either | Proof | Signature | Impossible
          [@@deriving sexp, bin_io_unversioned]

          let to_yojson = function
            | None ->
                `String "none"
            | Either ->
                `String "either"
            | Proof ->
                `String "proof"
            | Signature ->
                `String "signature"
            | Impossible ->
                `String "impossible"

          let of_yojson = function
            | `String s -> (
                match String.lowercase s with
                | "none" ->
                    Ok None
                | "either" ->
                    Ok Either
                | "proof" ->
                    Ok Proof
                | "signature" ->
                    Ok Signature
                | "impossible" ->
                    Ok Impossible
                | _ ->
                    Error (sprintf "Invalid Auth_required.t value: %s" s) )
            | _ ->
                Error
                  "Runtime_config.Json_Account.Single.Permissions.Auth_Required.t"

          let of_account_perm = function
            | Mina_base.Permissions.Auth_required.None ->
                None
            | Either ->
                Either
            | Proof ->
                Proof
            | Signature ->
                Signature
            | Impossible ->
                Impossible

          let to_account_perm = function
            | None ->
                Mina_base.Permissions.Auth_required.None
            | Either ->
                Either
            | Proof ->
                Proof
            | Signature ->
                Signature
            | Impossible ->
                Impossible
        end

        module Txn_version = struct
          type t = Mina_numbers.Txn_version.Stable.Latest.t
          [@@deriving bin_io_unversioned]

          include (
            Mina_numbers.Txn_version :
              module type of Mina_numbers.Txn_version with type t := t )
        end

        module Verification_key_perm = struct
          type t = { auth : Auth_required.t; txn_version : Txn_version.t }
<<<<<<< HEAD
          [@@deriving dhall_type, sexp, yojson, bin_io_unversioned]

          let of_yojson = function
            | `String _ as json ->
                let%map.Result auth = Auth_required.of_yojson json in
                { auth; txn_version = Txn_version.current }
            | json ->
                of_yojson json
=======
          [@@deriving sexp, yojson, bin_io_unversioned]
>>>>>>> 9ec0f307
        end

        type t =
          { edit_state : Auth_required.t [@default None]
          ; send : Auth_required.t [@default None]
          ; receive : Auth_required.t [@default None]
          ; access : Auth_required.t [@default None]
          ; set_delegate : Auth_required.t [@default None]
          ; set_permissions : Auth_required.t [@default None]
          ; set_verification_key : Verification_key_perm.t
                [@default
                  { auth = None
                  ; txn_version = Mina_numbers.Txn_version.current
                  }]
          ; set_zkapp_uri : Auth_required.t [@default None]
          ; edit_action_state : Auth_required.t [@default None]
          ; set_token_symbol : Auth_required.t [@default None]
          ; increment_nonce : Auth_required.t [@default None]
          ; set_voting_for : Auth_required.t [@default None]
          ; set_timing : Auth_required.t [@default None]
          }
        [@@deriving yojson, fields, sexp, bin_io_unversioned]

        let fields = Fields.names |> Array.of_list

        let of_yojson json = of_yojson_generic ~fields of_yojson json

        let of_permissions (perm : Mina_base.Permissions.t) =
          { edit_state = Auth_required.of_account_perm perm.edit_action_state
          ; send = Auth_required.of_account_perm perm.send
          ; receive = Auth_required.of_account_perm perm.receive
          ; set_delegate = Auth_required.of_account_perm perm.set_delegate
          ; set_permissions = Auth_required.of_account_perm perm.set_permissions
          ; set_verification_key =
              (let auth, txn_version = perm.set_verification_key in
               { auth = Auth_required.of_account_perm auth; txn_version } )
          ; set_token_symbol =
              Auth_required.of_account_perm perm.set_token_symbol
          ; access = Auth_required.of_account_perm perm.access
          ; edit_action_state =
              Auth_required.of_account_perm perm.edit_action_state
          ; set_zkapp_uri = Auth_required.of_account_perm perm.set_zkapp_uri
          ; increment_nonce = Auth_required.of_account_perm perm.increment_nonce
          ; set_timing = Auth_required.of_account_perm perm.set_timing
          ; set_voting_for = Auth_required.of_account_perm perm.set_voting_for
          }
      end

      module Zkapp_account = struct
        module Field = struct
          type t = Snark_params.Tick.Field.t
          [@@deriving sexp, bin_io_unversioned]

          let to_yojson t = `String (Snark_params.Tick.Field.to_string t)

          let of_yojson = function
            | `String s ->
                Ok (Snark_params.Tick.Field.of_string s)
            | _ ->
                Error
                  "Invalid JSON in runtime config Zkapp_account.state, \
                   expected string"
        end

        module Verification_key = struct
          type t = Pickles.Side_loaded.Verification_key.Stable.Latest.t
          [@@deriving sexp, bin_io_unversioned]

          let to_yojson t =
            `String (Pickles.Side_loaded.Verification_key.to_base64 t)

          let of_yojson = function
            | `String s ->
                let vk_or_err =
                  Pickles.Side_loaded.Verification_key.of_base64 s
                in
                Result.map_error vk_or_err ~f:Error.to_string_hum
            | _ ->
                Error
                  "Invalid JSON in runtime config \
                   Zkapp_account.verification_key, expected string"
        end

        module Zkapp_version = struct
          type t = Mina_numbers.Zkapp_version.Stable.Latest.t
          [@@deriving bin_io_unversioned]

          include (
            Mina_numbers.Zkapp_version :
              module type of Mina_numbers.Zkapp_version with type t := t )
        end

        type t =
          { app_state : Field.t list
          ; verification_key : Verification_key.t option [@default None]
          ; zkapp_version : Zkapp_version.t
          ; action_state : Field.t list
          ; last_action_slot : int
          ; proved_state : bool
          ; zkapp_uri : string
          }
        [@@deriving sexp, fields, yojson, bin_io_unversioned]

        let fields = Fields.names |> Array.of_list

        let of_yojson json = of_yojson_generic ~fields of_yojson json

        let of_zkapp (zkapp : Mina_base.Zkapp_account.t) : t =
          let open Mina_base.Zkapp_account in
          { app_state = Mina_base.Zkapp_state.V.to_list zkapp.app_state
          ; verification_key =
              Option.map zkapp.verification_key ~f:With_hash.data
          ; zkapp_version = zkapp.zkapp_version
          ; action_state =
              Pickles_types.Vector.Vector_5.to_list zkapp.action_state
          ; last_action_slot =
              Unsigned.UInt32.to_int
              @@ Mina_numbers.Global_slot_since_genesis.to_uint32
                   zkapp.last_action_slot
          ; proved_state = zkapp.proved_state
          ; zkapp_uri = zkapp.zkapp_uri
          }
      end

      type t =
        { pk : string
        ; sk : string option [@default None]
        ; balance : Currency.Balance.t
        ; delegate : string option [@default None]
        ; timing : Timed.t option [@default None]
        ; token : string option [@default None]
        ; nonce : Mina_numbers.Account_nonce.t
              [@default Mina_numbers.Account_nonce.zero]
        ; receipt_chain_hash : string option [@default None]
        ; voting_for : string option [@default None]
        ; zkapp : Zkapp_account.t option [@default None]
        ; permissions : Permissions.t option [@default None]
        ; token_symbol : string option [@default None]
        }
      [@@deriving sexp, fields, yojson]

      let fields = Fields.names |> Array.of_list

      let of_yojson json = of_yojson_generic ~fields of_yojson json

      let default : t =
        { pk = Signature_lib.Public_key.Compressed.(to_base58_check empty)
        ; sk = None
        ; balance = Currency.Balance.zero
        ; delegate = None
        ; timing = None
        ; token = None
        ; nonce = Mina_numbers.Account_nonce.zero
        ; receipt_chain_hash = None
        ; voting_for = None
        ; zkapp = None
        ; permissions = None
        ; token_symbol = None
        }
    end

    type t = Single.t list [@@deriving yojson]
  end

  module Ledger = struct
    module Balance_spec = struct
      type t = { number : int; balance : Currency.Balance.t }
      [@@deriving yojson]
    end

    type t =
      { accounts : Accounts.t option [@default None]
      ; num_accounts : int option [@default None]
      ; balances : Balance_spec.t list [@default []]
      ; hash : string option [@default None]
      ; name : string option [@default None]
      ; add_genesis_winner : bool option [@default None]
      }
    [@@deriving yojson, fields]

    let fields = Fields.names |> Array.of_list

    let of_yojson json = of_yojson_generic ~fields of_yojson json
  end

  module Proof_keys = struct
    module Transaction_capacity = struct
      type t =
        { log_2 : int option [@default None] [@key "2_to_the"]
        ; txns_per_second_x10 : int option [@default None]
        }
      [@@deriving yojson]

      (* we don't deriving the field names here, because the first one differs from the
         field in the record type
      *)
      let fields = [| "2_to_the"; "txns_per_second_x10" |]

      let alternates = [| ("two_to_the", "2_to_the"); ("log_2", "2_to_the") |]

      let of_yojson json =
        json
        |> yojson_rename_fields ~alternates
        |> yojson_strip_fields ~keep_fields:fields
        |> of_yojson |> dump_on_error json
    end

    type t =
      { level : string option [@default None]
      ; sub_windows_per_window : int option [@default None]
      ; ledger_depth : int option [@default None]
      ; work_delay : int option [@default None]
      ; block_window_duration_ms : int option [@default None]
      ; transaction_capacity : Transaction_capacity.t option [@default None]
      ; coinbase_amount : Currency.Amount.t option [@default None]
      ; supercharged_coinbase_factor : int option [@default None]
      ; account_creation_fee : Currency.Fee.t option [@default None]
      ; fork : Fork_config.t option [@default None]
      }
    [@@deriving yojson, fields]

    let fields = Fields.names |> Array.of_list

    let of_yojson json = of_yojson_generic ~fields of_yojson json
  end

  module Genesis = struct
    type t =
      { k : int option [@default None]
      ; delta : int option [@default None]
      ; slots_per_epoch : int option [@default None]
      ; slots_per_sub_window : int option [@default None]
      ; grace_period_slots : int option [@default None]
      ; genesis_state_timestamp : string option [@default None]
      }
    [@@deriving yojson, fields]

    let fields = Fields.names |> Array.of_list

    let of_yojson json = of_yojson_generic ~fields of_yojson json
  end

  module Daemon = struct
    type t =
      { txpool_max_size : int option [@default None]
      ; peer_list_url : string option [@default None]
      ; zkapp_proof_update_cost : float option [@default None]
      ; zkapp_signed_single_update_cost : float option [@default None]
      ; zkapp_signed_pair_update_cost : float option [@default None]
      ; zkapp_transaction_cost_limit : float option [@default None]
      ; max_event_elements : int option [@default None]
      ; max_action_elements : int option [@default None]
      ; zkapp_cmd_limit_hardcap : int option [@default None]
      }
    [@@deriving yojson, fields]

    let fields = Fields.names |> Array.of_list

    let of_yojson json = of_yojson_generic ~fields of_yojson json
  end

  module Epoch_data = struct
    module Data = struct
      type t =
        { accounts : Accounts.t option [@default None]
        ; seed : string
        ; hash : string option [@default None]
        }
      [@@deriving yojson, fields]

      let fields = Fields.names |> Array.of_list

      let of_yojson json = of_yojson_generic ~fields of_yojson json
    end

    type t =
      { staking : Data.t
      ; next : (Data.t option[@default None]) (*If None then next = staking*)
      }
    [@@deriving yojson, fields]

    let fields = Fields.names |> Array.of_list

    let of_yojson json = of_yojson_generic ~fields of_yojson json
  end

  type t =
    { daemon : Daemon.t option [@default None]
    ; genesis : Genesis.t option [@default None]
    ; proof : Proof_keys.t option [@default None]
    ; ledger : Ledger.t option [@default None]
    ; epoch_data : Epoch_data.t option [@default None]
    }
  [@@deriving yojson, fields]

  let fields = Fields.names |> Array.of_list

  let of_yojson json = of_yojson_generic ~fields of_yojson json
end

(** JSON representation:

  { "daemon":
      { "txpool_max_size": 1
      , "peer_list_url": "https://www.example.com/peer-list.txt" }
  , "genesis": { "k": 1, "delta": 1 }
  , "proof":
      { "level": "check"
      , "sub_windows_per_window": 8
      , "ledger_depth": 14
      , "work_delay": 2
      , "block_window_duration_ms": 120000
      , "transaction_capacity": {"txns_per_second_x10": 2}
      , "coinbase_amount": "200"
      , "supercharged_coinbase_factor": 2
      , "account_creation_fee": "0.001" }
  , "ledger":
      { "name": "release"
      , "accounts":
          [ { "pk": "public_key"
            , "sk": "secret_key"
            , "balance": "0.000600000"
            , "delegate": "public_key" }
          , { "pk": "public_key"
            , "sk": "secret_key"
            , "balance": "0.000000000"
            , "delegate": "public_key" } ]
      , "hash": "root_hash"
      , "num_accounts": 10
      , "genesis_state_timestamp": "2000-00-00 12:00:00+0100" } }

  All fields are optional *except*:
  * each account in [ledger.accounts] must have a [balance] field
  * if [ledger] is present, it must feature one of [name], [accounts] or [hash].

*)

module Accounts = struct
  module Single = struct
    module Timed = struct
      type t = Json_layout.Accounts.Single.Timed.t =
        { initial_minimum_balance : Currency.Balance.Stable.Latest.t
        ; cliff_time : Mina_numbers.Global_slot_since_genesis.Stable.Latest.t
        ; cliff_amount : Currency.Amount.Stable.Latest.t
        ; vesting_period : Mina_numbers.Global_slot_span.Stable.Latest.t
        ; vesting_increment : Currency.Amount.Stable.Latest.t
        }
      [@@deriving bin_io_unversioned, sexp]
    end

    module Permissions = Json_layout.Accounts.Single.Permissions
    module Zkapp_account = Json_layout.Accounts.Single.Zkapp_account

    type t = Json_layout.Accounts.Single.t =
      { pk : string
      ; sk : string option
      ; balance : Currency.Balance.Stable.Latest.t
      ; delegate : string option
      ; timing : Timed.t option
      ; token : string option
      ; nonce : Mina_numbers.Account_nonce.Stable.Latest.t
      ; receipt_chain_hash : string option
      ; voting_for : string option
      ; zkapp : Zkapp_account.t option
      ; permissions : Permissions.t option
      ; token_symbol : string option
      }
    [@@deriving bin_io_unversioned, sexp]

    let to_json_layout : t -> Json_layout.Accounts.Single.t = Fn.id

    let of_json_layout : Json_layout.Accounts.Single.t -> (t, string) Result.t =
      Result.return

    let to_yojson x = Json_layout.Accounts.Single.to_yojson (to_json_layout x)

    let of_yojson json =
      Result.bind ~f:of_json_layout (Json_layout.Accounts.Single.of_yojson json)

    let default = Json_layout.Accounts.Single.default

    let of_account (a : Mina_base.Account.t) : (t, string) Result.t =
      let open Result.Let_syntax in
      let open Signature_lib in
      return
        { pk = Public_key.Compressed.to_base58_check a.public_key
        ; sk = None
        ; balance = a.balance
        ; delegate =
            Option.map a.delegate ~f:(fun pk ->
                Public_key.Compressed.to_base58_check pk )
        ; timing =
            ( match a.timing with
            | Untimed ->
                None
            | Timed t ->
                let open Timed in
                Some
                  { initial_minimum_balance = t.initial_minimum_balance
                  ; cliff_time = t.cliff_time
                  ; cliff_amount = t.cliff_amount
                  ; vesting_period = t.vesting_period
                  ; vesting_increment = t.vesting_increment
                  } )
        ; token = Some (Mina_base.Token_id.to_string a.token_id)
        ; token_symbol = Some a.token_symbol
        ; zkapp = Option.map a.zkapp ~f:Zkapp_account.of_zkapp
        ; nonce = a.nonce
        ; receipt_chain_hash =
            Some
              (Mina_base.Receipt.Chain_hash.to_base58_check a.receipt_chain_hash)
        ; voting_for = Some (Mina_base.State_hash.to_base58_check a.voting_for)
        ; permissions = Some (Permissions.of_permissions a.permissions)
        }

    let to_account (a : t) : Mina_base.Account.t =
      let open Signature_lib in
      let open Mina_base.Account.Poly in
      let timing =
        let open Mina_base.Account_timing.Poly in
        match a.timing with
        | None ->
            Untimed
        | Some
            { initial_minimum_balance
            ; cliff_time
            ; cliff_amount
            ; vesting_period
            ; vesting_increment
            } ->
            Timed
              { initial_minimum_balance
              ; cliff_time
              ; cliff_amount
              ; vesting_period
              ; vesting_increment
              }
      in
      let permissions =
        let perms = Option.value_exn a.permissions in
        Mina_base.Permissions.Poly.
          { edit_state =
              Json_layout.Accounts.Single.Permissions.Auth_required
              .to_account_perm perms.edit_state
          ; access =
              Json_layout.Accounts.Single.Permissions.Auth_required
              .to_account_perm perms.access
          ; send =
              Json_layout.Accounts.Single.Permissions.Auth_required
              .to_account_perm perms.send
          ; receive =
              Json_layout.Accounts.Single.Permissions.Auth_required
              .to_account_perm perms.receive
          ; set_delegate =
              Json_layout.Accounts.Single.Permissions.Auth_required
              .to_account_perm perms.set_delegate
          ; set_permissions =
              Json_layout.Accounts.Single.Permissions.Auth_required
              .to_account_perm perms.set_permissions
          ; set_verification_key =
              ( Json_layout.Accounts.Single.Permissions.Auth_required
                .to_account_perm perms.set_verification_key.auth
              , perms.set_verification_key.txn_version )
          ; set_zkapp_uri =
              Json_layout.Accounts.Single.Permissions.Auth_required
              .to_account_perm perms.set_zkapp_uri
          ; edit_action_state =
              Json_layout.Accounts.Single.Permissions.Auth_required
              .to_account_perm perms.edit_action_state
          ; set_token_symbol =
              Json_layout.Accounts.Single.Permissions.Auth_required
              .to_account_perm perms.set_token_symbol
          ; increment_nonce =
              Json_layout.Accounts.Single.Permissions.Auth_required
              .to_account_perm perms.increment_nonce
          ; set_voting_for =
              Json_layout.Accounts.Single.Permissions.Auth_required
              .to_account_perm perms.set_voting_for
          ; set_timing =
              Json_layout.Accounts.Single.Permissions.Auth_required
              .to_account_perm perms.set_timing
          }
      in
      let mk_zkapp (app : Zkapp_account.t) :
          ( Mina_base.Zkapp_state.Value.t
          , Mina_base.Verification_key_wire.t option
          , Zkapp_account.Zkapp_version.t
          , Zkapp_account.Field.t
          , Mina_numbers.Global_slot_since_genesis.t
          , bool
          , string )
          Mina_base.Zkapp_account.Poly.t =
        let hash_data = Mina_base.Verification_key_wire.digest_vk in
        Zkapp_account.
          { app_state = Mina_base.Zkapp_state.V.of_list_exn app.app_state
          ; verification_key =
              Option.map ~f:With_hash.(of_data ~hash_data) app.verification_key
          ; zkapp_version = app.zkapp_version
          ; action_state =
              Pickles_types.Vector.Vector_5.of_list_exn app.action_state
          ; last_action_slot =
              Mina_numbers.Global_slot_since_genesis.of_uint32
              @@ Unsigned.UInt32.of_int app.last_action_slot
          ; proved_state = app.proved_state
          ; zkapp_uri = app.zkapp_uri
          }
      in
      { public_key = Public_key.Compressed.of_base58_check_exn a.pk
      ; token_id =
          Mina_base.Token_id.(Option.value_map ~default ~f:of_string a.token)
      ; token_symbol = Option.value ~default:"" a.token_symbol
      ; balance = a.balance
      ; nonce = a.nonce
      ; receipt_chain_hash =
          Mina_base.Receipt.Chain_hash.of_base58_check_exn
            (Option.value_exn a.receipt_chain_hash)
      ; delegate =
          Option.map ~f:Public_key.Compressed.of_base58_check_exn a.delegate
      ; voting_for =
          Mina_base.State_hash.of_base58_check_exn
            (Option.value_exn a.voting_for)
      ; timing
      ; permissions
      ; zkapp = Option.map ~f:mk_zkapp a.zkapp
      }

    let gen =
      Quickcheck.Generator.map Mina_base.Account.gen ~f:(fun a ->
          (* This will never fail with a proper account generator. *)
          of_account a |> Result.ok_or_failwith )
  end

  type single = Single.t =
    { pk : string
    ; sk : string option
    ; balance : Currency.Balance.t
    ; delegate : string option
    ; timing : Single.Timed.t option
    ; token : string option
    ; nonce : Mina_numbers.Account_nonce.t
    ; receipt_chain_hash : string option
    ; voting_for : string option
    ; zkapp : Single.Zkapp_account.t option
    ; permissions : Single.Permissions.t option
    ; token_symbol : string option
    }

  type t = Single.t list [@@deriving bin_io_unversioned]

  let to_json_layout : t -> Json_layout.Accounts.t =
    List.map ~f:Single.to_json_layout

  let of_json_layout (t : Json_layout.Accounts.t) : (t, string) Result.t =
    let exception Stop of string in
    try
      Result.return
      @@ List.map t ~f:(fun x ->
             match Single.of_json_layout x with
             | Ok x ->
                 x
             | Error err ->
                 raise (Stop err) )
    with Stop err -> Error err

  let to_yojson x = Json_layout.Accounts.to_yojson (to_json_layout x)

  let of_yojson json =
    Result.bind ~f:of_json_layout (Json_layout.Accounts.of_yojson json)
end

module Ledger = struct
  type base =
    | Named of string  (** One of the named ledgers in [Genesis_ledger] *)
    | Accounts of Accounts.t  (** A ledger generated from the given accounts *)
    | Hash of string  (** The ledger with the given root hash *)
  [@@deriving bin_io_unversioned]

  type t =
    { base : base
    ; num_accounts : int option
    ; balances : (int * Currency.Balance.Stable.Latest.t) list
    ; hash : string option
    ; name : string option
    ; add_genesis_winner : bool option
    }
  [@@deriving bin_io_unversioned]

  let to_json_layout
      { base; num_accounts; balances; hash; name; add_genesis_winner } :
      Json_layout.Ledger.t =
    let balances =
      List.map balances ~f:(fun (number, balance) ->
          { Json_layout.Ledger.Balance_spec.number; balance } )
    in
    let without_base : Json_layout.Ledger.t =
      { accounts = None
      ; num_accounts
      ; balances
      ; hash
      ; name
      ; add_genesis_winner
      }
    in
    match base with
    | Named name ->
        { without_base with name = Some name }
    | Accounts accounts ->
        { without_base with accounts = Some (Accounts.to_json_layout accounts) }
    | Hash hash ->
        { without_base with hash = Some hash }

  let of_json_layout
      ({ accounts; num_accounts; balances; hash; name; add_genesis_winner } :
        Json_layout.Ledger.t ) : (t, string) Result.t =
    let open Result.Let_syntax in
    let%map base =
      match accounts with
      | Some accounts ->
          let%map accounts = Accounts.of_json_layout accounts in
          Accounts accounts
      | None -> (
          match name with
          | Some name ->
              return (Named name)
          | None -> (
              match hash with
              | Some hash ->
                  return (Hash hash)
              | None ->
                  Error
                    "Runtime_config.Ledger.of_json_layout: Expected a field \
                     'accounts', 'name' or 'hash'" ) )
    in
    let balances =
      List.map balances
        ~f:(fun { Json_layout.Ledger.Balance_spec.number; balance } ->
          (number, balance) )
    in
    { base; num_accounts; balances; hash; name; add_genesis_winner }

  let to_yojson x = Json_layout.Ledger.to_yojson (to_json_layout x)

  let of_yojson json =
    Result.bind ~f:of_json_layout (Json_layout.Ledger.of_yojson json)

  let gen =
    let open Quickcheck in
    let open Generator.Let_syntax in
    let%bind accounts = Generator.list Accounts.Single.gen in
    let num_accounts = List.length accounts in
    let balances =
      List.mapi accounts ~f:(fun number a -> (number, a.balance))
    in
    let%bind hash =
      Mina_base.Ledger_hash.(Generator.map ~f:to_base58_check gen)
      |> Option.quickcheck_generator
    in
    let%bind name = String.gen_nonempty in
    let%map add_genesis_winner = Bool.quickcheck_generator in
    { base = Accounts accounts
    ; num_accounts = Some num_accounts
    ; balances
    ; hash
    ; name = Some name
    ; add_genesis_winner = Some add_genesis_winner
    }
end

module Proof_keys = struct
  module Level = struct
    type t = Full | Check | None [@@deriving bin_io_unversioned, equal]

    let to_string = function
      | Full ->
          "full"
      | Check ->
          "check"
      | None ->
          "none"

    let of_string str =
      match String.lowercase str with
      | "full" ->
          Ok Full
      | "check" ->
          Ok Check
      | "none" ->
          Ok None
      | _ ->
          Error "Expected one of 'full', 'check', or 'none'"

    let to_json_layout = to_string

    let of_json_layout str =
      Result.map_error (of_string str) ~f:(fun err ->
          "Runtime_config.Proof_keys.Level.of_json_layout: Could not decode \
           field 'level'. " ^ err )

    let to_yojson x = `String (to_json_layout x)

    let of_yojson = function
      | `String str ->
          of_json_layout str
      | _ ->
          Error
            "Runtime_config.Proof_keys.Level.of_json_layout: Expected the \
             field 'level' to contain a string"

    let gen = Quickcheck.Generator.of_list [ Full; Check; None ]
  end

  module Transaction_capacity = struct
    type t = Log_2 of int | Txns_per_second_x10 of int
    [@@deriving bin_io_unversioned]

    let to_json_layout : t -> Json_layout.Proof_keys.Transaction_capacity.t =
      function
      | Log_2 i ->
          { log_2 = Some i; txns_per_second_x10 = None }
      | Txns_per_second_x10 i ->
          { log_2 = None; txns_per_second_x10 = Some i }

    let of_json_layout :
        Json_layout.Proof_keys.Transaction_capacity.t -> (t, string) Result.t =
      function
      | { log_2 = Some i; txns_per_second_x10 = None } ->
          Ok (Log_2 i)
      | { txns_per_second_x10 = Some i; log_2 = None } ->
          Ok (Txns_per_second_x10 i)
      | _ ->
          Error
            "Runtime_config.Proof_keys.Transaction_capacity.of_json_layout: \
             Expected exactly one of the fields '2_to_the' or \
             'txns_per_second_x10'"

    let to_yojson x =
      Json_layout.Proof_keys.Transaction_capacity.to_yojson (to_json_layout x)

    let of_yojson json =
      Result.bind ~f:of_json_layout
        (Json_layout.Proof_keys.Transaction_capacity.of_yojson json)

    let gen =
      let open Quickcheck in
      let log_2_gen =
        Generator.map ~f:(fun i -> Log_2 i) @@ Int.gen_incl 0 10
      in
      let txns_per_second_x10_gen =
        Generator.map ~f:(fun i -> Txns_per_second_x10 i) @@ Int.gen_incl 0 1000
      in
      Generator.union [ log_2_gen; txns_per_second_x10_gen ]

    let small : t = Log_2 2

    let medium : t = Log_2 3
  end

  type t =
    { level : Level.t option
    ; sub_windows_per_window : int option
    ; ledger_depth : int option
    ; work_delay : int option
    ; block_window_duration_ms : int option
    ; transaction_capacity : Transaction_capacity.t option
    ; coinbase_amount : Currency.Amount.Stable.Latest.t option
    ; supercharged_coinbase_factor : int option
    ; account_creation_fee : Currency.Fee.Stable.Latest.t option
    ; fork : Fork_config.t option
    }
  [@@deriving bin_io_unversioned]

  let make ?level ?sub_windows_per_window ?ledger_depth ?work_delay
      ?block_window_duration_ms ?transaction_capacity ?coinbase_amount
      ?supercharged_coinbase_factor ?account_creation_fee ?fork () =
    { level
    ; sub_windows_per_window
    ; ledger_depth
    ; work_delay
    ; block_window_duration_ms
    ; transaction_capacity
    ; coinbase_amount
    ; supercharged_coinbase_factor
    ; account_creation_fee
    ; fork
    }

  let to_json_layout
      { level
      ; sub_windows_per_window
      ; ledger_depth
      ; work_delay
      ; block_window_duration_ms
      ; transaction_capacity
      ; coinbase_amount
      ; supercharged_coinbase_factor
      ; account_creation_fee
      ; fork
      } =
    { Json_layout.Proof_keys.level = Option.map ~f:Level.to_json_layout level
    ; sub_windows_per_window
    ; ledger_depth
    ; work_delay
    ; block_window_duration_ms
    ; transaction_capacity =
        Option.map ~f:Transaction_capacity.to_json_layout transaction_capacity
    ; coinbase_amount
    ; supercharged_coinbase_factor
    ; account_creation_fee
    ; fork
    }

  let of_json_layout
      { Json_layout.Proof_keys.level
      ; sub_windows_per_window
      ; ledger_depth
      ; work_delay
      ; block_window_duration_ms
      ; transaction_capacity
      ; coinbase_amount
      ; supercharged_coinbase_factor
      ; account_creation_fee
      ; fork
      } =
    let open Result.Let_syntax in
    let%map level = result_opt ~f:Level.of_json_layout level
    and transaction_capacity =
      result_opt ~f:Transaction_capacity.of_json_layout transaction_capacity
    in
    { level
    ; sub_windows_per_window
    ; ledger_depth
    ; work_delay
    ; block_window_duration_ms
    ; transaction_capacity
    ; coinbase_amount
    ; supercharged_coinbase_factor
    ; account_creation_fee
    ; fork
    }

  let to_yojson x = Json_layout.Proof_keys.to_yojson (to_json_layout x)

  let of_yojson json =
    Result.bind ~f:of_json_layout (Json_layout.Proof_keys.of_yojson json)

  let combine t1 t2 =
    { level = opt_fallthrough ~default:t1.level t2.level
    ; sub_windows_per_window =
        opt_fallthrough ~default:t1.sub_windows_per_window
          t2.sub_windows_per_window
    ; ledger_depth = opt_fallthrough ~default:t1.ledger_depth t2.ledger_depth
    ; work_delay = opt_fallthrough ~default:t1.work_delay t2.work_delay
    ; block_window_duration_ms =
        opt_fallthrough ~default:t1.block_window_duration_ms
          t2.block_window_duration_ms
    ; transaction_capacity =
        opt_fallthrough ~default:t1.transaction_capacity t2.transaction_capacity
    ; coinbase_amount =
        opt_fallthrough ~default:t1.coinbase_amount t2.coinbase_amount
    ; supercharged_coinbase_factor =
        opt_fallthrough ~default:t1.supercharged_coinbase_factor
          t2.supercharged_coinbase_factor
    ; account_creation_fee =
        opt_fallthrough ~default:t1.account_creation_fee t2.account_creation_fee
    ; fork = opt_fallthrough ~default:t1.fork t2.fork
    }

  let gen =
    let open Quickcheck.Generator.Let_syntax in
    let%bind level = Level.gen in
    let%bind sub_windows_per_window = Int.gen_incl 0 1000 in
    let%bind ledger_depth = Int.gen_incl 0 64 in
    let%bind work_delay = Int.gen_incl 0 1000 in
    let%bind block_window_duration_ms = Int.gen_incl 1_000 360_000 in
    let%bind transaction_capacity = Transaction_capacity.gen in
    let%bind coinbase_amount =
      Currency.Amount.(gen_incl zero (of_mina_int_exn 1))
    in
    let%bind supercharged_coinbase_factor = Int.gen_incl 0 100 in
    let%bind account_creation_fee =
      Currency.Fee.(gen_incl one (of_mina_int_exn 10))
    in
    let%map fork =
      let open Quickcheck.Generator in
      union [ map ~f:Option.some Fork_config.gen; return None ]
    in
    { level = Some level
    ; sub_windows_per_window = Some sub_windows_per_window
    ; ledger_depth = Some ledger_depth
    ; work_delay = Some work_delay
    ; block_window_duration_ms = Some block_window_duration_ms
    ; transaction_capacity = Some transaction_capacity
    ; coinbase_amount = Some coinbase_amount
    ; supercharged_coinbase_factor = Some supercharged_coinbase_factor
    ; account_creation_fee = Some account_creation_fee
    ; fork
    }
end

module Genesis = struct
  type t = Json_layout.Genesis.t =
    { k : int option (* the depth of finality constant (in slots) *)
    ; delta : int option (* max permissible delay of packets (in slots) *)
    ; slots_per_epoch : int option
    ; slots_per_sub_window : int option
    ; grace_period_slots : int option
    ; genesis_state_timestamp : string option
    }
  [@@deriving bin_io_unversioned]

  let to_json_layout : t -> Json_layout.Genesis.t = Fn.id

  let of_json_layout : Json_layout.Genesis.t -> (t, string) Result.t =
    Result.return

  let to_yojson x = Json_layout.Genesis.to_yojson (to_json_layout x)

  let of_yojson json =
    Result.bind ~f:of_json_layout (Json_layout.Genesis.of_yojson json)

  let combine t1 t2 =
    { k = opt_fallthrough ~default:t1.k t2.k
    ; delta = opt_fallthrough ~default:t1.delta t2.delta
    ; slots_per_epoch =
        opt_fallthrough ~default:t1.slots_per_epoch t2.slots_per_epoch
    ; slots_per_sub_window =
        opt_fallthrough ~default:t1.slots_per_sub_window t2.slots_per_sub_window
    ; grace_period_slots =
        opt_fallthrough ~default:t1.grace_period_slots t2.grace_period_slots
    ; genesis_state_timestamp =
        opt_fallthrough ~default:t1.genesis_state_timestamp
          t2.genesis_state_timestamp
    }

  let gen =
    let open Quickcheck.Generator.Let_syntax in
    let%bind k = Int.gen_incl 0 1000 in
    let%bind delta = Int.gen_incl 0 1000 in
    let%bind slots_per_epoch = Int.gen_incl 1 1_000_000 in
    let%bind slots_per_sub_window = Int.gen_incl 1 1_000 in
    let%bind grace_period_slots =
      Quickcheck.Generator.union
        [ return None
        ; Quickcheck.Generator.map ~f:Option.some @@ Int.gen_incl 0 1000
        ]
    in
    let%map genesis_state_timestamp =
      Time.(gen_incl epoch (of_string "2050-01-01 00:00:00Z"))
      |> Quickcheck.Generator.map ~f:Time.to_string
    in
    { k = Some k
    ; delta = Some delta
    ; slots_per_epoch = Some slots_per_epoch
    ; slots_per_sub_window = Some slots_per_sub_window
    ; grace_period_slots
    ; genesis_state_timestamp = Some genesis_state_timestamp
    }
end

module Daemon = struct
  (* Peer list URL should usually be None. This option is better provided with
     a command line argument. Putting it in the config makes the network explicitly
     rely on a certain number of nodes, reducing decentralisation. See #14766 *)
  type t = Json_layout.Daemon.t =
    { txpool_max_size : int option
    ; peer_list_url : string option
    ; zkapp_proof_update_cost : float option [@default None]
    ; zkapp_signed_single_update_cost : float option [@default None]
    ; zkapp_signed_pair_update_cost : float option [@default None]
    ; zkapp_transaction_cost_limit : float option [@default None]
    ; max_event_elements : int option [@default None]
    ; max_action_elements : int option [@default None]
    ; zkapp_cmd_limit_hardcap : int option [@default None]
    }
  [@@deriving bin_io_unversioned]

  let to_json_layout : t -> Json_layout.Daemon.t = Fn.id

  let of_json_layout : Json_layout.Daemon.t -> (t, string) Result.t =
    Result.return

  let to_yojson x = Json_layout.Daemon.to_yojson (to_json_layout x)

  let of_yojson json =
    Result.bind ~f:of_json_layout (Json_layout.Daemon.of_yojson json)

  let combine t1 t2 =
    { txpool_max_size =
        opt_fallthrough ~default:t1.txpool_max_size t2.txpool_max_size
    ; peer_list_url = opt_fallthrough ~default:t1.peer_list_url t2.peer_list_url
    ; zkapp_proof_update_cost =
        opt_fallthrough ~default:t1.zkapp_proof_update_cost
          t2.zkapp_proof_update_cost
    ; zkapp_signed_single_update_cost =
        opt_fallthrough ~default:t1.zkapp_signed_single_update_cost
          t2.zkapp_signed_single_update_cost
    ; zkapp_signed_pair_update_cost =
        opt_fallthrough ~default:t1.zkapp_signed_pair_update_cost
          t2.zkapp_signed_pair_update_cost
    ; zkapp_transaction_cost_limit =
        opt_fallthrough ~default:t1.zkapp_transaction_cost_limit
          t2.zkapp_transaction_cost_limit
    ; max_event_elements =
        opt_fallthrough ~default:t1.max_event_elements t2.max_event_elements
    ; max_action_elements =
        opt_fallthrough ~default:t1.max_action_elements t2.max_action_elements
    ; zkapp_cmd_limit_hardcap =
        opt_fallthrough ~default:t1.zkapp_cmd_limit_hardcap
          t2.zkapp_cmd_limit_hardcap
    }

  let gen =
    let open Quickcheck.Generator.Let_syntax in
    let%bind txpool_max_size = Int.gen_incl 0 1000 in
    let%bind zkapp_proof_update_cost = Float.gen_incl 0.0 100.0 in
    let%bind zkapp_signed_single_update_cost = Float.gen_incl 0.0 100.0 in
    let%bind zkapp_signed_pair_update_cost = Float.gen_incl 0.0 100.0 in
    let%bind zkapp_transaction_cost_limit = Float.gen_incl 0.0 100.0 in
    let%bind max_event_elements = Int.gen_incl 0 100 in
    let%bind zkapp_cmd_limit_hardcap = Int.gen_incl 0 1000 in
    let%map max_action_elements = Int.gen_incl 0 1000 in
    { txpool_max_size = Some txpool_max_size
    ; peer_list_url = None
    ; zkapp_proof_update_cost = Some zkapp_proof_update_cost
    ; zkapp_signed_single_update_cost = Some zkapp_signed_single_update_cost
    ; zkapp_signed_pair_update_cost = Some zkapp_signed_pair_update_cost
    ; zkapp_transaction_cost_limit = Some zkapp_transaction_cost_limit
    ; max_event_elements = Some max_event_elements
    ; max_action_elements = Some max_action_elements
    ; zkapp_cmd_limit_hardcap = Some zkapp_cmd_limit_hardcap
    }
end

module Epoch_data = struct
  module Data = struct
    type t = { ledger : Ledger.t; seed : string }
    [@@deriving bin_io_unversioned, yojson]

    let gen =
      let open Quickcheck.Generator.Let_syntax in
      let%bind ledger = Ledger.gen in
      let%map seed = String.gen_nonempty in
      { ledger; seed }
  end

  type t =
    { staking : Data.t; next : Data.t option (*If None, then next = staking*) }
  [@@deriving bin_io_unversioned, yojson]

  let to_json_layout : t -> Json_layout.Epoch_data.t =
   fun { staking; next } ->
    let accounts (ledger : Ledger.t) =
      match ledger.base with Accounts acc -> Some acc | _ -> None
    in
    let staking =
      { Json_layout.Epoch_data.Data.accounts = accounts staking.ledger
      ; seed = staking.seed
      ; hash = staking.ledger.hash
      }
    in
    let next =
      Option.map next ~f:(fun n ->
          { Json_layout.Epoch_data.Data.accounts = accounts n.ledger
          ; seed = n.seed
          ; hash = n.ledger.hash
          } )
    in
    { Json_layout.Epoch_data.staking; next }

  let of_json_layout : Json_layout.Epoch_data.t -> (t, string) Result.t =
   fun { staking; next } ->
    let open Result.Let_syntax in
    let data (t : [ `Staking | `Next ])
        { Json_layout.Epoch_data.Data.accounts; seed; hash } =
      let%map base =
        match accounts with
        | Some accounts ->
            return @@ Ledger.Accounts accounts
        | None -> (
            match hash with
            | Some hash ->
                return @@ Ledger.Hash hash
            | None ->
                let ledger_name =
                  match t with `Staking -> "staking" | `Next -> "next"
                in
                Error
                  (sprintf
                     "Runtime_config.Epoch_data.of_json_layout: Expected a \
                      field 'accounts', or 'hash' in '%s' ledger"
                     ledger_name ) )
      in
      let ledger =
        { Ledger.base
        ; num_accounts = None
        ; balances = []
        ; hash
        ; name = None
        ; add_genesis_winner = Some false
        }
      in
      { Data.ledger; seed }
    in
    let%bind staking = data `Staking staking in
    let%map next =
      Option.value_map next ~default:(Ok None) ~f:(fun next ->
          Result.map ~f:Option.some @@ data `Next next )
    in
    { staking; next }

  let to_yojson x = Json_layout.Epoch_data.to_yojson (to_json_layout x)

  let of_yojson json =
    Result.bind ~f:of_json_layout (Json_layout.Epoch_data.of_yojson json)

  let gen =
    let open Quickcheck.Generator.Let_syntax in
    let%bind staking = Data.gen in
    let%map next = Option.quickcheck_generator Data.gen in
    { staking; next }
end

type t =
  { daemon : Daemon.t option
  ; genesis : Genesis.t option
  ; proof : Proof_keys.t option
  ; ledger : Ledger.t option
  ; epoch_data : Epoch_data.t option
  }
[@@deriving bin_io_unversioned]

let make ?daemon ?genesis ?proof ?ledger ?epoch_data () =
  { daemon; genesis; proof; ledger; epoch_data }

let to_json_layout { daemon; genesis; proof; ledger; epoch_data } =
  { Json_layout.daemon = Option.map ~f:Daemon.to_json_layout daemon
  ; genesis = Option.map ~f:Genesis.to_json_layout genesis
  ; proof = Option.map ~f:Proof_keys.to_json_layout proof
  ; ledger = Option.map ~f:Ledger.to_json_layout ledger
  ; epoch_data = Option.map ~f:Epoch_data.to_json_layout epoch_data
  }

let of_json_layout { Json_layout.daemon; genesis; proof; ledger; epoch_data } =
  let open Result.Let_syntax in
  let%map daemon = result_opt ~f:Daemon.of_json_layout daemon
  and genesis = result_opt ~f:Genesis.of_json_layout genesis
  and proof = result_opt ~f:Proof_keys.of_json_layout proof
  and ledger = result_opt ~f:Ledger.of_json_layout ledger
  and epoch_data = result_opt ~f:Epoch_data.of_json_layout epoch_data in
  { daemon; genesis; proof; ledger; epoch_data }

let to_yojson x = Json_layout.to_yojson (to_json_layout x)

let to_yojson_without_accounts x =
  let layout = to_json_layout x in
  let genesis_accounts =
    let%bind.Option { accounts; _ } = layout.ledger in
    Option.map ~f:List.length accounts
  in
  let staking_accounts =
    let%bind.Option { staking; _ } = layout.epoch_data in
    Option.map ~f:List.length staking.accounts
  in
  let next_accounts =
    let%bind.Option { next; _ } = layout.epoch_data in
    let%bind.Option { accounts; _ } = next in
    Option.map ~f:List.length accounts
  in
  let layout =
    let f ledger = { ledger with Json_layout.Ledger.accounts = None } in
    { layout with
      ledger = Option.map ~f layout.ledger
    ; epoch_data =
        Option.map layout.epoch_data ~f:(fun { staking; next } ->
            { Json_layout.Epoch_data.staking = { staking with accounts = None }
            ; next = Option.map next ~f:(fun n -> { n with accounts = None })
            } )
    }
  in
  ( Json_layout.to_yojson layout
  , `Accounts_omitted
      (`Genesis genesis_accounts, `Staking staking_accounts, `Next next_accounts)
  )

let of_yojson json = Result.bind ~f:of_json_layout (Json_layout.of_yojson json)

let default =
  { daemon = None
  ; genesis = None
  ; proof = None
  ; ledger = None
  ; epoch_data = None
  }

let combine t1 t2 =
  let merge ~combine t1 t2 =
    match (t1, t2) with
    | Some t1, Some t2 ->
        Some (combine t1 t2)
    | Some t, None | None, Some t ->
        Some t
    | None, None ->
        None
  in
  { daemon = merge ~combine:Daemon.combine t1.daemon t2.daemon
  ; genesis = merge ~combine:Genesis.combine t1.genesis t2.genesis
  ; proof = merge ~combine:Proof_keys.combine t1.proof t2.proof
  ; ledger = opt_fallthrough ~default:t1.ledger t2.ledger
  ; epoch_data = opt_fallthrough ~default:t1.epoch_data t2.epoch_data
  }

let gen =
  let open Quickcheck.Generator.Let_syntax in
  let%map daemon = Daemon.gen
  and genesis = Genesis.gen
  and proof = Proof_keys.gen
  and ledger = Ledger.gen
  and epoch_data = Epoch_data.gen in
  { daemon = Some daemon
  ; genesis = Some genesis
  ; proof = Some proof
  ; ledger = Some ledger
  ; epoch_data = Some epoch_data
  }

let ledger_accounts (ledger : Mina_ledger.Ledger.Any_ledger.witness) =
  let open Async.Deferred.Result.Let_syntax in
  let yield = Async_unix.Scheduler.yield_every ~n:100 |> Staged.unstage in
  let%bind accounts =
    Mina_ledger.Ledger.Any_ledger.M.to_list ledger
    |> Async.Deferred.map ~f:Result.return
  in
  let%map accounts =
    deferred_list_fold ~init:[]
      ~f:(fun acc el ->
        let open Async.Deferred.Infix in
        let%bind () = yield () >>| Result.return in
        let%map elt = Accounts.Single.of_account el |> Async.Deferred.return in
        elt :: acc )
      accounts
  in
  List.rev accounts

let ledger_of_accounts accounts =
  Ledger.
    { base = Accounts accounts
    ; num_accounts = Some (List.length accounts)
    ; balances = List.mapi accounts ~f:(fun i a -> (i, a.balance))
    ; hash = None
    ; name = None
    ; add_genesis_winner = Some false
    }

let make_fork_config ~staged_ledger ~global_slot ~blockchain_length
    ~protocol_state ~staking_ledger ~staking_epoch_seed ~next_epoch_ledger
    ~next_epoch_seed (runtime_config : t) =
  let open Async.Deferred.Result.Let_syntax in
  let global_slot =
    Mina_numbers.Global_slot_since_hard_fork.to_int global_slot
  in
  let blockchain_length = Unsigned.UInt32.to_int blockchain_length in
  let yield () =
    let open Async.Deferred.Infix in
    Async_unix.Scheduler.yield () >>| Result.return
  in
  let%bind () = yield () in
  let%bind accounts =
    Mina_ledger.Ledger.Any_ledger.cast (module Mina_ledger.Ledger) staged_ledger
    |> ledger_accounts
  in
  let ledger = Option.value_exn runtime_config.ledger in
  let previous_length =
    let open Option.Let_syntax in
    let%bind proof = runtime_config.proof in
    let%map fork = proof.fork in
    fork.previous_length + blockchain_length
  in
  let protocol_constants = Mina_state.Protocol_state.constants protocol_state in
  let genesis =
    { Genesis.k =
        Some
          (Unsigned.UInt32.to_int
             protocol_constants.Genesis_constants.Protocol.Poly.k )
    ; delta = Some (Unsigned.UInt32.to_int protocol_constants.delta)
    ; slots_per_epoch =
        Some (Unsigned.UInt32.to_int protocol_constants.slots_per_epoch)
    ; slots_per_sub_window =
        Some (Unsigned.UInt32.to_int protocol_constants.slots_per_sub_window)
    ; genesis_state_timestamp =
        Some
          (Block_time.to_string_exn protocol_constants.genesis_state_timestamp)
    ; grace_period_slots =
        Some (Unsigned.UInt32.to_int protocol_constants.grace_period_slots)
    }
  in
  let fork =
    Fork_config.
      { previous_state_hash =
          Mina_base.State_hash.to_base58_check
            protocol_state.Mina_state.Protocol_state.Poly.previous_state_hash
      ; previous_length =
          Option.value ~default:blockchain_length previous_length
      ; previous_global_slot = global_slot
      }
  in
  let%bind () = yield () in
  let%bind staking_ledger_accounts = ledger_accounts staking_ledger in
  let%bind () = yield () in
  let%map next_epoch_ledger_accounts =
    match next_epoch_ledger with
    | None ->
        return None
    | Some l ->
        ledger_accounts l >>| Option.return
  in
  let epoch_data =
    let open Epoch_data in
    let open Data in
    { staking =
        { ledger = ledger_of_accounts staking_ledger_accounts
        ; seed = staking_epoch_seed
        }
    ; next =
        Option.map next_epoch_ledger_accounts ~f:(fun accounts ->
            { ledger = ledger_of_accounts accounts; seed = next_epoch_seed } )
    }
  in
  let update =
    make
    (* add_genesis_winner must be set to false, because this
       config effectively creates a continuation of the current
       blockchain state and therefore the genesis ledger already
       contains the winner of the previous block. No need to
       artificially add it. In fact, it wouldn't work at all,
       because the new node would try to create this account at
       startup, even though it already exists, leading to an error.*)
      ~epoch_data ~genesis
      ~ledger:
        { ledger with
          base = Accounts accounts
        ; add_genesis_winner = Some false
        }
      ~proof:(Proof_keys.make ~fork ()) ()
  in
  combine runtime_config update

module Test_configs = struct
  let bootstrap =
    lazy
      ( (* test_postake_bootstrap *)
        {json|
  { "daemon":
      { "txpool_max_size": 3000 }
  , "genesis":
      { "k": 6
      , "delta": 0
      , "genesis_state_timestamp": "2019-01-30 12:00:00-08:00" }
  , "proof":
      { "level": "none"
      , "sub_windows_per_window": 8
      , "ledger_depth": 6
      , "work_delay": 2
      , "block_window_duration_ms": 1500
      , "transaction_capacity": {"2_to_the": 3}
      , "coinbase_amount": "20"
      , "supercharged_coinbase_factor": 2
      , "account_creation_fee": "1" }
  , "ledger": { "name": "test", "add_genesis_winner": false } }
      |json}
      |> Yojson.Safe.from_string |> of_yojson |> Result.ok_or_failwith )

  let transactions =
    lazy
      ( (* test_postake_txns *)
        {json|
  { "daemon":
      { "txpool_max_size": 3000 }
  , "genesis":
      { "k": 6
      , "delta": 0
      , "genesis_state_timestamp": "2019-01-30 12:00:00-08:00" }
  , "proof":
      { "level": "check"
      , "sub_windows_per_window": 8
      , "ledger_depth": 6
      , "work_delay": 2
      , "block_window_duration_ms": 15000
      , "transaction_capacity": {"2_to_the": 3}
      , "coinbase_amount": "20"
      , "supercharged_coinbase_factor": 2
      , "account_creation_fee": "1" }
  , "ledger":
      { "name": "test_split_two_stakers"
      , "add_genesis_winner": false } }
      |json}
      |> Yojson.Safe.from_string |> of_yojson |> Result.ok_or_failwith )

  let split_snarkless =
    lazy
      ( (* test_postake_split_snarkless *)
        {json|
  { "daemon":
      { "txpool_max_size": 3000 }
  , "genesis":
      { "k": 24
      , "delta": 0
      , "genesis_state_timestamp": "2019-01-30 12:00:00-08:00" }
  , "proof":
      { "level": "check"
      , "sub_windows_per_window": 8
      , "ledger_depth": 30
      , "work_delay": 1
      , "block_window_duration_ms": 10000
      , "transaction_capacity": {"2_to_the": 2}
      , "coinbase_amount": "20"
      , "supercharged_coinbase_factor": 2
      , "account_creation_fee": "1" }
  , "ledger":
      { "name": "test_split_two_stakers"
      , "add_genesis_winner": false } }
      |json}
      |> Yojson.Safe.from_string |> of_yojson |> Result.ok_or_failwith )

  let delegation =
    lazy
      ( (* test_postake_delegation *)
        {json|
  { "daemon":
      { "txpool_max_size": 3000 }
  , "genesis":
      { "k": 4
      , "delta": 0
      , "slots_per_epoch": 72
      , "genesis_state_timestamp": "2019-01-30 12:00:00-08:00" }
  , "proof":
      { "level": "check"
      , "sub_windows_per_window": 4
      , "ledger_depth": 6
      , "work_delay": 1
      , "block_window_duration_ms": 5000
      , "transaction_capacity": {"2_to_the": 2}
      , "coinbase_amount": "20"
      , "supercharged_coinbase_factor": 2
      , "account_creation_fee": "1" }
  , "ledger":
      { "name": "test_delegation"
      , "add_genesis_winner": false } }
      |json}
      |> Yojson.Safe.from_string |> of_yojson |> Result.ok_or_failwith )
end<|MERGE_RESOLUTION|>--- conflicted
+++ resolved
@@ -156,8 +156,7 @@
 
         module Verification_key_perm = struct
           type t = { auth : Auth_required.t; txn_version : Txn_version.t }
-<<<<<<< HEAD
-          [@@deriving dhall_type, sexp, yojson, bin_io_unversioned]
+          [@@deriving sexp, yojson, bin_io_unversioned]
 
           let of_yojson = function
             | `String _ as json ->
@@ -165,9 +164,6 @@
                 { auth; txn_version = Txn_version.current }
             | json ->
                 of_yojson json
-=======
-          [@@deriving sexp, yojson, bin_io_unversioned]
->>>>>>> 9ec0f307
         end
 
         type t =
