open Core_kernel

module Fork_config = struct
  (* Note that length might be smaller than the gernesis_slot
     or equal if a block was produced in every slot possible. *)
  type t =
    { state_hash : string
    ; blockchain_length : int (* number of blocks produced since genesis *)
    ; global_slot_since_genesis : int (* global slot since genesis *)
    }
  [@@deriving yojson, dhall_type, bin_io_unversioned]

  let gen =
    let open Quickcheck.Generator.Let_syntax in
    let%bind global_slot_since_genesis = Int.gen_incl 0 1_000_000 in
    let%bind blockchain_length = Int.gen_incl 0 global_slot_since_genesis in
    let%map state_hash = Mina_base.State_hash.gen in
    let state_hash = Mina_base.State_hash.to_base58_check state_hash in
    { state_hash; blockchain_length; global_slot_since_genesis }
end

let yojson_strip_fields ~keep_fields = function
  | `Assoc l ->
      `Assoc
        (List.filter l ~f:(fun (fld, _) ->
             Array.mem ~equal:String.equal keep_fields fld ) )
  | json ->
      json

let yojson_rename_fields ~alternates = function
  | `Assoc l ->
      `Assoc
        (List.map l ~f:(fun (fld, json) ->
             let fld =
               Option.value ~default:fld
                 (Array.find_map alternates ~f:(fun (alt, orig) ->
                      if String.equal fld alt then Some orig else None ) )
             in
             (fld, json) ) )
  | json ->
      json

let opt_fallthrough ~default x2 =
  Option.value_map ~default x2 ~f:(fun x -> Some x)

let result_opt ~f x =
  match x with
  | Some x ->
      Result.map ~f:Option.some (f x)
  | None ->
      Result.return None

let dump_on_error yojson x =
  Result.map_error x ~f:(fun str ->
      str ^ "\n\nCould not parse JSON:\n" ^ Yojson.Safe.pretty_to_string yojson )

let of_yojson_generic ~fields of_yojson json =
  dump_on_error json @@ of_yojson
  @@ yojson_strip_fields ~keep_fields:fields json

let rec deferred_list_fold ~init ~f = function
  | [] ->
      Async.Deferred.Result.return init
  | h :: t ->
      let open Async.Deferred.Result.Let_syntax in
      let%bind init = f init h in
      deferred_list_fold ~init ~f t

module Json_layout = struct
  module Accounts = struct
    module Single = struct
      module Timed = struct
        type t =
          { initial_minimum_balance : Currency.Balance.t
          ; cliff_time : Mina_numbers.Global_slot.t
          ; cliff_amount : Currency.Amount.t
          ; vesting_period : Mina_numbers.Global_slot.t
          ; vesting_increment : Currency.Amount.t
          }
        [@@deriving yojson, dhall_type, sexp]

        let fields =
          [| "initial_minimum_balance"
           ; "cliff_time"
           ; "cliff_amount"
           ; "vesting_period"
           ; "vesting_increment"
          |]

        let of_yojson json = of_yojson_generic ~fields of_yojson json
      end

      module Permissions = struct
        module Auth_required = struct
          type t = None | Either | Proof | Signature | Both | Impossible
          [@@deriving dhall_type, sexp, bin_io_unversioned]

          let to_yojson = function
            | None ->
                `String "none"
            | Either ->
                `String "either"
            | Proof ->
                `String "proof"
            | Signature ->
                `String "signature"
            | Both ->
                `String "both"
            | Impossible ->
                `String "impossible"

          let of_yojson = function
            | `String s -> (
                match String.lowercase s with
                | "none" ->
                    Ok None
                | "either" ->
                    Ok Either
                | "proof" ->
                    Ok Proof
                | "signature" ->
                    Ok Signature
                | "both" ->
                    Ok Both
                | "impossible" ->
                    Ok Impossible
                | _ ->
                    Error (sprintf "Invalid Auth_required.t value: %s" s) )
            | _ ->
                Error
                  "Runtime_config.Json_Account.Single.Permissions.Auth_Required.t"

          let of_account_perm = function
            | Mina_base.Permissions.Auth_required.None ->
                None
            | Either ->
                Either
            | Proof ->
                Proof
            | Signature ->
                Signature
            | Both ->
                Both
            | Impossible ->
                Impossible

          let to_account_perm = function
            | None ->
                Mina_base.Permissions.Auth_required.None
            | Either ->
                Either
            | Proof ->
                Proof
            | Signature ->
                Signature
            | Both ->
                Both
            | Impossible ->
                Impossible
        end

        type t =
          { stake : bool [@default false]
          ; edit_state : Auth_required.t [@default None]
          ; send : Auth_required.t [@default None]
          ; receive : Auth_required.t [@default None]
          ; set_delegate : Auth_required.t [@default None]
          ; set_permissions : Auth_required.t [@default None]
          ; set_verification_key : Auth_required.t [@default None]
          }
        [@@deriving yojson, dhall_type, sexp, bin_io_unversioned]

        let fields =
          [| "stake"
           ; "edit_state"
           ; "send"
           ; "receive"
           ; "set_delegate"
           ; "set_permissions"
           ; "set_verification_key"
          |]

        let of_yojson json = of_yojson_generic ~fields of_yojson json
      end

      module Token_permissions = struct
        type t =
          { token_owned : bool [@default false]
          ; account_disabled : bool [@default false]
          ; disable_new_accounts : bool [@default false]
          }
        [@@deriving yojson, dhall_type, sexp, bin_io_unversioned]

        let fields =
          [| "token_owned"; "account_disabled"; "disable_new_accounts" |]

        let of_yojson json = of_yojson_generic ~fields of_yojson json
      end

      module Snapp_account = struct
        module Field = struct
          type t = Snark_params.Tick.Field.t
          [@@deriving sexp, bin_io_unversioned]

          (* can't be automatically derived *)
          let dhall_type = Ppx_dhall_type.Dhall_type.Text

          let to_yojson t = `String (Snark_params.Tick.Field.to_string t)

          let of_yojson = function
            | `String s ->
                Ok (Snark_params.Tick.Field.of_string s)
            | _ ->
                Error "Invalid Field.t runtime config Snapp_account.state"
        end

        type t = { state : Field.t list; verification_key : string option }
        [@@deriving sexp, dhall_type, yojson, bin_io_unversioned]

        let fields = [| "state"; "verification_key" |]

        let of_yojson json = of_yojson_generic ~fields of_yojson json
      end

      type t =
        { pk : string option [@default None]
        ; sk : string option [@default None]
        ; balance : Currency.Balance.t
        ; delegate : string option [@default None]
        ; timing : Timed.t option [@default None]
        ; token : Unsigned_extended.UInt64.t option [@default None]
        ; token_permissions : Token_permissions.t option [@default None]
        ; nonce : Mina_numbers.Account_nonce.t
              [@default Mina_numbers.Account_nonce.zero]
        ; receipt_chain_hash : string option [@default None]
        ; voting_for : string option [@default None]
        ; snapp : Snapp_account.t option [@default None]
        ; permissions : Permissions.t option [@default None]
        }
      [@@deriving sexp, yojson, dhall_type]

      let fields =
        [| "pk"
         ; "sk"
         ; "balance"
         ; "delegate"
         ; "timing"
         ; "token"
         ; "token_permissions"
         ; "nonce"
         ; "receipt_chain_hash"
         ; "voting_for"
         ; "snapp"
         ; "permissions"
        |]

      let of_yojson json = of_yojson_generic ~fields of_yojson json

      let default : t =
        { pk = None
        ; sk = None
        ; balance = Currency.Balance.zero
        ; delegate = None
        ; timing = None
        ; token = None
        ; token_permissions = None
        ; nonce = Mina_numbers.Account_nonce.zero
        ; receipt_chain_hash = None
        ; voting_for = None
        ; snapp = None
        ; permissions = None
        }
    end

    type t = Single.t list [@@deriving yojson, dhall_type]
  end

  module Ledger = struct
    module Balance_spec = struct
      type t = { number : int; balance : Currency.Balance.t }
      [@@deriving yojson, dhall_type]
    end

    type t =
      { accounts : Accounts.t option [@default None]
      ; num_accounts : int option [@default None]
      ; balances : Balance_spec.t list [@default []]
      ; hash : string option [@default None]
      ; name : string option [@default None]
      ; add_genesis_winner : bool option [@default None]
      }
    [@@deriving yojson, dhall_type]

    let fields =
      [| "accounts"
       ; "num_accounts"
       ; "balances"
       ; "hash"
       ; "name"
       ; "add_genesis_winner"
      |]

    let of_yojson json = of_yojson_generic ~fields of_yojson json
  end

  module Proof_keys = struct
    module Transaction_capacity = struct
      type t =
        { log_2 : int option
              [@default None] [@key "2_to_the"] [@dhall_type.key "two_to_the"]
        ; txns_per_second_x10 : int option [@default None]
        }
      [@@deriving yojson, dhall_type]

      let fields = [| "2_to_the"; "txns_per_second_x10" |]

      let alternates = [| ("two_to_the", "2_to_the"); ("log_2", "2_to_the") |]

      let of_yojson json =
        json
        |> yojson_rename_fields ~alternates
        |> yojson_strip_fields ~keep_fields:fields
        |> of_yojson |> dump_on_error json
    end

    type t =
      { level : string option [@default None]
      ; sub_windows_per_window : int option [@default None]
      ; ledger_depth : int option [@default None]
      ; work_delay : int option [@default None]
      ; block_window_duration_ms : int option [@default None]
      ; transaction_capacity : Transaction_capacity.t option [@default None]
      ; coinbase_amount : Currency.Amount.t option [@default None]
      ; supercharged_coinbase_factor : int option [@default None]
      ; account_creation_fee : Currency.Fee.t option [@default None]
      ; fork : Fork_config.t option [@default None]
      }
    [@@deriving yojson, dhall_type]

    let fields =
      [| "level"
       ; "sub_windows_per_window"
       ; "ledger_depth"
       ; "work_delay"
       ; "block_window_duration_ms"
       ; "transaction_capacity"
       ; "coinbase_amount"
       ; "supercharged_coinbase_factor"
       ; "account_creation_fee"
      |]

    let of_yojson json = of_yojson_generic ~fields of_yojson json
  end

  module Genesis = struct
    type t =
      { k : int option [@default None]
      ; delta : int option [@default None]
      ; slots_per_epoch : int option [@default None]
      ; slots_per_sub_window : int option [@default None]
      ; genesis_state_timestamp : string option [@default None]
      }
    [@@deriving yojson, dhall_type]

    let fields =
      [| "k"
       ; "delta"
       ; "slots_per_epoch"
       ; "slots_per_sub_window"
       ; "sub_window_per_window"
       ; "genesis_state_timestamp"
      |]

    let of_yojson json = of_yojson_generic ~fields of_yojson json
  end

  module Daemon = struct
    type t =
      { txpool_max_size : int option [@default None]
      ; peer_list_url : string option [@default None]
      ; slot_tx_end : int option [@default None]
      ; slot_chain_end : int option [@default None]
      }
    [@@deriving yojson, dhall_type]

    let fields =
      [| "txpool_max_size"; "peer_list_url"; "slot_tx_end"; "slot_chain_end" |]

    let of_yojson json = of_yojson_generic ~fields of_yojson json
  end

  module Epoch_data = struct
    module Data = struct
      type t = { accounts : Accounts.t; seed : string }
      [@@deriving yojson, dhall_type]

      let fields = [| "accounts"; "seed" |]

      let of_yojson json = of_yojson_generic ~fields of_yojson json
    end

    type t =
      { staking : Data.t
      ; next : (Data.t option[@default None]) (*If None then next = staking*)
      }
    [@@deriving yojson, dhall_type]

    let fields = [| "staking"; "next" |]

    let of_yojson json = of_yojson_generic ~fields of_yojson json
  end

  type t =
    { daemon : Daemon.t option [@default None]
    ; genesis : Genesis.t option [@default None]
    ; proof : Proof_keys.t option [@default None]
    ; ledger : Ledger.t option [@default None]
    ; epoch_data : Epoch_data.t option [@default None]
    }
  [@@deriving yojson, dhall_type]

  let fields = [| "daemon"; "ledger"; "genesis"; "proof"; "epoch_data" |]

  let of_yojson json = of_yojson_generic ~fields of_yojson json
end

(** JSON representation:

  { "daemon":
      { "txpool_max_size": 1
      , "peer_list_url": "https://www.example.com/peer-list.txt" }
  , "genesis": { "k": 1, "delta": 1 }
  , "proof":
      { "level": "check"
      , "sub_windows_per_window": 8
      , "ledger_depth": 14
      , "work_delay": 2
      , "block_window_duration_ms": 120000
      , "transaction_capacity": {"txns_per_second_x10": 2}
      , "coinbase_amount": "200"
      , "supercharged_coinbase_factor": 2
      , "account_creation_fee": "0.001" }
  , "ledger":
      { "name": "release"
      , "accounts":
          [ { "pk": "public_key"
            , "sk": "secret_key"
            , "balance": "0.000600000"
            , "delegate": "public_key" }
          , { "pk": "public_key"
            , "sk": "secret_key"
            , "balance": "0.000000000"
            , "delegate": "public_key" } ]
      , "hash": "root_hash"
      , "num_accounts": 10
      , "genesis_state_timestamp": "2000-00-00 12:00:00+0100" } }

  All fields are optional *except*:
  * each account in [ledger.accounts] must have a [balance] field
  * if [ledger] is present, it must feature one of [name], [accounts] or [hash].

*)

module Accounts = struct
  module Single = struct
    module Timed = struct
      type t = Json_layout.Accounts.Single.Timed.t =
        { initial_minimum_balance : Currency.Balance.Stable.Latest.t
        ; cliff_time : Mina_numbers.Global_slot.Stable.Latest.t
        ; cliff_amount : Currency.Amount.Stable.Latest.t
        ; vesting_period : Mina_numbers.Global_slot.Stable.Latest.t
        ; vesting_increment : Currency.Amount.Stable.Latest.t
        }
      [@@deriving bin_io_unversioned, sexp]
    end

    module Permissions = Json_layout.Accounts.Single.Permissions
    module Token_permissions = Json_layout.Accounts.Single.Token_permissions
    module Snapp_account = Json_layout.Accounts.Single.Snapp_account

    type t = Json_layout.Accounts.Single.t =
      { pk : string option
      ; sk : string option
      ; balance : Currency.Balance.Stable.Latest.t
      ; delegate : string option
      ; timing : Timed.t option
      ; token : Unsigned_extended.UInt64.Stable.Latest.t option
      ; token_permissions : Token_permissions.t option
      ; nonce : Mina_numbers.Account_nonce.Stable.Latest.t
      ; receipt_chain_hash : string option
      ; voting_for : string option
      ; snapp : Snapp_account.t option
      ; permissions : Permissions.t option
      }
    [@@deriving bin_io_unversioned, sexp]

    let to_json_layout : t -> Json_layout.Accounts.Single.t = Fn.id

    let of_json_layout : Json_layout.Accounts.Single.t -> (t, string) Result.t =
      Result.return

    let to_yojson x = Json_layout.Accounts.Single.to_yojson (to_json_layout x)

    let of_yojson json =
      Result.bind ~f:of_json_layout (Json_layout.Accounts.Single.of_yojson json)

    let default = Json_layout.Accounts.Single.default

    let of_account (a : Mina_base.Account.t) : (t, string) Result.t =
      let open Result.Let_syntax in
      let open Signature_lib in
      let%map snapp =
        match a.snapp with
        | None ->
            return None
        | Some snapp ->
            let state = Mina_base.Snapp_state.V.to_list snapp.app_state in
            let%map verification_key =
              match snapp.verification_key with
              | None ->
                  return None
              | Some vk ->
                  Binable.to_string
                    (module Pickles.Side_loaded.Verification_key.Stable.Latest)
                    vk.With_hash.data
                  |> Base64.encode ~alphabet:Base64.uri_safe_alphabet
                  |> Result.map ~f:Option.return
                  |> Result.map_error ~f:(fun (`Msg m) -> m)
            in
            Some Snapp_account.{ state; verification_key }
      in
      { pk = Some (Public_key.Compressed.to_base58_check a.public_key)
      ; sk = None
      ; balance = a.balance
      ; delegate =
          Option.map a.delegate ~f:(fun pk ->
              Public_key.Compressed.to_base58_check pk )
      ; timing =
          ( match a.timing with
          | Untimed ->
              None
          | Timed t ->
              let open Timed in
              Some
                { initial_minimum_balance = t.initial_minimum_balance
                ; cliff_time = t.cliff_time
                ; cliff_amount = t.cliff_amount
                ; vesting_period = t.vesting_period
                ; vesting_increment = t.vesting_increment
                } )
      ; token = Some (Mina_base.Token_id.to_uint64 a.token_id)
      ; token_permissions =
          Some
            ( match a.token_permissions with
            | Token_owned { disable_new_accounts } ->
                { token_owned = true
                ; account_disabled = false
                ; disable_new_accounts
                }
            | Not_owned { account_disabled } ->
                { token_owned = false
                ; account_disabled
                ; disable_new_accounts = false
                } )
      ; nonce = a.nonce
      ; receipt_chain_hash =
          Some
            (Mina_base.Receipt.Chain_hash.to_base58_check a.receipt_chain_hash)
      ; voting_for = Some (Mina_base.State_hash.to_base58_check a.voting_for)
      ; snapp
      ; permissions =
          Some
            Permissions.
              { stake = a.permissions.stake
              ; edit_state =
                  Auth_required.of_account_perm a.permissions.edit_state
              ; send = Auth_required.of_account_perm a.permissions.send
              ; receive = Auth_required.of_account_perm a.permissions.receive
              ; set_delegate =
                  Auth_required.of_account_perm a.permissions.set_delegate
              ; set_permissions =
                  Auth_required.of_account_perm a.permissions.set_permissions
              ; set_verification_key =
                  Auth_required.of_account_perm
                    a.permissions.set_verification_key
              }
      }

    let to_account (a : t) : Mina_base.Account.t =
      let open Signature_lib in
      let open Mina_base.Account.Poly.Stable.V1 in
      let token_permissions =
        match a.token_permissions with
        | None ->
            Mina_base.Token_permissions.Stable.V1.Not_owned
              { account_disabled = false }
        | Some { token_owned; account_disabled; disable_new_accounts } ->
            if token_owned then
              Mina_base.Token_permissions.Stable.V1.Token_owned
                { disable_new_accounts }
            else
              Mina_base.Token_permissions.Stable.V1.Not_owned
                { account_disabled }
      in
      let timing =
        let open Mina_base.Account_timing.Poly.Stable.V1 in
        match a.timing with
        | None ->
            Untimed
        | Some
            { initial_minimum_balance
            ; cliff_time
            ; cliff_amount
            ; vesting_period
            ; vesting_increment
            } ->
            Timed
              { initial_minimum_balance
              ; cliff_time
              ; cliff_amount
              ; vesting_period
              ; vesting_increment
              }
      in
      let permissions =
        let perms = Option.value_exn a.permissions in
        Mina_base.Permissions.Poly.Stable.V1.
          { stake = perms.stake
          ; edit_state =
              Json_layout.Accounts.Single.Permissions.Auth_required
              .to_account_perm perms.edit_state
          ; send =
              Json_layout.Accounts.Single.Permissions.Auth_required
              .to_account_perm perms.send
          ; receive =
              Json_layout.Accounts.Single.Permissions.Auth_required
              .to_account_perm perms.receive
          ; set_delegate =
              Json_layout.Accounts.Single.Permissions.Auth_required
              .to_account_perm perms.set_delegate
          ; set_permissions =
              Json_layout.Accounts.Single.Permissions.Auth_required
              .to_account_perm perms.set_permissions
          ; set_verification_key =
              Json_layout.Accounts.Single.Permissions.Auth_required
              .to_account_perm perms.set_verification_key
          }
      in
      { public_key =
          Public_key.Compressed.of_base58_check_exn (Option.value_exn a.pk)
      ; token_id =
          Mina_base.Token_id.(Option.value_map ~f:of_uint64 ~default a.token)
      ; token_permissions
      ; balance = a.balance
      ; nonce = a.nonce
      ; receipt_chain_hash =
          Mina_base.Receipt.Chain_hash.of_base58_check_exn
            (Option.value_exn a.receipt_chain_hash)
      ; delegate =
          Option.map ~f:Public_key.Compressed.of_base58_check_exn a.delegate
      ; voting_for =
          Mina_base.State_hash.of_base58_check_exn
            (Option.value_exn a.voting_for)
      ; timing
      ; permissions
      ; snapp =
          None (* Snapps are not going to happen anyway, so ignore them. *)
      }

    let gen =
      Quickcheck.Generator.map Mina_base.Account.gen ~f:(fun a ->
          (* This will never fail with a proper account generator. *)
          of_account a |> Result.ok_or_failwith )
  end

  type single = Single.t =
    { pk : string option
    ; sk : string option
    ; balance : Currency.Balance.t
    ; delegate : string option
    ; timing : Single.Timed.t option
    ; token : Unsigned_extended.UInt64.t option
    ; token_permissions : Single.Token_permissions.t option
    ; nonce : Mina_numbers.Account_nonce.t
    ; receipt_chain_hash : string option
    ; voting_for : string option
    ; snapp : Single.Snapp_account.t option
    ; permissions : Single.Permissions.t option
    }

  type t = Single.t list [@@deriving bin_io_unversioned]

  let to_json_layout : t -> Json_layout.Accounts.t =
    List.map ~f:Single.to_json_layout

  let of_json_layout (t : Json_layout.Accounts.t) : (t, string) Result.t =
    let exception Stop of string in
    try
      Result.return
      @@ List.map t ~f:(fun x ->
             match Single.of_json_layout x with
             | Ok x ->
                 x
             | Error err ->
                 raise (Stop err) )
    with Stop err -> Error err

  let to_yojson x = Json_layout.Accounts.to_yojson (to_json_layout x)

  let of_yojson json =
    Result.bind ~f:of_json_layout (Json_layout.Accounts.of_yojson json)
end

module Ledger = struct
  type base =
    | Named of string  (** One of the named ledgers in [Genesis_ledger] *)
    | Accounts of Accounts.t  (** A ledger generated from the given accounts *)
    | Hash of string  (** The ledger with the given root hash *)
  [@@deriving bin_io_unversioned]

  type t =
    { base : base
    ; num_accounts : int option
    ; balances : (int * Currency.Balance.Stable.Latest.t) list
    ; hash : string option
    ; name : string option
    ; add_genesis_winner : bool option
    }
  [@@deriving bin_io_unversioned]

  let to_json_layout
      { base; num_accounts; balances; hash; name; add_genesis_winner } :
      Json_layout.Ledger.t =
    let balances =
      List.map balances ~f:(fun (number, balance) ->
          { Json_layout.Ledger.Balance_spec.number; balance } )
    in
    let without_base : Json_layout.Ledger.t =
      { accounts = None
      ; num_accounts
      ; balances
      ; hash
      ; name
      ; add_genesis_winner
      }
    in
    match base with
    | Named name ->
        { without_base with name = Some name }
    | Accounts accounts ->
        { without_base with accounts = Some (Accounts.to_json_layout accounts) }
    | Hash hash ->
        { without_base with hash = Some hash }

  let of_json_layout
      ({ accounts; num_accounts; balances; hash; name; add_genesis_winner } :
        Json_layout.Ledger.t ) : (t, string) Result.t =
    let open Result.Let_syntax in
    let%map base =
      match accounts with
      | Some accounts ->
          let%map accounts = Accounts.of_json_layout accounts in
          Accounts accounts
      | None -> (
          match name with
          | Some name ->
              return (Named name)
          | None -> (
              match hash with
              | Some hash ->
                  return (Hash hash)
              | None ->
                  Error
                    "Runtime_config.Ledger.of_json_layout: Expected a field \
                     'accounts', 'name' or 'hash'" ) )
    in
    let balances =
      List.map balances
        ~f:(fun { Json_layout.Ledger.Balance_spec.number; balance } ->
          (number, balance) )
    in
    { base; num_accounts; balances; hash; name; add_genesis_winner }

  let to_yojson x = Json_layout.Ledger.to_yojson (to_json_layout x)

  let of_yojson json =
    Result.bind ~f:of_json_layout (Json_layout.Ledger.of_yojson json)

  let gen =
    let open Quickcheck in
    let open Generator.Let_syntax in
    let%bind accounts = Generator.list Accounts.Single.gen in
    let num_accounts = List.length accounts in
    let balances =
      List.mapi accounts ~f:(fun number a -> (number, a.balance))
    in
    let%bind hash =
      Mina_base.Ledger_hash.(Generator.map ~f:to_base58_check gen)
      |> Option.quickcheck_generator
    in
    let%bind name = String.gen_nonempty in
    let%map add_genesis_winner = Bool.quickcheck_generator in
    { base = Accounts accounts
    ; num_accounts = Some num_accounts
    ; balances
    ; hash
    ; name = Some name
    ; add_genesis_winner = Some add_genesis_winner
    }
end

module Proof_keys = struct
  module Level = struct
    type t = Full | Check | None [@@deriving bin_io_unversioned, equal]

    let to_string = function
      | Full ->
          "full"
      | Check ->
          "check"
      | None ->
          "none"

    let of_string str =
      match String.lowercase str with
      | "full" ->
          Ok Full
      | "check" ->
          Ok Check
      | "none" ->
          Ok None
      | _ ->
          Error "Expected one of 'full', 'check', or 'none'"

    let to_json_layout = to_string

    let of_json_layout str =
      Result.map_error (of_string str) ~f:(fun err ->
          "Runtime_config.Proof_keys.Level.of_json_layout: Could not decode \
           field 'level'. " ^ err )

    let to_yojson x = `String (to_json_layout x)

    let of_yojson = function
      | `String str ->
          of_json_layout str
      | _ ->
          Error
            "Runtime_config.Proof_keys.Level.of_json_layout: Expected the \
             field 'level' to contain a string"

    let gen = Quickcheck.Generator.of_list [ Full; Check; None ]
  end

  module Transaction_capacity = struct
    type t = Log_2 of int | Txns_per_second_x10 of int
    [@@deriving bin_io_unversioned]

    let to_json_layout : t -> Json_layout.Proof_keys.Transaction_capacity.t =
      function
      | Log_2 i ->
          { log_2 = Some i; txns_per_second_x10 = None }
      | Txns_per_second_x10 i ->
          { log_2 = None; txns_per_second_x10 = Some i }

    let of_json_layout :
        Json_layout.Proof_keys.Transaction_capacity.t -> (t, string) Result.t =
      function
      | { log_2 = Some i; txns_per_second_x10 = None } ->
          Ok (Log_2 i)
      | { txns_per_second_x10 = Some i; log_2 = None } ->
          Ok (Txns_per_second_x10 i)
      | _ ->
          Error
            "Runtime_config.Proof_keys.Transaction_capacity.of_json_layout: \
             Expected exactly one of the fields '2_to_the' or \
             'txns_per_second_x10'"

    let to_yojson x =
      Json_layout.Proof_keys.Transaction_capacity.to_yojson (to_json_layout x)

    let of_yojson json =
      Result.bind ~f:of_json_layout
        (Json_layout.Proof_keys.Transaction_capacity.of_yojson json)

    let gen =
      let open Quickcheck in
      let log_2_gen =
        Generator.map ~f:(fun i -> Log_2 i) @@ Int.gen_incl 0 10
      in
      let txns_per_second_x10_gen =
        Generator.map ~f:(fun i -> Txns_per_second_x10 i) @@ Int.gen_incl 0 1000
      in
      Generator.union [ log_2_gen; txns_per_second_x10_gen ]

    let small : t = Log_2 2
  end

  type t =
    { level : Level.t option
    ; sub_windows_per_window : int option
    ; ledger_depth : int option
    ; work_delay : int option
    ; block_window_duration_ms : int option
    ; transaction_capacity : Transaction_capacity.t option
    ; coinbase_amount : Currency.Amount.Stable.Latest.t option
    ; supercharged_coinbase_factor : int option
    ; account_creation_fee : Currency.Fee.Stable.Latest.t option
    ; fork : Fork_config.t option
    }
  [@@deriving bin_io_unversioned]

  let make ?level ?sub_windows_per_window ?ledger_depth ?work_delay
      ?block_window_duration_ms ?transaction_capacity ?coinbase_amount
      ?supercharged_coinbase_factor ?account_creation_fee ?fork () =
    { level
    ; sub_windows_per_window
    ; ledger_depth
    ; work_delay
    ; block_window_duration_ms
    ; transaction_capacity
    ; coinbase_amount
    ; supercharged_coinbase_factor
    ; account_creation_fee
    ; fork
    }

  let to_json_layout
      { level
      ; sub_windows_per_window
      ; ledger_depth
      ; work_delay
      ; block_window_duration_ms
      ; transaction_capacity
      ; coinbase_amount
      ; supercharged_coinbase_factor
      ; account_creation_fee
      ; fork
      } =
    { Json_layout.Proof_keys.level = Option.map ~f:Level.to_json_layout level
    ; sub_windows_per_window
    ; ledger_depth
    ; work_delay
    ; block_window_duration_ms
    ; transaction_capacity =
        Option.map ~f:Transaction_capacity.to_json_layout transaction_capacity
    ; coinbase_amount
    ; supercharged_coinbase_factor
    ; account_creation_fee
    ; fork
    }

  let of_json_layout
      { Json_layout.Proof_keys.level
      ; sub_windows_per_window
      ; ledger_depth
      ; work_delay
      ; block_window_duration_ms
      ; transaction_capacity
      ; coinbase_amount
      ; supercharged_coinbase_factor
      ; account_creation_fee
      ; fork
      } =
    let open Result.Let_syntax in
    let%map level = result_opt ~f:Level.of_json_layout level
    and transaction_capacity =
      result_opt ~f:Transaction_capacity.of_json_layout transaction_capacity
    in
    { level
    ; sub_windows_per_window
    ; ledger_depth
    ; work_delay
    ; block_window_duration_ms
    ; transaction_capacity
    ; coinbase_amount
    ; supercharged_coinbase_factor
    ; account_creation_fee
    ; fork
    }

  let to_yojson x = Json_layout.Proof_keys.to_yojson (to_json_layout x)

  let of_yojson json =
    Result.bind ~f:of_json_layout (Json_layout.Proof_keys.of_yojson json)

  let combine t1 t2 =
    { level = opt_fallthrough ~default:t1.level t2.level
    ; sub_windows_per_window =
        opt_fallthrough ~default:t1.sub_windows_per_window
          t2.sub_windows_per_window
    ; ledger_depth = opt_fallthrough ~default:t1.ledger_depth t2.ledger_depth
    ; work_delay = opt_fallthrough ~default:t1.work_delay t2.work_delay
    ; block_window_duration_ms =
        opt_fallthrough ~default:t1.block_window_duration_ms
          t2.block_window_duration_ms
    ; transaction_capacity =
        opt_fallthrough ~default:t1.transaction_capacity t2.transaction_capacity
    ; coinbase_amount =
        opt_fallthrough ~default:t1.coinbase_amount t2.coinbase_amount
    ; supercharged_coinbase_factor =
        opt_fallthrough ~default:t1.supercharged_coinbase_factor
          t2.supercharged_coinbase_factor
    ; account_creation_fee =
        opt_fallthrough ~default:t1.account_creation_fee t2.account_creation_fee
    ; fork = opt_fallthrough ~default:t1.fork t2.fork
    }

  let gen =
    let open Quickcheck.Generator.Let_syntax in
    let%bind level = Level.gen in
    let%bind sub_windows_per_window = Int.gen_incl 0 1000 in
    let%bind ledger_depth = Int.gen_incl 0 64 in
    let%bind work_delay = Int.gen_incl 0 1000 in
    let%bind block_window_duration_ms = Int.gen_incl 1_000 360_000 in
    let%bind transaction_capacity = Transaction_capacity.gen in
    let%bind coinbase_amount =
      Currency.Amount.(gen_incl zero (of_int 1_000_000_000))
    in
    let%bind supercharged_coinbase_factor = Int.gen_incl 0 100 in
    let%bind account_creation_fee =
      Currency.Fee.(gen_incl one (of_int 10_000_000_000))
    in
    let%map fork =
      let open Quickcheck.Generator in
      union [ map ~f:Option.some Fork_config.gen; return None ]
    in
    { level = Some level
    ; sub_windows_per_window = Some sub_windows_per_window
    ; ledger_depth = Some ledger_depth
    ; work_delay = Some work_delay
    ; block_window_duration_ms = Some block_window_duration_ms
    ; transaction_capacity = Some transaction_capacity
    ; coinbase_amount = Some coinbase_amount
    ; supercharged_coinbase_factor = Some supercharged_coinbase_factor
    ; account_creation_fee = Some account_creation_fee
    ; fork
    }
end

module Genesis = struct
  type t = Json_layout.Genesis.t =
    { k : int option (* the depth of finality constant (in slots) *)
    ; delta : int option (* max permissible delay of packets (in slots) *)
    ; slots_per_epoch : int option
    ; slots_per_sub_window : int option
    ; genesis_state_timestamp : string option
    }
  [@@deriving bin_io_unversioned]

  let to_json_layout : t -> Json_layout.Genesis.t = Fn.id

  let of_json_layout : Json_layout.Genesis.t -> (t, string) Result.t =
    Result.return

  let to_yojson x = Json_layout.Genesis.to_yojson (to_json_layout x)

  let of_yojson json =
    Result.bind ~f:of_json_layout (Json_layout.Genesis.of_yojson json)

  let combine t1 t2 =
    { k = opt_fallthrough ~default:t1.k t2.k
    ; delta = opt_fallthrough ~default:t1.delta t2.delta
    ; slots_per_epoch =
        opt_fallthrough ~default:t1.slots_per_epoch t2.slots_per_epoch
    ; slots_per_sub_window =
        opt_fallthrough ~default:t1.slots_per_sub_window t2.slots_per_sub_window
    ; genesis_state_timestamp =
        opt_fallthrough ~default:t1.genesis_state_timestamp
          t2.genesis_state_timestamp
    }

  let gen =
    let open Quickcheck.Generator.Let_syntax in
    let%bind k = Int.gen_incl 0 1000 in
    let%bind delta = Int.gen_incl 0 1000 in
    let%bind slots_per_epoch = Int.gen_incl 1 1_000_000 in
    let%bind slots_per_sub_window = Int.gen_incl 1 1_000 in
    let%map genesis_state_timestamp =
      Time.(gen_incl epoch (of_string "2050-01-01 00:00:00Z"))
      |> Quickcheck.Generator.map ~f:Time.to_string
    in
    { k = Some k
    ; delta = Some delta
    ; slots_per_epoch = Some slots_per_epoch
    ; slots_per_sub_window = Some slots_per_sub_window
    ; genesis_state_timestamp = Some genesis_state_timestamp
    }
end

module Daemon = struct
  (* Peer list URL should usually be None. This option is better provided with
     a command line argument. Putting it in the config makes the network explicitly
     rely on a certain number of nodes, reducing decentralisation. See #14766 *)
  type t = Json_layout.Daemon.t =
    { txpool_max_size : int option
    ; peer_list_url : string option
    ; slot_tx_end : int option
    ; slot_chain_end : int option
    }
  [@@deriving bin_io_unversioned]

  let to_json_layout : t -> Json_layout.Daemon.t = Fn.id

  let of_json_layout : Json_layout.Daemon.t -> (t, string) Result.t =
    Result.return

  let to_yojson x = Json_layout.Daemon.to_yojson (to_json_layout x)

  let of_yojson json =
    Result.bind ~f:of_json_layout (Json_layout.Daemon.of_yojson json)

  let combine t1 t2 =
    { txpool_max_size =
        opt_fallthrough ~default:t1.txpool_max_size t2.txpool_max_size
    ; peer_list_url = opt_fallthrough ~default:t1.peer_list_url t2.peer_list_url
    ; slot_tx_end = opt_fallthrough ~default:t1.slot_tx_end t2.slot_tx_end
    ; slot_chain_end =
        opt_fallthrough ~default:t1.slot_chain_end t2.slot_chain_end
    }

  let gen =
    let open Quickcheck.Generator.Let_syntax in
    let%map txpool_max_size = Int.gen_incl 0 1000 in
    { txpool_max_size = Some txpool_max_size
    ; peer_list_url = None
    ; slot_tx_end = None
    ; slot_chain_end = None
    }
end

module Epoch_data = struct
  module Data = struct
    type t = { ledger : Ledger.t; seed : string }
    [@@deriving bin_io_unversioned, yojson]

    let gen =
      let open Quickcheck.Generator.Let_syntax in
      let%bind ledger = Ledger.gen in
      let%map seed = String.gen_nonempty in
      { ledger; seed }
  end

  type t =
    { staking : Data.t; next : Data.t option (*If None, then next = staking*) }
  [@@deriving bin_io_unversioned, yojson]

  let to_json_layout : t -> Json_layout.Epoch_data.t =
   fun { staking; next } ->
    let accounts (ledger : Ledger.t) =
      match ledger.base with Accounts acc -> acc | _ -> assert false
    in
    let staking =
      { Json_layout.Epoch_data.Data.accounts = accounts staking.ledger
      ; seed = staking.seed
      }
    in
    let next =
      Option.map next ~f:(fun n ->
          { Json_layout.Epoch_data.Data.accounts = accounts n.ledger
          ; seed = n.seed
          } )
    in
    { Json_layout.Epoch_data.staking; next }

  let of_json_layout : Json_layout.Epoch_data.t -> (t, string) Result.t =
   fun { staking; next } ->
    let data accounts seed =
      let ledger =
        { Ledger.base = Accounts accounts
        ; num_accounts = None
        ; balances = []
        ; hash = None
        ; name = None
        ; add_genesis_winner = Some false
        }
      in
      { Data.ledger; seed }
    in
    let staking = data staking.accounts staking.seed in
    let next = Option.map next ~f:(fun n -> data n.accounts n.seed) in
    Ok { staking; next }

  let to_yojson x = Json_layout.Epoch_data.to_yojson (to_json_layout x)

  let of_yojson json =
    Result.bind ~f:of_json_layout (Json_layout.Epoch_data.of_yojson json)

  let gen =
    let open Quickcheck.Generator.Let_syntax in
    let%bind staking = Data.gen in
    let%map next = Option.quickcheck_generator Data.gen in
    { staking; next }
end

type t =
  { daemon : Daemon.t option
  ; genesis : Genesis.t option
  ; proof : Proof_keys.t option
  ; ledger : Ledger.t option
  ; epoch_data : Epoch_data.t option
  }
[@@deriving bin_io_unversioned]

let make ?daemon ?genesis ?proof ?ledger ?epoch_data () =
  { daemon; genesis; proof; ledger; epoch_data }

let to_json_layout { daemon; genesis; proof; ledger; epoch_data } =
  { Json_layout.daemon = Option.map ~f:Daemon.to_json_layout daemon
  ; genesis = Option.map ~f:Genesis.to_json_layout genesis
  ; proof = Option.map ~f:Proof_keys.to_json_layout proof
  ; ledger = Option.map ~f:Ledger.to_json_layout ledger
  ; epoch_data = Option.map ~f:Epoch_data.to_json_layout epoch_data
  }

let of_json_layout { Json_layout.daemon; genesis; proof; ledger; epoch_data } =
  let open Result.Let_syntax in
  let%map daemon = result_opt ~f:Daemon.of_json_layout daemon
  and genesis = result_opt ~f:Genesis.of_json_layout genesis
  and proof = result_opt ~f:Proof_keys.of_json_layout proof
  and ledger = result_opt ~f:Ledger.of_json_layout ledger
  and epoch_data = result_opt ~f:Epoch_data.of_json_layout epoch_data in
  { daemon; genesis; proof; ledger; epoch_data }

let to_yojson x = Json_layout.to_yojson (to_json_layout x)

let of_yojson json = Result.bind ~f:of_json_layout (Json_layout.of_yojson json)

let default =
  { daemon = None
  ; genesis = None
  ; proof = None
  ; ledger = None
  ; epoch_data = None
  }

let combine t1 t2 =
  let merge ~combine t1 t2 =
    match (t1, t2) with
    | Some t1, Some t2 ->
        Some (combine t1 t2)
    | Some t, None | None, Some t ->
        Some t
    | None, None ->
        None
  in
  { daemon = merge ~combine:Daemon.combine t1.daemon t2.daemon
  ; genesis = merge ~combine:Genesis.combine t1.genesis t2.genesis
  ; proof = merge ~combine:Proof_keys.combine t1.proof t2.proof
  ; ledger = opt_fallthrough ~default:t1.ledger t2.ledger
  ; epoch_data = opt_fallthrough ~default:t1.epoch_data t2.epoch_data
  }

let gen =
  let open Quickcheck.Generator.Let_syntax in
  let%map daemon = Daemon.gen
  and genesis = Genesis.gen
  and proof = Proof_keys.gen
  and ledger = Ledger.gen
  and epoch_data = Epoch_data.gen in
  { daemon = Some daemon
  ; genesis = Some genesis
  ; proof = Some proof
  ; ledger = Some ledger
  ; epoch_data = Some epoch_data
  }

let ledger_accounts (ledger : Mina_base.Ledger.Any_ledger.witness) =
  let open Async.Deferred.Result.Let_syntax in
  let yield = Async_unix.Scheduler.yield_every ~n:100 |> Staged.unstage in
  let%bind accounts =
    Mina_base.Ledger.Any_ledger.M.to_list ledger
    |> Async.Deferred.map ~f:Result.return
  in
  let%map accounts =
    deferred_list_fold ~init:[]
      ~f:(fun acc el ->
        let open Async.Deferred.Infix in
        let%bind () = yield () >>| Result.return in
        let%map elt = Accounts.Single.of_account el |> Async.Deferred.return in
        elt :: acc )
      accounts
  in
  List.rev accounts

let ledger_of_accounts accounts =
  Ledger.
    { base = Accounts accounts
    ; num_accounts = Some (List.length accounts)
    ; balances = List.mapi accounts ~f:(fun i a -> (i, a.balance))
    ; hash = None
    ; name = None
    ; add_genesis_winner = Some false
    }

let make_fork_config ~staged_ledger ~global_slot ~state_hash ~blockchain_length
    ~staking_ledger ~staking_epoch_seed ~next_epoch_ledger ~next_epoch_seed
    (runtime_config : t) =
  let open Async.Deferred.Result.Let_syntax in
  let global_slot_since_genesis = Mina_numbers.Global_slot.to_int global_slot in
  let blockchain_length = Unsigned.UInt32.to_int blockchain_length in
  let yield () =
    let open Async.Deferred.Infix in
    Async_unix.Scheduler.yield () >>| Result.return
  in
  let%bind () = yield () in
  let%bind accounts =
    Mina_base.Ledger.Any_ledger.cast (module Mina_base.Ledger) staged_ledger
    |> ledger_accounts
  in
  let ledger = Option.value_exn runtime_config.ledger in
<<<<<<< HEAD
  let fork =
    Fork_config.
      { previous_state_hash = Mina_base.State_hash.to_base58_check state_hash
      ; previous_length = blockchain_length
      ; previous_global_slot = global_slot
=======
  let fork_blockchain_length =
    let open Option.Let_syntax in
    let%bind proof = runtime_config.proof in
    let%map fork = proof.fork in
    fork.blockchain_length + blockchain_length
  in
  let protocol_constants = Mina_state.Protocol_state.constants protocol_state in
  let genesis =
    { Genesis.k =
        Some
          (Unsigned.UInt32.to_int
             protocol_constants.Genesis_constants.Protocol.Poly.k )
    ; delta = Some (Unsigned.UInt32.to_int protocol_constants.delta)
    ; slots_per_epoch =
        Some (Unsigned.UInt32.to_int protocol_constants.slots_per_epoch)
    ; slots_per_sub_window =
        Some (Unsigned.UInt32.to_int protocol_constants.slots_per_sub_window)
    ; genesis_state_timestamp =
        Some (Block_time.to_string protocol_constants.genesis_state_timestamp)
    }
  in
  let fork =
    Fork_config.
      { state_hash =
          Mina_base.State_hash.to_base58_check
            (Mina_state.Protocol_state.hashes protocol_state).state_hash
      ; blockchain_length =
          Option.value ~default:blockchain_length fork_blockchain_length
      ; global_slot_since_genesis
>>>>>>> 791100d2
      }
  in
  let%bind () = yield () in
  let%bind staking_ledger_accounts = ledger_accounts staking_ledger in
  let%bind () = yield () in
  let%map next_epoch_ledger_accounts =
    match next_epoch_ledger with
    | None ->
        return None
    | Some l ->
        ledger_accounts l >>| Option.return
  in
  let epoch_data =
    let open Epoch_data in
    let open Data in
    { staking =
        { ledger = ledger_of_accounts staking_ledger_accounts
        ; seed = staking_epoch_seed
        }
    ; next =
        Option.map next_epoch_ledger_accounts ~f:(fun accounts ->
            { ledger = ledger_of_accounts accounts; seed = next_epoch_seed } )
    }
  in
  let update =
    make
    (* add_genesis_winner must be set to false, because this
       config effectively creates a continuation of the current
       blockchain state and therefore the genesis ledger already
       contains the winner of the previous block. No need to
       artificially add it. In fact, it wouldn't work at all,
       because the new node would try to create this account at
       startup, even though it already exists, leading to an error.*)
      ~epoch_data
      ~ledger:
        { ledger with
          base = Accounts accounts
        ; add_genesis_winner = Some false
        }
      ~proof:(Proof_keys.make ~fork ()) ()
  in
  combine runtime_config update

let slot_tx_end_or_default, slot_chain_end_or_default =
  let f compile get_runtime t =
    Option.value_map t.daemon ~default:compile ~f:(fun daemon ->
        Option.merge compile ~f:(fun _c r -> r)
        @@ Option.map ~f:Mina_numbers.Global_slot.of_int
        @@ get_runtime daemon )
  in
  ( f Mina_compile_config.slot_tx_end (fun d -> d.slot_tx_end)
  , f Mina_compile_config.slot_chain_end (fun d -> d.slot_chain_end) )

module Test_configs = struct
  let bootstrap =
    lazy
      ( (* test_postake_bootstrap *)
        {json|
  { "daemon":
      { "txpool_max_size": 3000 }
  , "genesis":
      { "k": 6
      , "delta": 0
      , "genesis_state_timestamp": "2019-01-30 12:00:00-08:00" }
  , "proof":
      { "level": "none"
      , "sub_windows_per_window": 8
      , "ledger_depth": 6
      , "work_delay": 2
      , "block_window_duration_ms": 1500
      , "transaction_capacity": {"2_to_the": 3}
      , "coinbase_amount": "20"
      , "supercharged_coinbase_factor": 2
      , "account_creation_fee": "1" }
  , "ledger": { "name": "test", "add_genesis_winner": false } }
      |json}
      |> Yojson.Safe.from_string |> of_yojson |> Result.ok_or_failwith )

  let transactions =
    lazy
      ( (* test_postake_txns *)
        {json|
  { "daemon":
      { "txpool_max_size": 3000 }
  , "genesis":
      { "k": 6
      , "delta": 0
      , "genesis_state_timestamp": "2019-01-30 12:00:00-08:00" }
  , "proof":
      { "level": "check"
      , "sub_windows_per_window": 8
      , "ledger_depth": 6
      , "work_delay": 2
      , "block_window_duration_ms": 15000
      , "transaction_capacity": {"2_to_the": 3}
      , "coinbase_amount": "20"
      , "supercharged_coinbase_factor": 2
      , "account_creation_fee": "1" }
  , "ledger":
      { "name": "test_split_two_stakers"
      , "add_genesis_winner": false } }
      |json}
      |> Yojson.Safe.from_string |> of_yojson |> Result.ok_or_failwith )

  let split_snarkless =
    lazy
      ( (* test_postake_split_snarkless *)
        {json|
  { "daemon":
      { "txpool_max_size": 3000 }
  , "genesis":
      { "k": 24
      , "delta": 0
      , "genesis_state_timestamp": "2019-01-30 12:00:00-08:00" }
  , "proof":
      { "level": "check"
      , "sub_windows_per_window": 8
      , "ledger_depth": 30
      , "work_delay": 1
      , "block_window_duration_ms": 10000
      , "transaction_capacity": {"2_to_the": 2}
      , "coinbase_amount": "20"
      , "supercharged_coinbase_factor": 2
      , "account_creation_fee": "1" }
  , "ledger":
      { "name": "test_split_two_stakers"
      , "add_genesis_winner": false } }
      |json}
      |> Yojson.Safe.from_string |> of_yojson |> Result.ok_or_failwith )

  let delegation =
    lazy
      ( (* test_postake_delegation *)
        {json|
  { "daemon":
      { "txpool_max_size": 3000 }
  , "genesis":
      { "k": 4
      , "delta": 0
      , "slots_per_epoch": 72
      , "genesis_state_timestamp": "2019-01-30 12:00:00-08:00" }
  , "proof":
      { "level": "check"
      , "sub_windows_per_window": 4
      , "ledger_depth": 6
      , "work_delay": 1
      , "block_window_duration_ms": 5000
      , "transaction_capacity": {"2_to_the": 2}
      , "coinbase_amount": "20"
      , "supercharged_coinbase_factor": 2
      , "account_creation_fee": "1" }
  , "ledger":
      { "name": "test_delegation"
      , "add_genesis_winner": false } }
      |json}
      |> Yojson.Safe.from_string |> of_yojson |> Result.ok_or_failwith )
end<|MERGE_RESOLUTION|>--- conflicted
+++ resolved
@@ -1309,43 +1309,11 @@
     |> ledger_accounts
   in
   let ledger = Option.value_exn runtime_config.ledger in
-<<<<<<< HEAD
   let fork =
     Fork_config.
-      { previous_state_hash = Mina_base.State_hash.to_base58_check state_hash
-      ; previous_length = blockchain_length
-      ; previous_global_slot = global_slot
-=======
-  let fork_blockchain_length =
-    let open Option.Let_syntax in
-    let%bind proof = runtime_config.proof in
-    let%map fork = proof.fork in
-    fork.blockchain_length + blockchain_length
-  in
-  let protocol_constants = Mina_state.Protocol_state.constants protocol_state in
-  let genesis =
-    { Genesis.k =
-        Some
-          (Unsigned.UInt32.to_int
-             protocol_constants.Genesis_constants.Protocol.Poly.k )
-    ; delta = Some (Unsigned.UInt32.to_int protocol_constants.delta)
-    ; slots_per_epoch =
-        Some (Unsigned.UInt32.to_int protocol_constants.slots_per_epoch)
-    ; slots_per_sub_window =
-        Some (Unsigned.UInt32.to_int protocol_constants.slots_per_sub_window)
-    ; genesis_state_timestamp =
-        Some (Block_time.to_string protocol_constants.genesis_state_timestamp)
-    }
-  in
-  let fork =
-    Fork_config.
-      { state_hash =
-          Mina_base.State_hash.to_base58_check
-            (Mina_state.Protocol_state.hashes protocol_state).state_hash
-      ; blockchain_length =
-          Option.value ~default:blockchain_length fork_blockchain_length
+      { state_hash = Mina_base.State_hash.to_base58_check state_hash
+      ; blockchain_length
       ; global_slot_since_genesis
->>>>>>> 791100d2
       }
   in
   let%bind () = yield () in
