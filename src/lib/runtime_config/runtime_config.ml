--- conflicted
+++ resolved
@@ -995,11 +995,8 @@
           Error
             "Runtime_config.Proof_keys.Level.of_json_layout: Expected the \
              field 'level' to contain a string"
-<<<<<<< HEAD
 
     let gen = Quickcheck.Generator.of_list [ Full; Check; No_check ]
-=======
->>>>>>> b51c3590
   end
 
   module Transaction_capacity = struct
@@ -1637,41 +1634,6 @@
   in
   (f (fun d -> d.slot_tx_end), f (fun d -> d.slot_chain_end))
 
-<<<<<<< HEAD
-module Config_loader = struct
-  (* Use the prefered value if available. Otherwise, given a list of confs
-     find the first conf such that the getter returns a Some.
-  *)
-  let maybe_from_config (type conf a) ~(logger : Logger.t)
-      ~(configs : (string * conf) list) ~(getter : conf -> a option)
-      ~(keyname : string) ~(preferred_value : a option) : a option =
-    match preferred_value with
-    | Some v ->
-        Some v
-    | None ->
-        let open Option.Let_syntax in
-        let%map config_file, data =
-          List.find_map configs ~f:(fun (config_file, daemon_config) ->
-              let%map a = getter daemon_config in
-              (config_file, a) )
-        in
-        [%log debug] "Key $key being used from config file $config_file"
-          ~metadata:
-            [ ("key", `String keyname); ("config_file", `String config_file) ] ;
-        data
-
-  let or_from_config ~logger ~configs ~getter ~keyname ~preferred_value ~default
-      =
-    match
-      maybe_from_config ~logger ~configs ~getter ~keyname ~preferred_value
-    with
-    | Some x ->
-        x
-    | None ->
-        [%log trace] "Key '$key' not found in any config files, using default"
-          ~metadata:[ ("key", `String keyname) ] ;
-        default
-=======
 module type Json_loader_intf = sig
   val load_config_files :
        ?conf_dir:string
@@ -1772,5 +1734,4 @@
                 ; ("error", `String err)
                 ] ;
             failwithf "Could not parse configuration file: %s" err () )
->>>>>>> b51c3590
 end