(library
 (name runtime_config)
 (public_name mina_runtime_config)
 (libraries
   ;; opam libraries
   async
   async_kernel
   async_unix
   core_kernel
   bin_prot.shape
   base.caml
   base
   base64
   integers
   result
   sexplib0
   ;; local libraries
   block_time
   currency
   genesis_constants
   data_hash_lib
   kimchi_backend
   kimchi_backend.pasta
   kimchi_backend.pasta.basic
   mina_ledger
   merkle_ledger
   mina_base
   mina_base.import
   mina_numbers
   mina_wire_types
<<<<<<< HEAD
=======
   ppx_dhall_type
   mina_state
>>>>>>> e063d3db
   snark_params
   unsigned_extended
   pickles
   pickles.backend
   pickles_types
   random_oracle
   with_hash
   signature_lib
   staged_ledger
   )
 (instrumentation (backend bisect_ppx))
 (preprocess (pps ppx_custom_printf ppx_sexp_conv ppx_let ppx_deriving_yojson
<<<<<<< HEAD
                  ppx_fields_conv ppx_version ppx_compare)))
=======
                  ppx_fields_conv ppx_dhall_type ppx_version ppx_compare)))
>>>>>>> e063d3db
<|MERGE_RESOLUTION|>--- conflicted
+++ resolved
@@ -28,11 +28,7 @@
    mina_base.import
    mina_numbers
    mina_wire_types
-<<<<<<< HEAD
-=======
-   ppx_dhall_type
    mina_state
->>>>>>> e063d3db
    snark_params
    unsigned_extended
    pickles
@@ -45,8 +41,4 @@
    )
  (instrumentation (backend bisect_ppx))
  (preprocess (pps ppx_custom_printf ppx_sexp_conv ppx_let ppx_deriving_yojson
-<<<<<<< HEAD
-                  ppx_fields_conv ppx_version ppx_compare)))
-=======
-                  ppx_fields_conv ppx_dhall_type ppx_version ppx_compare)))
->>>>>>> e063d3db
+                  ppx_fields_conv ppx_version ppx_compare)))