--- conflicted
+++ resolved
@@ -16,22 +16,22 @@
    ;; local libraries
    currency
    data_hash_lib
-<<<<<<< HEAD
+   kimchi_backend
    kimchi_backend.pasta
    kimchi_backend.pasta.basic
-=======
+   mina_ledger
    merkle_ledger
->>>>>>> ad562429
    mina_base
    mina_base.import
    mina_numbers
-   signature_lib
+   mina_wire_types
    ppx_dhall_type
    snark_params
    unsigned_extended
    pickles
    pickles.backend
    pickles_types
+   random_oracle
    with_hash
    signature_lib
    staged_ledger
