--- conflicted
+++ resolved
@@ -21,10 +21,6 @@
    mina_base.import
    mina_ledger
    mina_numbers
-<<<<<<< HEAD
-   signature_lib
-=======
->>>>>>> 605b8c87
    snark_params
    unsigned_extended
    pickles
