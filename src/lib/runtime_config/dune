--- conflicted
+++ resolved
@@ -39,13 +39,7 @@
   signature_lib
   staged_ledger
   bounded_types
-<<<<<<< HEAD
-  mina_compile_config
-  mina_version
-  mina_user_error)
-=======
   mina_compile_config)
->>>>>>> 0670dc17
  (instrumentation
   (backend bisect_ppx))
  (preprocess
@@ -57,10 +51,4 @@
    ppx_fields_conv
    ppx_version
    ppx_compare
-<<<<<<< HEAD
-   ppx_here
-   ppx_jane
-   ppx_mina)))
-=======
-   ppx_here)))
->>>>>>> 0670dc17
+   ppx_here)))