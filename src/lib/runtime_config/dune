--- conflicted
+++ resolved
@@ -45,8 +45,4 @@
    )
  (instrumentation (backend bisect_ppx))
  (preprocess (pps ppx_custom_printf ppx_sexp_conv ppx_let ppx_deriving_yojson
-<<<<<<< HEAD
-                  ppx_fields_conv ppx_version ppx_compare ppx_here ppx_mina)))
-=======
-                  ppx_fields_conv ppx_version ppx_compare ppx_jane ppx_mina)))
->>>>>>> b51c3590
+                  ppx_fields_conv ppx_version ppx_compare ppx_jane ppx_mina)))