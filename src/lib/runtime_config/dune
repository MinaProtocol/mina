(library
 (name runtime_config)
 (public_name mina_runtime_config)
 (libraries
  ;; opam libraries
  async
  async_kernel
  async_unix
  core_kernel
  bin_prot.shape
  base.caml
  base
  base64
  integers
  result
  sexplib0
  ;; local libraries
  block_time
  currency
  genesis_constants
  data_hash_lib
  kimchi_backend
  kimchi_pasta
  kimchi_pasta.basic
  mina_ledger
  merkle_ledger
  mina_base
  mina_base.import
  mina_numbers
  mina_wire_types
  mina_state
  snark_params
  unsigned_extended
  pickles
  pickles.backend
  pickles_types
  random_oracle
  with_hash
  signature_lib
  staged_ledger
  bounded_types
  mina_compile_config
  mina_version
  mina_user_error)
 (instrumentation
  (backend bisect_ppx))
 (preprocess
  (pps
   ppx_custom_printf
   ppx_sexp_conv
   ppx_let
   ppx_deriving_yojson
   ppx_fields_conv
   ppx_version
   ppx_compare
<<<<<<< HEAD
=======
   ppx_here
>>>>>>> 9364acfe
   ppx_jane
   ppx_mina)))<|MERGE_RESOLUTION|>--- conflicted
+++ resolved
@@ -53,9 +53,6 @@
    ppx_fields_conv
    ppx_version
    ppx_compare
-<<<<<<< HEAD
-=======
    ppx_here
->>>>>>> 9364acfe
    ppx_jane
    ppx_mina)))