--- conflicted
+++ resolved
@@ -2,50 +2,6 @@
  (name runtime_config)
  (public_name mina_runtime_config)
  (libraries
-<<<<<<< HEAD
-   ;; opam libraries
-   async
-   async_kernel
-   async_unix
-   core_kernel
-   bin_prot.shape
-   base.caml
-   base
-   base64
-   integers
-   result
-   sexplib0
-   ;; local libraries
-   block_time
-   currency
-   genesis_constants
-   data_hash_lib
-   kimchi_backend
-   kimchi_pasta
-   kimchi_pasta.basic
-   mina_ledger
-   merkle_ledger
-   mina_base
-   mina_base.import
-   mina_numbers
-   mina_wire_types
-   mina_state
-   snark_params
-   unsigned_extended
-   pickles
-   pickles.backend
-   pickles_types
-   random_oracle
-   with_hash
-   signature_lib
-   staged_ledger
-   bounded_types
-   mina_compile_config
-   )
- (instrumentation (backend bisect_ppx))
- (preprocess (pps ppx_custom_printf ppx_sexp_conv ppx_let ppx_deriving_yojson
-                  ppx_fields_conv ppx_version ppx_compare ppx_here)))
-=======
   ;; opam libraries
   async
   async_kernel
@@ -99,5 +55,4 @@
    ppx_compare
    ppx_here
    ppx_jane
-   ppx_mina)))
->>>>>>> 297ad51c
+   ppx_mina)))