(library
 (name runtime_config)
 (public_name coda_runtime_config)
 (libraries
   ;; opam libraries
   async
   async_kernel
   core_kernel
   bin_prot.shape
   base.caml
   base
   base64
   integers
   result
   sexplib0
   ;; local libraries
   currency
   data_hash_lib
   merkle_ledger
   mina_base
   mina_numbers
   ppx_dhall_type
   snark_params
   unsigned_extended
   pasta
   pickles
   pickles.backend
   pickles_types
   with_hash
<<<<<<< HEAD
   mina_compile_config
=======
   signature_lib
   staged_ledger
>>>>>>> 25f0a2f1
   )
 (instrumentation (backend bisect_ppx))
 (preprocess (pps ppx_custom_printf ppx_sexp_conv ppx_let ppx_deriving_yojson ppx_dhall_type ppx_version ppx_compare)))<|MERGE_RESOLUTION|>--- conflicted
+++ resolved
@@ -2,37 +2,42 @@
  (name runtime_config)
  (public_name coda_runtime_config)
  (libraries
-   ;; opam libraries
-   async
-   async_kernel
-   core_kernel
-   bin_prot.shape
-   base.caml
-   base
-   base64
-   integers
-   result
-   sexplib0
-   ;; local libraries
-   currency
-   data_hash_lib
-   merkle_ledger
-   mina_base
-   mina_numbers
+  ;; opam libraries
+  async
+  async_kernel
+  core_kernel
+  bin_prot.shape
+  base.caml
+  base
+  base64
+  integers
+  result
+  sexplib0
+  ;; local libraries
+  currency
+  data_hash_lib
+  merkle_ledger
+  mina_base
+  mina_numbers
+  ppx_dhall_type
+  snark_params
+  unsigned_extended
+  pasta
+  pickles
+  pickles.backend
+  pickles_types
+  with_hash
+  signature_lib
+  staged_ledger
+  mina_compile_config)
+ (instrumentation
+  (backend bisect_ppx))
+ (preprocess
+  (pps
+   ppx_custom_printf
+   ppx_sexp_conv
+   ppx_let
+   ppx_deriving_yojson
    ppx_dhall_type
-   snark_params
-   unsigned_extended
-   pasta
-   pickles
-   pickles.backend
-   pickles_types
-   with_hash
-<<<<<<< HEAD
-   mina_compile_config
-=======
-   signature_lib
-   staged_ledger
->>>>>>> 25f0a2f1
-   )
- (instrumentation (backend bisect_ppx))
- (preprocess (pps ppx_custom_printf ppx_sexp_conv ppx_let ppx_deriving_yojson ppx_dhall_type ppx_version ppx_compare)))+   ppx_version
+   ppx_compare)))