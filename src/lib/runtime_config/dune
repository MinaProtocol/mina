--- conflicted
+++ resolved
@@ -16,17 +16,11 @@
    data_hash_lib
    kimchi_backend.pasta
    kimchi_backend.pasta.basic
-<<<<<<< HEAD
-   mina_base
-   mina_base.import
-=======
    merkle_ledger
    mina_base
    mina_base.import
    mina_ledger
->>>>>>> 7db95af7
    mina_numbers
-   signature_lib
    ppx_dhall_type
    snark_params
    unsigned_extended
