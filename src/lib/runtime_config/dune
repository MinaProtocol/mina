(library
 (name runtime_config)
 (public_name mina_runtime_config)
 (libraries
   ;; opam libraries
   async
   async_kernel
   core_kernel
   bin_prot.shape
   base.caml
   base
   base64
   integers
   result
   sexplib0
   ;; local libraries
   currency
   data_hash_lib
   kimchi_backend
   kimchi_backend.pasta
   kimchi_backend.pasta.basic
   mina_ledger
   merkle_ledger
   mina_base
   mina_base.import
   mina_numbers
   mina_wire_types
<<<<<<< HEAD
   ppx_dhall_type
=======
>>>>>>> 15d9afa2
   snark_params
   unsigned_extended
   pickles
   pickles.backend
   pickles_types
   random_oracle
   with_hash
   signature_lib
   staged_ledger
   )
 (instrumentation (backend bisect_ppx))
 (preprocess (pps ppx_custom_printf ppx_sexp_conv ppx_let ppx_deriving_yojson
                  ppx_fields_conv ppx_version ppx_compare)))<|MERGE_RESOLUTION|>--- conflicted
+++ resolved
@@ -25,10 +25,6 @@
    mina_base.import
    mina_numbers
    mina_wire_types
-<<<<<<< HEAD
-   ppx_dhall_type
-=======
->>>>>>> 15d9afa2
    snark_params
    unsigned_extended
    pickles
