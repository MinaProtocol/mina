(library
 (name runtime_config)
 (public_name mina_runtime_config)
 (libraries
   ;; opam libraries
   core_kernel
   bin_prot.shape
   base.caml
   base
   base64
   integers
   result
   sexplib0
   ;; local libraries
   currency
   data_hash_lib
   kimchi_backend.pasta
   kimchi_backend.pasta.basic
   merkle_ledger
   mina_base
   mina_base.import
   mina_ledger
   mina_numbers
<<<<<<< HEAD
   signature_lib
=======
   ppx_dhall_type
>>>>>>> eff2f2a7
   snark_params
   unsigned_extended
   pickles
   pickles.backend
   pickles_types
   with_hash
   signature_lib
   staged_ledger
   )
 (instrumentation (backend bisect_ppx))
 (preprocess (pps ppx_custom_printf ppx_sexp_conv ppx_let ppx_deriving_yojson
                  ppx_fields_conv ppx_version ppx_compare)))<|MERGE_RESOLUTION|>--- conflicted
+++ resolved
@@ -21,11 +21,6 @@
    mina_base.import
    mina_ledger
    mina_numbers
-<<<<<<< HEAD
-   signature_lib
-=======
-   ppx_dhall_type
->>>>>>> eff2f2a7
    snark_params
    unsigned_extended
    pickles
