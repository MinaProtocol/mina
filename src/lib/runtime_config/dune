--- conflicted
+++ resolved
@@ -38,11 +38,8 @@
    with_hash
    signature_lib
    staged_ledger
-<<<<<<< HEAD
    bounded_types
-=======
    mina_compile_config
->>>>>>> a40997b8
    )
  (instrumentation (backend bisect_ppx))
  (preprocess (pps ppx_custom_printf ppx_sexp_conv ppx_let ppx_deriving_yojson
