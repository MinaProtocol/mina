--- conflicted
+++ resolved
@@ -28,10 +28,6 @@
    mina_base.import
    mina_numbers
    mina_wire_types
-<<<<<<< HEAD
-   ppx_dhall_type
-=======
->>>>>>> fe8d85b4
    mina_state
    snark_params
    unsigned_extended
@@ -45,8 +41,4 @@
    )
  (instrumentation (backend bisect_ppx))
  (preprocess (pps ppx_custom_printf ppx_sexp_conv ppx_let ppx_deriving_yojson
-<<<<<<< HEAD
-                  ppx_fields_conv ppx_dhall_type ppx_version ppx_compare)))
-=======
-                  ppx_fields_conv ppx_version ppx_compare)))
->>>>>>> fe8d85b4
+                  ppx_fields_conv ppx_version ppx_compare)))