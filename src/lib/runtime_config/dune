(library
 (name runtime_config)
 (public_name mina_runtime_config)
 (libraries
   ;; opam libraries
   async
   async_kernel
   async_unix
   core_kernel
   bin_prot.shape
   base.caml
   base
   base64
   integers
   result
   sexplib0
   ;; local libraries
   block_time
   currency
   genesis_constants
   data_hash_lib
   kimchi_backend
   kimchi_backend.pasta
   kimchi_backend.pasta.basic
   mina_ledger
   merkle_ledger
   mina_base
   mina_base.import
   mina_numbers
   mina_wire_types
<<<<<<< HEAD
   ppx_dhall_type
=======
>>>>>>> 9ec0f307
   mina_state
   snark_params
   unsigned_extended
   pickles
   pickles.backend
   pickles_types
   random_oracle
   with_hash
   signature_lib
   staged_ledger
   bounded_types
   )
 (instrumentation (backend bisect_ppx))
 (preprocess (pps ppx_custom_printf ppx_sexp_conv ppx_let ppx_deriving_yojson
                  ppx_fields_conv ppx_version ppx_compare)))<|MERGE_RESOLUTION|>--- conflicted
+++ resolved
@@ -28,10 +28,6 @@
    mina_base.import
    mina_numbers
    mina_wire_types
-<<<<<<< HEAD
-   ppx_dhall_type
-=======
->>>>>>> 9ec0f307
    mina_state
    snark_params
    unsigned_extended
