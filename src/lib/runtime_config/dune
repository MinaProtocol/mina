(library
 (name runtime_config)
 (public_name mina_runtime_config)
 (libraries
   ;; opam libraries
   async
   async_kernel
   async_unix
   core_kernel
   bin_prot.shape
   base.caml
   base
   base64
   integers
   result
   sexplib0
   ;; local libraries
   block_time
   currency
   genesis_constants
   data_hash_lib
   kimchi_backend
   kimchi_backend.pasta
   kimchi_backend.pasta.basic
   mina_ledger
   merkle_ledger
   mina_base
   mina_base.import
   mina_numbers
   mina_wire_types
<<<<<<< HEAD
   ppx_dhall_type
=======
>>>>>>> 96453589
   mina_state
   snark_params
   unsigned_extended
   pickles
   pickles.backend
   pickles_types
   random_oracle
   with_hash
   signature_lib
   staged_ledger
   bounded_types
   mina_compile_config
   )
 (instrumentation (backend bisect_ppx))
 (preprocess (pps ppx_custom_printf ppx_sexp_conv ppx_let ppx_deriving_yojson
<<<<<<< HEAD
                  ppx_fields_conv ppx_dhall_type ppx_version ppx_compare)))
=======
                  ppx_fields_conv ppx_version ppx_compare)))
>>>>>>> 96453589
<|MERGE_RESOLUTION|>--- conflicted
+++ resolved
@@ -28,10 +28,6 @@
    mina_base.import
    mina_numbers
    mina_wire_types
-<<<<<<< HEAD
-   ppx_dhall_type
-=======
->>>>>>> 96453589
    mina_state
    snark_params
    unsigned_extended
@@ -47,8 +43,4 @@
    )
  (instrumentation (backend bisect_ppx))
  (preprocess (pps ppx_custom_printf ppx_sexp_conv ppx_let ppx_deriving_yojson
-<<<<<<< HEAD
-                  ppx_fields_conv ppx_dhall_type ppx_version ppx_compare)))
-=======
-                  ppx_fields_conv ppx_version ppx_compare)))
->>>>>>> 96453589
+                  ppx_fields_conv ppx_version ppx_compare)))