open Core_kernel
open Mina_base
open Mina_state
open Async_kernel

module type Inputs_intf = sig
  module Transition_frontier : module type of Transition_frontier
end

module Make (Inputs : Inputs_intf) :
  Mina_intf.Best_tip_prover_intf
    with type transition_frontier := Inputs.Transition_frontier.t = struct
  open Inputs

  module type CONTEXT = sig
    val logger : Logger.t
  end

  module Merkle_list_prover = Merkle_list_prover.Make_ident (struct
    type value = Mina_block.Validated.t

    type context = Transition_frontier.t

    type proof_elem = State_body_hash.t

    let to_proof_elem = Mina_block.Validated.state_body_hash

    let get_previous ~context transition =
      let parent_hash =
        transition |> Mina_block.Validated.header
        |> Mina_block.Header.protocol_state
        |> Protocol_state.previous_state_hash
      in
      let open Option.Let_syntax in
      let%map breadcrumb = Transition_frontier.find context parent_hash in
      Transition_frontier.Breadcrumb.validated_transition breadcrumb
  end)

  module Merkle_list_verifier = Merkle_list_verifier.Make (struct
    type hash = State_hash.t [@@deriving equal]

    type proof_elem = State_body_hash.t

    let hash acc body_hash =
      (Protocol_state.hashes_abstract ~hash_body:Fn.id
         { previous_state_hash = acc; body = body_hash } )
        .state_hash
  end)

  let prove ~context:(module Context : CONTEXT) frontier =
    let open Context in
    let open Option.Let_syntax in
    let genesis_constants = Transition_frontier.genesis_constants frontier in
    let root = Transition_frontier.root frontier in
    let root_state_hash = Frontier_base.Breadcrumb.state_hash root in
    let root_is_genesis =
      State_hash.(
        root_state_hash = Transition_frontier.genesis_state_hash frontier)
    in
    let%map () =
      Option.some_if
        ( Transition_frontier.best_tip_path_length_exn frontier
          = Transition_frontier.global_max_length genesis_constants
        || root_is_genesis )
        ()
    in
    let best_tip_breadcrumb = Transition_frontier.best_tip frontier in
    let best_verified_tip =
      Transition_frontier.Breadcrumb.validated_transition best_tip_breadcrumb
    in
    let best_tip = Mina_block.Validated.forget best_verified_tip in
    let root =
      Transition_frontier.root frontier
      |> Transition_frontier.Breadcrumb.validated_transition
    in
    let _, merkle_list =
      Merkle_list_prover.prove ~context:frontier best_verified_tip
    in
    [%log debug]
      ~metadata:
        [ ( "merkle_list"
          , `List (List.map ~f:State_body_hash.to_yojson merkle_list) )
        ]
      "Best tip prover produced a merkle list of $merkle_list" ;
    Proof_carrying_data.
      { data = best_tip
      ; proof = (merkle_list, With_hash.data @@ Mina_block.Validated.forget root)
      }

  let validate_proof ~verifier ~genesis_state_hash
<<<<<<< HEAD
      (transition_with_hash : Mina_block.with_hash) :
      Mina_block.initial_valid_block Deferred.Or_error.t =
    let validate (b, v) =
      let open Deferred.Result.Let_syntax in
      let h = (With_hash.map ~f:Mina_block.header b, v) in
      Deferred.return (Validation.validate_protocol_versions h)
      >>= Fn.compose Deferred.return
            (Validation.validate_genesis_protocol_state ~genesis_state_hash)
      >>= Validation.validate_single_proof ~verifier ~genesis_state_hash
      >>| Fn.flip Validation.with_body (Mina_block.body @@ With_hash.data b)
    in
    let%map validation =
      Validation.wrap transition_with_hash
      |> Validation.skip_time_received_validation
           `This_block_was_not_received_via_gossip
      |> Validation.skip_delta_block_chain_validation
           `This_block_was_not_received_via_gossip
      |> validate
=======
      (header_hashed : Mina_block.Header.with_hash) :
      Mina_block.initial_valid_header Deferred.Or_error.t =
    let open Mina_block.Validation in
    let%map validation =
      wrap_header header_hashed
      |> skip_time_received_validation `This_block_was_not_received_via_gossip
      |> skip_delta_block_chain_validation
           `This_block_was_not_received_via_gossip
      |> validate_protocol_versions
      |> Result.bind ~f:(validate_genesis_protocol_state ~genesis_state_hash)
      |> Deferred.return
      |> Deferred.Result.bind
           ~f:(validate_single_proof ~verifier ~genesis_state_hash)
>>>>>>> 7523ad1f
    in
    match validation with
    | Ok block ->
        Ok block
    | Error err -> (
        match err with
        | `Invalid_genesis_protocol_state ->
            Or_error.error_string "invalid genesis state"
        | `Invalid_protocol_version | `Mismatched_protocol_version ->
            Or_error.error_string "invalid protocol version"
        | `Invalid_proof e ->
            Error (Error.tag ~tag:"invalid proof" e)
        | `Verifier_error e ->
            Error (Error.tag ~tag:"verifier proof" e) )

  let verify ~verifier ~genesis_constants ~precomputed_values
      { Proof_carrying_data.data = best_tip; proof = merkle_list, root } =
    let open Deferred.Or_error.Let_syntax in
    let merkle_list_length = List.length merkle_list in
    let max_length = Transition_frontier.global_max_length genesis_constants in
    let genesis_protocol_state =
      Precomputed_values.genesis_state_with_hashes precomputed_values
    in
    let genesis_state_hash =
      State_hash.With_state_hashes.state_hash genesis_protocol_state
    in
    let state_hashes h =
      Mina_block.Header.protocol_state h |> Protocol_state.hashes
    in
    let root_with_hash = With_hash.of_data root ~hash_data:state_hashes in
    let root_is_genesis =
      State_hash.(root_with_hash.hash.state_hash = genesis_state_hash)
    in
    let%bind () =
      Deferred.return
        (Result.ok_if_true
           ~error:
             ( Error.of_string
             @@ sprintf
                  !"Peer should have given a proof of length %d but got %d"
                  max_length merkle_list_length )
           (Int.equal max_length merkle_list_length || root_is_genesis) )
    in
    let best_tip_with_hash =
      With_hash.of_data best_tip ~hash_data:state_hashes
    in
    let%bind (_ : State_hash.t Mina_stdlib.Nonempty_list.t) =
      Deferred.return
        (Result.of_option
           (Merkle_list_verifier.verify
              ~init:(State_hash.With_state_hashes.state_hash root_with_hash)
              merkle_list
              (State_hash.With_state_hashes.state_hash best_tip_with_hash) )
           ~error:
             (Error.of_string
                "Peer should have given a valid merkle list proof for their \
                 best tip" ) )
    in
    let%map root, best_tip =
      Deferred.Or_error.both
        (validate_proof ~genesis_state_hash ~verifier root_with_hash)
        (validate_proof ~genesis_state_hash ~verifier best_tip_with_hash)
    in
    ( `Root (root : Mina_block.Validation.initial_valid_with_header)
    , `Best_tip (best_tip : Mina_block.Validation.initial_valid_with_header) )
end

include Make (struct
  module Transition_frontier = Transition_frontier
end)<|MERGE_RESOLUTION|>--- conflicted
+++ resolved
@@ -88,26 +88,6 @@
       }
 
   let validate_proof ~verifier ~genesis_state_hash
-<<<<<<< HEAD
-      (transition_with_hash : Mina_block.with_hash) :
-      Mina_block.initial_valid_block Deferred.Or_error.t =
-    let validate (b, v) =
-      let open Deferred.Result.Let_syntax in
-      let h = (With_hash.map ~f:Mina_block.header b, v) in
-      Deferred.return (Validation.validate_protocol_versions h)
-      >>= Fn.compose Deferred.return
-            (Validation.validate_genesis_protocol_state ~genesis_state_hash)
-      >>= Validation.validate_single_proof ~verifier ~genesis_state_hash
-      >>| Fn.flip Validation.with_body (Mina_block.body @@ With_hash.data b)
-    in
-    let%map validation =
-      Validation.wrap transition_with_hash
-      |> Validation.skip_time_received_validation
-           `This_block_was_not_received_via_gossip
-      |> Validation.skip_delta_block_chain_validation
-           `This_block_was_not_received_via_gossip
-      |> validate
-=======
       (header_hashed : Mina_block.Header.with_hash) :
       Mina_block.initial_valid_header Deferred.Or_error.t =
     let open Mina_block.Validation in
@@ -121,7 +101,6 @@
       |> Deferred.return
       |> Deferred.Result.bind
            ~f:(validate_single_proof ~verifier ~genesis_state_hash)
->>>>>>> 7523ad1f
     in
     match validation with
     | Ok block ->
