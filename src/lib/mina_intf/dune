--- conflicted
+++ resolved
@@ -26,10 +26,7 @@
    verifier
    rose_tree
    mina_ledger
-<<<<<<< HEAD
-=======
    transaction_snark_work
->>>>>>> 21cac80c
    )
  (instrumentation (backend bisect_ppx))
  (preprocess (pps ppx_jane ppx_version ppx_deriving.std ppx_deriving_yojson)))