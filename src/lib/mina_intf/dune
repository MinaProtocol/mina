--- conflicted
+++ resolved
@@ -2,37 +2,6 @@
  (public_name mina_intf)
  (name mina_intf)
  (libraries
-<<<<<<< HEAD
-   ;; opam libraries
-   async_kernel
-   core
-   core_kernel
-   sexplib0
-   ;; local libraries
-   mina_net2
-   staged_ledger
-   consensus
-   precomputed_values
-   genesis_constants
-   mina_block
-   proof_carrying_data
-   cache_lib
-   mina_base
-   mina_state
-   pipe_lib
-   network_peer
-    network_pool
-   logger
-   trust_system
-   block_time
-   verifier
-   rose_tree
-   mina_ledger
-   transaction_snark_work
-   )
- (instrumentation (backend bisect_ppx))
- (preprocess (pps ppx_jane ppx_version ppx_deriving.std ppx_deriving_yojson)))
-=======
   ;; opam libraries
   async_kernel
   core
@@ -62,5 +31,4 @@
  (instrumentation
   (backend bisect_ppx))
  (preprocess
-  (pps ppx_jane ppx_version ppx_deriving.std ppx_deriving_yojson)))
->>>>>>> 297ad51c
+  (pps ppx_jane ppx_version ppx_deriving.std ppx_deriving_yojson)))