--- conflicted
+++ resolved
@@ -341,10 +341,7 @@
     -> catchup_mode:[ `Super ]
     -> notify_online:(unit -> unit Deferred.t)
     -> ledger_backing:Mina_ledger.Ledger.Root.Config.backing_type
-<<<<<<< HEAD
-=======
     -> signature_kind:Mina_signature_kind.t
->>>>>>> b8e9e217
     -> unit
     -> ( [ `Transition of Mina_block.Validated.t ]
        * [ `Source of [ `Gossip | `Catchup | `Internal ] ]
