--- conflicted
+++ resolved
@@ -352,15 +352,9 @@
          * [ `Valid_cb of Mina_net2.Validation_callback.t ] )
          Strict_pipe.Reader.t
     -> producer_transition_reader:breadcrumb Strict_pipe.Reader.t
-<<<<<<< HEAD
-    -> get_most_recent_valid_block:(unit -> Mina_block.initial_valid_block)
-    -> most_recent_valid_block_writer:
-         Mina_block.initial_valid_block Broadcast_pipe.Writer.t
-=======
     -> get_most_recent_valid_block:(unit -> Mina_block.initial_valid_header)
     -> most_recent_valid_block_writer:
          Mina_block.initial_valid_header Broadcast_pipe.Writer.t
->>>>>>> b51c3590
     -> get_completed_work:
          (   Transaction_snark_work.Statement.t
           -> Transaction_snark_work.Checked.t option )
