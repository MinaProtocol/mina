--- conflicted
+++ resolved
@@ -292,37 +292,6 @@
        Deferred.t
 end
 
-<<<<<<< HEAD
-module type Transition_frontier_controller_intf = sig
-  type transition_frontier
-
-  type breadcrumb
-
-  type network
-
-  val run :
-       logger:Logger.t
-    -> trust_system:Trust_system.t
-    -> verifier:Verifier.t
-    -> network:network
-    -> time_controller:Block_time.Controller.t
-    -> collected_transitions:
-         Mina_block.initial_valid_block Envelope.Incoming.t list
-    -> frontier:transition_frontier
-    -> network_transition_reader:
-         ( [ `Block of Mina_block.t Envelope.Incoming.t
-           | `Header of Mina_block.Header.t Envelope.Incoming.t ]
-         * [ `Time_received of Block_time.t ]
-         * [ `Valid_cb of Mina_net2.Validation_callback.t ] )
-         Strict_pipe.Reader.t
-    -> producer_transition_reader:breadcrumb Strict_pipe.Reader.t
-    -> clear_reader:[ `Clear ] Strict_pipe.Reader.t
-    -> unit
-    -> Mina_block.Validated.t Strict_pipe.Reader.t
-end
-
-=======
->>>>>>> ac4b76db
 module type Transition_router_intf = sig
   type transition_frontier
 
