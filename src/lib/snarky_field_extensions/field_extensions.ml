--- conflicted
+++ resolved
@@ -1,6 +1,5 @@
 open Core_kernel
 
-<<<<<<< HEAD
 module Make_test (F : Intf.Basic) = struct
   let test arg_typ gen_arg sexp_of_arg label unchecked checked =
     let open F.Impl in
@@ -36,8 +35,6 @@
       (Tuple2.uncurry g)
 end
 
-=======
->>>>>>> b942297b
 module Make (F : Intf.Basic) = struct
   open F.Impl
   open Let_syntax
