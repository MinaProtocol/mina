--- conflicted
+++ resolved
@@ -10,14 +10,9 @@
 let mk_node account_update calls : _ Zkapp_command.Call_forest.Tree.t =
   { account_update; account_update_digest = (); calls = mk_forest calls }
 
-<<<<<<< HEAD
 let mk_account_update_body ?preconditions ?increment_nonce ?update
-    authorization_kind caller kp token_id balance_change :
+    authorization_kind call_type kp token_id balance_change :
     Account_update.Body.Simple.t =
-=======
-let mk_account_update_body authorization_kind call_type kp token_id
-    balance_change : Account_update.Body.Simple.t =
->>>>>>> b4cc63cb
   let open Signature_lib in
   let preconditions =
     Option.value preconditions
@@ -25,6 +20,7 @@
         Account_update.Preconditions.
           { network = Zkapp_precondition.Protocol_state.accept
           ; account = Account_update.Account_precondition.Accept
+          ; valid_while = Ignore
           }
   in
   let increment_nonce = Option.value increment_nonce ~default:false in
@@ -42,15 +38,7 @@
   ; actions = []
   ; call_data = Pickles.Impls.Step.Field.Constant.zero
   ; call_depth = 0
-<<<<<<< HEAD
   ; preconditions
-=======
-  ; preconditions =
-      { network = Zkapp_precondition.Protocol_state.accept
-      ; account = Account_update.Account_precondition.Accept
-      ; valid_while = Ignore
-      }
->>>>>>> b4cc63cb
   ; use_full_commitment = true
   ; implicit_account_creation_fee = false
   ; call_type
