let length_in_bytes = 20

let length_in_triples = ((8 * length_in_bytes) + 2) / 3

module T : sig
  type t = private string

  val create : string -> t
end = struct
  type t = string

  let padding_char = '*'

  let create s : t =
    let string_length = String.length s in
    assert (string_length <= length_in_bytes) ;
    let diff = length_in_bytes - string_length in
    let r = s ^ String.init diff (fun _ -> padding_char) in
    assert (String.length r = length_in_bytes) ;
    r
end

include T

let protocol_state = create "CodaProtoState"

let protocol_state_body = create "CodaProtoStateBody"

let account = create "CodaAccount"

let merkle_tree i = create (Printf.sprintf "CodaMklTree%03d" i)

let coinbase_merkle_tree i = create (Printf.sprintf "CodaCbMklTree%03d" i)

let proof_of_work = create "CodaPoW"

let merge_snark = create "CodaMergeSnark"

let base_snark = create "CodaBaseSnark"

let transition_system_snark = create "CodaTransitionSnark"

let signature = create "CodaSignature"

let receipt_chain = create "CodaReceiptChain"

let epoch_seed = create "CodaEpochSeed"

let vrf_message = create "CodaVrfMessage"

let vrf_output = create "CodaVrfOutput"

let pending_coinbases = create "PendingCoinbases"

let coinbase_stack = create "CoinbaseStack"

let coinbase = create "Coinbase"

let checkpoint_list = create "CodaCheckpoints"

<<<<<<< HEAD
let bowe_gabizon_hash = "CodaTockBGHash"
=======
let bowe_gabizon_hash = create "CodaTockBGHash"
>>>>>>> c4282699
<|MERGE_RESOLUTION|>--- conflicted
+++ resolved
@@ -58,8 +58,4 @@
 
 let checkpoint_list = create "CodaCheckpoints"
 
-<<<<<<< HEAD
-let bowe_gabizon_hash = "CodaTockBGHash"
-=======
-let bowe_gabizon_hash = create "CodaTockBGHash"
->>>>>>> c4282699
+let bowe_gabizon_hash = create "CodaTockBGHash"