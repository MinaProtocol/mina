--- conflicted
+++ resolved
@@ -252,12 +252,6 @@
       (O.Zkapp_command.Call_forest.Stable)
       (W.Zkapp_command.Call_forest)
   include Assert_equal0V2 (O.Control.Stable) (W.Control)
-<<<<<<< HEAD
-  include Assert_equal0V2 (O.Account_update.Stable) (W.Account_update)
-  include Assert_equal0V3 (O.Zkapp_command.Stable) (W.Zkapp_command)
-  include Assert_equal0V3 (O.User_command.Stable) (W.User_command)
-=======
->>>>>>> 577bdfd4
   include
     Assert_equal0V1
       (O.Pending_coinbase.State_stack.Stable)
@@ -323,10 +317,6 @@
   module O = Mina_transaction.Transaction
   module W = WT.Mina_transaction
   include Assert_equal1V2 (O.Poly.Stable) (W.Poly)
-<<<<<<< HEAD
-  include Assert_equal0V3 (O.Stable) (W)
-=======
->>>>>>> 577bdfd4
 end
 
 module Mina_state = struct
@@ -401,13 +391,6 @@
     Assert_equal0V2
       (O.Snark_pool.Diff_versioned.Stable)
       (W.Snark_pool.Diff_versioned)
-<<<<<<< HEAD
-  include
-    Assert_equal0V3
-      (O.Transaction_pool.Diff_versioned.Stable)
-      (W.Transaction_pool.Diff_versioned)
-=======
->>>>>>> 577bdfd4
 end
 
 module Consensus = struct
