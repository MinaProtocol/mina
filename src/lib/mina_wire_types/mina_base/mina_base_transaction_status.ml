--- conflicted
+++ resolved
@@ -18,12 +18,8 @@
       | Signed_command_on_zkapp_account
       | Zkapp_account_not_present
       | Update_not_permitted_balance
+      | Update_not_permitted_access
       | Update_not_permitted_timing
-      | Update_not_permitted_access
-<<<<<<< HEAD
-=======
-      | Update_not_permitted_timing
->>>>>>> f3b81bce
       | Update_not_permitted_delegate
       | Update_not_permitted_app_state
       | Update_not_permitted_verification_key
