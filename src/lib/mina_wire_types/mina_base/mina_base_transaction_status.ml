--- conflicted
+++ resolved
@@ -18,12 +18,8 @@
       | Signed_command_on_zkapp_account
       | Zkapp_account_not_present
       | Update_not_permitted_balance
-<<<<<<< HEAD
       | Update_not_permitted_timing
-=======
       | Update_not_permitted_access
-      | Update_not_permitted_timing_existing_account
->>>>>>> 12a95a9c
       | Update_not_permitted_delegate
       | Update_not_permitted_app_state
       | Update_not_permitted_verification_key
