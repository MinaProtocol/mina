module Closed_interval = struct
  module V1 = struct
    type 'a t = { lower : 'a; upper : 'a }
  end
end

module Numeric = struct
  module V1 = struct
    type 'a t = 'a Closed_interval.V1.t Mina_base_zkapp_basic.Or_ignore.V1.t
  end
end

module Protocol_state = struct
  module Epoch_data = struct
    module V1 = struct
      type t =
        ( ( Mina_base_ledger_hash.V1.t Mina_base_zkapp_basic.Or_ignore.V1.t
          , Currency.Amount.V1.t Numeric.V1.t )
          Mina_base_epoch_ledger.Poly.V1.t
        , Snark_params.Tick.Field.t Mina_base_zkapp_basic.Or_ignore.V1.t
        , Data_hash_lib.State_hash.V1.t Mina_base_zkapp_basic.Or_ignore.V1.t
        , Data_hash_lib.State_hash.V1.t Mina_base_zkapp_basic.Or_ignore.V1.t
        , Mina_numbers.Length.V1.t Numeric.V1.t )
        Mina_base_epoch_data.Poly.V1.t
    end
  end

  module Poly = struct
    module V1 = struct
      type ('snarked_ledger_hash, 'length, 'global_slot, 'amount, 'epoch_data) t =
        { snarked_ledger_hash : 'snarked_ledger_hash
        ; blockchain_length : 'length
        ; min_window_density : 'length
        ; total_currency : 'amount
        ; global_slot_since_genesis : 'global_slot
        ; staking_epoch_data : 'epoch_data
        ; next_epoch_data : 'epoch_data
        }
    end
  end

  module V1 = struct
    type t =
      ( Mina_base_ledger_hash.V1.t Mina_base_zkapp_basic.Or_ignore.V1.t
      , Mina_numbers.Length.V1.t Numeric.V1.t
<<<<<<< HEAD
      , unit (* TODO *)
      , Mina_numbers.Global_slot_since_genesis.V1.t Numeric.V1.t
=======
      , Mina_numbers.Global_slot.V1.t Numeric.V1.t
>>>>>>> cd7710c3
      , Currency.Amount.V1.t Numeric.V1.t
      , Epoch_data.V1.t )
      Poly.V1.t
  end
end

module Valid_while = struct
  module V1 = struct
    type t = Mina_numbers.Global_slot_since_genesis.V1.t Numeric.V1.t
  end
end

module Account = struct
  module V2 = struct
    type t =
      { balance : Currency.Balance.V1.t Numeric.V1.t
      ; nonce : Mina_numbers.Account_nonce.V1.t Numeric.V1.t
      ; receipt_chain_hash :
          Snark_params.Tick.Field.t Mina_base_zkapp_basic.Or_ignore.V1.t
      ; delegate :
          Public_key.Compressed.V1.t Mina_base_zkapp_basic.Or_ignore.V1.t
      ; state :
          Snark_params.Tick.Field.t Mina_base_zkapp_basic.Or_ignore.V1.t
          Mina_base_zkapp_state.V.V1.t
      ; action_state :
          Snark_params.Tick.Field.t Mina_base_zkapp_basic.Or_ignore.V1.t
      ; proved_state : bool Mina_base_zkapp_basic.Or_ignore.V1.t
      ; is_new : bool Mina_base_zkapp_basic.Or_ignore.V1.t
      }
  end
end<|MERGE_RESOLUTION|>--- conflicted
+++ resolved
@@ -43,12 +43,7 @@
     type t =
       ( Mina_base_ledger_hash.V1.t Mina_base_zkapp_basic.Or_ignore.V1.t
       , Mina_numbers.Length.V1.t Numeric.V1.t
-<<<<<<< HEAD
-      , unit (* TODO *)
       , Mina_numbers.Global_slot_since_genesis.V1.t Numeric.V1.t
-=======
-      , Mina_numbers.Global_slot.V1.t Numeric.V1.t
->>>>>>> cd7710c3
       , Currency.Amount.V1.t Numeric.V1.t
       , Epoch_data.V1.t )
       Poly.V1.t
