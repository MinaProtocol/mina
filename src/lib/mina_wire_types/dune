--- conflicted
+++ resolved
@@ -13,11 +13,8 @@
     kimchi_types
     kimchi_bindings
     kimchi_backend.pasta
-<<<<<<< HEAD
     kimchi_backend.pasta.basic
-=======
     blake2
->>>>>>> 92bf0214
     )
   (preprocessor_deps ../../config.mlh)
   (preprocess (pps ppx_version ppx_optcomp))
