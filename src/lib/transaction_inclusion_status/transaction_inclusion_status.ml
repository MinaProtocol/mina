open Inline_test_quiet_logs
open Core_kernel
open Mina_base
open Mina_transaction
open Pipe_lib
open Network_pool

module State = struct
  [%%versioned
  module Stable = struct
    module V1 = struct
      type t = Pending | Included | Unknown [@@deriving equal, sexp, compare]

      let to_latest = Fn.id
    end
  end]

  let to_string = function
    | Pending ->
        "PENDING"
    | Included ->
        "INCLUDED"
    | Unknown ->
        "UNKOWN"
end

(* TODO: this is extremely expensive as implemented and needs to be replaced with an extension *)
let get_status ~frontier_broadcast_pipe ~transaction_pool cmd =
  let resource_pool = Transaction_pool.resource_pool transaction_pool in
  match Broadcast_pipe.Reader.peek frontier_broadcast_pipe with
  | None ->
      State.Unknown
  | Some transition_frontier ->
      with_return (fun { return } ->
          let best_tip_path =
            Transition_frontier.best_tip_path transition_frontier
          in
          let in_breadcrumb breadcrumb =
            breadcrumb |> Transition_frontier.Breadcrumb.validated_transition
            |> Mina_block.Validated.valid_commands
            |> List.exists ~f:(fun { data = cmd'; _ } ->
                   User_command.equal cmd (User_command.forget_check cmd') )
          in
          if List.exists ~f:in_breadcrumb best_tip_path then
            return State.Included ;
          if
            List.exists ~f:in_breadcrumb
              (Transition_frontier.all_breadcrumbs transition_frontier)
          then return State.Pending ;
          (*This is to look for commands in the pool which are valid.
             Membership check requires only the user command and no other
             aspect of User_command.Valid.t and so no need to check signatures
             or extract zkApp verification keys.*)
          let (`If_this_is_used_it_should_have_a_comment_justifying_it
                checked_cmd ) =
            User_command.to_valid_unsafe cmd
          in
          if
            Transaction_pool.Resource_pool.member resource_pool
              (Transaction_hash.User_command_with_valid_signature.create
                 checked_cmd )
          then return State.Pending ;
          State.Unknown )

let%test_module "transaction_status" =
  ( module struct
    open Async
    open Mina_numbers

    let max_length = 10

    let frontier_size = 1

    let logger = Logger.null ()

    let time_controller = Block_time.Controller.basic ~logger

    let precomputed_values = Lazy.force Precomputed_values.for_unit_tests

    let proof_level = precomputed_values.proof_level

    let constraint_constants = precomputed_values.constraint_constants

    module Genesis_ledger = (val precomputed_values.genesis_ledger)

    let trust_system = Trust_system.null ()

    let pool_max_size = precomputed_values.genesis_constants.txpool_max_size

    let verifier =
      Async.Thread_safe.block_on_async_exn (fun () ->
          Verifier.create ~logger ~proof_level ~constraint_constants
            ~conf_dir:None
            ~pids:(Child_processes.Termination.create_pid_table ())
            () )

    let key_gen =
      let open Quickcheck.Generator in
      let open Quickcheck.Generator.Let_syntax in
      let keypairs = List.map (Lazy.force Genesis_ledger.accounts) ~f:fst in
      let%map random_key_opt = of_list keypairs in
      ( Genesis_ledger.largest_account_keypair_exn ()
      , Signature_lib.Keypair.of_private_key_exn
          (Option.value_exn random_key_opt) )

    let gen_frontier =
      Transition_frontier.For_tests.gen ~logger ~precomputed_values ~verifier
        ~trust_system ~max_length ~size:frontier_size ()

    (* TODO: Generate zkApps txns *)
    let gen_user_command =
      Signed_command.Gen.payment ~sign_type:`Real ~max_amount:100 ~fee_range:10
        ~key_gen ~nonce:(Account_nonce.of_int 1) ()

    let create_pool ~frontier_broadcast_pipe =
      let config =
        Transaction_pool.Resource_pool.make_config ~trust_system ~pool_max_size
<<<<<<< HEAD
          ~verifier ~genesis_constants:precomputed_values.genesis_constants
=======
          ~verifier ~slot_tx_end:None
>>>>>>> cb1c7ecb
      in
      let transaction_pool, _, local_sink =
        Transaction_pool.create ~config
          ~constraint_constants:precomputed_values.constraint_constants
          ~consensus_constants:precomputed_values.consensus_constants
          ~time_controller ~logger ~frontier_broadcast_pipe
          ~log_gossip_heard:false ~on_remote_push:(Fn.const Deferred.unit)
      in
      don't_wait_for
      @@ Linear_pipe.iter (Transaction_pool.broadcasts transaction_pool)
           ~f:(fun Network_pool.With_nonce.{ message = transactions; _ } ->
             [%log trace]
               "Transactions have been applied successfully and is propagated \
                throughout the 'network'"
               ~metadata:
                 [ ( "transactions"
                   , Transaction_pool.Resource_pool.Diff.to_yojson transactions
                   )
                 ] ;
             Deferred.unit ) ;
      (* Need to wait for transaction_pool to see the transition_frontier *)
      let%map () = Async.Scheduler.yield_until_no_jobs_remain () in
      (transaction_pool, local_sink)

    let%test_unit "If the transition frontier currently doesn't exist, the \
                   status of a sent transaction will be unknown" =
      Quickcheck.test ~trials:1 gen_user_command ~f:(fun user_command ->
          Backtrace.elide := false ;
          Async.Thread_safe.block_on_async_exn (fun () ->
              let frontier_broadcast_pipe, _ = Broadcast_pipe.create None in
              let%bind transaction_pool, local_diffs_writer =
                create_pool ~frontier_broadcast_pipe
              in
              let%bind () =
                Transaction_pool.Local_sink.push local_diffs_writer
                  ([ Signed_command user_command ], Fn.const ())
              in
              let%map () = Async.Scheduler.yield_until_no_jobs_remain () in
              [%log info] "Checking status" ;
              [%test_eq: State.t] ~equal:State.equal State.Unknown
                (get_status ~frontier_broadcast_pipe ~transaction_pool
                   (Signed_command user_command) ) ) )

    let%test_unit "A pending transaction is either in the transition frontier \
                   or transaction pool, but not in the best path of the \
                   transition frontier" =
      Quickcheck.test ~trials:1
        (Quickcheck.Generator.tuple2 gen_frontier gen_user_command)
        ~f:(fun (frontier, user_command) ->
          Async.Thread_safe.block_on_async_exn (fun () ->
              let frontier_broadcast_pipe, _ =
                Broadcast_pipe.create (Some frontier)
              in
              let%bind transaction_pool, local_diffs_writer =
                create_pool ~frontier_broadcast_pipe
              in
              let%bind () =
                Transaction_pool.Local_sink.push local_diffs_writer
                  ([ Signed_command user_command ], Fn.const ())
              in
              let%map () = Async.Scheduler.yield_until_no_jobs_remain () in
              let status =
                get_status ~frontier_broadcast_pipe ~transaction_pool
                  (Signed_command user_command)
              in
              [%log info] "Computing status" ;
              [%test_eq: State.t] ~equal:State.equal State.Pending status ) )

    let%test_unit "An unknown transaction does not appear in the transition \
                   frontier or transaction pool " =
      let user_commands_generator =
        let open Quickcheck.Generator in
        let open Let_syntax in
        let%bind head_user_command = gen_user_command in
        let%map tail_user_commands =
          Quickcheck.Generator.list_with_length 10 gen_user_command
        in
        Mina_stdlib.Nonempty_list.init head_user_command tail_user_commands
      in
      Quickcheck.test ~trials:1
        (Quickcheck.Generator.tuple2 gen_frontier user_commands_generator)
        ~f:(fun (frontier, user_commands) ->
          Async.Thread_safe.block_on_async_exn (fun () ->
              let frontier_broadcast_pipe, _ =
                Broadcast_pipe.create (Some frontier)
              in
              let%bind transaction_pool, local_diffs_writer =
                create_pool ~frontier_broadcast_pipe
              in
              let unknown_user_command, pool_user_commands =
                Mina_stdlib.Nonempty_list.uncons user_commands
              in
              let%bind () =
                Transaction_pool.Local_sink.push local_diffs_writer
                  ( List.map pool_user_commands ~f:(fun x ->
                        User_command.Signed_command x )
                  , Fn.const () )
              in
              let%map () = Async.Scheduler.yield_until_no_jobs_remain () in
              [%log info] "Computing status" ;
              [%test_eq: State.t] ~equal:State.equal State.Unknown
                (get_status ~frontier_broadcast_pipe ~transaction_pool
                   (Signed_command unknown_user_command) ) ) )
  end )<|MERGE_RESOLUTION|>--- conflicted
+++ resolved
@@ -115,11 +115,8 @@
     let create_pool ~frontier_broadcast_pipe =
       let config =
         Transaction_pool.Resource_pool.make_config ~trust_system ~pool_max_size
-<<<<<<< HEAD
           ~verifier ~genesis_constants:precomputed_values.genesis_constants
-=======
-          ~verifier ~slot_tx_end:None
->>>>>>> cb1c7ecb
+          ~slot_tx_end:None
       in
       let transaction_pool, _, local_sink =
         Transaction_pool.create ~config
