--- conflicted
+++ resolved
@@ -109,13 +109,8 @@
   end
 
   let worth_getting_root t candidate =
-<<<<<<< HEAD
-    `Keep
+    `Take
     = Consensus.select ~logger:t.logger
-=======
-    `Take
-    = Consensus.Mechanism.select ~logger:t.logger
->>>>>>> 299a6fdb
         ~existing:
           ( t.best_seen_transition
           |> External_transition.Proof_verified.protocol_state
