(* Only show stdout for failed inline tests. *)
open Core
open Async
open Mina_base
module Ledger = Mina_ledger.Ledger
module Sync_ledger = Mina_ledger.Sync_ledger
open Mina_state
open Pipe_lib.Strict_pipe
open Network_peer
module Transition_cache = Transition_cache

module type CONTEXT = sig
  val logger : Logger.t

  val precomputed_values : Precomputed_values.t

  val constraint_constants : Genesis_constants.Constraint_constants.t

  val consensus_constants : Consensus.Constants.t

  val ledger_sync_config : Syncable_ledger.daemon_config

  val proof_cache_db : Proof_cache_tag.cache_db
end

type Structured_log_events.t += Bootstrap_complete
  [@@deriving register_event { msg = "Bootstrap state: complete." }]

type t =
  { context : (module CONTEXT)
  ; trust_system : Trust_system.t
  ; verifier : Verifier.t
  ; mutable best_seen_transition : Mina_block.initial_valid_block
  ; mutable current_root : Mina_block.initial_valid_block
  ; network : Mina_networking.t
  ; mutable num_of_root_snarked_ledger_retargeted : int
  }

type time = Time.Span.t

let time_to_yojson span =
  `String (Printf.sprintf "%f seconds" (Time.Span.to_sec span))

type opt_time = time option

let opt_time_to_yojson = function
  | Some time ->
      time_to_yojson time
  | None ->
      `Null

(** An auxiliary data structure for collecting various metrics for boostrap controller. *)
type bootstrap_cycle_stats =
  { cycle_result : string
  ; sync_ledger_time : time
  ; staged_ledger_data_download_time : time
  ; staged_ledger_construction_time : opt_time
  ; local_state_sync_required : bool
  ; local_state_sync_time : opt_time
  }
[@@deriving to_yojson]

let time_deferred deferred =
  let start_time = Time.now () in
  let%map result = deferred in
  let end_time = Time.now () in
  (Time.diff end_time start_time, result)

let worth_getting_root ({ context = (module Context); _ } as t) candidate =
  let module Consensus_context = struct
    include Context

    let logger =
      Logger.extend logger
        [ ( "selection_context"
          , `String "Bootstrap_controller.worth_getting_root" )
        ]
  end in
  Consensus.Hooks.equal_select_status `Take
  @@ Consensus.Hooks.select
       ~context:(module Consensus_context)
       ~existing:
         ( t.best_seen_transition |> Mina_block.Validation.block_with_hash
         |> With_hash.map ~f:Mina_block.consensus_state )
       ~candidate

let received_bad_proof ({ context = (module Context); _ } as t) host e =
  let open Context in
  Trust_system.(
    record t.trust_system logger host
      Actions.
        ( Violated_protocol
        , Some
            ( "Bad ancestor proof: $error"
            , [ ("error", Error_json.error_to_yojson e) ] ) ))

let done_syncing_root root_sync_ledger =
  Option.is_some (Sync_ledger.Db.peek_valid_tree root_sync_ledger)

let should_sync ~root_sync_ledger t candidate_state =
  (not @@ done_syncing_root root_sync_ledger)
  && worth_getting_root t candidate_state

(** Update [Synced_ledger]'s target and [best_seen_transition] and [current_root] accordingly. *)
let start_sync_job_with_peer ~sender ~root_sync_ledger
    ({ context = (module Context); _ } as t) peer_best_tip peer_root =
  let open Context in
  let%bind () =
    Trust_system.(
      record t.trust_system logger sender
        Actions.
          ( Fulfilled_request
          , Some ("Received verified peer root and best tip", []) ))
  in
  t.best_seen_transition <- peer_best_tip ;
  t.current_root <- peer_root ;
  let blockchain_state =
    t.current_root |> Mina_block.Validation.block |> Mina_block.header
    |> Mina_block.Header.protocol_state |> Protocol_state.blockchain_state
  in
  let expected_staged_ledger_hash =
    blockchain_state |> Blockchain_state.staged_ledger_hash
  in
  let snarked_ledger_hash =
    blockchain_state |> Blockchain_state.snarked_ledger_hash
  in
  return
  @@
  match
    Sync_ledger.Db.new_goal root_sync_ledger
      (Frozen_ledger_hash.to_ledger_hash snarked_ledger_hash)
      ~data:
        ( State_hash.With_state_hashes.state_hash
          @@ Mina_block.Validation.block_with_hash t.current_root
        , sender
        , expected_staged_ledger_hash )
      ~equal:(fun (hash1, _, _) (hash2, _, _) -> State_hash.equal hash1 hash2)
  with
  | `New ->
      t.num_of_root_snarked_ledger_retargeted <-
        t.num_of_root_snarked_ledger_retargeted + 1 ;
      `Syncing_new_snarked_ledger
  | `Update_data ->
      `Updating_root_transition
  | `Repeat ->
      `Ignored

let to_consensus_state h =
  Mina_block.Header.protocol_state h |> Protocol_state.consensus_state

(** For each transition, this function would compare it with the existing one.
    If the incoming transition is better, then download the merkle list from
    that transition to its root and verify it. If we get a better root than
    the existing one, then reset the Sync_ledger's target by calling
    [start_sync_job_with_peer] function. *)
let on_transition ({ context = (module Context); _ } as t) ~sender
    ~root_sync_ledger candidate_header =
  let open Context in
  let candidate_consensus_state =
    With_hash.map ~f:to_consensus_state candidate_header
  in
  if not @@ should_sync ~root_sync_ledger t candidate_consensus_state then
    Deferred.return `Ignored
  else
    match%bind
      Mina_networking.get_ancestry t.network sender.Peer.peer_id
        (With_hash.map_hash candidate_consensus_state
           ~f:State_hash.State_hashes.state_hash )
    with
    | Error e ->
        [%log error]
          ~metadata:[ ("error", Error_json.error_to_yojson e) ]
          !"Could not get the proof of the root transition from the network: \
            $error" ;
        Deferred.return `Ignored
    | Ok peer_root_with_proof -> (
        let pcd =
          peer_root_with_proof.data
          |> Proof_carrying_data.map
               ~f:(Mina_block.write_all_proofs_to_disk ~proof_cache_db)
          |> Proof_carrying_data.map_proof
               ~f:
                 (Tuple2.map_snd
                    ~f:(Mina_block.write_all_proofs_to_disk ~proof_cache_db) )
        in
        match%bind
          Mina_block.verify_on_header
            ~verify:
              (Sync_handler.Root.verify
                 ~context:(module Context)
                 ~verifier:t.verifier candidate_consensus_state )
<<<<<<< HEAD
            peer_root_with_proof.data
=======
            pcd
>>>>>>> df5b5077
        with
        | Ok (`Root root, `Best_tip best_tip) ->
            if done_syncing_root root_sync_ledger then return `Ignored
            else
              start_sync_job_with_peer ~sender ~root_sync_ledger t best_tip root
        | Error e ->
            return (received_bad_proof t sender e |> Fn.const `Ignored) )

(** A helper function that wraps the calls to Sync_ledger and iterate through
    incoming transitions, add those to the transition_cache and calls
    [on_transition] function. *)
let sync_ledger ({ context = (module Context); _ } as t) ~preferred
    ~root_sync_ledger ~transition_graph ~sync_ledger_reader =
  let open Context in
  let query_reader = Sync_ledger.Db.query_reader root_sync_ledger in
  let response_writer = Sync_ledger.Db.answer_writer root_sync_ledger in
  Mina_networking.glue_sync_ledger ~preferred t.network query_reader
    response_writer ;
  Reader.iter sync_ledger_reader ~f:(fun (b_or_h, `Valid_cb vc) ->
      let header_with_hash, sender, transition_cache_element =
        match b_or_h with
        | `Block b_env ->
            ( Envelope.Incoming.data b_env
              |> Mina_block.Validation.block_with_hash
              |> With_hash.map ~f:Mina_block.header
            , Envelope.Incoming.remote_sender_exn b_env
            , Envelope.Incoming.map ~f:(fun x -> `Block x) b_env )
        | `Header h_env ->
            ( Envelope.Incoming.data h_env
              |> Mina_block.Validation.header_with_hash
            , Envelope.Incoming.remote_sender_exn h_env
            , Envelope.Incoming.map ~f:(fun x -> `Header x) h_env )
      in
      let previous_state_hash =
        With_hash.data header_with_hash
        |> Mina_block.Header.protocol_state
        |> Protocol_state.previous_state_hash
      in
      Transition_cache.add transition_graph ~parent:previous_state_hash
        (transition_cache_element, vc) ;
      (* TODO: Efficiently limiting the number of green threads in #1337 *)
      if
        worth_getting_root t
          (With_hash.map ~f:to_consensus_state header_with_hash)
      then (
        [%log trace] "Added the transition from sync_ledger_reader into cache"
          ~metadata:
            [ ( "state_hash"
              , State_hash.to_yojson
                  (State_hash.With_state_hashes.state_hash header_with_hash) )
            ; ( "header"
              , Mina_block.Header.to_yojson (With_hash.data header_with_hash) )
            ] ;

        Deferred.ignore_m
        @@ on_transition t ~sender ~root_sync_ledger header_with_hash )
      else Deferred.unit )

let external_transition_compare ~context:(module Context : CONTEXT) =
  let get_consensus_state =
    Fn.compose Protocol_state.consensus_state Mina_block.Header.protocol_state
  in
  Comparable.lift
    (fun existing candidate ->
      (* To prevent the logger to spam a lot of messsages, the logger input is set to null *)
      if
        State_hash.equal
          (State_hash.With_state_hashes.state_hash existing)
          (State_hash.With_state_hashes.state_hash candidate)
      then 0
      else if
        Consensus.Hooks.equal_select_status `Keep
        @@ Consensus.Hooks.select ~context:(module Context) ~existing ~candidate
      then -1
      else 1 )
    ~f:(With_hash.map ~f:get_consensus_state)

(** The entry point function for bootstrap controller. When bootstrap finished
    it would return a transition frontier with the root breadcrumb and a list
    of transitions collected during bootstrap.

    Bootstrap controller would do the following steps to contrust the
    transition frontier:
    1. Download the root snarked_ledger.
    2. Download the scan state and pending coinbases.
    3. Construct the staged ledger from the snarked ledger, scan state and
       pending coinbases.
    4. Synchronize the consensus local state if necessary.
    5. Close the old frontier and reload a new one from disk.
 *)
let run ~context:(module Context : CONTEXT) ~trust_system ~verifier ~network
    ~consensus_local_state ~transition_reader ~preferred_peers ~persistent_root
    ~persistent_frontier ~initial_root_transition ~catchup_mode =
  let open Context in
  O1trace.thread "bootstrap" (fun () ->
      let rec loop previous_cycles =
        let sync_ledger_pipe = "sync ledger pipe" in
        let sync_ledger_reader, sync_ledger_writer =
          create ~name:sync_ledger_pipe
            (Buffered
               ( `Capacity 50
               , `Overflow
                   (Drop_head
                      (fun (b_or_h, `Valid_cb valid_cb) ->
                        let hash =
                          match b_or_h with
                          | `Block b_env ->
                              Envelope.Incoming.data b_env
                              |> Mina_block.Validation.block_with_hash
                              |> With_hash.hash
                          | `Header h_env ->
                              Envelope.Incoming.data h_env
                              |> Mina_block.Validation.header_with_hash
                              |> With_hash.hash
                        in
                        Mina_metrics.(
                          Counter.inc_one
                            Pipe.Drop_on_overflow.bootstrap_sync_ledger) ;
                        Mina_block.handle_dropped_transition ?valid_cb hash
                          ~pipe_name:sync_ledger_pipe ~logger ) ) ) )
        in
        don't_wait_for
          (transfer_while_writer_alive transition_reader sync_ledger_writer
             ~f:Fn.id ) ;
        let initial_root_transition =
          initial_root_transition |> Mina_block.Validated.remember
          |> Mina_block.Validation.reset_frontier_dependencies_validation
          |> Mina_block.Validation.reset_staged_ledger_diff_validation
        in
        let t =
          { network
          ; context = (module Context)
          ; trust_system
          ; verifier
          ; best_seen_transition = initial_root_transition
          ; current_root = initial_root_transition
          ; num_of_root_snarked_ledger_retargeted = 0
          }
        in
        let transition_graph = Transition_cache.create () in
        let temp_persistent_root_instance =
          Transition_frontier.Persistent_root.create_instance_exn
            persistent_root
        in
        let temp_snarked_ledger =
          Transition_frontier.Persistent_root.Instance.snarked_ledger
            temp_persistent_root_instance
        in
        (* step 1. download snarked_ledger *)
        let%bind sync_ledger_time, (hash, sender, expected_staged_ledger_hash) =
          time_deferred
            (let root_sync_ledger =
               Sync_ledger.Db.create temp_snarked_ledger
                 ~context:(module Context)
                 ~trust_system
             in
             don't_wait_for
               (sync_ledger t ~preferred:preferred_peers ~root_sync_ledger
                  ~transition_graph ~sync_ledger_reader ) ;
             (* We ignore the resulting ledger returned here since it will always
                * be the same as the ledger we started with because we are syncing
                * a db ledger. *)
             let%map _, data = Sync_ledger.Db.valid_tree root_sync_ledger in
             Sync_ledger.Db.destroy root_sync_ledger ;
             data )
        in
        Mina_metrics.(
          Counter.inc Bootstrap.root_snarked_ledger_sync_ms
            Time.Span.(to_ms sync_ledger_time)) ;
        Mina_metrics.(
          Gauge.set Bootstrap.num_of_root_snarked_ledger_retargeted
            (Float.of_int t.num_of_root_snarked_ledger_retargeted)) ;
        (* step 2. Download scan state and pending coinbases. *)
        let%bind ( staged_ledger_data_download_time
                 , staged_ledger_construction_time
                 , staged_ledger_aux_result ) =
          let%bind ( staged_ledger_data_download_time
                   , staged_ledger_data_download_result ) =
            time_deferred
              (Mina_networking
               .get_staged_ledger_aux_and_pending_coinbases_at_hash t.network
                 sender.peer_id hash )
          in
          match staged_ledger_data_download_result with
          | Error err ->
              Deferred.return (staged_ledger_data_download_time, None, Error err)
          | Ok
              ( scan_state_uncached
              , expected_merkle_root
              , pending_coinbases
              , protocol_states ) -> (
              let%map staged_ledger_construction_result =
                O1trace.thread "construct_root_staged_ledger" (fun () ->
                    let open Deferred.Or_error.Let_syntax in
                    let received_staged_ledger_hash =
                      Staged_ledger_hash.of_aux_ledger_and_coinbase_hash
                        (Staged_ledger.Scan_state.Stable.Latest.hash
                           scan_state_uncached )
                        expected_merkle_root pending_coinbases
                    in
                    [%log debug]
                      ~metadata:
                        [ ( "expected_staged_ledger_hash"
                          , Staged_ledger_hash.to_yojson
                              expected_staged_ledger_hash )
                        ; ( "received_staged_ledger_hash"
                          , Staged_ledger_hash.to_yojson
                              received_staged_ledger_hash )
                        ]
                      "Comparing $expected_staged_ledger_hash to \
                       $received_staged_ledger_hash" ;
                    let%bind new_root =
                      t.current_root
                      |> Mina_block.Validation
                         .skip_frontier_dependencies_validation
                           `This_block_belongs_to_a_detached_subtree
                      |> Mina_block.Validation.validate_staged_ledger_hash
                           (`Staged_ledger_already_materialized
                             received_staged_ledger_hash )
                      |> Result.map_error ~f:(fun _ ->
                             Error.of_string
                               "received faulty scan state from peer" )
                      |> Deferred.return
                    in
                    let protocol_states =
                      List.map protocol_states
                        ~f:(With_hash.of_data ~hash_data:Protocol_state.hashes)
                    in
                    let scan_state =
                      Staged_ledger.Scan_state.write_all_proofs_to_disk
                        ~proof_cache_db scan_state_uncached
                    in
                    let%bind protocol_states =
                      Staged_ledger.Scan_state.check_required_protocol_states
                        scan_state ~protocol_states
                      |> Deferred.return
                    in
                    let protocol_states_map =
                      protocol_states
                      |> List.map ~f:(fun ps ->
                             (State_hash.With_state_hashes.state_hash ps, ps) )
                      |> State_hash.Map.of_alist_exn
                    in
                    let get_state hash =
                      match Map.find protocol_states_map hash with
                      | None ->
                          let new_state_hash =
                            State_hash.With_state_hashes.state_hash
                              (fst new_root)
                          in
                          [%log error]
                            ~metadata:
                              [ ("new_root", State_hash.to_yojson new_state_hash)
                              ; ("state_hash", State_hash.to_yojson hash)
                              ]
                            "Protocol state (for scan state transactions) for \
                             $state_hash not found when bootstrapping to the \
                             new root $new_root" ;
                          Or_error.errorf
                            !"Protocol state (for scan state transactions) for \
                              %{sexp:State_hash.t} not found when \
                              bootstrapping to the new root \
                              %{sexp:State_hash.t}"
                            hash new_state_hash
                      | Some protocol_state ->
                          Ok (With_hash.data protocol_state)
                    in
                    (* step 3. Construct staged ledger from snarked ledger, scan state
                       and pending coinbases. *)
                    (* Construct the staged ledger before constructing the transition
                     * frontier in order to verify the scan state we received.
                     * TODO: reorganize the code to avoid doing this twice (#3480) *)
                    let open Deferred.Let_syntax in
                    let%map staged_ledger_construction_time, construction_result
                        =
                      time_deferred
                        (let open Deferred.Let_syntax in
                        let temp_mask =
                          Ledger.of_database temp_snarked_ledger
                        in
                        let%map result =
                          Staged_ledger
                          .of_scan_state_pending_coinbases_and_snarked_ledger
                            ~logger
                            ~snarked_local_state:
                              Mina_block.(
                                t.current_root |> Validation.block |> header
                                |> Header.protocol_state
                                |> Protocol_state.blockchain_state
                                |> Blockchain_state.snarked_local_state)
                            ~verifier ~constraint_constants ~scan_state
                            ~snarked_ledger:temp_mask ~expected_merkle_root
                            ~pending_coinbases ~get_state
                        in
                        ignore
                          ( Ledger.Maskable.unregister_mask_exn ~loc:__LOC__
                              temp_mask
                            : Ledger.unattached_mask ) ;
                        Result.map result
                          ~f:
                            (const
                               ( scan_state
                               , pending_coinbases
                               , new_root
                               , protocol_states ) ))
                    in
                    Ok (staged_ledger_construction_time, construction_result) )
              in
              match staged_ledger_construction_result with
              | Error err ->
                  (staged_ledger_data_download_time, None, Error err)
              | Ok (staged_ledger_construction_time, result) ->
                  ( staged_ledger_data_download_time
                  , Some staged_ledger_construction_time
                  , result ) )
        in
        Transition_frontier.Persistent_root.Instance.close
          temp_persistent_root_instance ;
        match staged_ledger_aux_result with
        | Error e ->
            let%bind () =
              Trust_system.(
                record t.trust_system logger sender
                  Actions.
                    ( Outgoing_connection_error
                    , Some
                        ( "Can't find scan state from the peer or received \
                           faulty scan state from the peer."
                        , [] ) ))
            in
            [%log error]
              ~metadata:
                [ ("error", Error_json.error_to_yojson e)
                ; ("state_hash", State_hash.to_yojson hash)
                ; ( "expected_staged_ledger_hash"
                  , Staged_ledger_hash.to_yojson expected_staged_ledger_hash )
                ]
              "Failed to find scan state for the transition with hash \
               $state_hash from the peer or received faulty scan state: \
               $error. Retry bootstrap" ;
            Writer.close sync_ledger_writer ;
            let this_cycle =
              { cycle_result = "failed to download and construct scan state"
              ; sync_ledger_time
              ; staged_ledger_data_download_time
              ; staged_ledger_construction_time
              ; local_state_sync_required = false
              ; local_state_sync_time = None
              }
            in
            loop (this_cycle :: previous_cycles)
        | Ok (scan_state, pending_coinbase, new_root, protocol_states) -> (
            let%bind () =
              Trust_system.(
                record t.trust_system logger sender
                  Actions.
                    ( Fulfilled_request
                    , Some ("Received valid scan state from peer", []) ))
            in
            let best_seen_block_with_hash, _ = t.best_seen_transition in
            let consensus_state =
              With_hash.data best_seen_block_with_hash
              |> Mina_block.header |> Mina_block.Header.protocol_state
              |> Protocol_state.consensus_state
            in
            (* step 4. Synchronize consensus local state if necessary *)
            let%bind ( local_state_sync_time
                     , (local_state_sync_required, local_state_sync_result) ) =
              time_deferred
                ( match
                    Consensus.Hooks.required_local_state_sync
                      ~constants:precomputed_values.consensus_constants
                      ~consensus_state ~local_state:consensus_local_state
                  with
                | None ->
                    [%log debug]
                      ~metadata:
                        [ ( "local_state"
                          , Consensus.Data.Local_state.to_yojson
                              consensus_local_state )
                        ; ( "consensus_state"
                          , Consensus.Data.Consensus_state.Value.to_yojson
                              consensus_state )
                        ]
                      "Not synchronizing consensus local state" ;
                    Deferred.return (false, Or_error.return ())
                | Some sync_jobs ->
                    [%log info] "Synchronizing consensus local state" ;
                    let%map result =
                      Consensus.Hooks.sync_local_state
                        ~context:(module Context)
                        ~local_state:consensus_local_state ~trust_system
                        ~glue_sync_ledger:
                          (Mina_networking.glue_sync_ledger t.network)
                        sync_jobs
                    in
                    (true, result) )
            in
            match local_state_sync_result with
            | Error e ->
                [%log error]
                  ~metadata:[ ("error", Error_json.error_to_yojson e) ]
                  "Local state sync failed: $error. Retry bootstrap" ;
                Writer.close sync_ledger_writer ;
                let this_cycle =
                  { cycle_result = "failed to synchronize local state"
                  ; sync_ledger_time
                  ; staged_ledger_data_download_time
                  ; staged_ledger_construction_time
                  ; local_state_sync_required
                  ; local_state_sync_time = Some local_state_sync_time
                  }
                in
                loop (this_cycle :: previous_cycles)
            | Ok () ->
                (* step 5. Close the old frontier and reload a new one from disk. *)
                let new_root_data : Transition_frontier.Root_data.Limited.t =
                  Transition_frontier.Root_data.Limited.create
                    ~transition:(Mina_block.Validated.lift new_root)
                    ~scan_state ~pending_coinbase ~protocol_states
                in
                let%bind () =
                  Transition_frontier.Persistent_frontier.reset_database_exn
                    persistent_frontier ~root_data:new_root_data
                    ~genesis_state_hash:
                      (State_hash.With_state_hashes.state_hash
                         precomputed_values.protocol_state_with_hashes )
                in
                (* TODO: lazy load db in persistent root to avoid unecessary opens like this *)
                Transition_frontier.Persistent_root.(
                  with_instance_exn persistent_root ~f:(fun instance ->
                      Instance.set_root_state_hash instance
                      @@ Mina_block.Validated.state_hash
                      @@ Mina_block.Validated.lift new_root )) ;
                let%map new_frontier =
                  let fail msg =
                    failwith
                      ( "failed to initialize transition frontier after \
                         bootstrapping: " ^ msg )
                  in
                  Transition_frontier.load
                    ~context:(module Context)
                    ~retry_with_fresh_db:false ~verifier ~consensus_local_state
                    ~persistent_root ~persistent_frontier ~catchup_mode ()
                  >>| function
                  | Ok frontier ->
                      frontier
                  | Error (`Failure msg) ->
                      fail msg
                  | Error `Bootstrap_required ->
                      fail
                        "bootstrap still required (indicates logical error in \
                         code)"
                  | Error `Persistent_frontier_malformed ->
                      fail "persistent frontier was malformed"
                  | Error `Snarked_ledger_mismatch ->
                      fail
                        "this should not happen, because we just reset the \
                         snarked_ledger"
                in
                [%str_log info] Bootstrap_complete ;
                let collected_transitions =
                  Transition_cache.data transition_graph
                in
                let logger =
                  Logger.extend logger
                    [ ( "context"
                      , `String "Filter collected transitions in bootstrap" )
                    ]
                in
                let root_consensus_state =
                  Transition_frontier.(
                    Breadcrumb.consensus_state_with_hashes (root new_frontier))
                in
                let filtered_collected_transitions =
                  List.filter collected_transitions
                    ~f:(fun (incoming_transition, _) ->
                      let transition =
                        Envelope.Incoming.data incoming_transition
                        |> Transition_cache.header_with_hash
                      in
                      Consensus.Hooks.equal_select_status `Take
                      @@ Consensus.Hooks.select
                           ~context:(module Context)
                           ~existing:root_consensus_state
                           ~candidate:
                             (With_hash.map
                                ~f:
                                  (Fn.compose Protocol_state.consensus_state
                                     Mina_block.Header.protocol_state )
                                transition ) )
                in
                [%log debug] "Sorting filtered transitions by consensus state"
                  ~metadata:[] ;
                let sorted_filtered_collected_transitions =
                  O1trace.sync_thread "sorting_collected_transitions" (fun () ->
                      List.sort filtered_collected_transitions
                        ~compare:
                          (Comparable.lift
                             ~f:(fun (x, _) ->
                               Transition_cache.header_with_hash
                               @@ Envelope.Incoming.data x )
                             (external_transition_compare
                                ~context:(module Context) ) ) )
                in
                let this_cycle =
                  { cycle_result = "success"
                  ; sync_ledger_time
                  ; staged_ledger_data_download_time
                  ; staged_ledger_construction_time
                  ; local_state_sync_required
                  ; local_state_sync_time = Some local_state_sync_time
                  }
                in
                ( this_cycle :: previous_cycles
                , (new_frontier, sorted_filtered_collected_transitions) ) )
      in
      let%map time_elapsed, (cycles, result) = time_deferred (loop []) in
      [%log info] "Bootstrap completed in $time_elapsed: $bootstrap_stats"
        ~metadata:
          [ ("time_elapsed", time_to_yojson time_elapsed)
          ; ( "bootstrap_stats"
            , `List (List.map ~f:bootstrap_cycle_stats_to_yojson cycles) )
          ] ;
      Mina_metrics.(
        Gauge.set Bootstrap.bootstrap_time_ms
          Core.Time.(Span.to_ms @@ time_elapsed)) ;
      result )

let%test_module "Bootstrap_controller tests" =
  ( module struct
    open Pipe_lib

    let max_frontier_length =
      Transition_frontier.global_max_length Genesis_constants.For_unit_tests.t

    let logger = Logger.null ()

    let () =
      (* Disable log messages from best_tip_diff logger. *)
      Logger.Consumer_registry.register ~commit_id:""
        ~id:Logger.Logger_id.best_tip_diff ~processor:(Logger.Processor.raw ())
        ~transport:
          (Logger.Transport.create
             ( module struct
               type t = unit

               let transport () _ = ()
             end )
             () )
        ()

    let trust_system =
      let s = Trust_system.null () in
      don't_wait_for
        (Pipe_lib.Strict_pipe.Reader.iter
           (Trust_system.upcall_pipe s)
           ~f:(const Deferred.unit) ) ;
      s

    let precomputed_values = Lazy.force Precomputed_values.for_unit_tests

    let proof_level = precomputed_values.proof_level

    let constraint_constants = precomputed_values.constraint_constants

    let ledger_sync_config =
      Syncable_ledger.create_config
        ~compile_config:Mina_compile_config.For_unit_tests.t
        ~max_subtree_depth:None ~default_subtree_depth:None ()

    module Context = struct
      let logger = logger

      let precomputed_values = precomputed_values

      let constraint_constants =
        Genesis_constants.For_unit_tests.Constraint_constants.t

      let consensus_constants = precomputed_values.consensus_constants

      let ledger_sync_config =
        Syncable_ledger.create_config
          ~compile_config:Mina_compile_config.For_unit_tests.t
          ~max_subtree_depth:None ~default_subtree_depth:None ()

      let proof_cache_db = Proof_cache_tag.For_tests.create_db ()
    end

    let verifier =
      Async.Thread_safe.block_on_async_exn (fun () ->
          Verifier.For_tests.default ~constraint_constants ~logger ~proof_level
            () )

    module Genesis_ledger = (val precomputed_values.genesis_ledger)

    let downcast_transition ~sender transition =
      let transition =
        transition |> Mina_block.Validated.remember
        |> Mina_block.Validation.reset_frontier_dependencies_validation
        |> Mina_block.Validation.reset_staged_ledger_diff_validation
      in
      Envelope.Incoming.wrap ~data:transition
        ~sender:(Envelope.Sender.Remote sender)

    let downcast_breadcrumb ~sender breadcrumb =
      downcast_transition ~sender
        (Transition_frontier.Breadcrumb.validated_transition breadcrumb)

    let make_non_running_bootstrap ~genesis_root ~network =
      let transition =
        genesis_root
        |> Mina_block.Validation.reset_frontier_dependencies_validation
        |> Mina_block.Validation.reset_staged_ledger_diff_validation
      in
      { context = (module Context)
      ; trust_system
      ; verifier
      ; best_seen_transition = transition
      ; current_root = transition
      ; network
      ; num_of_root_snarked_ledger_retargeted = 0
      }

    let%test_unit "Bootstrap controller caches all transitions it is passed \
                   through the transition_reader" =
      let branch_size = (max_frontier_length * 2) + 2 in
      Quickcheck.test ~trials:1
        (let open Quickcheck.Generator.Let_syntax in
        (* we only need one node for this test, but we need more than one peer so that mina_networking does not throw an error *)
        let%bind fake_network =
          Fake_network.Generator.(
            gen ~precomputed_values ~verifier ~max_frontier_length
              ~ledger_sync_config [ fresh_peer; fresh_peer ]
              ~use_super_catchup:false)
        in
        let%map make_branch =
          Transition_frontier.Breadcrumb.For_tests.gen_seq ~precomputed_values
            ~verifier
            ~accounts_with_secret_keys:(Lazy.force Genesis_ledger.accounts)
            branch_size
        in
        let [ me; _ ] = fake_network.peer_networks in
        let branch =
          Async.Thread_safe.block_on_async_exn (fun () ->
              make_branch (Transition_frontier.root me.state.frontier) )
        in
        (fake_network, branch))
        ~f:(fun (fake_network, branch) ->
          let [ me; other ] = fake_network.peer_networks in
          let genesis_root =
            Transition_frontier.(
              Breadcrumb.validated_transition @@ root me.state.frontier)
            |> Mina_block.Validated.remember
          in
          let transition_graph = Transition_cache.create () in
          let sync_ledger_reader, sync_ledger_writer =
            Pipe_lib.Strict_pipe.create ~name:"sync_ledger_reader" Synchronous
          in
          let bootstrap =
            make_non_running_bootstrap ~genesis_root ~network:me.network
          in
          let root_sync_ledger =
            Sync_ledger.Db.create
              (Transition_frontier.root_snarked_ledger me.state.frontier)
              ~context:(module Context)
              ~trust_system
          in
          Async.Thread_safe.block_on_async_exn (fun () ->
              let sync_deferred =
                sync_ledger bootstrap ~root_sync_ledger ~transition_graph
                  ~preferred:[] ~sync_ledger_reader
              in
              let%bind () =
                Deferred.List.iter branch ~f:(fun breadcrumb ->
                    Strict_pipe.Writer.write sync_ledger_writer
                      ( `Block
                          (downcast_breadcrumb ~sender:other.peer breadcrumb)
                      , `Valid_cb None ) )
              in
              Strict_pipe.Writer.close sync_ledger_writer ;
              sync_deferred ) ;
          let expected_transitions =
            List.map branch
              ~f:
                (Fn.compose
                   (With_hash.map ~f:Mina_block.header)
                   (Fn.compose Mina_block.Validation.block_with_hash
                      (Fn.compose Mina_block.Validated.remember
                         Transition_frontier.Breadcrumb.validated_transition ) ) )
          in
          let saved_transitions =
            Transition_cache.data transition_graph
            |> List.map ~f:(fun (x, _) ->
                   Transition_cache.header_with_hash @@ Envelope.Incoming.data x )
          in
          let module E = struct
            module T = struct
              type t = Mina_block.Header.t State_hash.With_state_hashes.t
              [@@deriving sexp]

              let compare = external_transition_compare ~context:(module Context)
            end

            include Comparable.Make (T)
          end in
          [%test_result: E.Set.t]
            (E.Set.of_list saved_transitions)
            ~expect:(E.Set.of_list expected_transitions) )

    let run_bootstrap ~timeout_duration ~my_net ~transition_reader =
      let open Fake_network in
      let time_controller = Block_time.Controller.basic ~logger in
      let persistent_root =
        Transition_frontier.persistent_root my_net.state.frontier
      in
      let persistent_frontier =
        Transition_frontier.persistent_frontier my_net.state.frontier
      in
      let initial_root_transition =
        Transition_frontier.(
          Breadcrumb.validated_transition (root my_net.state.frontier))
      in
      let%bind () =
        Transition_frontier.close ~loc:__LOC__ my_net.state.frontier
      in
      [%log info] "bootstrap begin" ;
      Block_time.Timeout.await_exn time_controller ~timeout_duration
        (run
           ~context:(module Context)
           ~trust_system ~verifier ~network:my_net.network ~preferred_peers:[]
           ~consensus_local_state:my_net.state.consensus_local_state
           ~transition_reader ~persistent_root ~persistent_frontier
           ~catchup_mode:`Normal ~initial_root_transition )

    let assert_transitions_increasingly_sorted ~root
        (incoming_transitions : Transition_cache.element list) =
      let root =
        Transition_frontier.Breadcrumb.block root |> Mina_block.header
      in
      ignore
        ( List.fold_result ~init:root incoming_transitions
            ~f:(fun max_acc incoming_transition ->
              let With_hash.{ data = header; _ } =
                Transition_cache.header_with_hash
                  (Envelope.Incoming.data @@ fst incoming_transition)
              in
              let header_len h =
                Mina_block.Header.protocol_state h
                |> Protocol_state.consensus_state
                |> Consensus.Data.Consensus_state.blockchain_length
              in
              let open Result.Let_syntax in
              let%map () =
                Result.ok_if_true
                  Mina_numbers.Length.(header_len max_acc <= header_len header)
                  ~error:
                    (Error.of_string
                       "The blocks are not sorted in increasing order" )
              in
              header )
          |> Or_error.ok_exn
          : Mina_block.Header.t )

    let%test_unit "sync with one node after receiving a transition" =
      Quickcheck.test ~trials:1
        Fake_network.Generator.(
          gen ~precomputed_values ~verifier ~max_frontier_length
            ~use_super_catchup:false ~ledger_sync_config
            [ fresh_peer
            ; peer_with_branch
                ~frontier_branch_size:((max_frontier_length * 2) + 2)
            ])
        ~f:(fun fake_network ->
          let [ my_net; peer_net ] = fake_network.peer_networks in
          let transition_reader, transition_writer =
            Pipe_lib.Strict_pipe.create ~name:(__MODULE__ ^ __LOC__)
              (Buffered (`Capacity 10, `Overflow (Drop_head ignore)))
          in
          let block =
            Envelope.Incoming.wrap
              ~data:
                ( Transition_frontier.best_tip peer_net.state.frontier
                |> Transition_frontier.Breadcrumb.validated_transition
                |> Mina_block.Validated.remember
                |> Mina_block.Validation.reset_frontier_dependencies_validation
                |> Mina_block.Validation.reset_staged_ledger_diff_validation )
              ~sender:(Envelope.Sender.Remote peer_net.peer)
          in
          Pipe_lib.Strict_pipe.Writer.write transition_writer
            (`Block block, `Valid_cb None) ;
          let new_frontier, sorted_external_transitions =
            Async.Thread_safe.block_on_async_exn (fun () ->
                run_bootstrap
                  ~timeout_duration:(Block_time.Span.of_ms 30_000L)
                  ~my_net ~transition_reader )
          in
          assert_transitions_increasingly_sorted
            ~root:(Transition_frontier.root new_frontier)
            sorted_external_transitions ;
          [%test_result: Ledger_hash.t]
            ( Ledger.Db.merkle_root
            @@ Transition_frontier.root_snarked_ledger new_frontier )
            ~expect:
              ( Ledger.Db.merkle_root
              @@ Transition_frontier.root_snarked_ledger peer_net.state.frontier
              ) )

    let%test_unit "reconstruct staged_ledgers using \
                   of_scan_state_and_snarked_ledger" =
      Quickcheck.test ~trials:1
        (Transition_frontier.For_tests.gen ~precomputed_values ~verifier
           ~max_length:max_frontier_length ~size:max_frontier_length () )
        ~f:(fun frontier ->
          Thread_safe.block_on_async_exn
          @@ fun () ->
          Deferred.List.iter (Transition_frontier.all_breadcrumbs frontier)
            ~f:(fun breadcrumb ->
              let staged_ledger =
                Transition_frontier.Breadcrumb.staged_ledger breadcrumb
              in
              let expected_merkle_root =
                Staged_ledger.ledger staged_ledger |> Ledger.merkle_root
              in
              let snarked_ledger =
                Transition_frontier.root_snarked_ledger frontier
                |> Ledger.of_database
              in
              let snarked_local_state =
                Transition_frontier.root frontier
                |> Transition_frontier.Breadcrumb.protocol_state
                |> Protocol_state.blockchain_state
                |> Blockchain_state.snarked_local_state
              in
              let scan_state = Staged_ledger.scan_state staged_ledger in
              let get_state hash =
                match Transition_frontier.find_protocol_state frontier hash with
                | Some protocol_state ->
                    Ok protocol_state
                | None ->
                    Or_error.errorf
                      !"Protocol state (for scan state transactions) for \
                        %{sexp:State_hash.t} not found"
                      hash
              in
              let pending_coinbases =
                Staged_ledger.pending_coinbase_collection staged_ledger
              in
              let%map actual_staged_ledger =
                Staged_ledger.of_scan_state_pending_coinbases_and_snarked_ledger
                  ~scan_state ~logger ~verifier ~constraint_constants
                  ~snarked_ledger ~snarked_local_state ~expected_merkle_root
                  ~pending_coinbases ~get_state
                |> Deferred.Or_error.ok_exn
              in
              let height =
                Transition_frontier.Breadcrumb.consensus_state breadcrumb
                |> Consensus.Data.Consensus_state.blockchain_length
                |> Mina_numbers.Length.to_int
              in
              [%test_eq: Staged_ledger_hash.t]
                ~message:
                  (sprintf "mismatch of staged ledger hash height %d" height)
                (Transition_frontier.Breadcrumb.staged_ledger_hash breadcrumb)
                (Staged_ledger.hash actual_staged_ledger) ) )

    (*
    let%test_unit "if we see a new transition that is better than the \
                   transition that we are syncing from, than we should \
                   retarget our root" =
      Quickcheck.test ~trials:1
        Fake_network.Generator.(
          gen ~max_frontier_length
            [ fresh_peer
            ; peer_with_branch ~frontier_branch_size:max_frontier_length
            ; peer_with_branch
                ~frontier_branch_size:((max_frontier_length * 2) + 2) ])
        ~f:(fun fake_network ->
          let [me; weaker_chain; stronger_chain] =
            fake_network.peer_networks
          in
          let transition_reader, transition_writer =
            Pipe_lib.Strict_pipe.create ~name:(__MODULE__ ^ __LOC__)
              (Buffered (`Capacity 10, `Overflow Drop_head))
          in
          Envelope.Incoming.wrap
            ~data:
              ( Transition_frontier.best_tip weaker_chain.state.frontier
              |> Transition_frontier.Breadcrumb.validated_transition
              |> Mina_block.Validated.to_initial_validated )
            ~sender:
              (Envelope.Sender.Remote
                 (weaker_chain.peer.host, weaker_chain.peer.peer_id))
          |> Pipe_lib.Strict_pipe.Writer.write transition_writer ;
          Envelope.Incoming.wrap
            ~data:
              ( Transition_frontier.best_tip stronger_chain.state.frontier
              |> Transition_frontier.Breadcrumb.validated_transition
              |> Mina_block.Validated.to_initial_validated )
            ~sender:
              (Envelope.Sender.Remote
                 (stronger_chain.peer.host, stronger_chain.peer.peer_id))
          |> Pipe_lib.Strict_pipe.Writer.write transition_writer ;
          let new_frontier, sorted_external_transitions =
            Async.Thread_safe.block_on_async_exn (fun () ->
                run_bootstrap
                  ~timeout_duration:(Block_time.Span.of_ms 60_000L)
                  ~my_net:me ~transition_reader )
          in
          assert_transitions_increasingly_sorted
            ~root:(Transition_frontier.root new_frontier)
            sorted_external_transitions ;
          [%test_result: Ledger_hash.t]
            ( Ledger.Db.merkle_root
            @@ Transition_frontier.root_snarked_ledger new_frontier )
            ~expect:
              ( Ledger.Db.merkle_root
              @@ Transition_frontier.root_snarked_ledger
                   stronger_chain.state.frontier ) )
*)
  end )<|MERGE_RESOLUTION|>--- conflicted
+++ resolved
@@ -189,11 +189,7 @@
               (Sync_handler.Root.verify
                  ~context:(module Context)
                  ~verifier:t.verifier candidate_consensus_state )
-<<<<<<< HEAD
-            peer_root_with_proof.data
-=======
             pcd
->>>>>>> df5b5077
         with
         | Ok (`Root root, `Best_tip best_tip) ->
             if done_syncing_root root_sync_ledger then return `Ignored
