open Core
open Async
open Protocols.Coda_pow
open Coda_base
open Pipe_lib.Strict_pipe

module type Inputs_intf = sig
  include Transition_frontier.Inputs_intf

  module Transition_frontier :
    Transition_frontier_intf
    with type state_hash := State_hash.t
     and type external_transition_verified := External_transition.Verified.t
     and type ledger_database := Ledger.Db.t
     and type masked_ledger := Ledger.Mask.Attached.t
     and type transaction_snark_scan_state := Staged_ledger.Scan_state.t
     and type staged_ledger_diff := Staged_ledger_diff.t
     and type staged_ledger := Staged_ledger.t

  module Root_sync_ledger :
    Syncable_ledger.S
    with type addr := Ledger.Location.Addr.t
     and type hash := Ledger_hash.t
     and type root_hash := Ledger_hash.t
     and type merkle_tree := Ledger.Db.t
     and type account := Account.t
     and type merkle_path := Ledger.path
     and type query := Sync_ledger.query
     and type answer := Sync_ledger.answer

  module Network :
    Network_intf
    with type peer := Network_peer.Peer.t
     and type state_hash := State_hash.t
     and type external_transition := External_transition.t
     and type ancestor_proof_input := State_hash.t * int
     and type ancestor_proof := Ancestor.Proof.t
     and type ledger_hash := Ledger_hash.t
     and type sync_ledger_query := Sync_ledger.query
     and type sync_ledger_answer := Sync_ledger.answer

  module Time : Time_intf

  module Protocol_state_validator :
    Protocol_state_validator_intf
    with type time := Time.t
     and type state_hash := State_hash.t
     and type external_transition := External_transition.t
     and type external_transition_proof_verified :=
                External_transition.Proof_verified.t
     and type external_transition_verified := External_transition.Verified.t
end

module Make (Inputs : Inputs_intf) : sig
  include
    Bootstrap_controller_intf
    with type network := Inputs.Network.t
     and type transition_frontier := Inputs.Transition_frontier.t
     and type external_transition_verified :=
                Inputs.External_transition.Verified.t
     and type ancestor_prover := Ancestor.Prover.t
     and type ledger_db := Ledger.Db.t

  module For_tests : sig
    type t

    val make_bootstrap :
         logger:Logger.t
      -> ancestor_prover:Ancestor.Prover.t
      -> genesis_root:Inputs.External_transition.Proof_verified.t
      -> network:Inputs.Network.t
      -> max_length:int
      -> t

    val on_transition :
         t
      -> sender:Kademlia.Peer.t
      -> root_sync_ledger:Inputs.Root_sync_ledger.t
      -> Inputs.External_transition.Proof_verified.t
      -> unit Deferred.t

    val dummy_port : int * int
  end
end = struct
  open Inputs

  type t =
    { logger: Logger.t
    ; ancestor_prover: Ancestor.Prover.t
    ; mutable best_seen_transition: External_transition.Proof_verified.t
    ; mutable current_root: External_transition.Proof_verified.t
    ; network: Network.t
    ; max_length: int }

  (* Cache represents a graph. The key is a State_hash, which is the node in 
  the graph, and the value is the children transitions of the node *)
  module Transition_cache = struct
    type t = External_transition.Verified.t list State_hash.Table.t

    let create () = State_hash.Table.create ()

    let add (t : t) ~parent new_child =
      State_hash.Table.update t parent ~f:(function
        | None -> [new_child]
        | Some children ->
            if
              List.mem children new_child
                ~equal:External_transition.Verified.equal
            then children
            else new_child :: children )
  end

  let worth_getting_root t candidate =
    `Take
    = Consensus.Mechanism.select ~logger:t.logger
        ~existing:
          ( t.best_seen_transition
          |> External_transition.Proof_verified.protocol_state
          |> Consensus.Mechanism.Protocol_state.consensus_state )
        ~candidate:
          (Consensus.Mechanism.Protocol_state.consensus_state candidate)

  let received_bad_proof t e =
    (* TODO: Punish *)
    Logger.faulty_peer t.logger !"Bad ancestor proof: %{sexp:Error.t}" e

  let done_syncing_root root_sync_ledger =
    Option.is_some (Root_sync_ledger.peek_valid_tree root_sync_ledger)

  let length external_transition =
    external_transition |> External_transition.Proof_verified.protocol_state
    |> Consensus.Mechanism.Protocol_state.consensus_state
    |> Consensus.Mechanism.Consensus_state.length |> Coda_numbers.Length.to_int

  let on_transition t ~sender ~root_sync_ledger
      (candidate_transition : External_transition.Proof_verified.t) =
    let module Protocol_state = Consensus.Mechanism.Protocol_state in
    let candidate_state =
      External_transition.Proof_verified.protocol_state candidate_transition
    in
    let previous_state_hash =
      Protocol_state.previous_state_hash candidate_state
    in
    let generations =
      Int.min
        (length candidate_transition - length t.current_root)
        t.max_length
      - 1
    in
    let input : Ancestor.Input.t =
      {descendant= previous_state_hash; generations}
    in
    if
      done_syncing_root root_sync_ledger
      || (not @@ worth_getting_root t candidate_state)
    then Deferred.unit
    else
      match%bind
        Network.get_ancestry t.network sender
          (input.descendant, input.generations)
      with
      | Error e ->
          Deferred.return
          @@ Logger.error t.logger
               !"Could not get the proof of ancestors from the network: %s"
               (Error.to_string_hum e)
      | Ok (ancestor_transition, proof) -> (
          let result =
            let open Deferred.Or_error.Let_syntax in
            let%bind verified_ancestor_transition =
              Protocol_state_validator.validate_proof ancestor_transition
            in
            let ancestor_protocol_state =
              External_transition.Proof_verified.protocol_state
                verified_ancestor_transition
            in
            let ancestor_length =
              Protocol_state.(
                Consensus_state.length
                  (consensus_state ancestor_protocol_state))
            in
            let%map () =
              Deferred.return
              @@ Ancestor.Prover.verify_and_add t.ancestor_prover input
                   (Protocol_state.hash ancestor_protocol_state)
                   proof ~ancestor_length
            in
            verified_ancestor_transition
          in
          match%map result with
          | Ok verified_ancestor_transition ->
              t.best_seen_transition <- candidate_transition ;
              t.current_root <- verified_ancestor_transition ;
              let candidate_body_hash =
                Protocol_state.Body.hash (Protocol_state.body candidate_state)
              in
              let candidate_hash = Protocol_state.hash candidate_state in
              Ancestor.Prover.add t.ancestor_prover ~hash:candidate_hash
                ~prev_hash:previous_state_hash
                ~length:
                  Protocol_state.(
                    Consensus_state.length (consensus_state candidate_state))
                ~body_hash:candidate_body_hash ;
              let ledger_hash =
                Consensus.Mechanism.(
                  Protocol_state.blockchain_state
                    (External_transition.Proof_verified.protocol_state
                       verified_ancestor_transition)
                  |> Blockchain_state.snarked_ledger_hash
                  |> Frozen_ledger_hash.to_ledger_hash)
              in
              Root_sync_ledger.new_goal root_sync_ledger ledger_hash |> ignore
          | Error e -> received_bad_proof t e )

  (* TODO: We need to do catchup jobs for all remaining transitions in the cache. 
           This will be hooked into `run` when we do this. #1326 *)
  let _expand_root ~logger ~frontier root_hash cache =
    let rec dfs parent =
      let parent_hash =
        With_hash.hash
          (Transition_frontier.Breadcrumb.transition_with_hash parent)
      in
      match Hashtbl.find_and_remove cache parent_hash with
      | None -> Deferred.return ()
      | Some children ->
          Deferred.List.iter children ~f:(fun transition_with_hash ->
              let%bind breadcrumb =
                match%map
                  Transition_frontier.Breadcrumb.build ~logger ~parent
                    ~transition_with_hash
                with
                | Error (`Validation_error e) -> (*TODO: Punish*) Error.raise e
                | Error (`Fatal_error e) -> raise e
                | Ok breadcrumb -> breadcrumb
              in
              Transition_frontier.add_breadcrumb_exn frontier breadcrumb ;
              dfs breadcrumb )
    in
    dfs (Transition_frontier.find_exn frontier root_hash)

  let dummy_port = (0, 0)

  let sync_ledger t ~ledger_db ~transition_graph ~transition_reader =
    let root_sync_ledger =
      Root_sync_ledger.create ledger_db ~parent_log:t.logger
    in
    let query_reader = Root_sync_ledger.query_reader root_sync_ledger in
    let response_writer = Root_sync_ledger.answer_writer root_sync_ledger in
    Network.glue_sync_ledger t.network query_reader response_writer ;
    Reader.iter transition_reader
      ~f:(fun (`Transition incoming_transition, `Time_received _) ->
        let (transition : External_transition.Verified.t) =
          Envelope.Incoming.data incoming_transition
        in
<<<<<<< HEAD
        (* #TODO : the 0 ports below are dummies
           the port in the envelope is an ephemeral port which 
             won't appear in a bonafide Peer.t
           see issue #1367
         *)
        let sender =
          let host_and_port = Envelope.Incoming.sender incoming_transition in
          let discovery_port, communication_port = dummy_port in
          Kademlia.Peer.create
            (Host_and_port.host host_and_port |> Unix.Inet_addr.of_string)
            ~discovery_port ~communication_port
        in
=======
        let sender = Envelope.Incoming.sender incoming_transition in
>>>>>>> e5a2d4b2
        let protocol_state =
          External_transition.Verified.protocol_state transition
        in
        let previous_state_hash =
          External_transition.Protocol_state.previous_state_hash protocol_state
        in
        Transition_cache.add transition_graph ~parent:previous_state_hash
          transition ;
        (* TODO: Efficiently limiting the number of green threads in #1337 *)
        if worth_getting_root t protocol_state then
          on_transition t ~sender ~root_sync_ledger
            (External_transition.forget_consensus_state_verification transition)
          |> don't_wait_for ;
        Deferred.unit )
    |> don't_wait_for ;
    let%map synced_db = Root_sync_ledger.valid_tree root_sync_ledger in
    Root_sync_ledger.destroy root_sync_ledger ;
    synced_db

  let run ~parent_log ~network ~ancestor_prover ~frontier ~ledger_db
      ~transition_reader =
    let logger = Logger.child parent_log __MODULE__ in
    let initial_breadcrumb = Transition_frontier.root frontier in
    let initial_root_transition =
      initial_breadcrumb |> Transition_frontier.Breadcrumb.transition_with_hash
      |> With_hash.data
      |> External_transition.forget_consensus_state_verification
    in
    let max_length = Transition_frontier.max_length frontier in
    let t =
      { network
      ; logger
      ; ancestor_prover
      ; best_seen_transition= initial_root_transition
      ; current_root= initial_root_transition
      ; max_length }
    in
    let transition_graph = Transition_cache.create () in
    Transition_frontier.clear_paths frontier ;
    let%bind synced_db =
      sync_ledger t ~ledger_db ~transition_graph ~transition_reader
    in
    assert (Ledger.Db.(merkle_root ledger_db = merkle_root synced_db)) ;
    (* Need to coerce new_root from a proof_verified transition to a fully
       verified transition because it will be added into transition frontier*)
    let (`I_swear_this_is_safe_see_my_comment new_root) =
      External_transition.(t.current_root |> of_proof_verified |> to_verified)
    in
    Transition_frontier.create ~logger:parent_log
      ~root_snarked_ledger:ledger_db
      ~root_transaction_snark_scan_state:(Staged_ledger.Scan_state.empty ())
      ~root_staged_ledger_diff:None ~max_length
      ~root_transition:
        (With_hash.of_data new_root
           ~hash_data:
             (Fn.compose Consensus.Mechanism.Protocol_state.hash
                External_transition.Verified.protocol_state))

  module For_tests = struct
    type nonrec t = t

    let make_bootstrap ~logger ~ancestor_prover ~genesis_root ~network
        ~max_length =
      { logger
      ; ancestor_prover
      ; best_seen_transition= genesis_root
      ; current_root= genesis_root
      ; network
      ; max_length }

    let on_transition = on_transition

    let dummy_port = dummy_port
  end
end<|MERGE_RESOLUTION|>--- conflicted
+++ resolved
@@ -74,12 +74,10 @@
 
     val on_transition :
          t
-      -> sender:Kademlia.Peer.t
+      -> sender:Network_peer.Peer.t
       -> root_sync_ledger:Inputs.Root_sync_ledger.t
       -> Inputs.External_transition.Proof_verified.t
       -> unit Deferred.t
-
-    val dummy_port : int * int
   end
 end = struct
   open Inputs
@@ -238,8 +236,6 @@
     in
     dfs (Transition_frontier.find_exn frontier root_hash)
 
-  let dummy_port = (0, 0)
-
   let sync_ledger t ~ledger_db ~transition_graph ~transition_reader =
     let root_sync_ledger =
       Root_sync_ledger.create ledger_db ~parent_log:t.logger
@@ -252,22 +248,7 @@
         let (transition : External_transition.Verified.t) =
           Envelope.Incoming.data incoming_transition
         in
-<<<<<<< HEAD
-        (* #TODO : the 0 ports below are dummies
-           the port in the envelope is an ephemeral port which 
-             won't appear in a bonafide Peer.t
-           see issue #1367
-         *)
-        let sender =
-          let host_and_port = Envelope.Incoming.sender incoming_transition in
-          let discovery_port, communication_port = dummy_port in
-          Kademlia.Peer.create
-            (Host_and_port.host host_and_port |> Unix.Inet_addr.of_string)
-            ~discovery_port ~communication_port
-        in
-=======
         let sender = Envelope.Incoming.sender incoming_transition in
->>>>>>> e5a2d4b2
         let protocol_state =
           External_transition.Verified.protocol_state transition
         in
@@ -339,7 +320,5 @@
       ; max_length }
 
     let on_transition = on_transition
-
-    let dummy_port = dummy_port
   end
 end