(* Only show stdout for failed inline tests. *)
open Inline_test_quiet_logs
open Core
open Async
open Mina_base
module Ledger = Mina_ledger.Ledger
module Sync_ledger = Mina_ledger.Sync_ledger
open Mina_state
open Pipe_lib.Strict_pipe
open Network_peer
module Transition_cache = Transition_cache

module type CONTEXT = sig
  val logger : Logger.t

  val precomputed_values : Precomputed_values.t

  val constraint_constants : Genesis_constants.Constraint_constants.t

  val consensus_constants : Consensus.Constants.t

  val compile_config : Mina_compile_config.t
end

type Structured_log_events.t += Bootstrap_complete
  [@@deriving register_event { msg = "Bootstrap state: complete." }]

type t =
  { context : (module CONTEXT)
  ; trust_system : Trust_system.t
  ; verifier : Verifier.t
  ; mutable best_seen_transition : Mina_block.initial_valid_block
  ; mutable current_root : Mina_block.initial_valid_block
  ; network : Mina_networking.t
  ; mutable num_of_root_snarked_ledger_retargeted : int
  }

type time = Time.Span.t

let time_to_yojson span =
  `String (Printf.sprintf "%f seconds" (Time.Span.to_sec span))

type opt_time = time option

let opt_time_to_yojson = function
  | Some time ->
      time_to_yojson time
  | None ->
      `Null

(** An auxiliary data structure for collecting various metrics for boostrap controller. *)
type bootstrap_cycle_stats =
  { cycle_result : string
  ; sync_ledger_time : time
  ; staged_ledger_data_download_time : time
  ; staged_ledger_construction_time : opt_time
  ; local_state_sync_required : bool
  ; local_state_sync_time : opt_time
  }
[@@deriving to_yojson]

let time_deferred deferred =
  let start_time = Time.now () in
  let%map result = deferred in
  let end_time = Time.now () in
  (Time.diff end_time start_time, result)

let worth_getting_root ({ context = (module Context); _ } as t) candidate =
  let module Context = struct
    include Context

    let logger =
      Logger.extend logger
        [ ( "selection_context"
          , `String "Bootstrap_controller.worth_getting_root" )
        ]
  end in
  Consensus.Hooks.equal_select_status `Take
  @@ Consensus.Hooks.select
       ~context:(module Context)
       ~existing:
         ( t.best_seen_transition |> Mina_block.Validation.block_with_hash
         |> With_hash.map ~f:Mina_block.consensus_state )
       ~candidate

let received_bad_proof ({ context = (module Context); _ } as t) host e =
  let open Context in
  Trust_system.(
    record t.trust_system logger host
      Actions.
        ( Violated_protocol
        , Some
            ( "Bad ancestor proof: $error"
            , [ ("error", Error_json.error_to_yojson e) ] ) ))

let done_syncing_root root_sync_ledger =
  Option.is_some (Sync_ledger.Db.peek_valid_tree root_sync_ledger)

let should_sync ~root_sync_ledger t candidate_state =
  (not @@ done_syncing_root root_sync_ledger)
  && worth_getting_root t candidate_state

(** Update [Synced_ledger]'s target and [best_seen_transition] and [current_root] accordingly. *)
let start_sync_job_with_peer ~sender ~root_sync_ledger
    ({ context = (module Context); _ } as t) peer_best_tip peer_root =
  let open Context in
  let%bind () =
    Trust_system.(
      record t.trust_system logger sender
        Actions.
          ( Fulfilled_request
          , Some ("Received verified peer root and best tip", []) ))
  in
  t.best_seen_transition <- peer_best_tip ;
  t.current_root <- peer_root ;
  let blockchain_state =
    t.current_root |> Mina_block.Validation.block |> Mina_block.header
    |> Mina_block.Header.protocol_state |> Protocol_state.blockchain_state
  in
  let expected_staged_ledger_hash =
    blockchain_state |> Blockchain_state.staged_ledger_hash
  in
  let snarked_ledger_hash =
    blockchain_state |> Blockchain_state.snarked_ledger_hash
  in
  return
  @@
  match
    Sync_ledger.Db.new_goal root_sync_ledger
      (Frozen_ledger_hash.to_ledger_hash snarked_ledger_hash)
      ~data:
        ( State_hash.With_state_hashes.state_hash
          @@ Mina_block.Validation.block_with_hash t.current_root
        , sender
        , expected_staged_ledger_hash )
      ~equal:(fun (hash1, _, _) (hash2, _, _) -> State_hash.equal hash1 hash2)
  with
  | `New ->
      t.num_of_root_snarked_ledger_retargeted <-
        t.num_of_root_snarked_ledger_retargeted + 1 ;
      `Syncing_new_snarked_ledger
  | `Update_data ->
      `Updating_root_transition
  | `Repeat ->
      `Ignored

let to_consensus_state h =
  Mina_block.Header.protocol_state h |> Protocol_state.consensus_state

(** For each transition, this function would compare it with the existing one.
    If the incoming transition is better, then download the merkle list from
    that transition to its root and verify it. If we get a better root than
    the existing one, then reset the Sync_ledger's target by calling
    [start_sync_job_with_peer] function. *)
let on_transition ({ context = (module Context); _ } as t) ~sender
    ~root_sync_ledger ~genesis_constants candidate_header =
  let open Context in
  let candidate_consensus_state =
    With_hash.map ~f:to_consensus_state candidate_header
  in
  if not @@ should_sync ~root_sync_ledger t candidate_consensus_state then
    Deferred.return `Ignored
  else
    match%bind
      Mina_networking.get_ancestry t.network sender.Peer.peer_id
        (With_hash.map_hash candidate_consensus_state
           ~f:State_hash.State_hashes.state_hash )
    with
    | Error e ->
        [%log error]
          ~metadata:[ ("error", Error_json.error_to_yojson e) ]
          !"Could not get the proof of the root transition from the network: \
            $error" ;
        Deferred.return `Ignored
    | Ok peer_root_with_proof -> (
        match%bind
          Sync_handler.Root.verify
            ~context:(module Context)
            ~verifier:t.verifier ~genesis_constants candidate_consensus_state
            peer_root_with_proof.data
        with
        | Ok (`Root root, `Best_tip best_tip) ->
            if done_syncing_root root_sync_ledger then return `Ignored
            else
              start_sync_job_with_peer ~sender ~root_sync_ledger t best_tip root
        | Error e ->
            return (received_bad_proof t sender e |> Fn.const `Ignored) )

(** A helper function that wraps the calls to Sync_ledger and iterate through
    incoming transitions, add those to the transition_cache and calls
    [on_transition] function. *)
let sync_ledger ({ context = (module Context); _ } as t) ~preferred
    ~root_sync_ledger ~transition_graph ~sync_ledger_reader ~genesis_constants =
  let open Context in
  let query_reader = Sync_ledger.Db.query_reader root_sync_ledger in
  let response_writer = Sync_ledger.Db.answer_writer root_sync_ledger in
  Mina_networking.glue_sync_ledger ~preferred t.network query_reader
    response_writer ;
<<<<<<< HEAD
  Reader.iter sync_ledger_reader
    ~f:(fun (`Block incoming_transition, `Valid_cb vc) ->
      let (transition, _) : Mina_block.initial_valid_block =
        Envelope.Incoming.data incoming_transition
=======
  Reader.iter sync_ledger_reader ~f:(fun (b_or_h, `Valid_cb vc) ->
      let header_with_hash, sender, transition_cache_element =
        match b_or_h with
        | `Block b_env ->
            ( Envelope.Incoming.data b_env
              |> Mina_block.Validation.block_with_hash
              |> With_hash.map ~f:Mina_block.header
            , Envelope.Incoming.remote_sender_exn b_env
            , Envelope.Incoming.map ~f:(fun x -> `Block x) b_env )
        | `Header h_env ->
            ( Envelope.Incoming.data h_env
              |> Mina_block.Validation.header_with_hash
            , Envelope.Incoming.remote_sender_exn h_env
            , Envelope.Incoming.map ~f:(fun x -> `Header x) h_env )
>>>>>>> b51c3590
      in
      let previous_state_hash =
        With_hash.data header_with_hash
        |> Mina_block.Header.protocol_state
        |> Protocol_state.previous_state_hash
      in
      Transition_cache.add transition_graph ~parent:previous_state_hash
<<<<<<< HEAD
        (Envelope.Incoming.map ~f:(fun x -> `Block x) incoming_transition, vc) ;
=======
        (transition_cache_element, vc) ;
>>>>>>> b51c3590
      (* TODO: Efficiently limiting the number of green threads in #1337 *)
      if
        worth_getting_root t
          (With_hash.map ~f:to_consensus_state header_with_hash)
      then (
        [%log trace] "Added the transition from sync_ledger_reader into cache"
          ~metadata:
            [ ( "state_hash"
              , State_hash.to_yojson
                  (State_hash.With_state_hashes.state_hash header_with_hash) )
            ; ( "header"
              , Mina_block.Header.to_yojson (With_hash.data header_with_hash) )
            ] ;

        Deferred.ignore_m
        @@ on_transition t ~sender ~root_sync_ledger ~genesis_constants
             header_with_hash )
      else Deferred.unit )

let external_transition_compare ~context:(module Context : CONTEXT) =
  let get_consensus_state =
    Fn.compose Protocol_state.consensus_state Mina_block.Header.protocol_state
  in
  Comparable.lift
    (fun existing candidate ->
      (* To prevent the logger to spam a lot of messsages, the logger input is set to null *)
      if
        State_hash.equal
          (State_hash.With_state_hashes.state_hash existing)
          (State_hash.With_state_hashes.state_hash candidate)
      then 0
      else if
        Consensus.Hooks.equal_select_status `Keep
        @@ Consensus.Hooks.select ~context:(module Context) ~existing ~candidate
      then -1
      else 1 )
    ~f:(With_hash.map ~f:get_consensus_state)

(** The entry point function for bootstrap controller. When bootstrap finished
    it would return a transition frontier with the root breadcrumb and a list
    of transitions collected during bootstrap.

    Bootstrap controller would do the following steps to contrust the
    transition frontier:
    1. Download the root snarked_ledger.
    2. Download the scan state and pending coinbases.
    3. Construct the staged ledger from the snarked ledger, scan state and
       pending coinbases.
    4. Synchronize the consensus local state if necessary.
    5. Close the old frontier and reload a new one from disk.
 *)
let run ~context:(module Context : CONTEXT) ~trust_system ~verifier ~network
    ~consensus_local_state ~transition_reader ~preferred_peers ~persistent_root
    ~persistent_frontier ~initial_root_transition ~catchup_mode =
  let open Context in
  O1trace.thread "bootstrap" (fun () ->
      let genesis_constants =
        Precomputed_values.genesis_constants precomputed_values
      in
      let constraint_constants = precomputed_values.constraint_constants in
      let rec loop previous_cycles =
        let sync_ledger_pipe = "sync ledger pipe" in
        let sync_ledger_reader, sync_ledger_writer =
          create ~name:sync_ledger_pipe
            (Buffered
               ( `Capacity 50
               , `Overflow
                   (Drop_head
                      (fun (b_or_h, `Valid_cb valid_cb) ->
                        let hash =
                          match b_or_h with
                          | `Block b_env ->
                              Envelope.Incoming.data b_env
                              |> Mina_block.Validation.block_with_hash
                              |> With_hash.hash
                          | `Header h_env ->
                              Envelope.Incoming.data h_env
                              |> Mina_block.Validation.header_with_hash
                              |> With_hash.hash
                        in
                        Mina_metrics.(
                          Counter.inc_one
                            Pipe.Drop_on_overflow.bootstrap_sync_ledger) ;
                        Mina_block.handle_dropped_transition ?valid_cb hash
                          ~pipe_name:sync_ledger_pipe ~logger ) ) ) )
        in
        don't_wait_for
          (transfer_while_writer_alive transition_reader sync_ledger_writer
             ~f:Fn.id ) ;
        let initial_root_transition =
          initial_root_transition |> Mina_block.Validated.remember
          |> Mina_block.Validation.reset_frontier_dependencies_validation
          |> Mina_block.Validation.reset_staged_ledger_diff_validation
        in
        let t =
          { network
          ; context = (module Context)
          ; trust_system
          ; verifier
          ; best_seen_transition = initial_root_transition
          ; current_root = initial_root_transition
          ; num_of_root_snarked_ledger_retargeted = 0
          }
        in
        let transition_graph = Transition_cache.create () in
        let temp_persistent_root_instance =
          Transition_frontier.Persistent_root.create_instance_exn
            persistent_root
        in
        let temp_snarked_ledger =
          Transition_frontier.Persistent_root.Instance.snarked_ledger
            temp_persistent_root_instance
        in
        (* step 1. download snarked_ledger *)
        let%bind sync_ledger_time, (hash, sender, expected_staged_ledger_hash) =
          time_deferred
            (let root_sync_ledger =
               Sync_ledger.Db.create temp_snarked_ledger ~logger ~trust_system
             in
             don't_wait_for
               (sync_ledger t ~preferred:preferred_peers ~root_sync_ledger
                  ~transition_graph ~sync_ledger_reader ~genesis_constants ) ;
             (* We ignore the resulting ledger returned here since it will always
                * be the same as the ledger we started with because we are syncing
                * a db ledger. *)
             let%map _, data = Sync_ledger.Db.valid_tree root_sync_ledger in
             Sync_ledger.Db.destroy root_sync_ledger ;
             data )
        in
        Mina_metrics.(
          Counter.inc Bootstrap.root_snarked_ledger_sync_ms
            Time.Span.(to_ms sync_ledger_time)) ;
        Mina_metrics.(
          Gauge.set Bootstrap.num_of_root_snarked_ledger_retargeted
            (Float.of_int t.num_of_root_snarked_ledger_retargeted)) ;
        (* step 2. Download scan state and pending coinbases. *)
        let%bind ( staged_ledger_data_download_time
                 , staged_ledger_construction_time
                 , staged_ledger_aux_result ) =
          let%bind ( staged_ledger_data_download_time
                   , staged_ledger_data_download_result ) =
            time_deferred
              (Mina_networking
               .get_staged_ledger_aux_and_pending_coinbases_at_hash t.network
                 sender.peer_id hash )
          in
          match staged_ledger_data_download_result with
          | Error err ->
              Deferred.return (staged_ledger_data_download_time, None, Error err)
          | Ok
              ( scan_state
              , expected_merkle_root
              , pending_coinbases
              , protocol_states ) -> (
              let%map staged_ledger_construction_result =
                O1trace.thread "construct_root_staged_ledger" (fun () ->
                    let open Deferred.Or_error.Let_syntax in
                    let received_staged_ledger_hash =
                      Staged_ledger_hash.of_aux_ledger_and_coinbase_hash
                        (Staged_ledger.Scan_state.hash scan_state)
                        expected_merkle_root pending_coinbases
                    in
                    [%log debug]
                      ~metadata:
                        [ ( "expected_staged_ledger_hash"
                          , Staged_ledger_hash.to_yojson
                              expected_staged_ledger_hash )
                        ; ( "received_staged_ledger_hash"
                          , Staged_ledger_hash.to_yojson
                              received_staged_ledger_hash )
                        ]
                      "Comparing $expected_staged_ledger_hash to \
                       $received_staged_ledger_hash" ;
                    let%bind new_root =
                      t.current_root
                      |> Mina_block.Validation
                         .skip_frontier_dependencies_validation
                           `This_block_belongs_to_a_detached_subtree
                      |> Mina_block.Validation.validate_staged_ledger_hash
                           (`Staged_ledger_already_materialized
                             received_staged_ledger_hash )
                      |> Result.map_error ~f:(fun _ ->
                             Error.of_string
                               "received faulty scan state from peer" )
                      |> Deferred.return
                    in
                    let protocol_states =
                      List.map protocol_states
                        ~f:(With_hash.of_data ~hash_data:Protocol_state.hashes)
                    in
                    let%bind protocol_states =
                      Staged_ledger.Scan_state.check_required_protocol_states
                        scan_state ~protocol_states
                      |> Deferred.return
                    in
                    let protocol_states_map =
                      protocol_states
                      |> List.map ~f:(fun ps ->
                             (State_hash.With_state_hashes.state_hash ps, ps) )
                      |> State_hash.Map.of_alist_exn
                    in
                    let get_state hash =
                      match Map.find protocol_states_map hash with
                      | None ->
                          let new_state_hash =
                            State_hash.With_state_hashes.state_hash
                              (fst new_root)
                          in
                          [%log error]
                            ~metadata:
                              [ ("new_root", State_hash.to_yojson new_state_hash)
                              ; ("state_hash", State_hash.to_yojson hash)
                              ]
                            "Protocol state (for scan state transactions) for \
                             $state_hash not found when bootstrapping to the \
                             new root $new_root" ;
                          Or_error.errorf
                            !"Protocol state (for scan state transactions) for \
                              %{sexp:State_hash.t} not found when \
                              bootstrapping to the new root \
                              %{sexp:State_hash.t}"
                            hash new_state_hash
                      | Some protocol_state ->
                          Ok (With_hash.data protocol_state)
                    in
                    (* step 3. Construct staged ledger from snarked ledger, scan state
                       and pending coinbases. *)
                    (* Construct the staged ledger before constructing the transition
                     * frontier in order to verify the scan state we received.
                     * TODO: reorganize the code to avoid doing this twice (#3480) *)
                    let open Deferred.Let_syntax in
                    let%map staged_ledger_construction_time, construction_result
                        =
                      time_deferred
                        (let open Deferred.Let_syntax in
                        let temp_mask =
                          Ledger.of_database temp_snarked_ledger
                        in
                        let%map result =
                          Staged_ledger
                          .of_scan_state_pending_coinbases_and_snarked_ledger
                            ~logger
                            ~snarked_local_state:
                              Mina_block.(
                                t.current_root |> Validation.block |> header
                                |> Header.protocol_state
                                |> Protocol_state.blockchain_state
                                |> Blockchain_state.snarked_local_state)
                            ~verifier ~constraint_constants ~scan_state
                            ~snarked_ledger:temp_mask ~expected_merkle_root
                            ~pending_coinbases ~get_state
                        in
                        ignore
                          ( Ledger.Maskable.unregister_mask_exn ~loc:__LOC__
                              temp_mask
                            : Ledger.unattached_mask ) ;
                        Result.map result
                          ~f:
                            (const
                               ( scan_state
                               , pending_coinbases
                               , new_root
                               , protocol_states ) ))
                    in
                    Ok (staged_ledger_construction_time, construction_result) )
              in
              match staged_ledger_construction_result with
              | Error err ->
                  (staged_ledger_data_download_time, None, Error err)
              | Ok (staged_ledger_construction_time, result) ->
                  ( staged_ledger_data_download_time
                  , Some staged_ledger_construction_time
                  , result ) )
        in
        Transition_frontier.Persistent_root.Instance.close
          temp_persistent_root_instance ;
        match staged_ledger_aux_result with
        | Error e ->
            let%bind () =
              Trust_system.(
                record t.trust_system logger sender
                  Actions.
                    ( Outgoing_connection_error
                    , Some
                        ( "Can't find scan state from the peer or received \
                           faulty scan state from the peer."
                        , [] ) ))
            in
            [%log error]
              ~metadata:
                [ ("error", Error_json.error_to_yojson e)
                ; ("state_hash", State_hash.to_yojson hash)
                ; ( "expected_staged_ledger_hash"
                  , Staged_ledger_hash.to_yojson expected_staged_ledger_hash )
                ]
              "Failed to find scan state for the transition with hash \
               $state_hash from the peer or received faulty scan state: \
               $error. Retry bootstrap" ;
            Writer.close sync_ledger_writer ;
            let this_cycle =
              { cycle_result = "failed to download and construct scan state"
              ; sync_ledger_time
              ; staged_ledger_data_download_time
              ; staged_ledger_construction_time
              ; local_state_sync_required = false
              ; local_state_sync_time = None
              }
            in
            loop (this_cycle :: previous_cycles)
        | Ok (scan_state, pending_coinbase, new_root, protocol_states) -> (
            let%bind () =
              Trust_system.(
                record t.trust_system logger sender
                  Actions.
                    ( Fulfilled_request
                    , Some ("Received valid scan state from peer", []) ))
            in
            let best_seen_block_with_hash, _ = t.best_seen_transition in
            let consensus_state =
              With_hash.data best_seen_block_with_hash
              |> Mina_block.header |> Mina_block.Header.protocol_state
              |> Protocol_state.consensus_state
            in
            (* step 4. Synchronize consensus local state if necessary *)
            let%bind ( local_state_sync_time
                     , (local_state_sync_required, local_state_sync_result) ) =
              time_deferred
                ( match
                    Consensus.Hooks.required_local_state_sync
                      ~constants:precomputed_values.consensus_constants
                      ~consensus_state ~local_state:consensus_local_state
                  with
                | None ->
                    [%log debug]
                      ~metadata:
                        [ ( "local_state"
                          , Consensus.Data.Local_state.to_yojson
                              consensus_local_state )
                        ; ( "consensus_state"
                          , Consensus.Data.Consensus_state.Value.to_yojson
                              consensus_state )
                        ]
                      "Not synchronizing consensus local state" ;
                    Deferred.return (false, Or_error.return ())
                | Some sync_jobs ->
                    [%log info] "Synchronizing consensus local state" ;
                    let%map result =
                      Consensus.Hooks.sync_local_state
                        ~context:(module Context)
                        ~local_state:consensus_local_state ~trust_system
                        ~glue_sync_ledger:
                          (Mina_networking.glue_sync_ledger t.network)
                        sync_jobs
                    in
                    (true, result) )
            in
            match local_state_sync_result with
            | Error e ->
                [%log error]
                  ~metadata:[ ("error", Error_json.error_to_yojson e) ]
                  "Local state sync failed: $error. Retry bootstrap" ;
                Writer.close sync_ledger_writer ;
                let this_cycle =
                  { cycle_result = "failed to synchronize local state"
                  ; sync_ledger_time
                  ; staged_ledger_data_download_time
                  ; staged_ledger_construction_time
                  ; local_state_sync_required
                  ; local_state_sync_time = Some local_state_sync_time
                  }
                in
                loop (this_cycle :: previous_cycles)
            | Ok () ->
                (* step 5. Close the old frontier and reload a new one from disk. *)
                let new_root_data : Transition_frontier.Root_data.Limited.t =
                  Transition_frontier.Root_data.Limited.create
                    ~transition:(Mina_block.Validated.lift new_root)
                    ~scan_state ~pending_coinbase ~protocol_states
                in
                let%bind () =
                  Transition_frontier.Persistent_frontier.reset_database_exn
                    persistent_frontier ~root_data:new_root_data
                    ~genesis_state_hash:
                      (State_hash.With_state_hashes.state_hash
                         precomputed_values.protocol_state_with_hashes )
                in
                (* TODO: lazy load db in persistent root to avoid unecessary opens like this *)
                Transition_frontier.Persistent_root.(
                  with_instance_exn persistent_root ~f:(fun instance ->
                      Instance.set_root_state_hash instance
                      @@ Mina_block.Validated.state_hash
                      @@ Mina_block.Validated.lift new_root )) ;
                let%map new_frontier =
                  let fail msg =
                    failwith
                      ( "failed to initialize transition frontier after \
                         bootstrapping: " ^ msg )
                  in
                  Transition_frontier.load
                    ~context:(module Context)
                    ~retry_with_fresh_db:false ~verifier ~consensus_local_state
                    ~persistent_root ~persistent_frontier ~catchup_mode ()
                  >>| function
                  | Ok frontier ->
                      frontier
                  | Error (`Failure msg) ->
                      fail msg
                  | Error `Bootstrap_required ->
                      fail
                        "bootstrap still required (indicates logical error in \
                         code)"
                  | Error `Persistent_frontier_malformed ->
                      fail "persistent frontier was malformed"
                  | Error `Snarked_ledger_mismatch ->
                      fail
                        "this should not happen, because we just reset the \
                         snarked_ledger"
                in
                [%str_log info] Bootstrap_complete ;
                let collected_transitions =
                  Transition_cache.data transition_graph
                in
                let logger =
                  Logger.extend logger
                    [ ( "context"
                      , `String "Filter collected transitions in bootstrap" )
                    ]
                in
                let root_consensus_state =
                  Transition_frontier.(
                    Breadcrumb.consensus_state_with_hashes (root new_frontier))
                in
                let filtered_collected_transitions =
                  List.filter collected_transitions
                    ~f:(fun (incoming_transition, _) ->
                      let transition =
                        Envelope.Incoming.data incoming_transition
                        |> Transition_cache.header_with_hash
                      in
                      Consensus.Hooks.equal_select_status `Take
                      @@ Consensus.Hooks.select
                           ~context:(module Context)
                           ~existing:root_consensus_state
                           ~candidate:
                             (With_hash.map
                                ~f:
                                  (Fn.compose Protocol_state.consensus_state
                                     Mina_block.Header.protocol_state )
                                transition ) )
                in
                [%log debug] "Sorting filtered transitions by consensus state"
                  ~metadata:[] ;
                let sorted_filtered_collected_transitions =
                  O1trace.sync_thread "sorting_collected_transitions" (fun () ->
                      List.sort filtered_collected_transitions
                        ~compare:
                          (Comparable.lift
                             ~f:(fun (x, _) ->
                               Transition_cache.header_with_hash
                               @@ Envelope.Incoming.data x )
                             (external_transition_compare
                                ~context:(module Context) ) ) )
                in
                let this_cycle =
                  { cycle_result = "success"
                  ; sync_ledger_time
                  ; staged_ledger_data_download_time
                  ; staged_ledger_construction_time
                  ; local_state_sync_required
                  ; local_state_sync_time = Some local_state_sync_time
                  }
                in
                ( this_cycle :: previous_cycles
                , (new_frontier, sorted_filtered_collected_transitions) ) )
      in
      let%map time_elapsed, (cycles, result) = time_deferred (loop []) in
      [%log info] "Bootstrap completed in $time_elapsed: $bootstrap_stats"
        ~metadata:
          [ ("time_elapsed", time_to_yojson time_elapsed)
          ; ( "bootstrap_stats"
            , `List (List.map ~f:bootstrap_cycle_stats_to_yojson cycles) )
          ] ;
      Mina_metrics.(
        Gauge.set Bootstrap.bootstrap_time_ms
          Core.Time.(Span.to_ms @@ time_elapsed)) ;
      result )

let%test_module "Bootstrap_controller tests" =
  ( module struct
    open Pipe_lib

    let max_frontier_length =
      Transition_frontier.global_max_length Genesis_constants.For_unit_tests.t

    let logger = Logger.create ()

    let trust_system =
      let s = Trust_system.null () in
      don't_wait_for
        (Pipe_lib.Strict_pipe.Reader.iter
           (Trust_system.upcall_pipe s)
           ~f:(const Deferred.unit) ) ;
      s

    let precomputed_values = Lazy.force Precomputed_values.for_unit_tests

    let proof_level = precomputed_values.proof_level

    let constraint_constants = precomputed_values.constraint_constants

    let compile_config = Mina_compile_config.For_unit_tests.t

    module Context = struct
      let logger = Logger.create ()

      let precomputed_values = precomputed_values

      let constraint_constants =
        Genesis_constants.For_unit_tests.Constraint_constants.t

      let consensus_constants = precomputed_values.consensus_constants

      let compile_config = compile_config
    end

    let verifier =
      Async.Thread_safe.block_on_async_exn (fun () ->
          Verifier.create ~logger ~proof_level ~constraint_constants
            ~conf_dir:None
            ~pids:(Child_processes.Termination.create_pid_table ())
            ~commit_id:"not specified for unit tests" () )

    module Genesis_ledger = (val precomputed_values.genesis_ledger)

    let downcast_transition ~sender transition =
      let transition =
        transition |> Mina_block.Validated.remember
        |> Mina_block.Validation.reset_frontier_dependencies_validation
        |> Mina_block.Validation.reset_staged_ledger_diff_validation
      in
      Envelope.Incoming.wrap ~data:transition
        ~sender:(Envelope.Sender.Remote sender)

    let downcast_breadcrumb ~sender breadcrumb =
      downcast_transition ~sender
        (Transition_frontier.Breadcrumb.validated_transition breadcrumb)

    let make_non_running_bootstrap ~genesis_root ~network =
      let transition =
        genesis_root
        |> Mina_block.Validation.reset_frontier_dependencies_validation
        |> Mina_block.Validation.reset_staged_ledger_diff_validation
      in
      { context = (module Context)
      ; trust_system
      ; verifier
      ; best_seen_transition = transition
      ; current_root = transition
      ; network
      ; num_of_root_snarked_ledger_retargeted = 0
      }

    let%test_unit "Bootstrap controller caches all transitions it is passed \
                   through the transition_reader" =
      let branch_size = (max_frontier_length * 2) + 2 in
      Quickcheck.test ~trials:1
        (let open Quickcheck.Generator.Let_syntax in
        (* we only need one node for this test, but we need more than one peer so that mina_networking does not throw an error *)
        let%bind fake_network =
          Fake_network.Generator.(
            gen ~precomputed_values ~verifier ~max_frontier_length
              ~compile_config [ fresh_peer; fresh_peer ]
              ~use_super_catchup:false)
        in
        let%map make_branch =
          Transition_frontier.Breadcrumb.For_tests.gen_seq ~precomputed_values
            ~verifier
            ~accounts_with_secret_keys:(Lazy.force Genesis_ledger.accounts)
            branch_size
        in
        let [ me; _ ] = fake_network.peer_networks in
        let branch =
          Async.Thread_safe.block_on_async_exn (fun () ->
              make_branch (Transition_frontier.root me.state.frontier) )
        in
        (fake_network, branch))
        ~f:(fun (fake_network, branch) ->
          let [ me; other ] = fake_network.peer_networks in
          let genesis_root =
            Transition_frontier.(
              Breadcrumb.validated_transition @@ root me.state.frontier)
            |> Mina_block.Validated.remember
          in
          let transition_graph = Transition_cache.create () in
          let sync_ledger_reader, sync_ledger_writer =
            Pipe_lib.Strict_pipe.create ~name:"sync_ledger_reader" Synchronous
          in
          let bootstrap =
            make_non_running_bootstrap ~genesis_root ~network:me.network
          in
          let root_sync_ledger =
            Sync_ledger.Db.create
              (Transition_frontier.root_snarked_ledger me.state.frontier)
              ~logger ~trust_system
          in
          Async.Thread_safe.block_on_async_exn (fun () ->
              let sync_deferred =
                sync_ledger bootstrap ~root_sync_ledger ~transition_graph
                  ~preferred:[] ~sync_ledger_reader
                  ~genesis_constants:Genesis_constants.For_unit_tests.t
              in
              let%bind () =
                Deferred.List.iter branch ~f:(fun breadcrumb ->
                    Strict_pipe.Writer.write sync_ledger_writer
                      ( `Block
                          (downcast_breadcrumb ~sender:other.peer breadcrumb)
                      , `Valid_cb None ) )
              in
              Strict_pipe.Writer.close sync_ledger_writer ;
              sync_deferred ) ;
          let expected_transitions =
            List.map branch
              ~f:
                (Fn.compose
                   (With_hash.map ~f:Mina_block.header)
                   (Fn.compose Mina_block.Validation.block_with_hash
                      (Fn.compose Mina_block.Validated.remember
                         Transition_frontier.Breadcrumb.validated_transition ) ) )
          in
          let saved_transitions =
            Transition_cache.data transition_graph
            |> List.map ~f:(fun (x, _) ->
                   Transition_cache.header_with_hash @@ Envelope.Incoming.data x )
          in
          let module E = struct
            module T = struct
              type t = Mina_block.Header.t State_hash.With_state_hashes.t
              [@@deriving sexp]

              let compare = external_transition_compare ~context:(module Context)
            end

            include Comparable.Make (T)
          end in
          [%test_result: E.Set.t]
            (E.Set.of_list saved_transitions)
            ~expect:(E.Set.of_list expected_transitions) )

    let run_bootstrap ~timeout_duration ~my_net ~transition_reader =
      let open Fake_network in
      let time_controller = Block_time.Controller.basic ~logger in
      let persistent_root =
        Transition_frontier.persistent_root my_net.state.frontier
      in
      let persistent_frontier =
        Transition_frontier.persistent_frontier my_net.state.frontier
      in
      let initial_root_transition =
        Transition_frontier.(
          Breadcrumb.validated_transition (root my_net.state.frontier))
      in
      let%bind () =
        Transition_frontier.close ~loc:__LOC__ my_net.state.frontier
      in
      [%log info] "bootstrap begin" ;
      Block_time.Timeout.await_exn time_controller ~timeout_duration
        (run
           ~context:(module Context)
           ~trust_system ~verifier ~network:my_net.network ~preferred_peers:[]
           ~consensus_local_state:my_net.state.consensus_local_state
           ~transition_reader ~persistent_root ~persistent_frontier
           ~catchup_mode:`Normal ~initial_root_transition )

    let assert_transitions_increasingly_sorted ~root
        (incoming_transitions : Transition_cache.element list) =
      let root =
        Transition_frontier.Breadcrumb.block root |> Mina_block.header
      in
      ignore
        ( List.fold_result ~init:root incoming_transitions
            ~f:(fun max_acc incoming_transition ->
              let With_hash.{ data = header; _ } =
                Transition_cache.header_with_hash
                  (Envelope.Incoming.data @@ fst incoming_transition)
              in
              let header_len h =
                Mina_block.Header.protocol_state h
                |> Protocol_state.consensus_state
                |> Consensus.Data.Consensus_state.blockchain_length
              in
              let open Result.Let_syntax in
              let%map () =
                Result.ok_if_true
                  Mina_numbers.Length.(header_len max_acc <= header_len header)
                  ~error:
                    (Error.of_string
                       "The blocks are not sorted in increasing order" )
              in
              header )
          |> Or_error.ok_exn
          : Mina_block.Header.t )

    let%test_unit "sync with one node after receiving a transition" =
      Quickcheck.test ~trials:1
        Fake_network.Generator.(
          gen ~precomputed_values ~verifier ~max_frontier_length
            ~use_super_catchup:false ~compile_config
            [ fresh_peer
            ; peer_with_branch
                ~frontier_branch_size:((max_frontier_length * 2) + 2)
            ])
        ~f:(fun fake_network ->
          let [ my_net; peer_net ] = fake_network.peer_networks in
          let transition_reader, transition_writer =
            Pipe_lib.Strict_pipe.create ~name:(__MODULE__ ^ __LOC__)
              (Buffered (`Capacity 10, `Overflow (Drop_head ignore)))
          in
          let block =
            Envelope.Incoming.wrap
              ~data:
                ( Transition_frontier.best_tip peer_net.state.frontier
                |> Transition_frontier.Breadcrumb.validated_transition
                |> Mina_block.Validated.remember
                |> Mina_block.Validation.reset_frontier_dependencies_validation
                |> Mina_block.Validation.reset_staged_ledger_diff_validation )
              ~sender:(Envelope.Sender.Remote peer_net.peer)
          in
          Pipe_lib.Strict_pipe.Writer.write transition_writer
            (`Block block, `Valid_cb None) ;
          let new_frontier, sorted_external_transitions =
            Async.Thread_safe.block_on_async_exn (fun () ->
                run_bootstrap
                  ~timeout_duration:(Block_time.Span.of_ms 30_000L)
                  ~my_net ~transition_reader )
          in
          assert_transitions_increasingly_sorted
            ~root:(Transition_frontier.root new_frontier)
            sorted_external_transitions ;
          [%test_result: Ledger_hash.t]
            ( Ledger.Db.merkle_root
            @@ Transition_frontier.root_snarked_ledger new_frontier )
            ~expect:
              ( Ledger.Db.merkle_root
              @@ Transition_frontier.root_snarked_ledger peer_net.state.frontier
              ) )

    let%test_unit "reconstruct staged_ledgers using \
                   of_scan_state_and_snarked_ledger" =
      Quickcheck.test ~trials:1
        (Transition_frontier.For_tests.gen ~precomputed_values ~verifier
           ~max_length:max_frontier_length ~size:max_frontier_length () )
        ~f:(fun frontier ->
          Thread_safe.block_on_async_exn
          @@ fun () ->
          Deferred.List.iter (Transition_frontier.all_breadcrumbs frontier)
            ~f:(fun breadcrumb ->
              let staged_ledger =
                Transition_frontier.Breadcrumb.staged_ledger breadcrumb
              in
              let expected_merkle_root =
                Staged_ledger.ledger staged_ledger |> Ledger.merkle_root
              in
              let snarked_ledger =
                Transition_frontier.root_snarked_ledger frontier
                |> Ledger.of_database
              in
              let snarked_local_state =
                Transition_frontier.root frontier
                |> Transition_frontier.Breadcrumb.protocol_state
                |> Protocol_state.blockchain_state
                |> Blockchain_state.snarked_local_state
              in
              let scan_state = Staged_ledger.scan_state staged_ledger in
              let get_state hash =
                match Transition_frontier.find_protocol_state frontier hash with
                | Some protocol_state ->
                    Ok protocol_state
                | None ->
                    Or_error.errorf
                      !"Protocol state (for scan state transactions) for \
                        %{sexp:State_hash.t} not found"
                      hash
              in
              let pending_coinbases =
                Staged_ledger.pending_coinbase_collection staged_ledger
              in
              let%map actual_staged_ledger =
                Staged_ledger.of_scan_state_pending_coinbases_and_snarked_ledger
                  ~scan_state ~logger ~verifier ~constraint_constants
                  ~snarked_ledger ~snarked_local_state ~expected_merkle_root
                  ~pending_coinbases ~get_state
                |> Deferred.Or_error.ok_exn
              in
              assert (
                Staged_ledger_hash.equal
                  (Staged_ledger.hash staged_ledger)
                  (Staged_ledger.hash actual_staged_ledger) ) ) )

    (*
    let%test_unit "if we see a new transition that is better than the \
                   transition that we are syncing from, than we should \
                   retarget our root" =
      Quickcheck.test ~trials:1
        Fake_network.Generator.(
          gen ~max_frontier_length
            [ fresh_peer
            ; peer_with_branch ~frontier_branch_size:max_frontier_length
            ; peer_with_branch
                ~frontier_branch_size:((max_frontier_length * 2) + 2) ])
        ~f:(fun fake_network ->
          let [me; weaker_chain; stronger_chain] =
            fake_network.peer_networks
          in
          let transition_reader, transition_writer =
            Pipe_lib.Strict_pipe.create ~name:(__MODULE__ ^ __LOC__)
              (Buffered (`Capacity 10, `Overflow Drop_head))
          in
          Envelope.Incoming.wrap
            ~data:
              ( Transition_frontier.best_tip weaker_chain.state.frontier
              |> Transition_frontier.Breadcrumb.validated_transition
              |> Mina_block.Validated.to_initial_validated )
            ~sender:
              (Envelope.Sender.Remote
                 (weaker_chain.peer.host, weaker_chain.peer.peer_id))
          |> Pipe_lib.Strict_pipe.Writer.write transition_writer ;
          Envelope.Incoming.wrap
            ~data:
              ( Transition_frontier.best_tip stronger_chain.state.frontier
              |> Transition_frontier.Breadcrumb.validated_transition
              |> Mina_block.Validated.to_initial_validated )
            ~sender:
              (Envelope.Sender.Remote
                 (stronger_chain.peer.host, stronger_chain.peer.peer_id))
          |> Pipe_lib.Strict_pipe.Writer.write transition_writer ;
          let new_frontier, sorted_external_transitions =
            Async.Thread_safe.block_on_async_exn (fun () ->
                run_bootstrap
                  ~timeout_duration:(Block_time.Span.of_ms 60_000L)
                  ~my_net:me ~transition_reader )
          in
          assert_transitions_increasingly_sorted
            ~root:(Transition_frontier.root new_frontier)
            sorted_external_transitions ;
          [%test_result: Ledger_hash.t]
            ( Ledger.Db.merkle_root
            @@ Transition_frontier.root_snarked_ledger new_frontier )
            ~expect:
              ( Ledger.Db.merkle_root
              @@ Transition_frontier.root_snarked_ledger
                   stronger_chain.state.frontier ) )
*)
  end )<|MERGE_RESOLUTION|>--- conflicted
+++ resolved
@@ -196,12 +196,6 @@
   let response_writer = Sync_ledger.Db.answer_writer root_sync_ledger in
   Mina_networking.glue_sync_ledger ~preferred t.network query_reader
     response_writer ;
-<<<<<<< HEAD
-  Reader.iter sync_ledger_reader
-    ~f:(fun (`Block incoming_transition, `Valid_cb vc) ->
-      let (transition, _) : Mina_block.initial_valid_block =
-        Envelope.Incoming.data incoming_transition
-=======
   Reader.iter sync_ledger_reader ~f:(fun (b_or_h, `Valid_cb vc) ->
       let header_with_hash, sender, transition_cache_element =
         match b_or_h with
@@ -216,7 +210,6 @@
               |> Mina_block.Validation.header_with_hash
             , Envelope.Incoming.remote_sender_exn h_env
             , Envelope.Incoming.map ~f:(fun x -> `Header x) h_env )
->>>>>>> b51c3590
       in
       let previous_state_hash =
         With_hash.data header_with_hash
@@ -224,11 +217,7 @@
         |> Protocol_state.previous_state_hash
       in
       Transition_cache.add transition_graph ~parent:previous_state_hash
-<<<<<<< HEAD
-        (Envelope.Incoming.map ~f:(fun x -> `Block x) incoming_transition, vc) ;
-=======
         (transition_cache_element, vc) ;
->>>>>>> b51c3590
       (* TODO: Efficiently limiting the number of green threads in #1337 *)
       if
         worth_getting_root t
