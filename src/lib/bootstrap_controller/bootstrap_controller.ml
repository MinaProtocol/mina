(* Only show stdout for failed inline tests. *)
open Inline_test_quiet_logs
open Core
open Async
open Mina_base
open Mina_state
open Pipe_lib.Strict_pipe
open Mina_transition
open Network_peer

type Structured_log_events.t += Bootstrap_complete
  [@@deriving register_event { msg = "Bootstrap state: complete." }]

type t =
  { logger : Logger.t
  ; trust_system : Trust_system.t
  ; consensus_constants : Consensus.Constants.t
  ; verifier : Verifier.t
  ; precomputed_values : Precomputed_values.t
  ; mutable best_seen_transition : External_transition.Initial_validated.t
  ; mutable current_root : External_transition.Initial_validated.t
  ; network : Mina_networking.t
  }

type time = Time.Span.t

let time_to_yojson span =
  `String (Printf.sprintf "%f seconds" (Time.Span.to_sec span))

type opt_time = time option

let opt_time_to_yojson = function
  | Some time ->
      time_to_yojson time
  | None ->
      `Null

type bootstrap_cycle_stats =
  { cycle_result : string
  ; sync_ledger_time : time
  ; staged_ledger_data_download_time : time
  ; staged_ledger_construction_time : opt_time
  ; local_state_sync_required : bool
  ; local_state_sync_time : opt_time
  }
[@@deriving to_yojson]

let time_deferred deferred =
  let start_time = Time.now () in
  let%map result = deferred in
  let end_time = Time.now () in
  (Time.diff end_time start_time, result)

let worth_getting_root t candidate =
  Consensus.Hooks.equal_select_status `Take
  @@ Consensus.Hooks.select ~constants:t.consensus_constants
       ~logger:
         (Logger.extend t.logger
            [ ( "selection_context"
              , `String "Bootstrap_controller.worth_getting_root" )
            ])
       ~existing:
         ( t.best_seen_transition
         |> External_transition.Validation.forget_validation_with_hash
         |> With_hash.map ~f:External_transition.consensus_state )
       ~candidate

let received_bad_proof t host e =
  Trust_system.(
    record t.trust_system t.logger host
      Actions.
        ( Violated_protocol
        , Some
            ( "Bad ancestor proof: $error"
            , [ ("error", Error_json.error_to_yojson e) ] ) ))

let done_syncing_root root_sync_ledger =
  Option.is_some (Sync_ledger.Db.peek_valid_tree root_sync_ledger)

let should_sync ~root_sync_ledger t candidate_state =
  (not @@ done_syncing_root root_sync_ledger)
  && worth_getting_root t candidate_state

let start_sync_job_with_peer ~sender ~root_sync_ledger t peer_best_tip peer_root
    =
  let%bind () =
    Trust_system.(
      record t.trust_system t.logger sender
        Actions.
          ( Fulfilled_request
          , Some ("Received verified peer root and best tip", []) ))
  in
  t.best_seen_transition <- peer_best_tip ;
  t.current_root <- peer_root ;
  let blockchain_state =
    t.current_root |> External_transition.Initial_validated.blockchain_state
  in
  let expected_staged_ledger_hash =
    blockchain_state |> Blockchain_state.staged_ledger_hash
  in
  let snarked_ledger_hash =
    blockchain_state |> Blockchain_state.snarked_ledger_hash
  in
  return
  @@
  match
    Sync_ledger.Db.new_goal root_sync_ledger
      (Frozen_ledger_hash.to_ledger_hash snarked_ledger_hash)
      ~data:
        ( (External_transition.Initial_validated.state_hashes t.current_root)
            .state_hash
        , sender
        , expected_staged_ledger_hash )
      ~equal:(fun (hash1, _, _) (hash2, _, _) -> State_hash.equal hash1 hash2)
  with
  | `New ->
      `Syncing_new_snarked_ledger
  | `Update_data ->
      `Updating_root_transition
  | `Repeat ->
      `Ignored

let on_transition t ~sender ~root_sync_ledger ~genesis_constants
    candidate_transition =
  let candidate_consensus_state =
    With_hash.map ~f:External_transition.consensus_state candidate_transition
  in
  if not @@ should_sync ~root_sync_ledger t candidate_consensus_state then
    Deferred.return `Ignored
  else
    match%bind
      Mina_networking.get_ancestry t.network sender.Peer.peer_id
        (With_hash.map_hash candidate_consensus_state
           ~f:State_hash.State_hashes.state_hash)
    with
    | Error e ->
        [%log' error t.logger]
          ~metadata:[ ("error", Error_json.error_to_yojson e) ]
          !"Could not get the proof of the root transition from the network: \
            $error" ;
        Deferred.return `Ignored
    | Ok peer_root_with_proof -> (
        match%bind
          Sync_handler.Root.verify ~logger:t.logger ~verifier:t.verifier
            ~consensus_constants:t.consensus_constants ~genesis_constants
            ~precomputed_values:t.precomputed_values candidate_consensus_state
            peer_root_with_proof.data
        with
        | Ok (`Root root, `Best_tip best_tip) ->
            if done_syncing_root root_sync_ledger then return `Ignored
            else
              start_sync_job_with_peer ~sender ~root_sync_ledger t best_tip root
        | Error e ->
            return (received_bad_proof t sender e |> Fn.const `Ignored) )

let sync_ledger t ~preferred ~root_sync_ledger ~transition_graph
    ~sync_ledger_reader ~genesis_constants =
  let query_reader = Sync_ledger.Db.query_reader root_sync_ledger in
  let response_writer = Sync_ledger.Db.answer_writer root_sync_ledger in
  Mina_networking.glue_sync_ledger ~preferred t.network query_reader
    response_writer ;
  Reader.iter sync_ledger_reader ~f:(fun incoming_transition ->
      let (transition, _) : External_transition.Initial_validated.t =
        Envelope.Incoming.data incoming_transition
      in
      let previous_state_hash =
        External_transition.parent_hash (With_hash.data transition)
      in
      let sender = Envelope.Incoming.remote_sender_exn incoming_transition in
      Transition_cache.add transition_graph ~parent:previous_state_hash
        incoming_transition ;
      (* TODO: Efficiently limiting the number of green threads in #1337 *)
      if
        worth_getting_root t
          (With_hash.map ~f:External_transition.consensus_state transition)
      then (
        [%log' trace t.logger]
          "Added the transition from sync_ledger_reader into cache"
          ~metadata:
            [ ( "state_hash"
              , State_hash.to_yojson
                  (State_hash.With_state_hashes.state_hash transition) )
            ; ( "external_transition"
              , External_transition.to_yojson (With_hash.data transition) )
            ] ;
        Deferred.ignore_m
        @@ on_transition t ~sender ~root_sync_ledger ~genesis_constants
             transition )
      else Deferred.unit)

let external_transition_compare consensus_constants =
  Comparable.lift
    (fun existing candidate ->
      (* To prevent the logger to spam a lot of messsages, the logger input is set to null *)
      if
        State_hash.equal
          (State_hash.With_state_hashes.state_hash existing)
          (State_hash.With_state_hashes.state_hash candidate)
      then 0
      else if
        Consensus.Hooks.equal_select_status `Keep
        @@ Consensus.Hooks.select ~constants:consensus_constants ~existing
             ~candidate ~logger:(Logger.null ())
      then -1
      else 1)
    ~f:(With_hash.map ~f:External_transition.consensus_state)

(* We conditionally ask other peers for their best tip. This is for testing
   eager bootstrapping and the regular functionalities of bootstrapping in
   isolation *)
let run ~logger ~trust_system ~verifier ~network ~consensus_local_state
    ~transition_reader ~best_seen_transition ~persistent_root
    ~persistent_frontier ~initial_root_transition ~precomputed_values
    ~catchup_mode =
  O1trace.thread "bootstrap" (fun () ->
      let genesis_constants =
        Precomputed_values.genesis_constants precomputed_values
      in
<<<<<<< HEAD
      let constraint_constants = precomputed_values.constraint_constants in
      let rec loop previous_cycles =
        let sync_ledger_pipe = "sync ledger pipe" in
        let sync_ledger_reader, sync_ledger_writer =
          create ~name:sync_ledger_pipe
            (Buffered
               ( `Capacity 50
               , `Overflow
                   (Drop_head
                      (fun head ->
                        Mina_metrics.(
                          Counter.inc_one
                            Pipe.Drop_on_overflow.bootstrap_sync_ledger) ;
                        External_transition.Initial_validated
                        .handle_dropped_transition
                          (Envelope.Incoming.data head)
                          ~pipe_name:sync_ledger_pipe ~logger)) ))
=======
      match staged_ledger_data_download_result with
      | Error err ->
          Deferred.return (staged_ledger_data_download_time, None, Error err)
      | Ok (scan_state, expected_merkle_root, pending_coinbases, protocol_states)
        -> (
          let%map staged_ledger_construction_result =
            let open Deferred.Or_error.Let_syntax in
            let received_staged_ledger_hash =
              Staged_ledger_hash.of_aux_ledger_and_coinbase_hash
                (Staged_ledger.Scan_state.hash scan_state)
                expected_merkle_root pending_coinbases
            in
            [%log debug]
              ~metadata:
                [ ( "expected_staged_ledger_hash"
                  , Staged_ledger_hash.to_yojson expected_staged_ledger_hash )
                ; ( "received_staged_ledger_hash"
                  , Staged_ledger_hash.to_yojson received_staged_ledger_hash )
                ]
              "Comparing $expected_staged_ledger_hash to \
               $received_staged_ledger_hash" ;
            let%bind new_root =
              t.current_root
              |> External_transition.skip_frontier_dependencies_validation
                   `This_transition_belongs_to_a_detached_subtree
              |> External_transition.validate_staged_ledger_hash
                   (`Staged_ledger_already_materialized
                     received_staged_ledger_hash)
              |> Result.map_error ~f:(fun _ ->
                     Error.of_string "received faulty scan state from peer")
              |> Deferred.return
            in
            let protocol_states =
              List.map protocol_states
                ~f:(With_hash.of_data ~hash_data:Protocol_state.hashes)
            in
            let%bind protocol_states =
              Staged_ledger.Scan_state.check_required_protocol_states scan_state
                ~protocol_states
              |> Deferred.return
            in
            let protocol_states_map =
              protocol_states
              |> List.map ~f:(fun ps ->
                     (State_hash.With_state_hashes.state_hash ps, ps))
              |> State_hash.Map.of_alist_exn
            in
            let get_state hash =
              match Map.find protocol_states_map hash with
              | None ->
                  let new_state_hash =
                    State_hash.With_state_hashes.state_hash (fst new_root)
                  in
                  [%log error]
                    ~metadata:
                      [ ("new_root", State_hash.to_yojson new_state_hash)
                      ; ("state_hash", State_hash.to_yojson hash)
                      ]
                    "Protocol state (for scan state transactions) for \
                     $state_hash not found when bootstrapping to the new root \
                     $new_root" ;
                  Or_error.errorf
                    !"Protocol state (for scan state transactions) for \
                      %{sexp:State_hash.t} not found when bootstrapping to the \
                      new root %{sexp:State_hash.t}"
                    hash new_state_hash
              | Some protocol_state ->
                  Ok (With_hash.data protocol_state)
            in
            (* Construct the staged ledger before constructing the transition
             * frontier in order to verify the scan state we received.
             * TODO: reorganize the code to avoid doing this twice (#3480) *)
            let open Deferred.Let_syntax in
            let%map staged_ledger_construction_time, construction_result =
              time_deferred
                (let open Deferred.Let_syntax in
                let temp_mask = Ledger.of_database temp_snarked_ledger in
                let%map result =
                  Staged_ledger
                  .of_scan_state_pending_coinbases_and_snarked_ledger ~logger
                    ~verifier ~constraint_constants ~scan_state
                    ~snarked_ledger:temp_mask ~expected_merkle_root
                    ~pending_coinbases ~get_state
                in
                ignore
                  ( Ledger.Maskable.unregister_mask_exn ~loc:__LOC__ temp_mask
                    : Ledger.unattached_mask ) ;
                Result.map result
                  ~f:
                    (const
                       (scan_state, pending_coinbases, new_root, protocol_states)))
            in
            Ok (staged_ledger_construction_time, construction_result)
          in
          match staged_ledger_construction_result with
          | Error err ->
              (staged_ledger_data_download_time, None, Error err)
          | Ok (staged_ledger_construction_time, result) ->
              ( staged_ledger_data_download_time
              , Some staged_ledger_construction_time
              , result ) )
    in
    Transition_frontier.Persistent_root.Instance.close
      temp_persistent_root_instance ;
    match staged_ledger_aux_result with
    | Error e ->
        let%bind () =
          Trust_system.(
            record t.trust_system t.logger sender
              Actions.
                ( Outgoing_connection_error
                , Some
                    ( "Can't find scan state from the peer or received faulty \
                       scan state from the peer."
                    , [] ) ))
>>>>>>> d2bef7f7
        in
        don't_wait_for
          (transfer_while_writer_alive transition_reader sync_ledger_writer
             ~f:Fn.id) ;
        let initial_root_transition =
          initial_root_transition
          |> External_transition.Validation
             .reset_frontier_dependencies_validation
          |> External_transition.Validation.reset_staged_ledger_diff_validation
        in
        let t =
          { network
          ; consensus_constants =
              Precomputed_values.consensus_constants precomputed_values
          ; logger
          ; trust_system
          ; verifier
          ; precomputed_values
          ; best_seen_transition = initial_root_transition
          ; current_root = initial_root_transition
          }
        in
        let transition_graph = Transition_cache.create () in
        let temp_persistent_root_instance =
          Transition_frontier.Persistent_root.create_instance_exn
            persistent_root
        in
        let temp_snarked_ledger =
          Transition_frontier.Persistent_root.Instance.snarked_ledger
            temp_persistent_root_instance
        in
        let%bind sync_ledger_time, (hash, sender, expected_staged_ledger_hash) =
          time_deferred
            (let root_sync_ledger =
               Sync_ledger.Db.create temp_snarked_ledger ~logger:t.logger
                 ~trust_system
             in
             don't_wait_for
               (sync_ledger t
                  ~preferred:
                    ( Option.to_list best_seen_transition
                    |> List.filter_map ~f:(fun x ->
                           match Envelope.Incoming.sender x with
                           | Local ->
                               None
                           | Remote r ->
                               Some r) )
                  ~root_sync_ledger ~transition_graph ~sync_ledger_reader
                  ~genesis_constants) ;
             (* We ignore the resulting ledger returned here since it will always
                * be the same as the ledger we started with because we are syncing
                * a db ledger. *)
             let%map _, data = Sync_ledger.Db.valid_tree root_sync_ledger in
             Sync_ledger.Db.destroy root_sync_ledger ;
             data)
        in
        let%bind ( staged_ledger_data_download_time
                 , staged_ledger_construction_time
                 , staged_ledger_aux_result ) =
          let%bind ( staged_ledger_data_download_time
                   , staged_ledger_data_download_result ) =
            time_deferred
              (Mina_networking
               .get_staged_ledger_aux_and_pending_coinbases_at_hash t.network
                 sender.peer_id hash)
          in
          match staged_ledger_data_download_result with
          | Error err ->
              Deferred.return (staged_ledger_data_download_time, None, Error err)
          | Ok
              ( scan_state
              , expected_merkle_root
              , pending_coinbases
              , protocol_states ) -> (
              let%map staged_ledger_construction_result =
                let open Deferred.Or_error.Let_syntax in
                let received_staged_ledger_hash =
                  Staged_ledger_hash.of_aux_ledger_and_coinbase_hash
                    (Staged_ledger.Scan_state.hash scan_state)
                    expected_merkle_root pending_coinbases
                in
                [%log debug]
                  ~metadata:
                    [ ( "expected_staged_ledger_hash"
                      , Staged_ledger_hash.to_yojson expected_staged_ledger_hash
                      )
                    ; ( "received_staged_ledger_hash"
                      , Staged_ledger_hash.to_yojson received_staged_ledger_hash
                      )
                    ]
                  "Comparing $expected_staged_ledger_hash to \
                   $received_staged_ledger_hash" ;
                let%bind new_root =
                  t.current_root
                  |> External_transition.skip_frontier_dependencies_validation
                       `This_transition_belongs_to_a_detached_subtree
                  |> External_transition.validate_staged_ledger_hash
                       (`Staged_ledger_already_materialized
                         received_staged_ledger_hash)
                  |> Result.map_error ~f:(fun _ ->
                         Error.of_string "received faulty scan state from peer")
                  |> Deferred.return
                in
                let%bind protocol_states =
                  Staged_ledger.Scan_state.check_required_protocol_states
                    scan_state ~protocol_states
                  |> Deferred.return
                in
                let protocol_states_map =
                  State_hash.Map.of_alist_exn protocol_states
                in
                let get_state hash =
                  match Map.find protocol_states_map hash with
                  | None ->
                      let new_state_hash = (fst new_root).hash in
                      [%log error]
                        ~metadata:
                          [ ("new_root", State_hash.to_yojson new_state_hash)
                          ; ("state_hash", State_hash.to_yojson hash)
                          ]
                        "Protocol state (for scan state transactions) for \
                         $state_hash not found when bootstrapping to the new \
                         root $new_root" ;
                      Or_error.errorf
                        !"Protocol state (for scan state transactions) for \
                          %{sexp:State_hash.t} not found when bootstrapping to \
                          the new root %{sexp:State_hash.t}"
                        hash new_state_hash
                  | Some protocol_state ->
                      Ok protocol_state
                in
                (* Construct the staged ledger before constructing the transition
                 * frontier in order to verify the scan state we received.
                 * TODO: reorganize the code to avoid doing this twice (#3480) *)
                let open Deferred.Let_syntax in
                let%map staged_ledger_construction_time, construction_result =
                  time_deferred
                    (let open Deferred.Let_syntax in
                    let temp_mask = Ledger.of_database temp_snarked_ledger in
                    let%map result =
                      Staged_ledger
                      .of_scan_state_pending_coinbases_and_snarked_ledger
                        ~logger ~verifier ~constraint_constants ~scan_state
                        ~snarked_ledger:temp_mask ~expected_merkle_root
                        ~pending_coinbases ~get_state
                    in
                    ignore
                      ( Ledger.Maskable.unregister_mask_exn ~loc:__LOC__
                          temp_mask
                        : Ledger.unattached_mask ) ;
                    Result.map result
                      ~f:
                        (const
                           ( scan_state
                           , pending_coinbases
                           , new_root
                           , protocol_states )))
                in
                Ok (staged_ledger_construction_time, construction_result)
              in
              match staged_ledger_construction_result with
              | Error err ->
                  (staged_ledger_data_download_time, None, Error err)
              | Ok (staged_ledger_construction_time, result) ->
                  ( staged_ledger_data_download_time
                  , Some staged_ledger_construction_time
                  , result ) )
        in
        Transition_frontier.Persistent_root.Instance.close
          temp_persistent_root_instance ;
        match staged_ledger_aux_result with
        | Error e ->
            let%bind () =
              Trust_system.(
                record t.trust_system t.logger sender
                  Actions.
                    ( Outgoing_connection_error
                    , Some
                        ( "Can't find scan state from the peer or received \
                           faulty scan state from the peer."
                        , [] ) ))
            in
            [%log error]
              ~metadata:
                [ ("error", Error_json.error_to_yojson e)
                ; ("state_hash", State_hash.to_yojson hash)
                ; ( "expected_staged_ledger_hash"
                  , Staged_ledger_hash.to_yojson expected_staged_ledger_hash )
                ]
              "Failed to find scan state for the transition with hash \
               $state_hash from the peer or received faulty scan state: \
               $error. Retry bootstrap" ;
            Writer.close sync_ledger_writer ;
            let this_cycle =
              { cycle_result = "failed to download and construct scan state"
              ; sync_ledger_time
              ; staged_ledger_data_download_time
              ; staged_ledger_construction_time
              ; local_state_sync_required = false
              ; local_state_sync_time = None
              }
            in
            loop (this_cycle :: previous_cycles)
        | Ok (scan_state, pending_coinbase, new_root, protocol_states) -> (
            let%bind () =
<<<<<<< HEAD
              Trust_system.(
                record t.trust_system t.logger sender
                  Actions.
                    ( Fulfilled_request
                    , Some ("Received valid scan state from peer", []) ))
            in
            let consensus_state =
              t.best_seen_transition
              |> External_transition.Initial_validated.consensus_state
            in
            (* Synchronize consensus local state if necessary *)
            let%bind ( local_state_sync_time
                     , (local_state_sync_required, local_state_sync_result) ) =
              time_deferred
                ( match
                    Consensus.Hooks.required_local_state_sync
                      ~constants:precomputed_values.consensus_constants
                      ~consensus_state ~local_state:consensus_local_state
                  with
                | None ->
                    [%log debug]
                      ~metadata:
                        [ ( "local_state"
                          , Consensus.Data.Local_state.to_yojson
                              consensus_local_state )
                        ; ( "consensus_state"
                          , Consensus.Data.Consensus_state.Value.to_yojson
                              consensus_state )
                        ]
                      "Not synchronizing consensus local state" ;
                    Deferred.return (false, Or_error.return ())
                | Some sync_jobs ->
                    [%log info] "Synchronizing consensus local state" ;
                    let%map result =
                      Consensus.Hooks.sync_local_state
                        ~local_state:consensus_local_state ~logger ~trust_system
                        ~random_peers:(fun n ->
                          (* This port is completely made up but we only use the peer_id when doing a query, so it shouldn't matter. *)
                          let%map peers =
                            Mina_networking.random_peers t.network n
                          in
                          sender :: peers)
                        ~query_peer:
                          { Consensus.Hooks.Rpcs.query =
                              (fun peer rpc query ->
                                Mina_networking.(
                                  query_peer t.network peer.peer_id
                                    (Rpcs.Consensus_rpc rpc) query))
                          }
                        ~ledger_depth:
                          precomputed_values.constraint_constants.ledger_depth
                        sync_jobs
                    in
                    (true, result) )
=======
              Transition_frontier.Persistent_frontier.reset_database_exn
                persistent_frontier ~root_data:new_root_data
                ~genesis_state_hash:
                  (State_hash.With_state_hashes.state_hash
                     precomputed_values.protocol_state_with_hashes)
            in
            (* TODO: lazy load db in persistent root to avoid unecessary opens like this *)
            Transition_frontier.Persistent_root.(
              with_instance_exn persistent_root ~f:(fun instance ->
                  Instance.set_root_state_hash instance
                    (External_transition.Validated.state_hashes new_root)
                      .state_hash)) ;
            let%map new_frontier =
              let fail msg =
                failwith
                  ( "failed to initialize transition frontier after \
                     bootstrapping: " ^ msg )
              in
              Transition_frontier.load ~retry_with_fresh_db:false ~logger
                ~verifier ~consensus_local_state ~persistent_root
                ~persistent_frontier ~precomputed_values ~catchup_mode ()
              >>| function
              | Ok frontier ->
                  frontier
              | Error (`Failure msg) ->
                  fail msg
              | Error `Bootstrap_required ->
                  fail
                    "bootstrap still required (indicates logical error in code)"
              | Error `Persistent_frontier_malformed ->
                  fail "persistent frontier was malformed"
              | Error `Snarked_ledger_mismatch ->
                  fail
                    "this should not happen, because we just reset the \
                     snarked_ledger"
            in
            [%str_log info] Bootstrap_complete ;
            let collected_transitions =
              Transition_cache.data transition_graph
            in
            let logger =
              Logger.extend logger
                [ ( "context"
                  , `String "Filter collected transitions in bootstrap" )
                ]
            in
            let root_consensus_state =
              Transition_frontier.(
                Breadcrumb.consensus_state_with_hashes (root new_frontier))
>>>>>>> d2bef7f7
            in
            match local_state_sync_result with
            | Error e ->
                [%log error]
                  ~metadata:[ ("error", Error_json.error_to_yojson e) ]
                  "Local state sync failed: $error. Retry bootstrap" ;
                Writer.close sync_ledger_writer ;
                let this_cycle =
                  { cycle_result = "failed to synchronize local state"
                  ; sync_ledger_time
                  ; staged_ledger_data_download_time
                  ; staged_ledger_construction_time
                  ; local_state_sync_required
                  ; local_state_sync_time = Some local_state_sync_time
                  }
                in
                loop (this_cycle :: previous_cycles)
            | Ok () ->
                (* Close the old frontier and reload a new on from disk. *)
                let new_root_data : Transition_frontier.Root_data.Limited.t =
                  Transition_frontier.Root_data.Limited.create
                    ~transition:new_root ~scan_state ~pending_coinbase
                    ~protocol_states
                in
                let%bind () =
                  Transition_frontier.Persistent_frontier.reset_database_exn
                    persistent_frontier ~root_data:new_root_data
                    ~genesis_state_hash:
                      precomputed_values.protocol_state_with_hash.hash
                in
                (* TODO: lazy load db in persistent root to avoid unecessary opens like this *)
                Transition_frontier.Persistent_root.(
                  with_instance_exn persistent_root ~f:(fun instance ->
                      Instance.set_root_state_hash instance
                        (External_transition.Validated.state_hash new_root))) ;
                let%map new_frontier =
                  let fail msg =
                    failwith
                      ( "failed to initialize transition frontier after \
                         bootstrapping: " ^ msg )
                  in
                  Transition_frontier.load ~retry_with_fresh_db:false ~logger
                    ~verifier ~consensus_local_state ~persistent_root
                    ~persistent_frontier ~precomputed_values ~catchup_mode ()
                  >>| function
                  | Ok frontier ->
                      frontier
                  | Error (`Failure msg) ->
                      fail msg
                  | Error `Bootstrap_required ->
                      fail
                        "bootstrap still required (indicates logical error in \
                         code)"
                  | Error `Persistent_frontier_malformed ->
                      fail "persistent frontier was malformed"
                  | Error `Snarked_ledger_mismatch ->
                      fail
                        "this should not happen, because we just reset the \
                         snarked_ledger"
                in
                [%str_log info] Bootstrap_complete ;
                let collected_transitions =
                  Transition_cache.data transition_graph
                in
                let logger =
                  Logger.extend logger
                    [ ( "context"
                      , `String "Filter collected transitions in bootstrap" )
                    ]
                in
                let root_consensus_state =
                  Transition_frontier.(
                    Breadcrumb.consensus_state_with_hash (root new_frontier))
                in
                let filtered_collected_transitions =
                  List.filter collected_transitions
                    ~f:(fun incoming_transition ->
                      let transition =
                        Envelope.Incoming.data incoming_transition
                        |> External_transition.Validation
                           .forget_validation_with_hash
                      in
                      Consensus.Hooks.equal_select_status `Take
                      @@ Consensus.Hooks.select ~constants:t.consensus_constants
                           ~existing:root_consensus_state
                           ~candidate:
                             (With_hash.map
                                ~f:External_transition.consensus_state
                                transition)
                           ~logger)
                in
                [%log debug] "Sorting filtered transitions by consensus state"
                  ~metadata:[] ;
                let sorted_filtered_collected_transitions =
                  List.sort filtered_collected_transitions
                    ~compare:
                      (Comparable.lift
                         ~f:
                           (Fn.compose
                              External_transition.Validation
                              .forget_validation_with_hash
                              Envelope.Incoming.data)
                         (external_transition_compare t.consensus_constants))
                in
                let this_cycle =
                  { cycle_result = "success"
                  ; sync_ledger_time
                  ; staged_ledger_data_download_time
                  ; staged_ledger_construction_time
                  ; local_state_sync_required
                  ; local_state_sync_time = Some local_state_sync_time
                  }
                in
                ( this_cycle :: previous_cycles
                , (new_frontier, sorted_filtered_collected_transitions) ) )
      in
      let%map time_elapsed, (cycles, result) = time_deferred (loop []) in
      [%log info] "Bootstrap completed in $time_elapsed: $bootstrap_stats"
        ~metadata:
          [ ("time_elapsed", time_to_yojson time_elapsed)
          ; ( "bootstrap_stats"
            , `List (List.map ~f:bootstrap_cycle_stats_to_yojson cycles) )
          ] ;
      Mina_metrics.(
        Gauge.set Bootstrap.bootstrap_time_ms
          Core.Time.(Span.to_ms @@ time_elapsed)) ;
      result)

let%test_module "Bootstrap_controller tests" =
  ( module struct
    open Pipe_lib

    let max_frontier_length =
      Transition_frontier.global_max_length Genesis_constants.compiled

    let logger = Logger.create ()

    let trust_system = Trust_system.null ()

    let precomputed_values = Lazy.force Precomputed_values.for_unit_tests

    let proof_level = precomputed_values.proof_level

    let constraint_constants = precomputed_values.constraint_constants

    let verifier =
      Async.Thread_safe.block_on_async_exn (fun () ->
          Verifier.create ~logger ~proof_level ~constraint_constants
            ~conf_dir:None
            ~pids:(Child_processes.Termination.create_pid_table ()))

    module Genesis_ledger = (val precomputed_values.genesis_ledger)

    let downcast_transition ~sender transition =
      let transition =
        transition
        |> External_transition.Validation.reset_frontier_dependencies_validation
        |> External_transition.Validation.reset_staged_ledger_diff_validation
      in
      Envelope.Incoming.wrap ~data:transition
        ~sender:(Envelope.Sender.Remote sender)

    let downcast_breadcrumb ~sender breadcrumb =
      downcast_transition ~sender
        (Transition_frontier.Breadcrumb.validated_transition breadcrumb)

    let make_non_running_bootstrap ~genesis_root ~network =
      let transition =
        genesis_root
        |> External_transition.Validation.reset_frontier_dependencies_validation
        |> External_transition.Validation.reset_staged_ledger_diff_validation
      in
      { logger
      ; consensus_constants =
          Precomputed_values.consensus_constants precomputed_values
      ; trust_system
      ; verifier
      ; precomputed_values
      ; best_seen_transition = transition
      ; current_root = transition
      ; network
      }

    let%test_unit "Bootstrap controller caches all transitions it is passed \
                   through the transition_reader" =
      let branch_size = (max_frontier_length * 2) + 2 in
      Quickcheck.test ~trials:1
        (let open Quickcheck.Generator.Let_syntax in
        (* we only need one node for this test, but we need more than one peer so that mina_networking does not throw an error *)
        let%bind fake_network =
          Fake_network.Generator.(
            gen ~precomputed_values ~verifier ~max_frontier_length
              [ fresh_peer; fresh_peer ] ~use_super_catchup:false)
        in
        let%map make_branch =
          Transition_frontier.Breadcrumb.For_tests.gen_seq ~precomputed_values
            ~verifier
            ~accounts_with_secret_keys:(Lazy.force Genesis_ledger.accounts)
            branch_size
        in
        let [ me; _ ] = fake_network.peer_networks in
        let branch =
          Async.Thread_safe.block_on_async_exn (fun () ->
              make_branch (Transition_frontier.root me.state.frontier))
        in
        (fake_network, branch))
        ~f:(fun (fake_network, branch) ->
          let [ me; other ] = fake_network.peer_networks in
          let genesis_root =
            Transition_frontier.(
              Breadcrumb.validated_transition @@ root me.state.frontier)
          in
          let transition_graph = Transition_cache.create () in
          let sync_ledger_reader, sync_ledger_writer =
            Pipe_lib.Strict_pipe.create ~name:"sync_ledger_reader" Synchronous
          in
          let bootstrap =
            make_non_running_bootstrap ~genesis_root ~network:me.network
          in
          let root_sync_ledger =
            Sync_ledger.Db.create
              (Transition_frontier.root_snarked_ledger me.state.frontier)
              ~logger ~trust_system
          in
          Async.Thread_safe.block_on_async_exn (fun () ->
              let sync_deferred =
                sync_ledger bootstrap ~root_sync_ledger ~transition_graph
                  ~preferred:[] ~sync_ledger_reader
                  ~genesis_constants:Genesis_constants.compiled
              in
              let%bind () =
                Deferred.List.iter branch ~f:(fun breadcrumb ->
                    Strict_pipe.Writer.write sync_ledger_writer
                      (downcast_breadcrumb ~sender:other.peer breadcrumb))
              in
              Strict_pipe.Writer.close sync_ledger_writer ;
              sync_deferred) ;
          let expected_transitions =
            List.map branch
              ~f:
                (Fn.compose
                   External_transition.Validation.forget_validation_with_hash
                   Transition_frontier.Breadcrumb.validated_transition)
          in
          let saved_transitions =
            Transition_cache.data transition_graph
            |> List.map
                 ~f:
                   (Fn.compose
                      External_transition.Validation.forget_validation_with_hash
                      Envelope.Incoming.data)
          in
          let module E = struct
            module T = struct
              type t = External_transition.t State_hash.With_state_hashes.t
              [@@deriving sexp]

              let compare =
                external_transition_compare
                  (Precomputed_values.consensus_constants precomputed_values)
            end

            include Comparable.Make (T)
          end in
          [%test_result: E.Set.t]
            (E.Set.of_list saved_transitions)
            ~expect:(E.Set.of_list expected_transitions))

    let run_bootstrap ~timeout_duration ~my_net ~transition_reader =
      let open Fake_network in
      let time_controller = Block_time.Controller.basic ~logger in
      let persistent_root =
        Transition_frontier.persistent_root my_net.state.frontier
      in
      let persistent_frontier =
        Transition_frontier.persistent_frontier my_net.state.frontier
      in
      let initial_root_transition =
        Transition_frontier.(
          Breadcrumb.validated_transition (root my_net.state.frontier))
      in
      let%bind () =
        Transition_frontier.close ~loc:__LOC__ my_net.state.frontier
      in
      [%log info] "bootstrap begin" ;
      Block_time.Timeout.await_exn time_controller ~timeout_duration
        (run ~logger ~trust_system ~verifier ~network:my_net.network
           ~best_seen_transition:None
           ~consensus_local_state:my_net.state.consensus_local_state
           ~transition_reader ~persistent_root ~persistent_frontier
           ~catchup_mode:`Normal ~initial_root_transition ~precomputed_values)

    let assert_transitions_increasingly_sorted ~root
        (incoming_transitions :
          External_transition.Initial_validated.t Envelope.Incoming.t list) =
      let root =
        With_hash.data @@ fst
        @@ Transition_frontier.Breadcrumb.validated_transition root
      in
      let blockchain_length =
        Fn.compose Consensus.Data.Consensus_state.blockchain_length
          External_transition.consensus_state
      in
      ignore
        ( List.fold_result ~init:root incoming_transitions
            ~f:(fun max_acc incoming_transition ->
              let With_hash.{ data = transition; _ }, _ =
                Envelope.Incoming.data incoming_transition
              in
              let open Result.Let_syntax in
              let%map () =
                Result.ok_if_true
                  Mina_numbers.Length.(
                    blockchain_length max_acc <= blockchain_length transition)
                  ~error:
                    (Error.of_string
                       "The blocks are not sorted in increasing order")
              in
              transition)
          |> Or_error.ok_exn
          : External_transition.t )

    let%test_unit "sync with one node after receiving a transition" =
      Quickcheck.test ~trials:1
        Fake_network.Generator.(
          gen ~precomputed_values ~verifier ~max_frontier_length
            ~use_super_catchup:false
            [ fresh_peer
            ; peer_with_branch
                ~frontier_branch_size:((max_frontier_length * 2) + 2)
            ])
        ~f:(fun fake_network ->
          let [ my_net; peer_net ] = fake_network.peer_networks in
          let transition_reader, transition_writer =
            Pipe_lib.Strict_pipe.create ~name:(__MODULE__ ^ __LOC__)
              (Buffered (`Capacity 10, `Overflow (Drop_head ignore)))
          in
          Envelope.Incoming.wrap
            ~data:
              ( Transition_frontier.best_tip peer_net.state.frontier
              |> Transition_frontier.Breadcrumb.validated_transition
              |> External_transition.Validated.to_initial_validated )
            ~sender:(Envelope.Sender.Remote peer_net.peer)
          |> Pipe_lib.Strict_pipe.Writer.write transition_writer ;
          let new_frontier, sorted_external_transitions =
            Async.Thread_safe.block_on_async_exn (fun () ->
                run_bootstrap
                  ~timeout_duration:(Block_time.Span.of_ms 30_000L)
                  ~my_net ~transition_reader)
          in
          assert_transitions_increasingly_sorted
            ~root:(Transition_frontier.root new_frontier)
            sorted_external_transitions ;
          [%test_result: Ledger_hash.t]
            ( Ledger.Db.merkle_root
            @@ Transition_frontier.root_snarked_ledger new_frontier )
            ~expect:
              ( Ledger.Db.merkle_root
              @@ Transition_frontier.root_snarked_ledger peer_net.state.frontier
              ))

    let%test_unit "reconstruct staged_ledgers using \
                   of_scan_state_and_snarked_ledger" =
      Quickcheck.test ~trials:1
        (Transition_frontier.For_tests.gen ~precomputed_values ~verifier
           ~max_length:max_frontier_length ~size:max_frontier_length ())
        ~f:(fun frontier ->
          Thread_safe.block_on_async_exn
          @@ fun () ->
          Deferred.List.iter (Transition_frontier.all_breadcrumbs frontier)
            ~f:(fun breadcrumb ->
              let staged_ledger =
                Transition_frontier.Breadcrumb.staged_ledger breadcrumb
              in
              let expected_merkle_root =
                Staged_ledger.ledger staged_ledger |> Ledger.merkle_root
              in
              let snarked_ledger =
                Transition_frontier.root_snarked_ledger frontier
                |> Ledger.of_database
              in
              let scan_state = Staged_ledger.scan_state staged_ledger in
              let get_state hash =
                match Transition_frontier.find_protocol_state frontier hash with
                | Some protocol_state ->
                    Ok protocol_state
                | None ->
                    Or_error.errorf
                      !"Protocol state (for scan state transactions) for \
                        %{sexp:State_hash.t} not found"
                      hash
              in
              let pending_coinbases =
                Staged_ledger.pending_coinbase_collection staged_ledger
              in
              let%map actual_staged_ledger =
                Staged_ledger.of_scan_state_pending_coinbases_and_snarked_ledger
                  ~scan_state ~logger ~verifier ~constraint_constants
                  ~snarked_ledger ~expected_merkle_root ~pending_coinbases
                  ~get_state
                |> Deferred.Or_error.ok_exn
              in
              assert (
                Staged_ledger_hash.equal
                  (Staged_ledger.hash staged_ledger)
                  (Staged_ledger.hash actual_staged_ledger) )))

    (*
    let%test_unit "if we see a new transition that is better than the \
                   transition that we are syncing from, than we should \
                   retarget our root" =
      Quickcheck.test ~trials:1
        Fake_network.Generator.(
          gen ~max_frontier_length
            [ fresh_peer
            ; peer_with_branch ~frontier_branch_size:max_frontier_length
            ; peer_with_branch
                ~frontier_branch_size:((max_frontier_length * 2) + 2) ])
        ~f:(fun fake_network ->
          let [me; weaker_chain; stronger_chain] =
            fake_network.peer_networks
          in
          let transition_reader, transition_writer =
            Pipe_lib.Strict_pipe.create ~name:(__MODULE__ ^ __LOC__)
              (Buffered (`Capacity 10, `Overflow Drop_head))
          in
          Envelope.Incoming.wrap
            ~data:
              ( Transition_frontier.best_tip weaker_chain.state.frontier
              |> Transition_frontier.Breadcrumb.validated_transition
              |> External_transition.Validated.to_initial_validated )
            ~sender:
              (Envelope.Sender.Remote
                 (weaker_chain.peer.host, weaker_chain.peer.peer_id))
          |> Pipe_lib.Strict_pipe.Writer.write transition_writer ;
          Envelope.Incoming.wrap
            ~data:
              ( Transition_frontier.best_tip stronger_chain.state.frontier
              |> Transition_frontier.Breadcrumb.validated_transition
              |> External_transition.Validated.to_initial_validated )
            ~sender:
              (Envelope.Sender.Remote
                 (stronger_chain.peer.host, stronger_chain.peer.peer_id))
          |> Pipe_lib.Strict_pipe.Writer.write transition_writer ;
          let new_frontier, sorted_external_transitions =
            Async.Thread_safe.block_on_async_exn (fun () ->
                run_bootstrap
                  ~timeout_duration:(Block_time.Span.of_ms 60_000L)
                  ~my_net:me ~transition_reader )
          in
          assert_transitions_increasingly_sorted
            ~root:(Transition_frontier.root new_frontier)
            sorted_external_transitions ;
          [%test_result: Ledger_hash.t]
            ( Ledger.Db.merkle_root
            @@ Transition_frontier.root_snarked_ledger new_frontier )
            ~expect:
              ( Ledger.Db.merkle_root
              @@ Transition_frontier.root_snarked_ledger
                   stronger_chain.state.frontier ) )
*)
  end )<|MERGE_RESOLUTION|>--- conflicted
+++ resolved
@@ -216,7 +216,6 @@
       let genesis_constants =
         Precomputed_values.genesis_constants precomputed_values
       in
-<<<<<<< HEAD
       let constraint_constants = precomputed_values.constraint_constants in
       let rec loop previous_cycles =
         let sync_ledger_pipe = "sync ledger pipe" in
@@ -234,123 +233,6 @@
                         .handle_dropped_transition
                           (Envelope.Incoming.data head)
                           ~pipe_name:sync_ledger_pipe ~logger)) ))
-=======
-      match staged_ledger_data_download_result with
-      | Error err ->
-          Deferred.return (staged_ledger_data_download_time, None, Error err)
-      | Ok (scan_state, expected_merkle_root, pending_coinbases, protocol_states)
-        -> (
-          let%map staged_ledger_construction_result =
-            let open Deferred.Or_error.Let_syntax in
-            let received_staged_ledger_hash =
-              Staged_ledger_hash.of_aux_ledger_and_coinbase_hash
-                (Staged_ledger.Scan_state.hash scan_state)
-                expected_merkle_root pending_coinbases
-            in
-            [%log debug]
-              ~metadata:
-                [ ( "expected_staged_ledger_hash"
-                  , Staged_ledger_hash.to_yojson expected_staged_ledger_hash )
-                ; ( "received_staged_ledger_hash"
-                  , Staged_ledger_hash.to_yojson received_staged_ledger_hash )
-                ]
-              "Comparing $expected_staged_ledger_hash to \
-               $received_staged_ledger_hash" ;
-            let%bind new_root =
-              t.current_root
-              |> External_transition.skip_frontier_dependencies_validation
-                   `This_transition_belongs_to_a_detached_subtree
-              |> External_transition.validate_staged_ledger_hash
-                   (`Staged_ledger_already_materialized
-                     received_staged_ledger_hash)
-              |> Result.map_error ~f:(fun _ ->
-                     Error.of_string "received faulty scan state from peer")
-              |> Deferred.return
-            in
-            let protocol_states =
-              List.map protocol_states
-                ~f:(With_hash.of_data ~hash_data:Protocol_state.hashes)
-            in
-            let%bind protocol_states =
-              Staged_ledger.Scan_state.check_required_protocol_states scan_state
-                ~protocol_states
-              |> Deferred.return
-            in
-            let protocol_states_map =
-              protocol_states
-              |> List.map ~f:(fun ps ->
-                     (State_hash.With_state_hashes.state_hash ps, ps))
-              |> State_hash.Map.of_alist_exn
-            in
-            let get_state hash =
-              match Map.find protocol_states_map hash with
-              | None ->
-                  let new_state_hash =
-                    State_hash.With_state_hashes.state_hash (fst new_root)
-                  in
-                  [%log error]
-                    ~metadata:
-                      [ ("new_root", State_hash.to_yojson new_state_hash)
-                      ; ("state_hash", State_hash.to_yojson hash)
-                      ]
-                    "Protocol state (for scan state transactions) for \
-                     $state_hash not found when bootstrapping to the new root \
-                     $new_root" ;
-                  Or_error.errorf
-                    !"Protocol state (for scan state transactions) for \
-                      %{sexp:State_hash.t} not found when bootstrapping to the \
-                      new root %{sexp:State_hash.t}"
-                    hash new_state_hash
-              | Some protocol_state ->
-                  Ok (With_hash.data protocol_state)
-            in
-            (* Construct the staged ledger before constructing the transition
-             * frontier in order to verify the scan state we received.
-             * TODO: reorganize the code to avoid doing this twice (#3480) *)
-            let open Deferred.Let_syntax in
-            let%map staged_ledger_construction_time, construction_result =
-              time_deferred
-                (let open Deferred.Let_syntax in
-                let temp_mask = Ledger.of_database temp_snarked_ledger in
-                let%map result =
-                  Staged_ledger
-                  .of_scan_state_pending_coinbases_and_snarked_ledger ~logger
-                    ~verifier ~constraint_constants ~scan_state
-                    ~snarked_ledger:temp_mask ~expected_merkle_root
-                    ~pending_coinbases ~get_state
-                in
-                ignore
-                  ( Ledger.Maskable.unregister_mask_exn ~loc:__LOC__ temp_mask
-                    : Ledger.unattached_mask ) ;
-                Result.map result
-                  ~f:
-                    (const
-                       (scan_state, pending_coinbases, new_root, protocol_states)))
-            in
-            Ok (staged_ledger_construction_time, construction_result)
-          in
-          match staged_ledger_construction_result with
-          | Error err ->
-              (staged_ledger_data_download_time, None, Error err)
-          | Ok (staged_ledger_construction_time, result) ->
-              ( staged_ledger_data_download_time
-              , Some staged_ledger_construction_time
-              , result ) )
-    in
-    Transition_frontier.Persistent_root.Instance.close
-      temp_persistent_root_instance ;
-    match staged_ledger_aux_result with
-    | Error e ->
-        let%bind () =
-          Trust_system.(
-            record t.trust_system t.logger sender
-              Actions.
-                ( Outgoing_connection_error
-                , Some
-                    ( "Can't find scan state from the peer or received faulty \
-                       scan state from the peer."
-                    , [] ) ))
->>>>>>> d2bef7f7
         in
         don't_wait_for
           (transfer_while_writer_alive transition_reader sync_ledger_writer
@@ -454,18 +336,27 @@
                          Error.of_string "received faulty scan state from peer")
                   |> Deferred.return
                 in
+                let protocol_states =
+                  List.map protocol_states
+                    ~f:(With_hash.of_data ~hash_data:Protocol_state.hashes)
+                in
                 let%bind protocol_states =
                   Staged_ledger.Scan_state.check_required_protocol_states
                     scan_state ~protocol_states
                   |> Deferred.return
                 in
                 let protocol_states_map =
-                  State_hash.Map.of_alist_exn protocol_states
+                  protocol_states
+                  |> List.map ~f:(fun ps ->
+                         (State_hash.With_state_hashes.state_hash ps, ps))
+                  |> State_hash.Map.of_alist_exn
                 in
                 let get_state hash =
                   match Map.find protocol_states_map hash with
                   | None ->
-                      let new_state_hash = (fst new_root).hash in
+                      let new_state_hash =
+                        State_hash.With_state_hashes.state_hash (fst new_root)
+                      in
                       [%log error]
                         ~metadata:
                           [ ("new_root", State_hash.to_yojson new_state_hash)
@@ -480,7 +371,7 @@
                           the new root %{sexp:State_hash.t}"
                         hash new_state_hash
                   | Some protocol_state ->
-                      Ok protocol_state
+                      Ok (With_hash.data protocol_state)
                 in
                 (* Construct the staged ledger before constructing the transition
                  * frontier in order to verify the scan state we received.
@@ -556,7 +447,6 @@
             loop (this_cycle :: previous_cycles)
         | Ok (scan_state, pending_coinbase, new_root, protocol_states) -> (
             let%bind () =
-<<<<<<< HEAD
               Trust_system.(
                 record t.trust_system t.logger sender
                   Actions.
@@ -611,57 +501,6 @@
                         sync_jobs
                     in
                     (true, result) )
-=======
-              Transition_frontier.Persistent_frontier.reset_database_exn
-                persistent_frontier ~root_data:new_root_data
-                ~genesis_state_hash:
-                  (State_hash.With_state_hashes.state_hash
-                     precomputed_values.protocol_state_with_hashes)
-            in
-            (* TODO: lazy load db in persistent root to avoid unecessary opens like this *)
-            Transition_frontier.Persistent_root.(
-              with_instance_exn persistent_root ~f:(fun instance ->
-                  Instance.set_root_state_hash instance
-                    (External_transition.Validated.state_hashes new_root)
-                      .state_hash)) ;
-            let%map new_frontier =
-              let fail msg =
-                failwith
-                  ( "failed to initialize transition frontier after \
-                     bootstrapping: " ^ msg )
-              in
-              Transition_frontier.load ~retry_with_fresh_db:false ~logger
-                ~verifier ~consensus_local_state ~persistent_root
-                ~persistent_frontier ~precomputed_values ~catchup_mode ()
-              >>| function
-              | Ok frontier ->
-                  frontier
-              | Error (`Failure msg) ->
-                  fail msg
-              | Error `Bootstrap_required ->
-                  fail
-                    "bootstrap still required (indicates logical error in code)"
-              | Error `Persistent_frontier_malformed ->
-                  fail "persistent frontier was malformed"
-              | Error `Snarked_ledger_mismatch ->
-                  fail
-                    "this should not happen, because we just reset the \
-                     snarked_ledger"
-            in
-            [%str_log info] Bootstrap_complete ;
-            let collected_transitions =
-              Transition_cache.data transition_graph
-            in
-            let logger =
-              Logger.extend logger
-                [ ( "context"
-                  , `String "Filter collected transitions in bootstrap" )
-                ]
-            in
-            let root_consensus_state =
-              Transition_frontier.(
-                Breadcrumb.consensus_state_with_hashes (root new_frontier))
->>>>>>> d2bef7f7
             in
             match local_state_sync_result with
             | Error e ->
@@ -690,13 +529,15 @@
                   Transition_frontier.Persistent_frontier.reset_database_exn
                     persistent_frontier ~root_data:new_root_data
                     ~genesis_state_hash:
-                      precomputed_values.protocol_state_with_hash.hash
+                      (State_hash.With_state_hashes.state_hash
+                         precomputed_values.protocol_state_with_hashes)
                 in
                 (* TODO: lazy load db in persistent root to avoid unecessary opens like this *)
                 Transition_frontier.Persistent_root.(
                   with_instance_exn persistent_root ~f:(fun instance ->
                       Instance.set_root_state_hash instance
-                        (External_transition.Validated.state_hash new_root))) ;
+                        (External_transition.Validated.state_hashes new_root)
+                          .state_hash)) ;
                 let%map new_frontier =
                   let fail msg =
                     failwith
@@ -734,7 +575,7 @@
                 in
                 let root_consensus_state =
                   Transition_frontier.(
-                    Breadcrumb.consensus_state_with_hash (root new_frontier))
+                    Breadcrumb.consensus_state_with_hashes (root new_frontier))
                 in
                 let filtered_collected_transitions =
                   List.filter collected_transitions
