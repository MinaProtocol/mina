--- conflicted
+++ resolved
@@ -175,17 +175,11 @@
         Deferred.return `Ignored
     | Ok peer_root_with_proof -> (
         match%bind
-<<<<<<< HEAD
-          Sync_handler.Root.verify
-            ~context:(module Context)
-            ~verifier:t.verifier candidate_consensus_state
-=======
           Mina_block.verify_on_header
             ~verify:
               (Sync_handler.Root.verify
                  ~context:(module Context)
                  ~verifier:t.verifier candidate_consensus_state )
->>>>>>> 7523ad1f
             peer_root_with_proof.data
         with
         | Ok (`Root root, `Best_tip best_tip) ->
