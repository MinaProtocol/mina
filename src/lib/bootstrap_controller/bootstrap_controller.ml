--- conflicted
+++ resolved
@@ -276,29 +276,15 @@
           in
           verified_root )
     in
-<<<<<<< HEAD
-    Transition_frontier.create ~logger:parent_log
-      ~root_snarked_ledger:ledger_db
-      ~root_transaction_snark_scan_state:(Staged_ledger.Scan_state.empty ())
-      ~root_staged_ledger_diff:None ~root_transition:new_root
-      ~consensus_local_state:
-        (Transition_frontier.consensus_local_state frontier)
-=======
     let%map new_frontier =
       Transition_frontier.create ~logger:parent_log
         ~root_snarked_ledger:ledger_db
         ~root_transaction_snark_scan_state:(Staged_ledger.Scan_state.empty ())
-        ~root_staged_ledger_diff:None ~max_length
-        ~root_transition:
-          (With_hash.of_data new_root
-             ~hash_data:
-               (Fn.compose Consensus.Protocol_state.hash
-                  External_transition.Verified.protocol_state))
+        ~root_staged_ledger_diff:None ~root_transition:new_root
         ~consensus_local_state:
           (Transition_frontier.consensus_local_state frontier)
     in
     (new_frontier, Transition_cache.data transition_graph)
->>>>>>> 02297503
 
   module For_tests = struct
     type nonrec t = t
