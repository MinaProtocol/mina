--- conflicted
+++ resolved
@@ -273,13 +273,9 @@
         let temp_mask = Ledger.of_database temp_snarked_ledger in
         let%map result =
           Staged_ledger.of_scan_state_pending_coinbases_and_snarked_ledger
-<<<<<<< HEAD
-            ~logger ~verifier ~scan_state ~get_state ~snarked_ledger:temp_mask
-            ~expected_merkle_root ~pending_coinbases
-=======
             ~logger ~verifier ~constraint_constants ~scan_state
             ~snarked_ledger:temp_mask ~expected_merkle_root ~pending_coinbases
->>>>>>> cb993cf2
+            ~get_state
         in
         ignore (Ledger.Maskable.unregister_mask_exn temp_mask) ;
         result
@@ -723,13 +719,8 @@
               let%map actual_staged_ledger =
                 Staged_ledger
                 .of_scan_state_pending_coinbases_and_snarked_ledger ~scan_state
-<<<<<<< HEAD
-                  ~logger ~verifier ~snarked_ledger ~expected_merkle_root
-                  ~pending_coinbases ~get_state
-=======
                   ~logger ~verifier ~constraint_constants ~snarked_ledger
-                  ~expected_merkle_root ~pending_coinbases
->>>>>>> cb993cf2
+                  ~expected_merkle_root ~pending_coinbases ~get_state
                 |> Deferred.Or_error.ok_exn
               in
               assert (
