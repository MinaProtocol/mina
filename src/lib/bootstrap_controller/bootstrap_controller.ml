(* Only show stdout for failed inline tests. *)
open Inline_test_quiet_logs
open Core
open Async
open Mina_base
module Ledger = Mina_ledger.Ledger
module Sync_ledger = Mina_ledger.Sync_ledger
open Mina_state
open Pipe_lib.Strict_pipe
open Network_peer

module type CONTEXT = sig
  val logger : Logger.t

  val precomputed_values : Precomputed_values.t

  val constraint_constants : Genesis_constants.Constraint_constants.t

  val consensus_constants : Consensus.Constants.t
end

type Structured_log_events.t += Bootstrap_complete
  [@@deriving register_event { msg = "Bootstrap state: complete." }]

type t =
  { context : (module CONTEXT)
  ; trust_system : Trust_system.t
  ; verifier : Verifier.t
  ; mutable best_seen_transition : Mina_block.initial_valid_block
  ; mutable current_root : Mina_block.initial_valid_block
  ; network : Mina_networking.t
  ; mutable num_of_root_snarked_ledger_retargeted : int
  }

type time = Time.Span.t

let time_to_yojson span =
  `String (Printf.sprintf "%f seconds" (Time.Span.to_sec span))

type opt_time = time option

let opt_time_to_yojson = function
  | Some time ->
      time_to_yojson time
  | None ->
      `Null

(** An auxiliary data structure for collecting various metrics for boostrap controller. *)
type bootstrap_cycle_stats =
  { cycle_result : string
  ; sync_ledger_time : time
  ; staged_ledger_data_download_time : time
  ; staged_ledger_construction_time : opt_time
  ; local_state_sync_required : bool
  ; local_state_sync_time : opt_time
  }
[@@deriving to_yojson]

let time_deferred deferred =
  let start_time = Time.now () in
  let%map result = deferred in
  let end_time = Time.now () in
  (Time.diff end_time start_time, result)

let worth_getting_root ({ context = (module Context); _ } as t) candidate =
  let module Context = struct
    include Context

    let logger =
      Logger.extend logger
        [ ( "selection_context"
          , `String "Bootstrap_controller.worth_getting_root" )
        ]
  end in
  Consensus.Hooks.equal_select_status `Take
  @@ Consensus.Hooks.select
       ~context:(module Context)
       ~existing:
         ( t.best_seen_transition |> Mina_block.Validation.block_with_hash
         |> With_hash.map ~f:Mina_block.consensus_state )
       ~candidate

let received_bad_proof ({ context = (module Context); _ } as t) host e =
  let open Context in
  Trust_system.(
    record t.trust_system logger host
      Actions.
        ( Violated_protocol
        , Some
            ( "Bad ancestor proof: $error"
            , [ ("error", Error_json.error_to_yojson e) ] ) ))

let done_syncing_root root_sync_ledger =
  Option.is_some (Sync_ledger.Db.peek_valid_tree root_sync_ledger)

let should_sync ~root_sync_ledger t candidate_state =
  (not @@ done_syncing_root root_sync_ledger)
  && worth_getting_root t candidate_state

<<<<<<< HEAD
(** Update [Synced_ledger]'s target and [best_seen_transition] and [current_root] accordingly. *)
let start_sync_job_with_peer ~sender ~root_sync_ledger t peer_best_tip
    peer_root =
=======
let start_sync_job_with_peer ~sender ~root_sync_ledger
    ({ context = (module Context); _ } as t) peer_best_tip peer_root =
  let open Context in
>>>>>>> 94249061
  let%bind () =
    Trust_system.(
      record t.trust_system logger sender
        Actions.
          ( Fulfilled_request
          , Some ("Received verified peer root and best tip", []) ))
  in
  t.best_seen_transition <- peer_best_tip ;
  t.current_root <- peer_root ;
  let blockchain_state =
    t.current_root |> Mina_block.Validation.block |> Mina_block.header
    |> Mina_block.Header.protocol_state |> Protocol_state.blockchain_state
  in
  let expected_staged_ledger_hash =
    blockchain_state |> Blockchain_state.staged_ledger_hash
  in
  let snarked_ledger_hash =
    blockchain_state |> Blockchain_state.snarked_ledger_hash
  in
  return
  @@
  match
    Sync_ledger.Db.new_goal root_sync_ledger
      (Frozen_ledger_hash.to_ledger_hash snarked_ledger_hash)
      ~data:
        ( State_hash.With_state_hashes.state_hash
          @@ Mina_block.Validation.block_with_hash t.current_root
        , sender
        , expected_staged_ledger_hash )
      ~equal:(fun (hash1, _, _) (hash2, _, _) -> State_hash.equal hash1 hash2)
  with
  | `New ->
      t.num_of_root_snarked_ledger_retargeted <-
        t.num_of_root_snarked_ledger_retargeted + 1 ;
      `Syncing_new_snarked_ledger
  | `Update_data ->
      `Updating_root_transition
  | `Repeat ->
      `Ignored

<<<<<<< HEAD
(** For each transition, this function would compare it with the existing one. 
    If the incoming transition is better, then download the merkle list from
    that transition to its root and verify it. If we get a better root than
    the existing one, then reset the Sync_ledger's target by calling
    [start_sync_job_with_peer] function. *)
let on_transition t ~sender ~root_sync_ledger ~genesis_constants
    candidate_transition =
=======
let on_transition ({ context = (module Context); _ } as t) ~sender
    ~root_sync_ledger ~genesis_constants candidate_transition =
  let open Context in
>>>>>>> 94249061
  let candidate_consensus_state =
    With_hash.map ~f:Mina_block.consensus_state candidate_transition
  in
  if not @@ should_sync ~root_sync_ledger t candidate_consensus_state then
    Deferred.return `Ignored
  else
    match%bind
      Mina_networking.get_ancestry t.network sender.Peer.peer_id
        (With_hash.map_hash candidate_consensus_state
           ~f:State_hash.State_hashes.state_hash )
    with
    | Error e ->
        [%log error]
          ~metadata:[ ("error", Error_json.error_to_yojson e) ]
          !"Could not get the proof of the root transition from the network: \
            $error" ;
        Deferred.return `Ignored
    | Ok peer_root_with_proof -> (
        match%bind
          Sync_handler.Root.verify
            ~context:(module Context)
            ~verifier:t.verifier ~genesis_constants candidate_consensus_state
            peer_root_with_proof.data
        with
        | Ok (`Root root, `Best_tip best_tip) ->
            if done_syncing_root root_sync_ledger then return `Ignored
            else
              start_sync_job_with_peer ~sender ~root_sync_ledger t best_tip root
        | Error e ->
            return (received_bad_proof t sender e |> Fn.const `Ignored) )

<<<<<<< HEAD
(** A helper function that wraps the calls to Sync_ledger and iterate through
    incoming transitions, add those to the transition_cache and calls
    [on_transition] function. *)
let sync_ledger t ~preferred ~root_sync_ledger ~transition_graph
    ~sync_ledger_reader ~genesis_constants =
=======
let sync_ledger ({ context = (module Context); _ } as t) ~preferred
    ~root_sync_ledger ~transition_graph ~sync_ledger_reader ~genesis_constants =
  let open Context in
>>>>>>> 94249061
  let query_reader = Sync_ledger.Db.query_reader root_sync_ledger in
  let response_writer = Sync_ledger.Db.answer_writer root_sync_ledger in
  Mina_networking.glue_sync_ledger ~preferred t.network query_reader
    response_writer ;
  Reader.iter sync_ledger_reader ~f:(fun (`Block incoming_transition, _) ->
      let (transition, _) : Mina_block.initial_valid_block =
        Envelope.Incoming.data incoming_transition
      in
      let previous_state_hash =
        With_hash.data transition |> Mina_block.header
        |> Mina_block.Header.protocol_state
        |> Protocol_state.previous_state_hash
      in
      let sender = Envelope.Incoming.remote_sender_exn incoming_transition in
      Transition_cache.add transition_graph ~parent:previous_state_hash
        incoming_transition ;
      (* TODO: Efficiently limiting the number of green threads in #1337 *)
      if
        worth_getting_root t
          (With_hash.map ~f:Mina_block.consensus_state transition)
      then (
        [%log trace] "Added the transition from sync_ledger_reader into cache"
          ~metadata:
            [ ( "state_hash"
              , State_hash.to_yojson
                  (State_hash.With_state_hashes.state_hash transition) )
            ; ( "external_transition"
              , Mina_block.to_yojson (With_hash.data transition) )
            ] ;

        Deferred.ignore_m
        @@ on_transition t ~sender ~root_sync_ledger ~genesis_constants
             transition )
      else Deferred.unit )

let external_transition_compare ~context:(module Context : CONTEXT) =
  Comparable.lift
    (fun existing candidate ->
      (* To prevent the logger to spam a lot of messsages, the logger input is set to null *)
      if
        State_hash.equal
          (State_hash.With_state_hashes.state_hash existing)
          (State_hash.With_state_hashes.state_hash candidate)
      then 0
      else if
        Consensus.Hooks.equal_select_status `Keep
        @@ Consensus.Hooks.select ~context:(module Context) ~existing ~candidate
      then -1
      else 1 )
    ~f:(With_hash.map ~f:Mina_block.consensus_state)

<<<<<<< HEAD
(** The entry point function for bootstrap controller. When bootstrap finished
    it would return a transition frontier with the root breadcrumb and a list
    of transitions collected during bootstrap. 
    
    Bootstrap controller would do the following steps to contrust the
    transition frontier:
    1. Download the root snarked_ledger.
    2. Download the scan state and pending coinbases. 
    3. Construct the staged ledger from the snarked ledger, scan state and
       pending coinbases.
    4. Synchronize the consensus local state if necessary.
    5. Close the old frontier and reload a new one from disk.
 *)
let run ~logger ~trust_system ~verifier ~network ~consensus_local_state
    ~transition_reader ~best_seen_transition ~persistent_root
    ~persistent_frontier ~initial_root_transition ~precomputed_values
    ~catchup_mode =
  let genesis_constants =
    Precomputed_values.genesis_constants precomputed_values
  in
  let constraint_constants = precomputed_values.constraint_constants in
  let rec loop previous_cycles =
    let sync_ledger_reader, sync_ledger_writer =
      create ~name:"sync ledger pipe"
        (Buffered (`Capacity 50, `Overflow Crash))
    in
    don't_wait_for
      (transfer_while_writer_alive transition_reader sync_ledger_writer
         ~f:Fn.id) ;
    let initial_root_transition =
      initial_root_transition
      |> External_transition.Validation.reset_frontier_dependencies_validation
      |> External_transition.Validation.reset_staged_ledger_diff_validation
    in
    let t =
      { network
      ; consensus_constants=
          Precomputed_values.consensus_constants precomputed_values
      ; logger
      ; trust_system
      ; verifier
      ; precomputed_values
      ; best_seen_transition= initial_root_transition
      ; current_root= initial_root_transition }
    in
    let transition_graph = Transition_cache.create () in
    let temp_persistent_root_instance =
      Transition_frontier.Persistent_root.create_instance_exn persistent_root
    in
    let temp_snarked_ledger =
      Transition_frontier.Persistent_root.Instance.snarked_ledger
        temp_persistent_root_instance
    in
    (* step 1. download snarked_ledger *)
    let%bind sync_ledger_time, (hash, sender, expected_staged_ledger_hash) =
      time_deferred
        (let root_sync_ledger =
           Sync_ledger.Db.create temp_snarked_ledger ~logger:t.logger
             ~trust_system
         in
         don't_wait_for
           (sync_ledger t
              ~preferred:
                ( Option.to_list best_seen_transition
                |> List.filter_map ~f:(fun x ->
                       match Envelope.Incoming.sender x with
                       | Local ->
                           None
                       | Remote r ->
                           Some r ) )
              ~root_sync_ledger ~transition_graph ~sync_ledger_reader
              ~genesis_constants) ;
         (* We ignore the resulting ledger returned here since it will always
         * be the same as the ledger we started with because we are syncing
         * a db ledger. *)
         let%map _, data = Sync_ledger.Db.valid_tree root_sync_ledger in
         Sync_ledger.Db.destroy root_sync_ledger ;
         data)
    in
    (* step 2. Download scan state and pending coinbases. *)
    let%bind ( staged_ledger_data_download_time
             , staged_ledger_construction_time
             , staged_ledger_aux_result ) =
      let%bind ( staged_ledger_data_download_time
               , staged_ledger_data_download_result ) =
        time_deferred
          (Mina_networking.get_staged_ledger_aux_and_pending_coinbases_at_hash
             t.network sender.peer_id hash)
      in
      match staged_ledger_data_download_result with
      | Error err ->
          Deferred.return (staged_ledger_data_download_time, None, Error err)
      | Ok
          (scan_state, expected_merkle_root, pending_coinbases, protocol_states)
        -> (
          let%map staged_ledger_construction_result =
            let open Deferred.Or_error.Let_syntax in
            let received_staged_ledger_hash =
              Staged_ledger_hash.of_aux_ledger_and_coinbase_hash
                (Staged_ledger.Scan_state.hash scan_state)
                expected_merkle_root pending_coinbases
            in
            [%log debug]
              ~metadata:
                [ ( "expected_staged_ledger_hash"
                  , Staged_ledger_hash.to_yojson expected_staged_ledger_hash )
                ; ( "received_staged_ledger_hash"
                  , Staged_ledger_hash.to_yojson received_staged_ledger_hash )
                ]
              "Comparing $expected_staged_ledger_hash to \
               $received_staged_ledger_hash" ;
            let%bind new_root =
              t.current_root
              |> External_transition.skip_frontier_dependencies_validation
                   `This_transition_belongs_to_a_detached_subtree
              |> External_transition.validate_staged_ledger_hash
                   (`Staged_ledger_already_materialized
                     received_staged_ledger_hash)
              |> Result.map_error ~f:(fun _ ->
                     Error.of_string "received faulty scan state from peer" )
              |> Deferred.return
            in
            let%bind protocol_states =
              Staged_ledger.Scan_state.check_required_protocol_states
                scan_state ~protocol_states
              |> Deferred.return
            in
            let protocol_states_map =
              State_hash.Map.of_alist_exn protocol_states
            in
            let get_state hash =
              match Map.find protocol_states_map hash with
              | None ->
                  let new_state_hash = (fst new_root).hash in
                  [%log error]
                    ~metadata:
                      [ ("new_root", State_hash.to_yojson new_state_hash)
                      ; ("state_hash", State_hash.to_yojson hash) ]
                    "Protocol state (for scan state transactions) for \
                     $state_hash not found when bootstrapping to the new root \
                     $new_root" ;
                  Or_error.errorf
                    !"Protocol state (for scan state transactions) for \
                      %{sexp:State_hash.t} not found when bootstrapping to \
                      the new root %{sexp:State_hash.t}"
                    hash new_state_hash
              | Some protocol_state ->
                  Ok protocol_state
            in
            (* step 3. Construct staged ledger from snarked ledger, scan state
               and pending coinbases. *)
            (* Construct the staged ledger before constructing the transition
             * frontier in order to verify the scan state we received.
             * TODO: reorganize the code to avoid doing this twice (#3480)  *)
            let open Deferred.Let_syntax in
            let%map staged_ledger_construction_time, construction_result =
              time_deferred
                (let open Deferred.Let_syntax in
                let temp_mask = Ledger.of_database temp_snarked_ledger in
                let%map result =
                  Staged_ledger
                  .of_scan_state_pending_coinbases_and_snarked_ledger ~logger
                    ~verifier ~constraint_constants ~scan_state
                    ~snarked_ledger:temp_mask ~expected_merkle_root
                    ~pending_coinbases ~get_state
                in
                ignore
                  (Ledger.Maskable.unregister_mask_exn ~loc:__LOC__ temp_mask) ;
                Result.map result
                  ~f:
                    (const
                       ( scan_state
                       , pending_coinbases
                       , new_root
                       , protocol_states )))
            in
            Ok (staged_ledger_construction_time, construction_result)
          in
          match staged_ledger_construction_result with
          | Error err ->
              (staged_ledger_data_download_time, None, Error err)
          | Ok (staged_ledger_construction_time, result) ->
              ( staged_ledger_data_download_time
              , Some staged_ledger_construction_time
              , result ) )
    in
    Transition_frontier.Persistent_root.Instance.destroy
      temp_persistent_root_instance ;
    match staged_ledger_aux_result with
    | Error e ->
        let%bind () =
          Trust_system.(
            record t.trust_system t.logger sender
              Actions.
                ( Outgoing_connection_error
                , Some
                    ( "Can't find scan state from the peer or received faulty \
                       scan state from the peer."
                    , [] ) ))
=======
(* We conditionally ask other peers for their best tip. This is for testing
   eager bootstrapping and the regular functionalities of bootstrapping in
   isolation *)
let run ~context:(module Context : CONTEXT) ~trust_system ~verifier ~network
    ~consensus_local_state ~transition_reader ~best_seen_transition
    ~persistent_root ~persistent_frontier ~initial_root_transition ~catchup_mode
    =
  let open Context in
  O1trace.thread "bootstrap" (fun () ->
      let genesis_constants =
        Precomputed_values.genesis_constants precomputed_values
      in
      let constraint_constants = precomputed_values.constraint_constants in
      let rec loop previous_cycles =
        let sync_ledger_pipe = "sync ledger pipe" in
        let sync_ledger_reader, sync_ledger_writer =
          create ~name:sync_ledger_pipe
            (Buffered
               ( `Capacity 50
               , `Overflow
                   (Drop_head
                      (fun ( `Block
                               (block :
                                 Mina_block.Validation.initial_valid_with_block
                                 Envelope.Incoming.t )
                           , `Valid_cb valid_cb ) ->
                        Mina_metrics.(
                          Counter.inc_one
                            Pipe.Drop_on_overflow.bootstrap_sync_ledger) ;
                        Mina_block.handle_dropped_transition ?valid_cb
                          ( With_hash.hash
                          @@ Mina_block.Validation.block_with_hash
                          @@ Envelope.Incoming.data block )
                          ~pipe_name:sync_ledger_pipe ~logger ) ) ) )
>>>>>>> 94249061
        in
        don't_wait_for
          (transfer_while_writer_alive transition_reader sync_ledger_writer
             ~f:Fn.id ) ;
        let initial_root_transition =
          initial_root_transition |> Mina_block.Validated.remember
          |> Mina_block.Validation.reset_frontier_dependencies_validation
          |> Mina_block.Validation.reset_staged_ledger_diff_validation
        in
        let t =
          { network
          ; context = (module Context)
          ; trust_system
          ; verifier
          ; best_seen_transition = initial_root_transition
          ; current_root = initial_root_transition
          ; num_of_root_snarked_ledger_retargeted = 0
          }
        in
        let transition_graph = Transition_cache.create () in
        let temp_persistent_root_instance =
          Transition_frontier.Persistent_root.create_instance_exn
            persistent_root
        in
        let temp_snarked_ledger =
          Transition_frontier.Persistent_root.Instance.snarked_ledger
            temp_persistent_root_instance
        in
<<<<<<< HEAD
        (* step 4. Synchronize consensus local state if necessary *)
        let%bind ( local_state_sync_time
                 , (local_state_sync_required, local_state_sync_result) ) =
=======
        let%bind sync_ledger_time, (hash, sender, expected_staged_ledger_hash) =
>>>>>>> 94249061
          time_deferred
            (let root_sync_ledger =
               Sync_ledger.Db.create temp_snarked_ledger ~logger ~trust_system
             in
             don't_wait_for
               (sync_ledger t
                  ~preferred:
                    ( Option.to_list best_seen_transition
                    |> List.filter_map ~f:(fun x ->
                           match Envelope.Incoming.sender x with
                           | Local ->
                               None
                           | Remote r ->
                               Some r ) )
                  ~root_sync_ledger ~transition_graph ~sync_ledger_reader
                  ~genesis_constants ) ;
             (* We ignore the resulting ledger returned here since it will always
                * be the same as the ledger we started with because we are syncing
                * a db ledger. *)
             let%map _, data = Sync_ledger.Db.valid_tree root_sync_ledger in
             Sync_ledger.Db.destroy root_sync_ledger ;
             data )
        in
        Mina_metrics.(
          Counter.inc Bootstrap.root_snarked_ledger_sync_ms
            Time.Span.(to_ms sync_ledger_time)) ;
        Mina_metrics.(
          Gauge.set Bootstrap.num_of_root_snarked_ledger_retargeted
            (Float.of_int t.num_of_root_snarked_ledger_retargeted)) ;
        let%bind ( staged_ledger_data_download_time
                 , staged_ledger_construction_time
                 , staged_ledger_aux_result ) =
          let%bind ( staged_ledger_data_download_time
                   , staged_ledger_data_download_result ) =
            time_deferred
              (Mina_networking
               .get_staged_ledger_aux_and_pending_coinbases_at_hash t.network
                 sender.peer_id hash )
          in
          match staged_ledger_data_download_result with
          | Error err ->
              Deferred.return (staged_ledger_data_download_time, None, Error err)
          | Ok
              ( scan_state
              , expected_merkle_root
              , pending_coinbases
              , protocol_states ) -> (
              let%map staged_ledger_construction_result =
                O1trace.thread "construct_root_staged_ledger" (fun () ->
                    let open Deferred.Or_error.Let_syntax in
                    let received_staged_ledger_hash =
                      Staged_ledger_hash.of_aux_ledger_and_coinbase_hash
                        (Staged_ledger.Scan_state.hash scan_state)
                        expected_merkle_root pending_coinbases
                    in
                    [%log debug]
                      ~metadata:
                        [ ( "expected_staged_ledger_hash"
                          , Staged_ledger_hash.to_yojson
                              expected_staged_ledger_hash )
                        ; ( "received_staged_ledger_hash"
                          , Staged_ledger_hash.to_yojson
                              received_staged_ledger_hash )
                        ]
                      "Comparing $expected_staged_ledger_hash to \
                       $received_staged_ledger_hash" ;
                    let%bind new_root =
                      t.current_root
                      |> Mina_block.Validation
                         .skip_frontier_dependencies_validation
                           `This_block_belongs_to_a_detached_subtree
                      |> Mina_block.Validation.validate_staged_ledger_hash
                           (`Staged_ledger_already_materialized
                             received_staged_ledger_hash )
                      |> Result.map_error ~f:(fun _ ->
                             Error.of_string
                               "received faulty scan state from peer" )
                      |> Deferred.return
                    in
                    let protocol_states =
                      List.map protocol_states
                        ~f:(With_hash.of_data ~hash_data:Protocol_state.hashes)
                    in
                    let%bind protocol_states =
                      Staged_ledger.Scan_state.check_required_protocol_states
                        scan_state ~protocol_states
                      |> Deferred.return
                    in
                    let protocol_states_map =
                      protocol_states
                      |> List.map ~f:(fun ps ->
                             (State_hash.With_state_hashes.state_hash ps, ps) )
                      |> State_hash.Map.of_alist_exn
                    in
                    let get_state hash =
                      match Map.find protocol_states_map hash with
                      | None ->
                          let new_state_hash =
                            State_hash.With_state_hashes.state_hash
                              (fst new_root)
                          in
                          [%log error]
                            ~metadata:
                              [ ("new_root", State_hash.to_yojson new_state_hash)
                              ; ("state_hash", State_hash.to_yojson hash)
                              ]
                            "Protocol state (for scan state transactions) for \
                             $state_hash not found when bootstrapping to the \
                             new root $new_root" ;
                          Or_error.errorf
                            !"Protocol state (for scan state transactions) for \
                              %{sexp:State_hash.t} not found when \
                              bootstrapping to the new root \
                              %{sexp:State_hash.t}"
                            hash new_state_hash
                      | Some protocol_state ->
                          Ok (With_hash.data protocol_state)
                    in
                    (* Construct the staged ledger before constructing the transition
                     * frontier in order to verify the scan state we received.
                     * TODO: reorganize the code to avoid doing this twice (#3480) *)
                    let open Deferred.Let_syntax in
                    let%map staged_ledger_construction_time, construction_result
                        =
                      time_deferred
                        (let open Deferred.Let_syntax in
                        let temp_mask =
                          Ledger.of_database temp_snarked_ledger
                        in
                        let%map result =
                          Staged_ledger
                          .of_scan_state_pending_coinbases_and_snarked_ledger
                            ~logger
                            ~snarked_local_state:
                              Mina_block.(
                                t.current_root |> Validation.block |> header
                                |> Header.protocol_state
                                |> Protocol_state.blockchain_state
                                |> Blockchain_state.snarked_local_state)
                            ~verifier ~constraint_constants ~scan_state
                            ~snarked_ledger:temp_mask ~expected_merkle_root
                            ~pending_coinbases ~get_state
                        in
                        ignore
                          ( Ledger.Maskable.unregister_mask_exn ~loc:__LOC__
                              temp_mask
                            : Ledger.unattached_mask ) ;
                        Result.map result
                          ~f:
                            (const
                               ( scan_state
                               , pending_coinbases
                               , new_root
                               , protocol_states ) ))
                    in
                    Ok (staged_ledger_construction_time, construction_result) )
              in
              match staged_ledger_construction_result with
              | Error err ->
                  (staged_ledger_data_download_time, None, Error err)
              | Ok (staged_ledger_construction_time, result) ->
                  ( staged_ledger_data_download_time
                  , Some staged_ledger_construction_time
                  , result ) )
        in
        Transition_frontier.Persistent_root.Instance.close
          temp_persistent_root_instance ;
        match staged_ledger_aux_result with
        | Error e ->
            let%bind () =
              Trust_system.(
                record t.trust_system logger sender
                  Actions.
                    ( Outgoing_connection_error
                    , Some
                        ( "Can't find scan state from the peer or received \
                           faulty scan state from the peer."
                        , [] ) ))
            in
            [%log error]
              ~metadata:
                [ ("error", Error_json.error_to_yojson e)
                ; ("state_hash", State_hash.to_yojson hash)
                ; ( "expected_staged_ledger_hash"
                  , Staged_ledger_hash.to_yojson expected_staged_ledger_hash )
                ]
              "Failed to find scan state for the transition with hash \
               $state_hash from the peer or received faulty scan state: \
               $error. Retry bootstrap" ;
            Writer.close sync_ledger_writer ;
            let this_cycle =
              { cycle_result = "failed to download and construct scan state"
              ; sync_ledger_time
              ; staged_ledger_data_download_time
              ; staged_ledger_construction_time
              ; local_state_sync_required = false
              ; local_state_sync_time = None
              }
            in
            loop (this_cycle :: previous_cycles)
<<<<<<< HEAD
        | Ok () ->
            (* step 5. Close the old frontier and reload a new one from disk. *)
            let new_root_data : Transition_frontier.Root_data.Limited.t =
              Transition_frontier.Root_data.Limited.create ~transition:new_root
                ~scan_state ~pending_coinbase ~protocol_states
            in
=======
        | Ok (scan_state, pending_coinbase, new_root, protocol_states) -> (
>>>>>>> 94249061
            let%bind () =
              Trust_system.(
                record t.trust_system logger sender
                  Actions.
                    ( Fulfilled_request
                    , Some ("Received valid scan state from peer", []) ))
            in
            let best_seen_block_with_hash, _ = t.best_seen_transition in
            let consensus_state =
              With_hash.data best_seen_block_with_hash
              |> Mina_block.header |> Mina_block.Header.protocol_state
              |> Protocol_state.consensus_state
            in
            (* Synchronize consensus local state if necessary *)
            let%bind ( local_state_sync_time
                     , (local_state_sync_required, local_state_sync_result) ) =
              time_deferred
                ( match
                    Consensus.Hooks.required_local_state_sync
                      ~constants:precomputed_values.consensus_constants
                      ~consensus_state ~local_state:consensus_local_state
                  with
                | None ->
                    [%log debug]
                      ~metadata:
                        [ ( "local_state"
                          , Consensus.Data.Local_state.to_yojson
                              consensus_local_state )
                        ; ( "consensus_state"
                          , Consensus.Data.Consensus_state.Value.to_yojson
                              consensus_state )
                        ]
                      "Not synchronizing consensus local state" ;
                    Deferred.return (false, Or_error.return ())
                | Some sync_jobs ->
                    [%log info] "Synchronizing consensus local state" ;
                    let%map result =
                      Consensus.Hooks.sync_local_state
                        ~context:(module Context)
                        ~local_state:consensus_local_state ~trust_system
                        ~glue_sync_ledger:
                          (Mina_networking.glue_sync_ledger t.network)
                        sync_jobs
                    in
                    (true, result) )
            in
            match local_state_sync_result with
            | Error e ->
                [%log error]
                  ~metadata:[ ("error", Error_json.error_to_yojson e) ]
                  "Local state sync failed: $error. Retry bootstrap" ;
                Writer.close sync_ledger_writer ;
                let this_cycle =
                  { cycle_result = "failed to synchronize local state"
                  ; sync_ledger_time
                  ; staged_ledger_data_download_time
                  ; staged_ledger_construction_time
                  ; local_state_sync_required
                  ; local_state_sync_time = Some local_state_sync_time
                  }
                in
                loop (this_cycle :: previous_cycles)
            | Ok () ->
                (* Close the old frontier and reload a new on from disk. *)
                let new_root_data : Transition_frontier.Root_data.Limited.t =
                  Transition_frontier.Root_data.Limited.create
                    ~transition:(Mina_block.Validated.lift new_root)
                    ~scan_state ~pending_coinbase ~protocol_states
                in
                let%bind () =
                  Transition_frontier.Persistent_frontier.reset_database_exn
                    persistent_frontier ~root_data:new_root_data
                    ~genesis_state_hash:
                      (State_hash.With_state_hashes.state_hash
                         precomputed_values.protocol_state_with_hashes )
                in
                (* TODO: lazy load db in persistent root to avoid unecessary opens like this *)
                Transition_frontier.Persistent_root.(
                  with_instance_exn persistent_root ~f:(fun instance ->
                      Instance.set_root_state_hash instance
                      @@ Mina_block.Validated.state_hash
                      @@ Mina_block.Validated.lift new_root )) ;
                let%map new_frontier =
                  let fail msg =
                    failwith
                      ( "failed to initialize transition frontier after \
                         bootstrapping: " ^ msg )
                  in
                  Transition_frontier.load
                    ~context:(module Context)
                    ~retry_with_fresh_db:false ~verifier ~consensus_local_state
                    ~persistent_root ~persistent_frontier ~catchup_mode ()
                  >>| function
                  | Ok frontier ->
                      frontier
                  | Error (`Failure msg) ->
                      fail msg
                  | Error `Bootstrap_required ->
                      fail
                        "bootstrap still required (indicates logical error in \
                         code)"
                  | Error `Persistent_frontier_malformed ->
                      fail "persistent frontier was malformed"
                  | Error `Snarked_ledger_mismatch ->
                      fail
                        "this should not happen, because we just reset the \
                         snarked_ledger"
                in
                [%str_log info] Bootstrap_complete ;
                let collected_transitions =
                  Transition_cache.data transition_graph
                in
                let logger =
                  Logger.extend logger
                    [ ( "context"
                      , `String "Filter collected transitions in bootstrap" )
                    ]
                in
                let root_consensus_state =
                  Transition_frontier.(
                    Breadcrumb.consensus_state_with_hashes (root new_frontier))
                in
                let filtered_collected_transitions =
                  List.filter collected_transitions
                    ~f:(fun incoming_transition ->
                      let transition =
                        Envelope.Incoming.data incoming_transition
                        |> Mina_block.Validation.block_with_hash
                      in
                      Consensus.Hooks.equal_select_status `Take
                      @@ Consensus.Hooks.select
                           ~context:(module Context)
                           ~existing:root_consensus_state
                           ~candidate:
                             (With_hash.map ~f:Mina_block.consensus_state
                                transition ) )
                in
                [%log debug] "Sorting filtered transitions by consensus state"
                  ~metadata:[] ;
                let sorted_filtered_collected_transitions =
                  O1trace.sync_thread "sorting_collected_transitions" (fun () ->
                      List.sort filtered_collected_transitions
                        ~compare:
                          (Comparable.lift
                             ~f:
                               (Fn.compose Mina_block.Validation.block_with_hash
                                  Envelope.Incoming.data )
                             (external_transition_compare
                                ~context:(module Context) ) ) )
                in
                let this_cycle =
                  { cycle_result = "success"
                  ; sync_ledger_time
                  ; staged_ledger_data_download_time
                  ; staged_ledger_construction_time
                  ; local_state_sync_required
                  ; local_state_sync_time = Some local_state_sync_time
                  }
                in
                ( this_cycle :: previous_cycles
                , (new_frontier, sorted_filtered_collected_transitions) ) )
      in
      let%map time_elapsed, (cycles, result) = time_deferred (loop []) in
      [%log info] "Bootstrap completed in $time_elapsed: $bootstrap_stats"
        ~metadata:
          [ ("time_elapsed", time_to_yojson time_elapsed)
          ; ( "bootstrap_stats"
            , `List (List.map ~f:bootstrap_cycle_stats_to_yojson cycles) )
          ] ;
      Mina_metrics.(
        Gauge.set Bootstrap.bootstrap_time_ms
          Core.Time.(Span.to_ms @@ time_elapsed)) ;
      result )

let%test_module "Bootstrap_controller tests" =
  ( module struct
    open Pipe_lib

    let max_frontier_length =
      Transition_frontier.global_max_length Genesis_constants.compiled

    let logger = Logger.create ()

    let trust_system =
      let s = Trust_system.null () in
      don't_wait_for
        (Pipe_lib.Strict_pipe.Reader.iter
           (Trust_system.upcall_pipe s)
           ~f:(const Deferred.unit) ) ;
      s

    let precomputed_values = Lazy.force Precomputed_values.for_unit_tests

    let proof_level = precomputed_values.proof_level

    let constraint_constants = precomputed_values.constraint_constants

    module Context = struct
      let logger = Logger.create ()

      let precomputed_values = precomputed_values

      let constraint_constants =
        Genesis_constants.Constraint_constants.for_unit_tests

      let consensus_constants = precomputed_values.consensus_constants
    end

    let verifier =
      Async.Thread_safe.block_on_async_exn (fun () ->
          Verifier.create ~logger ~proof_level ~constraint_constants
            ~conf_dir:None
            ~pids:(Child_processes.Termination.create_pid_table ())
            () )

    module Genesis_ledger = (val precomputed_values.genesis_ledger)

    let downcast_transition ~sender transition =
      let transition =
        transition |> Mina_block.Validated.remember
        |> Mina_block.Validation.reset_frontier_dependencies_validation
        |> Mina_block.Validation.reset_staged_ledger_diff_validation
      in
      Envelope.Incoming.wrap ~data:transition
        ~sender:(Envelope.Sender.Remote sender)

    let downcast_breadcrumb ~sender breadcrumb =
      downcast_transition ~sender
        (Transition_frontier.Breadcrumb.validated_transition breadcrumb)

    let make_non_running_bootstrap ~genesis_root ~network =
      let transition =
        genesis_root
        |> Mina_block.Validation.reset_frontier_dependencies_validation
        |> Mina_block.Validation.reset_staged_ledger_diff_validation
      in
      { context = (module Context)
      ; trust_system
      ; verifier
      ; best_seen_transition = transition
      ; current_root = transition
      ; network
      ; num_of_root_snarked_ledger_retargeted = 0
      }

    let%test_unit "Bootstrap controller caches all transitions it is passed \
                   through the transition_reader" =
      let branch_size = (max_frontier_length * 2) + 2 in
      Quickcheck.test ~trials:1
        (let open Quickcheck.Generator.Let_syntax in
        (* we only need one node for this test, but we need more than one peer so that mina_networking does not throw an error *)
        let%bind fake_network =
          Fake_network.Generator.(
            gen ~precomputed_values ~verifier ~max_frontier_length
              [ fresh_peer; fresh_peer ] ~use_super_catchup:false)
        in
        let%map make_branch =
          Transition_frontier.Breadcrumb.For_tests.gen_seq ~precomputed_values
            ~verifier
            ~accounts_with_secret_keys:(Lazy.force Genesis_ledger.accounts)
            branch_size
        in
        let [ me; _ ] = fake_network.peer_networks in
        let branch =
          Async.Thread_safe.block_on_async_exn (fun () ->
              make_branch (Transition_frontier.root me.state.frontier) )
        in
        (fake_network, branch))
        ~f:(fun (fake_network, branch) ->
          let [ me; other ] = fake_network.peer_networks in
          let genesis_root =
            Transition_frontier.(
              Breadcrumb.validated_transition @@ root me.state.frontier)
            |> Mina_block.Validated.remember
          in
          let transition_graph = Transition_cache.create () in
          let sync_ledger_reader, sync_ledger_writer =
            Pipe_lib.Strict_pipe.create ~name:"sync_ledger_reader" Synchronous
          in
          let bootstrap =
            make_non_running_bootstrap ~genesis_root ~network:me.network
          in
          let root_sync_ledger =
            Sync_ledger.Db.create
              (Transition_frontier.root_snarked_ledger me.state.frontier)
              ~logger ~trust_system
          in
          Async.Thread_safe.block_on_async_exn (fun () ->
              let sync_deferred =
                sync_ledger bootstrap ~root_sync_ledger ~transition_graph
                  ~preferred:[] ~sync_ledger_reader
                  ~genesis_constants:Genesis_constants.compiled
              in
              let%bind () =
                Deferred.List.iter branch ~f:(fun breadcrumb ->
                    Strict_pipe.Writer.write sync_ledger_writer
                      ( `Block
                          (downcast_breadcrumb ~sender:other.peer breadcrumb)
                      , `Vallid_cb None ) )
              in
              Strict_pipe.Writer.close sync_ledger_writer ;
              sync_deferred ) ;
          let expected_transitions =
            List.map branch
              ~f:
                (Fn.compose Mina_block.Validation.block_with_hash
                   (Fn.compose Mina_block.Validated.remember
                      Transition_frontier.Breadcrumb.validated_transition ) )
          in
          let saved_transitions =
            Transition_cache.data transition_graph
            |> List.map
                 ~f:
                   (Fn.compose Mina_block.Validation.block_with_hash
                      Envelope.Incoming.data )
          in
          let module E = struct
            module T = struct
              type t = Mina_block.t State_hash.With_state_hashes.t
              [@@deriving sexp]

              let compare = external_transition_compare ~context:(module Context)
            end

            include Comparable.Make (T)
          end in
          [%test_result: E.Set.t]
            (E.Set.of_list saved_transitions)
            ~expect:(E.Set.of_list expected_transitions) )

    let run_bootstrap ~timeout_duration ~my_net ~transition_reader =
      let open Fake_network in
      let time_controller = Block_time.Controller.basic ~logger in
      let persistent_root =
        Transition_frontier.persistent_root my_net.state.frontier
      in
      let persistent_frontier =
        Transition_frontier.persistent_frontier my_net.state.frontier
      in
      let initial_root_transition =
        Transition_frontier.(
          Breadcrumb.validated_transition (root my_net.state.frontier))
      in
      let%bind () =
        Transition_frontier.close ~loc:__LOC__ my_net.state.frontier
      in
      [%log info] "bootstrap begin" ;
      Block_time.Timeout.await_exn time_controller ~timeout_duration
        (run
           ~context:(module Context)
           ~trust_system ~verifier ~network:my_net.network
           ~best_seen_transition:None
           ~consensus_local_state:my_net.state.consensus_local_state
           ~transition_reader ~persistent_root ~persistent_frontier
           ~catchup_mode:`Normal ~initial_root_transition )

    let assert_transitions_increasingly_sorted ~root
        (incoming_transitions :
          Mina_block.initial_valid_block Envelope.Incoming.t list ) =
      let root = Transition_frontier.Breadcrumb.block root in
      ignore
        ( List.fold_result ~init:root incoming_transitions
            ~f:(fun max_acc incoming_transition ->
              let With_hash.{ data = transition; _ }, _ =
                Envelope.Incoming.data incoming_transition
              in
              let open Result.Let_syntax in
              let%map () =
                Result.ok_if_true
                  Mina_numbers.Length.(
                    Mina_block.blockchain_length max_acc
                    <= Mina_block.blockchain_length transition)
                  ~error:
                    (Error.of_string
                       "The blocks are not sorted in increasing order" )
              in
              transition )
          |> Or_error.ok_exn
          : Mina_block.t )

    let%test_unit "sync with one node after receiving a transition" =
      Quickcheck.test ~trials:1
        Fake_network.Generator.(
          gen ~precomputed_values ~verifier ~max_frontier_length
            ~use_super_catchup:false
            [ fresh_peer
            ; peer_with_branch
                ~frontier_branch_size:((max_frontier_length * 2) + 2)
            ])
        ~f:(fun fake_network ->
          let [ my_net; peer_net ] = fake_network.peer_networks in
          let transition_reader, transition_writer =
            Pipe_lib.Strict_pipe.create ~name:(__MODULE__ ^ __LOC__)
              (Buffered (`Capacity 10, `Overflow (Drop_head ignore)))
          in
          let block =
            Envelope.Incoming.wrap
              ~data:
                ( Transition_frontier.best_tip peer_net.state.frontier
                |> Transition_frontier.Breadcrumb.validated_transition
                |> Mina_block.Validated.remember
                |> Mina_block.Validation.reset_frontier_dependencies_validation
                |> Mina_block.Validation.reset_staged_ledger_diff_validation )
              ~sender:(Envelope.Sender.Remote peer_net.peer)
          in
          Pipe_lib.Strict_pipe.Writer.write transition_writer
            (`Block block, `Valid_cb None) ;
          let new_frontier, sorted_external_transitions =
            Async.Thread_safe.block_on_async_exn (fun () ->
                run_bootstrap
                  ~timeout_duration:(Block_time.Span.of_ms 30_000L)
                  ~my_net ~transition_reader )
          in
          assert_transitions_increasingly_sorted
            ~root:(Transition_frontier.root new_frontier)
            sorted_external_transitions ;
          [%test_result: Ledger_hash.t]
            ( Ledger.Db.merkle_root
            @@ Transition_frontier.root_snarked_ledger new_frontier )
            ~expect:
              ( Ledger.Db.merkle_root
              @@ Transition_frontier.root_snarked_ledger peer_net.state.frontier
              ) )

    let%test_unit "reconstruct staged_ledgers using \
                   of_scan_state_and_snarked_ledger" =
      Quickcheck.test ~trials:1
        (Transition_frontier.For_tests.gen ~precomputed_values ~verifier
           ~max_length:max_frontier_length ~size:max_frontier_length () )
        ~f:(fun frontier ->
          Thread_safe.block_on_async_exn
          @@ fun () ->
          Deferred.List.iter (Transition_frontier.all_breadcrumbs frontier)
            ~f:(fun breadcrumb ->
              let staged_ledger =
                Transition_frontier.Breadcrumb.staged_ledger breadcrumb
              in
              let expected_merkle_root =
                Staged_ledger.ledger staged_ledger |> Ledger.merkle_root
              in
              let snarked_ledger =
                Transition_frontier.root_snarked_ledger frontier
                |> Ledger.of_database
              in
              let snarked_local_state =
                Transition_frontier.root frontier
                |> Transition_frontier.Breadcrumb.protocol_state
                |> Protocol_state.blockchain_state
                |> Blockchain_state.snarked_local_state
              in
              let scan_state = Staged_ledger.scan_state staged_ledger in
              let get_state hash =
                match Transition_frontier.find_protocol_state frontier hash with
                | Some protocol_state ->
                    Ok protocol_state
                | None ->
                    Or_error.errorf
                      !"Protocol state (for scan state transactions) for \
                        %{sexp:State_hash.t} not found"
                      hash
              in
              let pending_coinbases =
                Staged_ledger.pending_coinbase_collection staged_ledger
              in
              let%map actual_staged_ledger =
                Staged_ledger.of_scan_state_pending_coinbases_and_snarked_ledger
                  ~scan_state ~logger ~verifier ~constraint_constants
                  ~snarked_ledger ~snarked_local_state ~expected_merkle_root
                  ~pending_coinbases ~get_state
                |> Deferred.Or_error.ok_exn
              in
              assert (
                Staged_ledger_hash.equal
                  (Staged_ledger.hash staged_ledger)
                  (Staged_ledger.hash actual_staged_ledger) ) ) )

    (*
    let%test_unit "if we see a new transition that is better than the \
                   transition that we are syncing from, than we should \
                   retarget our root" =
      Quickcheck.test ~trials:1
        Fake_network.Generator.(
          gen ~max_frontier_length
            [ fresh_peer
            ; peer_with_branch ~frontier_branch_size:max_frontier_length
            ; peer_with_branch
                ~frontier_branch_size:((max_frontier_length * 2) + 2) ])
        ~f:(fun fake_network ->
          let [me; weaker_chain; stronger_chain] =
            fake_network.peer_networks
          in
          let transition_reader, transition_writer =
            Pipe_lib.Strict_pipe.create ~name:(__MODULE__ ^ __LOC__)
              (Buffered (`Capacity 10, `Overflow Drop_head))
          in
          Envelope.Incoming.wrap
            ~data:
              ( Transition_frontier.best_tip weaker_chain.state.frontier
              |> Transition_frontier.Breadcrumb.validated_transition
              |> Mina_block.Validated.to_initial_validated )
            ~sender:
              (Envelope.Sender.Remote
                 (weaker_chain.peer.host, weaker_chain.peer.peer_id))
          |> Pipe_lib.Strict_pipe.Writer.write transition_writer ;
          Envelope.Incoming.wrap
            ~data:
              ( Transition_frontier.best_tip stronger_chain.state.frontier
              |> Transition_frontier.Breadcrumb.validated_transition
              |> Mina_block.Validated.to_initial_validated )
            ~sender:
              (Envelope.Sender.Remote
                 (stronger_chain.peer.host, stronger_chain.peer.peer_id))
          |> Pipe_lib.Strict_pipe.Writer.write transition_writer ;
          let new_frontier, sorted_external_transitions =
            Async.Thread_safe.block_on_async_exn (fun () ->
                run_bootstrap
                  ~timeout_duration:(Block_time.Span.of_ms 60_000L)
                  ~my_net:me ~transition_reader )
          in
          assert_transitions_increasingly_sorted
            ~root:(Transition_frontier.root new_frontier)
            sorted_external_transitions ;
          [%test_result: Ledger_hash.t]
            ( Ledger.Db.merkle_root
            @@ Transition_frontier.root_snarked_ledger new_frontier )
            ~expect:
              ( Ledger.Db.merkle_root
              @@ Transition_frontier.root_snarked_ledger
                   stronger_chain.state.frontier ) )
*)
  end )<|MERGE_RESOLUTION|>--- conflicted
+++ resolved
@@ -97,15 +97,10 @@
   (not @@ done_syncing_root root_sync_ledger)
   && worth_getting_root t candidate_state
 
-<<<<<<< HEAD
 (** Update [Synced_ledger]'s target and [best_seen_transition] and [current_root] accordingly. *)
-let start_sync_job_with_peer ~sender ~root_sync_ledger t peer_best_tip
-    peer_root =
-=======
 let start_sync_job_with_peer ~sender ~root_sync_ledger
     ({ context = (module Context); _ } as t) peer_best_tip peer_root =
   let open Context in
->>>>>>> 94249061
   let%bind () =
     Trust_system.(
       record t.trust_system logger sender
@@ -146,19 +141,14 @@
   | `Repeat ->
       `Ignored
 
-<<<<<<< HEAD
-(** For each transition, this function would compare it with the existing one. 
+(** For each transition, this function would compare it with the existing one.
     If the incoming transition is better, then download the merkle list from
     that transition to its root and verify it. If we get a better root than
     the existing one, then reset the Sync_ledger's target by calling
     [start_sync_job_with_peer] function. *)
-let on_transition t ~sender ~root_sync_ledger ~genesis_constants
-    candidate_transition =
-=======
 let on_transition ({ context = (module Context); _ } as t) ~sender
     ~root_sync_ledger ~genesis_constants candidate_transition =
   let open Context in
->>>>>>> 94249061
   let candidate_consensus_state =
     With_hash.map ~f:Mina_block.consensus_state candidate_transition
   in
@@ -190,17 +180,12 @@
         | Error e ->
             return (received_bad_proof t sender e |> Fn.const `Ignored) )
 
-<<<<<<< HEAD
 (** A helper function that wraps the calls to Sync_ledger and iterate through
     incoming transitions, add those to the transition_cache and calls
     [on_transition] function. *)
-let sync_ledger t ~preferred ~root_sync_ledger ~transition_graph
-    ~sync_ledger_reader ~genesis_constants =
-=======
 let sync_ledger ({ context = (module Context); _ } as t) ~preferred
     ~root_sync_ledger ~transition_graph ~sync_ledger_reader ~genesis_constants =
   let open Context in
->>>>>>> 94249061
   let query_reader = Sync_ledger.Db.query_reader root_sync_ledger in
   let response_writer = Sync_ledger.Db.answer_writer root_sync_ledger in
   Mina_networking.glue_sync_ledger ~preferred t.network query_reader
@@ -252,210 +237,19 @@
       else 1 )
     ~f:(With_hash.map ~f:Mina_block.consensus_state)
 
-<<<<<<< HEAD
 (** The entry point function for bootstrap controller. When bootstrap finished
     it would return a transition frontier with the root breadcrumb and a list
-    of transitions collected during bootstrap. 
-    
+    of transitions collected during bootstrap.
+
     Bootstrap controller would do the following steps to contrust the
     transition frontier:
     1. Download the root snarked_ledger.
-    2. Download the scan state and pending coinbases. 
+    2. Download the scan state and pending coinbases.
     3. Construct the staged ledger from the snarked ledger, scan state and
        pending coinbases.
     4. Synchronize the consensus local state if necessary.
     5. Close the old frontier and reload a new one from disk.
  *)
-let run ~logger ~trust_system ~verifier ~network ~consensus_local_state
-    ~transition_reader ~best_seen_transition ~persistent_root
-    ~persistent_frontier ~initial_root_transition ~precomputed_values
-    ~catchup_mode =
-  let genesis_constants =
-    Precomputed_values.genesis_constants precomputed_values
-  in
-  let constraint_constants = precomputed_values.constraint_constants in
-  let rec loop previous_cycles =
-    let sync_ledger_reader, sync_ledger_writer =
-      create ~name:"sync ledger pipe"
-        (Buffered (`Capacity 50, `Overflow Crash))
-    in
-    don't_wait_for
-      (transfer_while_writer_alive transition_reader sync_ledger_writer
-         ~f:Fn.id) ;
-    let initial_root_transition =
-      initial_root_transition
-      |> External_transition.Validation.reset_frontier_dependencies_validation
-      |> External_transition.Validation.reset_staged_ledger_diff_validation
-    in
-    let t =
-      { network
-      ; consensus_constants=
-          Precomputed_values.consensus_constants precomputed_values
-      ; logger
-      ; trust_system
-      ; verifier
-      ; precomputed_values
-      ; best_seen_transition= initial_root_transition
-      ; current_root= initial_root_transition }
-    in
-    let transition_graph = Transition_cache.create () in
-    let temp_persistent_root_instance =
-      Transition_frontier.Persistent_root.create_instance_exn persistent_root
-    in
-    let temp_snarked_ledger =
-      Transition_frontier.Persistent_root.Instance.snarked_ledger
-        temp_persistent_root_instance
-    in
-    (* step 1. download snarked_ledger *)
-    let%bind sync_ledger_time, (hash, sender, expected_staged_ledger_hash) =
-      time_deferred
-        (let root_sync_ledger =
-           Sync_ledger.Db.create temp_snarked_ledger ~logger:t.logger
-             ~trust_system
-         in
-         don't_wait_for
-           (sync_ledger t
-              ~preferred:
-                ( Option.to_list best_seen_transition
-                |> List.filter_map ~f:(fun x ->
-                       match Envelope.Incoming.sender x with
-                       | Local ->
-                           None
-                       | Remote r ->
-                           Some r ) )
-              ~root_sync_ledger ~transition_graph ~sync_ledger_reader
-              ~genesis_constants) ;
-         (* We ignore the resulting ledger returned here since it will always
-         * be the same as the ledger we started with because we are syncing
-         * a db ledger. *)
-         let%map _, data = Sync_ledger.Db.valid_tree root_sync_ledger in
-         Sync_ledger.Db.destroy root_sync_ledger ;
-         data)
-    in
-    (* step 2. Download scan state and pending coinbases. *)
-    let%bind ( staged_ledger_data_download_time
-             , staged_ledger_construction_time
-             , staged_ledger_aux_result ) =
-      let%bind ( staged_ledger_data_download_time
-               , staged_ledger_data_download_result ) =
-        time_deferred
-          (Mina_networking.get_staged_ledger_aux_and_pending_coinbases_at_hash
-             t.network sender.peer_id hash)
-      in
-      match staged_ledger_data_download_result with
-      | Error err ->
-          Deferred.return (staged_ledger_data_download_time, None, Error err)
-      | Ok
-          (scan_state, expected_merkle_root, pending_coinbases, protocol_states)
-        -> (
-          let%map staged_ledger_construction_result =
-            let open Deferred.Or_error.Let_syntax in
-            let received_staged_ledger_hash =
-              Staged_ledger_hash.of_aux_ledger_and_coinbase_hash
-                (Staged_ledger.Scan_state.hash scan_state)
-                expected_merkle_root pending_coinbases
-            in
-            [%log debug]
-              ~metadata:
-                [ ( "expected_staged_ledger_hash"
-                  , Staged_ledger_hash.to_yojson expected_staged_ledger_hash )
-                ; ( "received_staged_ledger_hash"
-                  , Staged_ledger_hash.to_yojson received_staged_ledger_hash )
-                ]
-              "Comparing $expected_staged_ledger_hash to \
-               $received_staged_ledger_hash" ;
-            let%bind new_root =
-              t.current_root
-              |> External_transition.skip_frontier_dependencies_validation
-                   `This_transition_belongs_to_a_detached_subtree
-              |> External_transition.validate_staged_ledger_hash
-                   (`Staged_ledger_already_materialized
-                     received_staged_ledger_hash)
-              |> Result.map_error ~f:(fun _ ->
-                     Error.of_string "received faulty scan state from peer" )
-              |> Deferred.return
-            in
-            let%bind protocol_states =
-              Staged_ledger.Scan_state.check_required_protocol_states
-                scan_state ~protocol_states
-              |> Deferred.return
-            in
-            let protocol_states_map =
-              State_hash.Map.of_alist_exn protocol_states
-            in
-            let get_state hash =
-              match Map.find protocol_states_map hash with
-              | None ->
-                  let new_state_hash = (fst new_root).hash in
-                  [%log error]
-                    ~metadata:
-                      [ ("new_root", State_hash.to_yojson new_state_hash)
-                      ; ("state_hash", State_hash.to_yojson hash) ]
-                    "Protocol state (for scan state transactions) for \
-                     $state_hash not found when bootstrapping to the new root \
-                     $new_root" ;
-                  Or_error.errorf
-                    !"Protocol state (for scan state transactions) for \
-                      %{sexp:State_hash.t} not found when bootstrapping to \
-                      the new root %{sexp:State_hash.t}"
-                    hash new_state_hash
-              | Some protocol_state ->
-                  Ok protocol_state
-            in
-            (* step 3. Construct staged ledger from snarked ledger, scan state
-               and pending coinbases. *)
-            (* Construct the staged ledger before constructing the transition
-             * frontier in order to verify the scan state we received.
-             * TODO: reorganize the code to avoid doing this twice (#3480)  *)
-            let open Deferred.Let_syntax in
-            let%map staged_ledger_construction_time, construction_result =
-              time_deferred
-                (let open Deferred.Let_syntax in
-                let temp_mask = Ledger.of_database temp_snarked_ledger in
-                let%map result =
-                  Staged_ledger
-                  .of_scan_state_pending_coinbases_and_snarked_ledger ~logger
-                    ~verifier ~constraint_constants ~scan_state
-                    ~snarked_ledger:temp_mask ~expected_merkle_root
-                    ~pending_coinbases ~get_state
-                in
-                ignore
-                  (Ledger.Maskable.unregister_mask_exn ~loc:__LOC__ temp_mask) ;
-                Result.map result
-                  ~f:
-                    (const
-                       ( scan_state
-                       , pending_coinbases
-                       , new_root
-                       , protocol_states )))
-            in
-            Ok (staged_ledger_construction_time, construction_result)
-          in
-          match staged_ledger_construction_result with
-          | Error err ->
-              (staged_ledger_data_download_time, None, Error err)
-          | Ok (staged_ledger_construction_time, result) ->
-              ( staged_ledger_data_download_time
-              , Some staged_ledger_construction_time
-              , result ) )
-    in
-    Transition_frontier.Persistent_root.Instance.destroy
-      temp_persistent_root_instance ;
-    match staged_ledger_aux_result with
-    | Error e ->
-        let%bind () =
-          Trust_system.(
-            record t.trust_system t.logger sender
-              Actions.
-                ( Outgoing_connection_error
-                , Some
-                    ( "Can't find scan state from the peer or received faulty \
-                       scan state from the peer."
-                    , [] ) ))
-=======
-(* We conditionally ask other peers for their best tip. This is for testing
-   eager bootstrapping and the regular functionalities of bootstrapping in
-   isolation *)
 let run ~context:(module Context : CONTEXT) ~trust_system ~verifier ~network
     ~consensus_local_state ~transition_reader ~best_seen_transition
     ~persistent_root ~persistent_frontier ~initial_root_transition ~catchup_mode
@@ -487,7 +281,6 @@
                           @@ Mina_block.Validation.block_with_hash
                           @@ Envelope.Incoming.data block )
                           ~pipe_name:sync_ledger_pipe ~logger ) ) ) )
->>>>>>> 94249061
         in
         don't_wait_for
           (transfer_while_writer_alive transition_reader sync_ledger_writer
@@ -516,13 +309,8 @@
           Transition_frontier.Persistent_root.Instance.snarked_ledger
             temp_persistent_root_instance
         in
-<<<<<<< HEAD
-        (* step 4. Synchronize consensus local state if necessary *)
-        let%bind ( local_state_sync_time
-                 , (local_state_sync_required, local_state_sync_result) ) =
-=======
+        (* step 1. download snarked_ledger *)
         let%bind sync_ledger_time, (hash, sender, expected_staged_ledger_hash) =
->>>>>>> 94249061
           time_deferred
             (let root_sync_ledger =
                Sync_ledger.Db.create temp_snarked_ledger ~logger ~trust_system
@@ -552,6 +340,7 @@
         Mina_metrics.(
           Gauge.set Bootstrap.num_of_root_snarked_ledger_retargeted
             (Float.of_int t.num_of_root_snarked_ledger_retargeted)) ;
+        (* step 2. Download scan state and pending coinbases. *)
         let%bind ( staged_ledger_data_download_time
                  , staged_ledger_construction_time
                  , staged_ledger_aux_result ) =
@@ -641,6 +430,8 @@
                       | Some protocol_state ->
                           Ok (With_hash.data protocol_state)
                     in
+                    (* step 3. Construct staged ledger from snarked ledger, scan state
+                       and pending coinbases. *)
                     (* Construct the staged ledger before constructing the transition
                      * frontier in order to verify the scan state we received.
                      * TODO: reorganize the code to avoid doing this twice (#3480) *)
@@ -723,16 +514,7 @@
               }
             in
             loop (this_cycle :: previous_cycles)
-<<<<<<< HEAD
-        | Ok () ->
-            (* step 5. Close the old frontier and reload a new one from disk. *)
-            let new_root_data : Transition_frontier.Root_data.Limited.t =
-              Transition_frontier.Root_data.Limited.create ~transition:new_root
-                ~scan_state ~pending_coinbase ~protocol_states
-            in
-=======
         | Ok (scan_state, pending_coinbase, new_root, protocol_states) -> (
->>>>>>> 94249061
             let%bind () =
               Trust_system.(
                 record t.trust_system logger sender
@@ -746,7 +528,7 @@
               |> Mina_block.header |> Mina_block.Header.protocol_state
               |> Protocol_state.consensus_state
             in
-            (* Synchronize consensus local state if necessary *)
+            (* step 4. Synchronize consensus local state if necessary *)
             let%bind ( local_state_sync_time
                      , (local_state_sync_required, local_state_sync_result) ) =
               time_deferred
@@ -796,7 +578,7 @@
                 in
                 loop (this_cycle :: previous_cycles)
             | Ok () ->
-                (* Close the old frontier and reload a new on from disk. *)
+                (* step 5. Close the old frontier and reload a new one from disk. *)
                 let new_root_data : Transition_frontier.Root_data.Limited.t =
                   Transition_frontier.Root_data.Limited.create
                     ~transition:(Mina_block.Validated.lift new_root)
