open Core
open Async
open Coda_base
open Coda_state
open Pipe_lib.Strict_pipe
open Coda_transition

module type Inputs_intf = sig
  include Transition_frontier.Inputs_intf

  module Transition_frontier : Coda_intf.Transition_frontier_intf

  module Root_sync_ledger :
    Syncable_ledger.S
    with type addr := Ledger.Location.Addr.t
     and type hash := Ledger_hash.t
     and type root_hash := Ledger_hash.t
     and type merkle_tree := Ledger.Db.t
     and type account := Account.t
     and type merkle_path := Ledger.path
     and type query := Sync_ledger.Query.t
     and type answer := Sync_ledger.Answer.t

  module Network : Coda_intf.Network_intf

  module Sync_handler :
    Coda_intf.Sync_handler_intf
    with type transition_frontier := Transition_frontier.t
end

module Make (Inputs : Inputs_intf) : sig
  open Inputs

  include
    Coda_intf.Bootstrap_controller_intf
    with type network := Network.t
     and type transition_frontier := Transition_frontier.t

  module For_tests : sig
    type t

    val make_bootstrap :
         logger:Logger.t
      -> trust_system:Trust_system.t
      -> verifier:Verifier.t
      -> genesis_root:External_transition.Validated.t
      -> network:Network.t
      -> t

    val on_transition :
         t
      -> sender:Unix.Inet_addr.t
      -> root_sync_ledger:( State_hash.t
                          * Unix.Inet_addr.t
                          * Staged_ledger_hash.t )
                          Root_sync_ledger.t
      -> External_transition.t
      -> [> `Syncing_new_snarked_ledger | `Updating_root_transition | `Ignored]
         Deferred.t

    val run :
         logger:Logger.t
      -> trust_system:Trust_system.t
      -> verifier:Verifier.t
      -> network:Network.t
      -> frontier:Transition_frontier.t
      -> ledger_db:Ledger.Db.t
      -> transition_reader:External_transition.with_initial_validation
                           Envelope.Incoming.t
                           Pipe_lib.Strict_pipe.Reader.t
      -> ( Transition_frontier.t
         * External_transition.with_initial_validation Envelope.Incoming.t list
         )
         Deferred.t

    module Transition_cache :
      Transition_cache.S with type state_hash := State_hash.t

    val sync_ledger :
         t
      -> root_sync_ledger:( State_hash.t
                          * Unix.Inet_addr.t
                          * Staged_ledger_hash.t )
                          Root_sync_ledger.t
      -> transition_graph:Transition_cache.t
      -> sync_ledger_reader:External_transition.with_initial_validation
                            Envelope.Incoming.t
                            Pipe_lib.Strict_pipe.Reader.t
      -> unit Deferred.t
  end
end = struct
  open Inputs

  type t =
    { logger: Logger.t
    ; trust_system: Trust_system.t
    ; verifier: Verifier.t
    ; mutable best_seen_transition: External_transition.with_initial_validation
    ; mutable current_root: External_transition.with_initial_validation
    ; network: Network.t }

  module Transition_cache = Transition_cache.Make (Inputs)

  let worth_getting_root t candidate =
    `Take
    = Consensus.Hooks.select
        ~logger:
          (Logger.extend t.logger
             [ ( "selection_context"
               , `String "Bootstrap_controller.worth_getting_root" ) ])
        ~existing:
          ( t.best_seen_transition |> fst |> With_hash.data
          |> External_transition.protocol_state
          |> Protocol_state.consensus_state )
        ~candidate

  let received_bad_proof t sender_host e =
    Trust_system.(
      record t.trust_system t.logger sender_host
        Actions.
          ( Violated_protocol
          , Some
              ( "Bad ancestor proof: $error"
              , [("error", `String (Error.to_string_hum e))] ) ))

  let done_syncing_root root_sync_ledger =
    Option.is_some (Root_sync_ledger.peek_valid_tree root_sync_ledger)

  let should_sync ~root_sync_ledger t candidate_state =
    (not @@ done_syncing_root root_sync_ledger)
    && worth_getting_root t candidate_state

  let start_sync_job_with_peer ~sender ~root_sync_ledger t peer_best_tip
      peer_root =
    let%bind () =
      Trust_system.(
        record t.trust_system t.logger sender
          Actions.
            ( Fulfilled_request
            , Some ("Received verified peer root and best tip", []) ))
    in
    t.best_seen_transition <- peer_best_tip ;
    t.current_root <- peer_root ;
    let blockchain_state =
      t.current_root |> fst |> With_hash.data
      |> External_transition.protocol_state |> Protocol_state.blockchain_state
    in
    let expected_staged_ledger_hash =
      blockchain_state |> Blockchain_state.staged_ledger_hash
    in
    let snarked_ledger_hash =
      blockchain_state |> Blockchain_state.snarked_ledger_hash
    in
    return
    @@
    match
      Root_sync_ledger.new_goal root_sync_ledger
        (Frozen_ledger_hash.to_ledger_hash snarked_ledger_hash)
        ~data:
          ( With_hash.hash (fst t.current_root)
          , sender
          , expected_staged_ledger_hash )
        ~equal:(fun (hash1, _, _) (hash2, _, _) -> State_hash.equal hash1 hash2)
    with
    | `New ->
        `Syncing_new_snarked_ledger
    | `Update_data ->
        `Updating_root_transition
    | `Repeat ->
        `Ignored

  let on_transition t ~sender ~root_sync_ledger
      (candidate_transition : External_transition.t) =
    let candidate_state =
      External_transition.consensus_state candidate_transition
    in
    if not @@ should_sync ~root_sync_ledger t candidate_state then
      Deferred.return `Ignored
    else
      match%bind Network.get_ancestry t.network sender candidate_state with
      | Error e ->
          Deferred.return
          @@ Fn.const `Ignored
          @@ Logger.error t.logger ~module_:__MODULE__ ~location:__LOC__
               ~metadata:[("error", `String (Error.to_string_hum e))]
               !"Could not get the proof of the root transition from the \
                 network: $error"
      | Ok peer_root_with_proof -> (
          match%bind
            Sync_handler.Root.verify ~logger:t.logger ~verifier:t.verifier
              candidate_state peer_root_with_proof
          with
          | Ok (`Root root, `Best_tip best_tip) ->
              if done_syncing_root root_sync_ledger then return `Ignored
              else
                start_sync_job_with_peer ~sender ~root_sync_ledger t best_tip
                  root
          | Error e ->
              return (received_bad_proof t sender e |> Fn.const `Ignored) )

  let sync_ledger t ~root_sync_ledger ~transition_graph ~sync_ledger_reader =
    let query_reader = Root_sync_ledger.query_reader root_sync_ledger in
    let response_writer = Root_sync_ledger.answer_writer root_sync_ledger in
    Network.glue_sync_ledger t.network query_reader response_writer ;
    Reader.iter sync_ledger_reader ~f:(fun incoming_transition ->
        let ({With_hash.data= transition; hash}, _)
              : External_transition.with_initial_validation =
          Envelope.Incoming.data incoming_transition
        in
        let protocol_state = External_transition.protocol_state transition in
        let previous_state_hash =
          Protocol_state.previous_state_hash protocol_state
        in
        let sender =
          match Envelope.Incoming.sender incoming_transition with
          | Envelope.Sender.Local ->
              failwith
                "Unexpected, we should be syncing only to remote nodes in \
                 sync ledger"
          | Envelope.Sender.Remote inet_addr ->
              inet_addr
        in
        Transition_cache.add transition_graph ~parent:previous_state_hash
          incoming_transition ;
        (* TODO: Efficiently limiting the number of green threads in #1337 *)
        if
          worth_getting_root t (External_transition.consensus_state transition)
        then (
          Logger.trace t.logger
            !"Added the transition from sync_ledger_reader into cache"
            ~location:__LOC__ ~module_:__MODULE__
            ~metadata:
              [ ("state_hash", State_hash.to_yojson hash)
              ; ( "external_transition"
                , External_transition.to_yojson transition ) ] ;
          Deferred.ignore
          @@ on_transition t ~sender ~root_sync_ledger transition )
        else Deferred.unit )

<<<<<<< HEAD
  let rec run ~logger ~trust_system ~verifier ~network ~frontier ~ledger_db
      ~transition_reader =
    let sync_ledger_reader, sync_ledger_writer =
      create ~name:"sync ledger pipe"
        (Buffered (`Capacity 50, `Overflow Crash))
    in
    transfer_while_writer_alive transition_reader sync_ledger_writer ~f:Fn.id
    |> don't_wait_for ;
    let initial_breadcrumb = Transition_frontier.root frontier in
    let initial_transition =
      Transition_frontier.Breadcrumb.validated_transition initial_breadcrumb
    in
    let initial_root_transition =
      initial_transition
      |> External_transition.Validation.reset_frontier_dependencies_validation
      |> External_transition.Validation.reset_staged_ledger_diff_validation
    in
    let t =
      { network
      ; logger
      ; trust_system
      ; verifier
      ; best_seen_transition= initial_root_transition
      ; current_root= initial_root_transition }
    in
    let transition_graph = Transition_cache.create () in
    let root_sync_ledger =
      Root_sync_ledger.create ledger_db ~logger:t.logger ~trust_system
    in
    let%bind synced_db, (hash, sender, expected_staged_ledger_hash) =
      sync_ledger t ~root_sync_ledger ~transition_graph ~sync_ledger_reader
=======
  let download_best_tip ~root_sync_ledger ~transition_graph t
      ({With_hash.data= initial_root_transition; _}, _) =
    let num_peers = 8 in
    let peers = Network.random_peers t.network num_peers in
    Logger.info t.logger
      "Requesting peers for their best tip to eagerly start bootstrap"
      ~module_:__MODULE__ ~location:__LOC__ ;
    Logger.info t.logger
      !"Number of peers that we are sampling: %i"
      (List.length peers) ~module_:__MODULE__ ~location:__LOC__ ;
    Deferred.List.iter peers ~f:(fun peer ->
        let initial_consensus_state =
          External_transition.consensus_state initial_root_transition
        in
        match%bind
          Network.get_bootstrappable_best_tip t.network peer
            initial_consensus_state
        with
        | Error e ->
            Logger.debug t.logger
              !"Could not get bootstrappable best tip from peer: \
                %{sexp:Error.t}"
              ~metadata:[("peer", Network_peer.Peer.to_yojson peer)]
              e ~location:__LOC__ ~module_:__MODULE__ ;
            Deferred.unit
        | Ok peer_best_tip -> (
            match%bind
              Sync_handler.Bootstrappable_best_tip.verify ~logger:t.logger
                ~verifier:t.verifier initial_consensus_state peer_best_tip
            with
            | Ok
                ( `Root root_with_validation
                , `Best_tip
                    ((best_tip_with_hash, _) as best_tip_with_validation) ) ->
                let best_tip = With_hash.data best_tip_with_hash in
                let logger =
                  Logger.extend t.logger
                    [ ("peer", Network_peer.Peer.to_yojson peer)
                    ; ("best tip", External_transition.to_yojson @@ best_tip)
                    ; ( "hash"
                      , State_hash.to_yojson
                        @@ With_hash.hash best_tip_with_hash ) ]
                in
                Transition_cache.add transition_graph
                  ~parent:(External_transition.parent_hash best_tip)
                  {data= best_tip_with_validation; sender= Remote peer.host} ;
                if
                  should_sync ~root_sync_ledger t
                  @@ External_transition.consensus_state best_tip
                then (
                  Logger.debug logger
                    "Syncing with peer's bootstrappable best tip"
                    ~module_:__MODULE__ ~location:__LOC__ ;
                  (* TODO: Efficiently limiting the number of green threads in #1337 *)
                  Deferred.ignore
                    (start_sync_job_with_peer ~sender:peer.host
                       ~root_sync_ledger t best_tip_with_validation
                       root_with_validation) )
                else (
                  Logger.debug logger
                    !"Will not sync with peer's bootstrappable best tip "
                    ~location:__LOC__ ~module_:__MODULE__ ;
                  Deferred.unit )
            | Error e ->
                let error_msg =
                  sprintf
                    !"Peer %{sexp:Network_peer.Peer.t} sent us bad proof for \
                      their best tip"
                    peer
                in
                Logger.warn t.logger !"%s" error_msg ~module_:__MODULE__
                  ~location:__LOC__
                  ~metadata:[("error", `String (Error.to_string_hum e))] ;
                ignore
                  Trust_system.(
                    record t.trust_system t.logger peer.host
                      Actions.(Violated_protocol, Some (error_msg, []))) ;
                Deferred.unit ) )

  (* We conditionally ask other peers for their best tip. This is for testing
     eager bootstrapping and the regular functionalities of bootstrapping in
     isolation *)
  let run ~logger ~trust_system ~verifier ~network ~frontier ~ledger_db
      ~transition_reader ~should_ask_best_tip =
    let rec loop () =
      let sync_ledger_reader, sync_ledger_writer =
        create ~name:"sync ledger pipe"
          (Buffered (`Capacity 50, `Overflow Crash))
      in
      transfer_while_writer_alive transition_reader sync_ledger_writer ~f:Fn.id
>>>>>>> 05e2dcba
      |> don't_wait_for ;
      let initial_breadcrumb = Transition_frontier.root frontier in
      let initial_transition =
        Transition_frontier.Breadcrumb.validated_transition initial_breadcrumb
      in
      let initial_root_transition =
        initial_transition
        |> External_transition.Validation
           .reset_frontier_dependencies_validation
        |> External_transition.Validation.reset_staged_ledger_diff_validation
      in
      let t =
        { network
        ; logger
        ; trust_system
        ; verifier
        ; best_seen_transition= initial_root_transition
        ; current_root= initial_root_transition }
      in
      let transition_graph = Transition_cache.create () in
      let root_sync_ledger =
        Root_sync_ledger.create ledger_db ~logger:t.logger ~trust_system
      in
      let%bind () =
        if should_ask_best_tip then
          download_best_tip ~root_sync_ledger ~transition_graph t
            initial_root_transition
        else Deferred.unit
      in
      let%bind synced_db, (hash, sender, expected_staged_ledger_hash) =
        sync_ledger t ~root_sync_ledger ~transition_graph ~sync_ledger_reader
        |> don't_wait_for ;
        let%map synced_db, root_data =
          Root_sync_ledger.valid_tree root_sync_ledger
        in
        Root_sync_ledger.destroy root_sync_ledger ;
        (synced_db, root_data)
      in
      assert (
        Ledger.Db.(
          Ledger_hash.equal (merkle_root ledger_db) (merkle_root synced_db)) ) ;
      match%bind
        let open Deferred.Or_error.Let_syntax in
        let%bind scan_state, expected_merkle_root, pending_coinbases =
          Network.get_staged_ledger_aux_and_pending_coinbases_at_hash t.network
            sender hash
        in
        let received_staged_ledger_hash =
          Staged_ledger_hash.of_aux_ledger_and_coinbase_hash
            (Staged_ledger.Scan_state.hash scan_state)
            expected_merkle_root pending_coinbases
        in
        Logger.debug logger ~module_:__MODULE__ ~location:__LOC__
          ~metadata:
<<<<<<< HEAD
            [ ("error", `String (Error.to_string_hum e))
            ; ("state_hash", State_hash.to_yojson hash)
            ; ( "expected_staged_ledger_hash"
              , Staged_ledger_hash.to_yojson expected_staged_ledger_hash ) ]
          "Failed to find scan state for the transition with hash $state_hash \
           from the peer or received faulty scan state: $error. Retry \
           bootstrap" ;
        Writer.close sync_ledger_writer ;
        run ~logger ~trust_system ~verifier ~network ~frontier ~ledger_db
          ~transition_reader
    | Ok root_staged_ledger -> (
=======
            [ ( "expected_staged_ledger_hash"
              , Staged_ledger_hash.to_yojson expected_staged_ledger_hash )
            ; ( "received_staged_ledger_hash"
              , Staged_ledger_hash.to_yojson received_staged_ledger_hash ) ]
          "Comparing $expected_staged_ledger_hash to \
           $received_staged_ledger_hash" ;
>>>>>>> 05e2dcba
        let%bind () =
          Staged_ledger_hash.equal expected_staged_ledger_hash
            received_staged_ledger_hash
          |> Result.ok_if_true
               ~error:(Error.of_string "received faulty scan state from peer")
          |> Deferred.return
        in
        Staged_ledger.of_scan_state_pending_coinbases_and_snarked_ledger
          ~logger ~verifier ~scan_state
          ~snarked_ledger:(Ledger.of_database synced_db)
          ~expected_merkle_root ~pending_coinbases
      with
      | Error e ->
          let%bind () =
            Trust_system.(
              record t.trust_system t.logger sender
                Actions.
                  ( Violated_protocol
                  , Some
                      ( "Can't find scan state from the peer or received \
                         faulty scan state from the peer."
                      , [] ) ))
          in
          Logger.error logger ~module_:__MODULE__ ~location:__LOC__
            ~metadata:
              [ ("error", `String (Error.to_string_hum e))
              ; ("state_hash", State_hash.to_yojson hash)
              ; ( "expected_staged_ledger_hash"
                , Staged_ledger_hash.to_yojson expected_staged_ledger_hash ) ]
            "Failed to find scan state for the transition with hash \
             $state_hash from the peer or received faulty scan state: $error. \
             Retry bootstrap" ;
          Writer.close sync_ledger_writer ;
          loop ()
      | Ok root_staged_ledger -> (
          let%bind () =
            Trust_system.(
              record t.trust_system t.logger sender
                Actions.
                  ( Fulfilled_request
                  , Some ("Received valid scan state from peer", []) ))
          in
<<<<<<< HEAD
          validated_root_transition
        in
        let consensus_state =
          new_root |> External_transition.Validated.consensus_state
        in
        let local_state = Transition_frontier.consensus_local_state frontier in
        match%bind
          match
            Consensus.Hooks.required_local_state_sync ~consensus_state
              ~local_state
          with
          | None ->
              Logger.debug logger ~module_:__MODULE__ ~location:__LOC__
                ~metadata:
                  [ ( "local_state"
                    , Consensus.Data.Local_state.to_yojson local_state )
                  ; ( "consensus_state"
                    , Consensus.Data.Consensus_state.Value.to_yojson
                        consensus_state ) ]
                "Not synchronizing consensus local state" ;
              Deferred.return @@ Ok ()
          | Some sync_jobs ->
              Logger.info logger ~module_:__MODULE__ ~location:__LOC__
                "Synchronizing consensus local state" ;
              Consensus.Hooks.sync_local_state ~local_state ~logger
                ~trust_system
                ~random_peers:(fun n ->
                  List.append
                    (Network.peers_by_ip t.network sender)
                    (Network.random_peers t.network n) )
                ~query_peer:
                  { Network_peer.query=
                      (fun peer f query ->
                        Network.query_peer t.network peer f query ) }
                sync_jobs
        with
        | Error e ->
            Logger.error logger ~module_:__MODULE__ ~location:__LOC__
              ~metadata:[("error", `String (Error.to_string_hum e))]
              "Local state sync failed: $error. Retry bootstrap" ;
            Writer.close sync_ledger_writer ;
            run ~logger ~trust_system ~verifier ~network ~frontier ~ledger_db
              ~transition_reader
        | Ok () ->
            let%map new_frontier =
              Transition_frontier.create ~logger ~root_transition:new_root
                ~root_snarked_ledger:synced_db ~root_staged_ledger
                ~consensus_local_state:local_state
            in
            Logger.info logger ~module_:__MODULE__ ~location:__LOC__
              "Bootstrap state: complete." ;
            let collected_transitions =
              Transition_cache.data transition_graph
            in
            let logger =
              Logger.extend logger
                [ ( "context"
                  , `String "Filter collected transitions in bootstrap" ) ]
            in
            let root_consensus_state =
              Transition_frontier.(
                Breadcrumb.consensus_state (root new_frontier))
=======
          let new_root =
            let root_transition =
              External_transition.Validation.forget_validation t.current_root
>>>>>>> 05e2dcba
            in
            (* TODO: review the correctness of this action #2480 *)
            let (`I_swear_this_is_safe_see_my_comment
                  validated_root_transition) =
              External_transition.Validated.create_unsafe root_transition
            in
            validated_root_transition
          in
          let consensus_state =
            new_root |> External_transition.Validated.consensus_state
          in
          let local_state =
            Transition_frontier.consensus_local_state frontier
          in
          match%bind
            match
              Consensus.Hooks.required_local_state_sync ~consensus_state
                ~local_state
            with
            | None ->
                Logger.debug logger ~module_:__MODULE__ ~location:__LOC__
                  ~metadata:
                    [ ( "local_state"
                      , Consensus.Data.Local_state.to_yojson local_state )
                    ; ( "consensus_state"
                      , Consensus.Data.Consensus_state.Value.to_yojson
                          consensus_state ) ]
                  "Not synchronizing consensus local state" ;
                Deferred.return @@ Ok ()
            | Some sync_jobs ->
                Logger.info logger ~module_:__MODULE__ ~location:__LOC__
                  "Synchronizing consensus local state" ;
                Consensus.Hooks.sync_local_state ~local_state ~logger
                  ~trust_system
                  ~random_peers:(fun n ->
                    List.append
                      (Network.peers_by_ip t.network sender)
                      (Network.random_peers t.network n) )
                  ~query_peer:
                    { Network_peer.query=
                        (fun peer f query ->
                          Network.query_peer t.network peer f query ) }
                  sync_jobs
          with
          | Error e ->
              Logger.error logger ~module_:__MODULE__ ~location:__LOC__
                ~metadata:[("error", `String (Error.to_string_hum e))]
                "Local state sync failed: $error. Retry bootstrap" ;
              Writer.close sync_ledger_writer ;
              loop ()
          | Ok () ->
              let%map new_frontier =
                Transition_frontier.create ~logger ~root_transition:new_root
                  ~root_snarked_ledger:synced_db ~root_staged_ledger
                  ~consensus_local_state:local_state
              in
              Logger.info logger ~module_:__MODULE__ ~location:__LOC__
                "Bootstrap state: complete." ;
              let collected_transitions =
                Transition_cache.data transition_graph
              in
              let logger =
                Logger.extend logger
                  [ ( "context"
                    , `String "Filter collected transitions in bootstrap" ) ]
              in
              let root_consensus_state =
                Transition_frontier.(
                  Breadcrumb.consensus_state (root new_frontier))
              in
              let filtered_collected_transitions =
                List.filter collected_transitions
                  ~f:(fun incoming_transition ->
                    let With_hash.{data= transition; _}, _ =
                      Envelope.Incoming.data incoming_transition
                    in
                    `Take
                    = Consensus.Hooks.select ~existing:root_consensus_state
                        ~candidate:
                          (External_transition.consensus_state transition)
                        ~logger )
              in
              Logger.debug logger
                "Sorting filtered transitions by consensus state" ~metadata:[]
                ~location:__LOC__ ~module_:__MODULE__ ;
              let sorted_filtered_collected_transitins =
                List.sort filtered_collected_transitions
                  ~compare:
                    (Comparable.lift
                       ~f:(fun incoming_transition ->
                         let With_hash.{data= transition; _}, _ =
                           Envelope.Incoming.data incoming_transition
                         in
                         transition )
                       External_transition.compare)
              in
              (new_frontier, sorted_filtered_collected_transitins) )
    in
    let start_time = Core.Time.now () in
    let%map result = loop () in
    Coda_metrics.(
      Gauge.set Bootstrap.bootstrap_time_ms
        Core.Time.(Span.to_ms @@ diff (now ()) start_time)) ;
    result

  module For_tests = struct
    type nonrec t = t

    let make_bootstrap ~logger ~trust_system ~verifier ~genesis_root ~network =
      let transition =
        genesis_root
        |> External_transition.Validation
           .reset_frontier_dependencies_validation
        |> External_transition.Validation.reset_staged_ledger_diff_validation
      in
      { logger
      ; trust_system
      ; verifier
      ; best_seen_transition= transition
      ; current_root= transition
      ; network }

    let on_transition = on_transition

    module Transition_cache = Transition_cache

    let sync_ledger = sync_ledger

    let run = run
  end
end

include Make (struct
  include Transition_frontier.Inputs
  module Transition_frontier = Transition_frontier
  module Root_sync_ledger = Sync_ledger.Db
  module Network = Coda_networking
  module Sync_handler = Sync_handler
end)<|MERGE_RESOLUTION|>--- conflicted
+++ resolved
@@ -237,130 +237,14 @@
           @@ on_transition t ~sender ~root_sync_ledger transition )
         else Deferred.unit )
 
-<<<<<<< HEAD
-  let rec run ~logger ~trust_system ~verifier ~network ~frontier ~ledger_db
+  let run ~logger ~trust_system ~verifier ~network ~frontier ~ledger_db
       ~transition_reader =
-    let sync_ledger_reader, sync_ledger_writer =
-      create ~name:"sync ledger pipe"
-        (Buffered (`Capacity 50, `Overflow Crash))
-    in
-    transfer_while_writer_alive transition_reader sync_ledger_writer ~f:Fn.id
-    |> don't_wait_for ;
-    let initial_breadcrumb = Transition_frontier.root frontier in
-    let initial_transition =
-      Transition_frontier.Breadcrumb.validated_transition initial_breadcrumb
-    in
-    let initial_root_transition =
-      initial_transition
-      |> External_transition.Validation.reset_frontier_dependencies_validation
-      |> External_transition.Validation.reset_staged_ledger_diff_validation
-    in
-    let t =
-      { network
-      ; logger
-      ; trust_system
-      ; verifier
-      ; best_seen_transition= initial_root_transition
-      ; current_root= initial_root_transition }
-    in
-    let transition_graph = Transition_cache.create () in
-    let root_sync_ledger =
-      Root_sync_ledger.create ledger_db ~logger:t.logger ~trust_system
-    in
-    let%bind synced_db, (hash, sender, expected_staged_ledger_hash) =
-      sync_ledger t ~root_sync_ledger ~transition_graph ~sync_ledger_reader
-=======
-  let download_best_tip ~root_sync_ledger ~transition_graph t
-      ({With_hash.data= initial_root_transition; _}, _) =
-    let num_peers = 8 in
-    let peers = Network.random_peers t.network num_peers in
-    Logger.info t.logger
-      "Requesting peers for their best tip to eagerly start bootstrap"
-      ~module_:__MODULE__ ~location:__LOC__ ;
-    Logger.info t.logger
-      !"Number of peers that we are sampling: %i"
-      (List.length peers) ~module_:__MODULE__ ~location:__LOC__ ;
-    Deferred.List.iter peers ~f:(fun peer ->
-        let initial_consensus_state =
-          External_transition.consensus_state initial_root_transition
-        in
-        match%bind
-          Network.get_bootstrappable_best_tip t.network peer
-            initial_consensus_state
-        with
-        | Error e ->
-            Logger.debug t.logger
-              !"Could not get bootstrappable best tip from peer: \
-                %{sexp:Error.t}"
-              ~metadata:[("peer", Network_peer.Peer.to_yojson peer)]
-              e ~location:__LOC__ ~module_:__MODULE__ ;
-            Deferred.unit
-        | Ok peer_best_tip -> (
-            match%bind
-              Sync_handler.Bootstrappable_best_tip.verify ~logger:t.logger
-                ~verifier:t.verifier initial_consensus_state peer_best_tip
-            with
-            | Ok
-                ( `Root root_with_validation
-                , `Best_tip
-                    ((best_tip_with_hash, _) as best_tip_with_validation) ) ->
-                let best_tip = With_hash.data best_tip_with_hash in
-                let logger =
-                  Logger.extend t.logger
-                    [ ("peer", Network_peer.Peer.to_yojson peer)
-                    ; ("best tip", External_transition.to_yojson @@ best_tip)
-                    ; ( "hash"
-                      , State_hash.to_yojson
-                        @@ With_hash.hash best_tip_with_hash ) ]
-                in
-                Transition_cache.add transition_graph
-                  ~parent:(External_transition.parent_hash best_tip)
-                  {data= best_tip_with_validation; sender= Remote peer.host} ;
-                if
-                  should_sync ~root_sync_ledger t
-                  @@ External_transition.consensus_state best_tip
-                then (
-                  Logger.debug logger
-                    "Syncing with peer's bootstrappable best tip"
-                    ~module_:__MODULE__ ~location:__LOC__ ;
-                  (* TODO: Efficiently limiting the number of green threads in #1337 *)
-                  Deferred.ignore
-                    (start_sync_job_with_peer ~sender:peer.host
-                       ~root_sync_ledger t best_tip_with_validation
-                       root_with_validation) )
-                else (
-                  Logger.debug logger
-                    !"Will not sync with peer's bootstrappable best tip "
-                    ~location:__LOC__ ~module_:__MODULE__ ;
-                  Deferred.unit )
-            | Error e ->
-                let error_msg =
-                  sprintf
-                    !"Peer %{sexp:Network_peer.Peer.t} sent us bad proof for \
-                      their best tip"
-                    peer
-                in
-                Logger.warn t.logger !"%s" error_msg ~module_:__MODULE__
-                  ~location:__LOC__
-                  ~metadata:[("error", `String (Error.to_string_hum e))] ;
-                ignore
-                  Trust_system.(
-                    record t.trust_system t.logger peer.host
-                      Actions.(Violated_protocol, Some (error_msg, []))) ;
-                Deferred.unit ) )
-
-  (* We conditionally ask other peers for their best tip. This is for testing
-     eager bootstrapping and the regular functionalities of bootstrapping in
-     isolation *)
-  let run ~logger ~trust_system ~verifier ~network ~frontier ~ledger_db
-      ~transition_reader ~should_ask_best_tip =
     let rec loop () =
       let sync_ledger_reader, sync_ledger_writer =
         create ~name:"sync ledger pipe"
           (Buffered (`Capacity 50, `Overflow Crash))
       in
       transfer_while_writer_alive transition_reader sync_ledger_writer ~f:Fn.id
->>>>>>> 05e2dcba
       |> don't_wait_for ;
       let initial_breadcrumb = Transition_frontier.root frontier in
       let initial_transition =
@@ -383,12 +267,6 @@
       let transition_graph = Transition_cache.create () in
       let root_sync_ledger =
         Root_sync_ledger.create ledger_db ~logger:t.logger ~trust_system
-      in
-      let%bind () =
-        if should_ask_best_tip then
-          download_best_tip ~root_sync_ledger ~transition_graph t
-            initial_root_transition
-        else Deferred.unit
       in
       let%bind synced_db, (hash, sender, expected_staged_ledger_hash) =
         sync_ledger t ~root_sync_ledger ~transition_graph ~sync_ledger_reader
@@ -415,26 +293,12 @@
         in
         Logger.debug logger ~module_:__MODULE__ ~location:__LOC__
           ~metadata:
-<<<<<<< HEAD
-            [ ("error", `String (Error.to_string_hum e))
-            ; ("state_hash", State_hash.to_yojson hash)
-            ; ( "expected_staged_ledger_hash"
-              , Staged_ledger_hash.to_yojson expected_staged_ledger_hash ) ]
-          "Failed to find scan state for the transition with hash $state_hash \
-           from the peer or received faulty scan state: $error. Retry \
-           bootstrap" ;
-        Writer.close sync_ledger_writer ;
-        run ~logger ~trust_system ~verifier ~network ~frontier ~ledger_db
-          ~transition_reader
-    | Ok root_staged_ledger -> (
-=======
             [ ( "expected_staged_ledger_hash"
               , Staged_ledger_hash.to_yojson expected_staged_ledger_hash )
             ; ( "received_staged_ledger_hash"
               , Staged_ledger_hash.to_yojson received_staged_ledger_hash ) ]
           "Comparing $expected_staged_ledger_hash to \
            $received_staged_ledger_hash" ;
->>>>>>> 05e2dcba
         let%bind () =
           Staged_ledger_hash.equal expected_staged_ledger_hash
             received_staged_ledger_hash
@@ -477,74 +341,9 @@
                   ( Fulfilled_request
                   , Some ("Received valid scan state from peer", []) ))
           in
-<<<<<<< HEAD
-          validated_root_transition
-        in
-        let consensus_state =
-          new_root |> External_transition.Validated.consensus_state
-        in
-        let local_state = Transition_frontier.consensus_local_state frontier in
-        match%bind
-          match
-            Consensus.Hooks.required_local_state_sync ~consensus_state
-              ~local_state
-          with
-          | None ->
-              Logger.debug logger ~module_:__MODULE__ ~location:__LOC__
-                ~metadata:
-                  [ ( "local_state"
-                    , Consensus.Data.Local_state.to_yojson local_state )
-                  ; ( "consensus_state"
-                    , Consensus.Data.Consensus_state.Value.to_yojson
-                        consensus_state ) ]
-                "Not synchronizing consensus local state" ;
-              Deferred.return @@ Ok ()
-          | Some sync_jobs ->
-              Logger.info logger ~module_:__MODULE__ ~location:__LOC__
-                "Synchronizing consensus local state" ;
-              Consensus.Hooks.sync_local_state ~local_state ~logger
-                ~trust_system
-                ~random_peers:(fun n ->
-                  List.append
-                    (Network.peers_by_ip t.network sender)
-                    (Network.random_peers t.network n) )
-                ~query_peer:
-                  { Network_peer.query=
-                      (fun peer f query ->
-                        Network.query_peer t.network peer f query ) }
-                sync_jobs
-        with
-        | Error e ->
-            Logger.error logger ~module_:__MODULE__ ~location:__LOC__
-              ~metadata:[("error", `String (Error.to_string_hum e))]
-              "Local state sync failed: $error. Retry bootstrap" ;
-            Writer.close sync_ledger_writer ;
-            run ~logger ~trust_system ~verifier ~network ~frontier ~ledger_db
-              ~transition_reader
-        | Ok () ->
-            let%map new_frontier =
-              Transition_frontier.create ~logger ~root_transition:new_root
-                ~root_snarked_ledger:synced_db ~root_staged_ledger
-                ~consensus_local_state:local_state
-            in
-            Logger.info logger ~module_:__MODULE__ ~location:__LOC__
-              "Bootstrap state: complete." ;
-            let collected_transitions =
-              Transition_cache.data transition_graph
-            in
-            let logger =
-              Logger.extend logger
-                [ ( "context"
-                  , `String "Filter collected transitions in bootstrap" ) ]
-            in
-            let root_consensus_state =
-              Transition_frontier.(
-                Breadcrumb.consensus_state (root new_frontier))
-=======
           let new_root =
             let root_transition =
               External_transition.Validation.forget_validation t.current_root
->>>>>>> 05e2dcba
             in
             (* TODO: review the correctness of this action #2480 *)
             let (`I_swear_this_is_safe_see_my_comment
