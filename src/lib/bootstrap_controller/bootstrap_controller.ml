--- conflicted
+++ resolved
@@ -446,12 +446,7 @@
                           |> Blockchain_state.snarked_local_state)
                       ~verifier ~constraint_constants ~scan_state
                       ~snarked_ledger:temp_mask ~expected_merkle_root
-<<<<<<< HEAD
-                      ~pending_coinbases ~get_state
-                      ~signature_kind:Mina_signature_kind.t_DEPRECATED
-=======
                       ~pending_coinbases ~get_state ~signature_kind
->>>>>>> b8e9e217
                   in
                   ignore
                     ( Ledger.Maskable.unregister_mask_exn ~loc:__LOC__ temp_mask
