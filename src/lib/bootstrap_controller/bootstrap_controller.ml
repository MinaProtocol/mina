--- conflicted
+++ resolved
@@ -144,17 +144,14 @@
   | `Repeat ->
       `Ignored
 
-<<<<<<< HEAD
 let to_consensus_state h =
   Mina_block.Header.protocol_state h |> Protocol_state.consensus_state
 
-=======
 (** For each transition, this function would compare it with the existing one.
     If the incoming transition is better, then download the merkle list from
     that transition to its root and verify it. If we get a better root than
     the existing one, then reset the Sync_ledger's target by calling
     [start_sync_job_with_peer] function. *)
->>>>>>> 2126bdac
 let on_transition ({ context = (module Context); _ } as t) ~sender
     ~root_sync_ledger ~genesis_constants candidate_header =
   let open Context in
