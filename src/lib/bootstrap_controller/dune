(library
 (name bootstrap_controller)
 (public_name bootstrap_controller)
 (inline_tests
  (flags -verbose -show-counts))
 (instrumentation
  (backend bisect_ppx))
 (preprocess
  (pps ppx_mina ppx_version ppx_jane ppx_compare ppx_register_event))
 (libraries
<<<<<<< HEAD
   ;; opam libraries
   sexplib0
   core
   async_kernel
   core_kernel
   async
   async_unix
   ppx_inline_test.config
   ;; local libraries
   mina_numbers
   gadt_lib
   child_processes
   transition_frontier_base
   mina_metrics
   error_json
   bounded_types
   with_hash
   mina_state
   transition_frontier_persistent_frontier
   verifier
   data_hash_lib
   logger
   network_peer
   sync_handler
   transition_frontier
   pipe_lib
   mina_intf
   mina_block
   mina_base
   mina_ledger
   mina_stdlib
   mina_transaction_logic
   syncable_ledger
   consensus
   mina_networking
   fake_network
   trust_system
   transition_frontier_persistent_root
   precomputed_values
   truth
   merkle_ledger
   staged_ledger
   genesis_constants
   coda_genesis_ledger
   block_time
   mina_base.util
   o1trace
   mina_net2
   pickles.backend
   pickles
   snark_params
   kimchi_backend
   sgn_type
   sgn
   currency
   kimchi_pasta
   kimchi_pasta.basic
   mina_wire_types
   ))
=======
  ;; opam libraries
  sexplib0
  core
  async_kernel
  core_kernel
  async
  async_unix
  ppx_inline_test.config
  ;; local libraries
  mina_numbers
  gadt_lib
  child_processes
  transition_frontier_base
  mina_metrics
  error_json
  bounded_types
  with_hash
  mina_state
  transition_frontier_persistent_frontier
  verifier
  data_hash_lib
  logger
  network_peer
  sync_handler
  transition_frontier
  pipe_lib
  mina_intf
  mina_block
  mina_base
  mina_ledger
  mina_stdlib
  mina_transaction_logic
  syncable_ledger
  consensus
  mina_networking
  fake_network
  trust_system
  transition_frontier_persistent_root
  precomputed_values
  truth
  merkle_ledger
  staged_ledger
  genesis_constants
  coda_genesis_ledger
  block_time
  mina_base.util
  o1trace
  mina_net2
  pickles.backend
  pickles
  snark_params
  kimchi_backend
  sgn_type
  sgn
  currency
  kimchi_pasta
  kimchi_pasta.basic
  mina_wire_types))
>>>>>>> 297ad51c
<|MERGE_RESOLUTION|>--- conflicted
+++ resolved
@@ -8,67 +8,6 @@
  (preprocess
   (pps ppx_mina ppx_version ppx_jane ppx_compare ppx_register_event))
  (libraries
-<<<<<<< HEAD
-   ;; opam libraries
-   sexplib0
-   core
-   async_kernel
-   core_kernel
-   async
-   async_unix
-   ppx_inline_test.config
-   ;; local libraries
-   mina_numbers
-   gadt_lib
-   child_processes
-   transition_frontier_base
-   mina_metrics
-   error_json
-   bounded_types
-   with_hash
-   mina_state
-   transition_frontier_persistent_frontier
-   verifier
-   data_hash_lib
-   logger
-   network_peer
-   sync_handler
-   transition_frontier
-   pipe_lib
-   mina_intf
-   mina_block
-   mina_base
-   mina_ledger
-   mina_stdlib
-   mina_transaction_logic
-   syncable_ledger
-   consensus
-   mina_networking
-   fake_network
-   trust_system
-   transition_frontier_persistent_root
-   precomputed_values
-   truth
-   merkle_ledger
-   staged_ledger
-   genesis_constants
-   coda_genesis_ledger
-   block_time
-   mina_base.util
-   o1trace
-   mina_net2
-   pickles.backend
-   pickles
-   snark_params
-   kimchi_backend
-   sgn_type
-   sgn
-   currency
-   kimchi_pasta
-   kimchi_pasta.basic
-   mina_wire_types
-   ))
-=======
   ;; opam libraries
   sexplib0
   core
@@ -126,5 +65,4 @@
   currency
   kimchi_pasta
   kimchi_pasta.basic
-  mina_wire_types))
->>>>>>> 297ad51c
+  mina_wire_types))