--- conflicted
+++ resolved
@@ -33,16 +33,11 @@
     | Disconnected_chain
         (** Peer has been determined to be on a chain that is not connected to our chain. *)
     | Sent_bad_hash
-<<<<<<< HEAD
         (** Peer sent us some data that doesn't hash to the expected value *)
     | Sent_invalid_signature
         (** Peer sent us something with a signature that doesn't check *)
-    | Violated_protocol  (** Peer violated the specification of the protocol *)
-=======
-        (** Peer sent us some data that doesn't hash to the expected value. *)
     | Violated_protocol
         (** Peer violated the specification of the protocol. *)
->>>>>>> 0ff63023
     | Made_request
         (** Peer made a valid request. This causes a small decrease to mitigate
             DoS. *)
@@ -104,13 +99,10 @@
         Insta_ban
     | Sent_bad_hash ->
         Insta_ban
-<<<<<<< HEAD
     | Sent_invalid_signature ->
         Insta_ban
-=======
     | Outgoing_connection_error ->
         Trust_decrease 0.4
->>>>>>> 0ff63023
     | Violated_protocol ->
         Insta_ban
     | Made_request ->
