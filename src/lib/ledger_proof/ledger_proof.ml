open Core_kernel
open Mina_base

module type S = Ledger_proof_intf.S

module Prod : Ledger_proof_intf.S with type t = Transaction_snark.t = struct
  [%%versioned
  module Stable = struct
    module V2 = struct
      type t = Transaction_snark.Stable.V2.t
      [@@deriving compare, equal, sexp, yojson, hash]

      let to_latest = Fn.id
    end
  end]

  let statement (t : t) = Transaction_snark.statement t

  let statement_with_sok (t : t) = Transaction_snark.statement_with_sok t

  let sok_digest = Transaction_snark.sok_digest

  let statement_target (t : Mina_state.Snarked_ledger_state.t) = t.target

  let statement_with_sok_target (t : Mina_state.Snarked_ledger_state.With_sok.t)
      =
    t.target

  let underlying_proof = Transaction_snark.proof

  let snarked_ledger_hash =
    Fn.compose Mina_state.Snarked_ledger_state.snarked_ledger_hash statement

  let create ~statement ~sok_digest ~proof =
    Transaction_snark.create ~statement:{ statement with sok_digest } ~proof

  module Cached = struct
    type t =
      ( Mina_state.Snarked_ledger_state.With_sok.t
      , Proof_cache_tag.t )
      Proof_carrying_data.t

    let write_proof_to_disk ~proof_cache_db (t : Stable.Latest.t) : t =
      { Proof_carrying_data.proof =
          Proof_cache_tag.write_proof_to_disk proof_cache_db
            (Transaction_snark.proof t)
      ; data = Transaction_snark.statement_with_sok t
      }

    let read_proof_from_disk
        ({ Proof_carrying_data.data = statement; proof } : t) : Stable.Latest.t
        =
      Transaction_snark.create ~statement
        ~proof:(Proof_cache_tag.read_proof_from_disk proof)

    let statement (t : t) = { t.data with sok_digest = () }
<<<<<<< HEAD
=======

    let sok_digest (t : t) = t.data.sok_digest

    let underlying_proof (t : t) = t.proof

    let create ~(statement : Mina_state.Snarked_ledger_state.t) ~sok_digest
        ~proof : t =
      { Proof_carrying_data.proof; data = { statement with sok_digest } }
>>>>>>> 79629d67
  end
end

include Prod

module For_tests = struct
  let mk_dummy_proof statement =
    create ~statement ~sok_digest:Sok_message.Digest.default
      ~proof:(Lazy.force Proof.transaction_dummy)

  module Cached = struct
    let mk_dummy_proof statement =
      Cached.create ~statement ~sok_digest:Sok_message.Digest.default
        ~proof:(Lazy.force Proof_cache_tag.For_tests.transaction_dummy)
  end
end<|MERGE_RESOLUTION|>--- conflicted
+++ resolved
@@ -54,8 +54,6 @@
         ~proof:(Proof_cache_tag.read_proof_from_disk proof)
 
     let statement (t : t) = { t.data with sok_digest = () }
-<<<<<<< HEAD
-=======
 
     let sok_digest (t : t) = t.data.sok_digest
 
@@ -64,7 +62,6 @@
     let create ~(statement : Mina_state.Snarked_ledger_state.t) ~sok_digest
         ~proof : t =
       { Proof_carrying_data.proof; data = { statement with sok_digest } }
->>>>>>> 79629d67
   end
 end
 
