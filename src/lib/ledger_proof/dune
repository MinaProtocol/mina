--- conflicted
+++ resolved
@@ -2,25 +2,6 @@
  (name ledger_proof)
  (public_name ledger_proof)
  (libraries
-<<<<<<< HEAD
-   ;; opam libraries
-   base
-   sexplib0
-   core_kernel
-   bin_prot.shape
-   base.caml
-   ;; local libraries
-   transaction_snark
-   mina_base
-   mina_state
-   mina_transaction_logic
-   ppx_version.runtime
-   proof_cache_tag
-   proof_carrying_data
- )
- (instrumentation (backend bisect_ppx))
- (preprocess (pps ppx_bin_prot ppx_sexp_conv ppx_hash ppx_compare ppx_version ppx_deriving_yojson)))
-=======
   ;; opam libraries
   base
   sexplib0
@@ -44,5 +25,4 @@
    ppx_hash
    ppx_compare
    ppx_version
-   ppx_deriving_yojson)))
->>>>>>> 300ab1a3
+   ppx_deriving_yojson)))