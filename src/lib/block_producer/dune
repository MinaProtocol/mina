--- conflicted
+++ resolved
@@ -57,7 +57,6 @@
    unsigned_extended
    genesis_constants
    data_hash_lib
-<<<<<<< HEAD
    sgn
    sgn_type
    node_error_service
@@ -70,9 +69,7 @@
    kimchi_backend.pasta.basic
    internal_tracing
    mina_networking
-=======
    runtime_config
->>>>>>> cb1c7ecb
  )
  (preprocess
   (pps ppx_mina ppx_version ppx_jane ppx_register_event))
