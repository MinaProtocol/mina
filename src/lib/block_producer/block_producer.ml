open Core
open Async
open Pipe_lib
open Mina_base
open Mina_transaction
open Mina_state
open Mina_block

module type CONTEXT = sig
  val logger : Logger.t

  val precomputed_values : Precomputed_values.t

  val constraint_constants : Genesis_constants.Constraint_constants.t

  val consensus_constants : Consensus.Constants.t

  val commit_id : string

  val zkapp_cmd_limit : int option ref

  val vrf_poll_interval : Time.Span.t
end

type Structured_log_events.t += Block_produced
  [@@deriving register_event { msg = "Successfully produced a new block" }]

module Singleton_supervisor : sig
  type ('data, 'a) t

  val create :
    task:(unit Ivar.t -> 'data -> ('a, unit) Interruptible.t) -> ('data, 'a) t

  val cancel : (_, _) t -> unit

  val dispatch : ('data, 'a) t -> 'data -> ('a, unit) Interruptible.t
end = struct
  type ('data, 'a) t =
    { mutable task : (unit Ivar.t * ('a, unit) Interruptible.t) option
    ; f : unit Ivar.t -> 'data -> ('a, unit) Interruptible.t
    }

  let create ~task = { task = None; f = task }

  let cancel t =
    match t.task with
    | Some (ivar, _) ->
        if Ivar.is_full ivar then
          [%log' error (Logger.create ())] "Ivar.fill bug is here!" ;
        Ivar.fill ivar () ;
        t.task <- None
    | None ->
        ()

  let dispatch t data =
    cancel t ;
    let ivar = Ivar.create () in
    let interruptible =
      let open Interruptible.Let_syntax in
      t.f ivar data
      >>| fun x ->
      t.task <- None ;
      x
    in
    t.task <- Some (ivar, interruptible) ;
    interruptible
end

let time_to_ms = Fn.compose Block_time.Span.to_ms Block_time.to_span_since_epoch

let time_of_ms = Fn.compose Block_time.of_span_since_epoch Block_time.Span.of_ms

let lift_sync f =
  Interruptible.uninterruptible
    (Deferred.create (fun ivar ->
         if Ivar.is_full ivar then
           [%log' error (Logger.create ())] "Ivar.fill bug is here!" ;
         Ivar.fill ivar (f ()) ) )

module Singleton_scheduler : sig
  type t

  val create : Block_time.Controller.t -> t

  (** If you reschedule when already scheduled, take the min of the two schedulings *)
  val schedule : t -> Block_time.t -> f:(unit -> unit) -> unit
end = struct
  type t =
    { mutable timeout : unit Block_time.Timeout.t option
    ; time_controller : Block_time.Controller.t
    }

  let create time_controller = { time_controller; timeout = None }

  let cancel t =
    match t.timeout with
    | Some timeout ->
        Block_time.Timeout.cancel t.time_controller timeout () ;
        t.timeout <- None
    | None ->
        ()

  let schedule t time ~f =
    let remaining_time =
      Option.map t.timeout ~f:Block_time.Timeout.remaining_time
    in
    cancel t ;
    let span_till_time =
      Block_time.diff time (Block_time.now t.time_controller)
    in
    let wait_span =
      match remaining_time with
      | Some remaining
        when Block_time.Span.(remaining > Block_time.Span.of_ms Int64.zero) ->
          let min a b = if Block_time.Span.(a < b) then a else b in
          min remaining span_till_time
      | None | Some _ ->
          span_till_time
    in
    let timeout =
      Block_time.Timeout.create t.time_controller wait_span ~f:(fun _ ->
          t.timeout <- None ;
          f () )
    in
    t.timeout <- Some timeout
end

(** Sends an error to the reporting service containing as many failed transactions as we can fit. *)
let report_transaction_inclusion_failures ~commit_id ~logger failed_txns =
  let num_failures = List.length failed_txns in
  let count_size = Fn.compose String.length Yojson.Safe.to_string in
  let wrap_error failed_txns_json =
    `Assoc
      [ ( "message"
        , `String
            "Some transactions failed to apply to the ledger when creating the \
             staged ledger diff" )
      ; ("num_failures", `Int num_failures)
      ; ("sampled_failures", failed_txns_json)
      ]
  in
  let rec generate_errors failures available_bytes =
    if available_bytes <= 0 then []
    else
      match failures with
      | [] ->
          []
      | (txn, error) :: remaining_failures ->
          let element =
            `Assoc
              [ ("transaction", User_command.Valid.to_yojson txn)
              ; ("error", Error_json.error_to_yojson error)
              ]
          in
          let element_size = count_size element in
          (* subtract an additional byte for each element here to account for commas *)
          element
          :: generate_errors remaining_failures
               (available_bytes - element_size - 1)
  in
  Node_error_service.send_dynamic_report ~commit_id ~logger
    ~generate_error:(fun available_bytes ->
      (* subtract 2 bytes to account for empty string *)
      let base_error_size = count_size (wrap_error (`String "")) - 2 in
      (* subtract 2 bytes to account for list brackets that wrap failed_txns *)
      let leftover_bytes = available_bytes - base_error_size - 2 in
      wrap_error (`List (generate_errors failed_txns leftover_bytes)) )

let generate_next_state ~commit_id ~zkapp_cmd_limit ~constraint_constants
    ~previous_protocol_state ~time_controller ~staged_ledger ~transactions
    ~get_completed_work ~logger ~(block_data : Consensus.Data.Block_data.t)
    ~winner_pk ~scheduled_time ~log_block_creation ~block_reward_threshold
    ~zkapp_cmd_limit_hardcap ~slot_tx_end ~slot_chain_end =
  let open Interruptible.Let_syntax in
  let global_slot_since_hard_fork =
    Consensus.Data.Block_data.global_slot block_data
  in
  match slot_chain_end with
  | Some slot_chain_end
    when Mina_numbers.Global_slot_since_hard_fork.(
           global_slot_since_hard_fork >= slot_chain_end) ->
      [%log info] "Reached slot_chain_end $slot_chain_end, not producing blocks"
        ~metadata:
          [ ( "slot_chain_end"
            , Mina_numbers.Global_slot_since_hard_fork.to_yojson slot_chain_end
            )
          ] ;
      Interruptible.return None
  | None | Some _ -> (
      let previous_protocol_state_body_hash =
        Protocol_state.body previous_protocol_state |> Protocol_state.Body.hash
      in
      let previous_protocol_state_hash =
        (Protocol_state.hashes_with_body
           ~body_hash:previous_protocol_state_body_hash previous_protocol_state )
          .state_hash
      in
      let previous_state_view =
        Protocol_state.body previous_protocol_state
        |> Mina_state.Protocol_state.Body.view
      in
      let global_slot =
        Consensus.Data.Block_data.global_slot_since_genesis block_data
      in
      let supercharge_coinbase =
        let epoch_ledger = Consensus.Data.Block_data.epoch_ledger block_data in
        Staged_ledger.can_apply_supercharged_coinbase_exn ~winner:winner_pk
          ~epoch_ledger ~global_slot
      in
      let%bind res =
        Interruptible.uninterruptible
          (let open Deferred.Let_syntax in
          let coinbase_receiver =
            Consensus.Data.Block_data.coinbase_receiver block_data
          in
          let diff =
            match slot_tx_end with
            | Some slot_tx_end
              when Mina_numbers.Global_slot_since_hard_fork.(
                     global_slot_since_hard_fork >= slot_tx_end) ->
                [%log info]
                  "Reached slot_tx_end $slot_tx_end, producing empty block"
                  ~metadata:
                    [ ( "slot_tx_end"
                      , Mina_numbers.Global_slot_since_hard_fork.to_yojson
                          slot_tx_end )
                    ] ;
                Result.return
                  Staged_ledger_diff.With_valid_signatures_and_proofs.empty_diff
            | Some _ | None ->
                O1trace.sync_thread "create_staged_ledger_diff" (fun () ->
                    [%log internal] "Create_staged_ledger_diff" ;
                    (* TODO: handle transaction inclusion failures here *)
                    let diff_result =
                      Staged_ledger.create_diff ~constraint_constants
                        ~global_slot staged_ledger ~coinbase_receiver ~logger
                        ~current_state_view:previous_state_view
                        ~transactions_by_fee:transactions ~get_completed_work
                        ~log_block_creation ~supercharge_coinbase
                        ~zkapp_cmd_limit
                      |> Result.map ~f:(fun (diff, failed_txns) ->
                             if not (List.is_empty failed_txns) then
                               don't_wait_for
                                 (report_transaction_inclusion_failures ~logger
                                    ~commit_id failed_txns ) ;
                             diff )
                      |> Result.map_error ~f:(fun err ->
                             Staged_ledger.Staged_ledger_error.Pre_diff err )
                    in
                    [%log internal] "Create_staged_ledger_diff_done" ;
                    match (diff_result, block_reward_threshold) with
                    | Ok diff, Some threshold ->
                        let net_return =
                          Option.value ~default:Currency.Amount.zero
                            (Staged_ledger_diff.net_return ~constraint_constants
                               ~supercharge_coinbase
                               (Staged_ledger_diff.forget diff) )
                        in
                        if Currency.Amount.(net_return >= threshold) then
                          diff_result
                        else (
                          [%log info]
                            "Block reward $reward is less than the \
                             min-block-reward $threshold, creating empty block"
                            ~metadata:
                              [ ( "threshold"
                                , Currency.Amount.to_yojson threshold )
                              ; ("reward", Currency.Amount.to_yojson net_return)
                              ] ;
                          Ok
                            Staged_ledger_diff.With_valid_signatures_and_proofs
                            .empty_diff )
                    | _ ->
                        diff_result )
          in
          [%log internal] "Apply_staged_ledger_diff" ;
          match%map
            let%bind.Deferred.Result diff = return diff in
            Staged_ledger.apply_diff_unchecked staged_ledger
              ~constraint_constants ~global_slot diff ~logger
              ~current_state_view:previous_state_view
              ~state_and_body_hash:
                (previous_protocol_state_hash, previous_protocol_state_body_hash)
              ~coinbase_receiver ~supercharge_coinbase ~zkapp_cmd_limit_hardcap
          with
          | Ok
              ( `Hash_after_applying next_staged_ledger_hash
              , `Ledger_proof ledger_proof_opt
              , `Staged_ledger transitioned_staged_ledger
              , `Pending_coinbase_update (is_new_stack, pending_coinbase_update)
              ) ->
              (*staged_ledger remains unchanged and transitioned_staged_ledger is discarded because the external transtion created out of this diff will be applied in Transition_frontier*)
              ignore
              @@ Mina_ledger.Ledger.unregister_mask_exn ~loc:__LOC__
                   (Staged_ledger.ledger transitioned_staged_ledger) ;
              Some
                ( (match diff with Ok diff -> diff | Error _ -> assert false)
                , next_staged_ledger_hash
                , ledger_proof_opt
                , is_new_stack
                , pending_coinbase_update )
          | Error (Staged_ledger.Staged_ledger_error.Unexpected e) ->
              [%log error] "Failed to apply the diff: $error"
                ~metadata:[ ("error", Error_json.error_to_yojson e) ] ;
              None
          | Error e ->
              ( match diff with
              | Ok diff ->
                  [%log error]
                    ~metadata:
                      [ ( "error"
                        , `String
                            (Staged_ledger.Staged_ledger_error.to_string e) )
                      ; ( "diff"
                        , Staged_ledger_diff.With_valid_signatures_and_proofs
                          .to_yojson diff )
                      ]
                    "Error applying the diff $diff: $error"
              | Error e ->
                  [%log error] "Error building the diff: $error"
                    ~metadata:
                      [ ( "error"
                        , `String
                            (Staged_ledger.Staged_ledger_error.to_string e) )
                      ] ) ;
              None)
      in
      [%log internal] "Apply_staged_ledger_diff_done" ;
      match res with
      | None ->
          Interruptible.return None
      | Some
          ( diff
          , next_staged_ledger_hash
          , ledger_proof_opt
          , is_new_stack
          , pending_coinbase_update ) ->
          let%bind protocol_state, consensus_transition_data =
            lift_sync (fun () ->
                let previous_ledger_hash =
                  previous_protocol_state |> Protocol_state.blockchain_state
                  |> Blockchain_state.snarked_ledger_hash
                in
                let ledger_proof_statement =
                  match ledger_proof_opt with
                  | Some (proof, _) ->
                      Ledger_proof.statement proof
                  | None ->
                      let state =
                        previous_protocol_state
                        |> Protocol_state.blockchain_state
                      in
                      Blockchain_state.ledger_proof_statement state
                in
                let genesis_ledger_hash =
                  previous_protocol_state |> Protocol_state.blockchain_state
                  |> Blockchain_state.genesis_ledger_hash
                in
                let supply_increase =
                  Option.value_map ledger_proof_opt
                    ~f:(fun (proof, _) ->
                      (Ledger_proof.statement proof).supply_increase )
                    ~default:Currency.Amount.Signed.zero
                in
                let body_reference =
                  Staged_ledger_diff.Body.compute_reference
                    (Body.create @@ Staged_ledger_diff.forget diff)
                in
                let blockchain_state =
                  (* We use the time of the beginning of the slot because if things
                     are slower than expected, we may have entered the next slot and
                     putting the **current** timestamp rather than the expected one
                     will screw things up.

                     [generate_transition] will log an error if the [current_time]
                     has a different slot from the [scheduled_time]
                  *)
                  Blockchain_state.create_value ~timestamp:scheduled_time
                    ~genesis_ledger_hash
                    ~staged_ledger_hash:next_staged_ledger_hash ~body_reference
                    ~ledger_proof_statement
                in
                let current_time =
                  Block_time.now time_controller
                  |> Block_time.to_span_since_epoch |> Block_time.Span.to_ms
                in
                O1trace.sync_thread "generate_consensus_transition" (fun () ->
                    Consensus_state_hooks.generate_transition
                      ~previous_protocol_state ~blockchain_state ~current_time
                      ~block_data ~supercharge_coinbase
                      ~snarked_ledger_hash:previous_ledger_hash
                      ~genesis_ledger_hash ~supply_increase ~logger
                      ~constraint_constants ) )
          in
          lift_sync (fun () ->
              let snark_transition =
                O1trace.sync_thread "generate_snark_transition" (fun () ->
                    Snark_transition.create_value
                      ~blockchain_state:
                        (Protocol_state.blockchain_state protocol_state)
                      ~consensus_transition:consensus_transition_data
                      ~pending_coinbase_update () )
              in
              let internal_transition =
                O1trace.sync_thread "generate_internal_transition" (fun () ->
                    Internal_transition.create ~snark_transition
                      ~prover_state:
                        (Consensus.Data.Block_data.prover_state block_data)
                      ~staged_ledger_diff:(Staged_ledger_diff.forget diff)
                      ~ledger_proof:
                        (Option.map ledger_proof_opt ~f:(fun (proof, _) ->
                             proof ) ) )
              in
              let witness =
                { Pending_coinbase_witness.pending_coinbases =
                    Staged_ledger.pending_coinbase_collection staged_ledger
                ; is_new_stack
                }
              in
              Some (protocol_state, internal_transition, witness) ) )

module Precomputed = struct
  type t = Precomputed.t =
    { scheduled_time : Block_time.t
    ; protocol_state : Protocol_state.value
    ; protocol_state_proof : Proof.t
    ; staged_ledger_diff : Staged_ledger_diff.t
    ; delta_transition_chain_proof :
        Frozen_ledger_hash.t * Frozen_ledger_hash.t list
    ; protocol_version : Protocol_version.t
    ; proposed_protocol_version : Protocol_version.t option
    ; accounts_accessed : (int * Account.t) list
    ; accounts_created : (Account_id.t * Currency.Fee.t) list
    ; tokens_used : (Token_id.t * Account_id.t option) list
    }

  let sexp_of_t = Precomputed.sexp_of_t

  let t_of_sexp = Precomputed.t_of_sexp
end

let handle_block_production_errors ~logger ~rejected_blocks_logger
    ~time_taken:span ~previous_protocol_state ~protocol_state x =
  let transition_error_msg_prefix = "Validation failed: " in
  let transition_reason_for_failure =
    " One possible reason could be a ledger-catchup is triggered before we \
     produce a proof for the produced transition."
  in
  let exn_breadcrumb err =
    Error.tag err ~tag:"Error building breadcrumb from produced transition"
    |> Error.raise
  in
  let time_metadata =
    ("time", `Int (Block_time.Span.to_ms span |> Int64.to_int_exn))
  in
  let state_metadata =
    ("protocol_state", Protocol_state.Value.to_yojson protocol_state)
  in
  match x with
  | Ok x ->
      return x
  | Error
      (`Prover_error
        ( err
        , ( previous_protocol_state_proof
          , _internal_transition
          , pending_coinbase_witness ) ) ) ->
      let msg : (_, unit, string, unit) format4 =
        "Prover failed to prove freshly generated transition: $error"
      in
      let metadata =
        [ ("error", Error_json.error_to_yojson err)
        ; ("prev_state", Protocol_state.value_to_yojson previous_protocol_state)
        ; ("prev_state_proof", Proof.to_yojson previous_protocol_state_proof)
        ; ("next_state", Protocol_state.value_to_yojson protocol_state)
          (* Commented out because for large blocks it's an oversized log *)
          (* ; ( "internal_transition"
             , Internal_transition.to_yojson internal_transition ) *)
        ; ( "pending_coinbase_witness"
          , Pending_coinbase_witness.to_yojson pending_coinbase_witness )
        ; time_metadata
        ]
      in
      [%log error] ~metadata msg ;
      [%log' debug rejected_blocks_logger] ~metadata msg ;
      return ()
  | Error `Invalid_genesis_protocol_state ->
      let state_yojson =
        Fn.compose State_hash.to_yojson Protocol_state.genesis_state_hash
      in
      let msg : (_, unit, string, unit) format4 =
        "Produced transition has invalid genesis state hash"
      in
      let metadata =
        [ ("expected", state_yojson previous_protocol_state)
        ; ("got", state_yojson protocol_state)
        ]
      in
      [%log warn] ~metadata msg ;
      [%log' debug rejected_blocks_logger]
        ~metadata:([ time_metadata; state_metadata ] @ metadata)
        msg ;
      return ()
  | Error `Already_in_frontier ->
      let metadata = [ time_metadata; state_metadata ] in
      [%log error] ~metadata "%sproduced transition is already in frontier"
        transition_error_msg_prefix ;
      [%log' debug rejected_blocks_logger]
        ~metadata "%sproduced transition is already in frontier"
        transition_error_msg_prefix ;
      return ()
  | Error `Not_selected_over_frontier_root ->
      let metadata = [ time_metadata; state_metadata ] in
      [%log warn] ~metadata
        "%sproduced transition is not selected over the root of transition \
         frontier.%s"
        transition_error_msg_prefix transition_reason_for_failure ;
      [%log' debug rejected_blocks_logger]
        ~metadata
        "%sproduced transition is not selected over the root of transition \
         frontier.%s"
        transition_error_msg_prefix transition_reason_for_failure ;
      return ()
  | Error `Parent_missing_from_frontier ->
      let metadata = [ time_metadata; state_metadata ] in
      [%log warn] ~metadata
        "%sparent of produced transition is missing from the frontier.%s"
        transition_error_msg_prefix transition_reason_for_failure ;
      [%log' debug rejected_blocks_logger]
        ~metadata
        "%sparent of produced transition is missing from the frontier.%s"
        transition_error_msg_prefix transition_reason_for_failure ;
      return ()
  | Error (`Fatal_error e) ->
      exn_breadcrumb (Error.tag ~tag:"Fatal error" (Error.of_exn e))
  | Error (`Invalid_staged_ledger_hash e) ->
      exn_breadcrumb (Error.tag ~tag:"Invalid staged ledger hash" e)
  | Error (`Invalid_staged_ledger_diff (e, staged_ledger_diff)) ->
      let msg : (_, unit, string, unit) format4 =
        "Unable to build breadcrumb from produced transition due to invalid \
         staged ledger diff: $error"
      in
      let metadata =
        [ ("error", Error_json.error_to_yojson e)
        ; ("diff", Staged_ledger_diff.to_yojson staged_ledger_diff)
        ]
      in
      [%log error] ~metadata msg ;
      [%log' debug rejected_blocks_logger]
        ~metadata:([ time_metadata; state_metadata ] @ metadata)
        msg ;
      return ()

let time ~logger ~time_controller label f =
  let open Deferred.Result.Let_syntax in
  let t0 = Block_time.now time_controller in
  let%map x = f () in
  let span = Block_time.diff (Block_time.now time_controller) t0 in
  [%log info]
    ~metadata:
      [ ("time", `Int (Block_time.Span.to_ms span |> Int64.to_int_exn)) ]
    !"%s: $time %!" label ;
  x

let retry ?(max = 3) ~logger ~error_message f =
  let rec go n =
    if n >= max then failwith error_message
    else
      match%bind f () with
      | Error e ->
          [%log error] "%s : $error. Trying again" error_message
            ~metadata:[ ("error", `String (Error.to_string_hum e)) ] ;
          go (n + 1)
      | Ok res ->
          return res
  in
  go 0

module Vrf_evaluation_state = struct
  type status =
    | At of Mina_numbers.Global_slot_since_hard_fork.t
    | Start
    | Completed

  type t =
    { queue : Consensus.Data.Slot_won.t Queue.t
    ; mutable vrf_evaluator_status : status
    }

  let poll_vrf_evaluator ~logger vrf_evaluator =
    let f () =
      O1trace.thread "query_vrf_evaluator" (fun () ->
          Vrf_evaluator.slots_won_so_far vrf_evaluator )
    in
    retry ~logger ~error_message:"Error fetching slots from the VRF evaluator" f

  let create () = { queue = Core.Queue.create (); vrf_evaluator_status = Start }

  let finished t =
    match t.vrf_evaluator_status with Completed -> true | _ -> false

  let evaluator_status t = t.vrf_evaluator_status

  let update_status t (vrf_status : Vrf_evaluator.Evaluator_status.t) =
    match vrf_status with
    | At global_slot ->
        t.vrf_evaluator_status <- At global_slot
    | Completed ->
        t.vrf_evaluator_status <- Completed

  let poll ~vrf_evaluator ~logger ~vrf_poll_interval t =
    [%log info] "Polling VRF evaluator process" ;
    let%bind vrf_result = poll_vrf_evaluator vrf_evaluator ~logger in
    let%map vrf_result =
      match (vrf_result.evaluator_status, vrf_result.slots_won) with
      | At _, [] ->
          (*try again*)
          let%bind () = Async.after vrf_poll_interval in
          poll_vrf_evaluator vrf_evaluator ~logger
      | _ ->
          return vrf_result
    in
    Queue.enqueue_all t.queue vrf_result.slots_won ;
    update_status t vrf_result.evaluator_status ;
    [%log info]
      !"New global slots won: $slots"
      ~metadata:
        [ ( "slots"
          , `List
              (List.map vrf_result.slots_won ~f:(fun s ->
                   Mina_numbers.Global_slot_since_hard_fork.to_yojson
                     s.global_slot ) ) )
        ]

  let update_epoch_data ~vrf_evaluator ~logger ~epoch_data_for_vrf
      ~vrf_poll_interval t =
    let set_epoch_data () =
      let f () =
        O1trace.thread "set_vrf_evaluator_epoch_state" (fun () ->
            Vrf_evaluator.set_new_epoch_state vrf_evaluator ~epoch_data_for_vrf )
      in
      retry ~logger
        ~error_message:"Error setting epoch state of the VRF evaluator" f
    in
    [%log info] "Sending data for VRF evaluations for epoch $epoch"
      ~metadata:
        [ ("epoch", Mina_numbers.Length.to_yojson epoch_data_for_vrf.epoch) ] ;
    t.vrf_evaluator_status <- Start ;
    let%bind () = set_epoch_data () in
    poll ~logger ~vrf_evaluator ~vrf_poll_interval t
end

let validate_genesis_protocol_state_block ~genesis_state_hash (b, v) =
  Validation.validate_genesis_protocol_state ~genesis_state_hash
    (With_hash.map ~f:Mina_block.header b, v)
  |> Result.map
       ~f:(Fn.flip Validation.with_body (Mina_block.body @@ With_hash.data b))

let log_bootstrap_mode ~logger () =
  [%log info] "Pausing block production while bootstrapping"

let genesis_breadcrumb_creator ~context:(module Context : CONTEXT) prover =
  let open Context in
  let started = ref false in
  let genesis_breadcrumb_ivar = Ivar.create () in
  fun () ->
    if !started then Ivar.read genesis_breadcrumb_ivar
    else (
      started := true ;
      let max_num_retries = 3 in
      let rec go retries =
        [%log info]
          "Generating genesis proof ($attempts_remaining / $max_attempts)"
          ~metadata:
            [ ("attempts_remaining", `Int retries)
            ; ("max_attempts", `Int max_num_retries)
            ] ;
        match%bind
          Prover.create_genesis_block prover
            (Genesis_proof.to_inputs precomputed_values)
        with
        | Ok res ->
            Ivar.fill genesis_breadcrumb_ivar (Ok res) ;
            return (Ok res)
        | Error err ->
            [%log error] "Failed to generate genesis breadcrumb: $error"
              ~metadata:[ ("error", Error_json.error_to_yojson err) ] ;
            if retries > 0 then go (retries - 1)
            else (
              Ivar.fill genesis_breadcrumb_ivar (Error err) ;
              return (Error err) )
      in
      go max_num_retries )

let produce ~genesis_breadcrumb ~context:(module Context : CONTEXT) ~prover
    ~verifier ~trust_system ~get_completed_work ~transaction_resource_pool
    ~frontier_reader ~time_controller ~transition_writer ~log_block_creation
    ~block_reward_threshold ~block_produced_bvar ~slot_tx_end ~slot_chain_end
    ~net ~zkapp_cmd_limit_hardcap ivar
    (scheduled_time, block_data, winner_pubkey) =
  let open Context in
  let module Breadcrumb = Transition_frontier.Breadcrumb in
  let open Interruptible.Let_syntax in
  let rejected_blocks_logger =
    Logger.create ~id:Logger.Logger_id.rejected_blocks ()
  in
  match Broadcast_pipe.Reader.peek frontier_reader with
  | None ->
      log_bootstrap_mode ~logger () ;
      Interruptible.return ()
  | Some frontier -> (
      let global_slot =
        Consensus.Data.Block_data.global_slot_since_genesis block_data
      in
      Internal_tracing.with_slot global_slot
      @@ fun () ->
      [%log internal] "Begin_block_production" ;
      let open Transition_frontier.Extensions in
      let transition_registry =
        get_extension
          (Transition_frontier.extensions frontier)
          Transition_registry
      in
      let crumb = Transition_frontier.best_tip frontier in
      let crumb =
        let crumb_global_slot_since_genesis =
          Breadcrumb.protocol_state crumb
          |> Protocol_state.consensus_state
          |> Consensus.Data.Consensus_state.global_slot_since_genesis
        in
        let block_global_slot_since_genesis =
          Consensus.Proof_of_stake.Data.Block_data.global_slot_since_genesis
            block_data
        in
        if
          Mina_numbers.Global_slot_since_genesis.equal
            crumb_global_slot_since_genesis block_global_slot_since_genesis
        then
          (* We received a block for this slot over the network before
             attempting to produce our own. Build upon its parent instead
             of attempting (and failing) to build upon the block itself.
          *)
          Transition_frontier.find_exn frontier (Breadcrumb.parent_hash crumb)
        else crumb
      in
      let start = Block_time.now time_controller in
      [%log info]
        ~metadata:
          [ ("parent_hash", Breadcrumb.parent_hash crumb |> State_hash.to_yojson)
          ; ( "protocol_state"
            , Breadcrumb.protocol_state crumb |> Protocol_state.value_to_yojson
            )
          ]
        "Producing new block with parent $parent_hash%!" ;
      let previous_transition = Breadcrumb.block_with_hash crumb in
      let previous_protocol_state =
        Header.protocol_state
        @@ Mina_block.header (With_hash.data previous_transition)
      in
      let%bind previous_protocol_state_proof =
        if
          Consensus.Data.Consensus_state.is_genesis_state
            (Protocol_state.consensus_state previous_protocol_state)
          && Option.is_none precomputed_values.proof_data
        then (
          match%bind Interruptible.uninterruptible (genesis_breadcrumb ()) with
          | Ok block ->
              let proof = Blockchain_snark.Blockchain.proof block in
              Interruptible.lift (Deferred.return proof) (Deferred.never ())
          | Error err ->
              [%log error]
                "Aborting block production: cannot generate a genesis proof"
                ~metadata:[ ("error", Error_json.error_to_yojson err) ] ;
              Interruptible.lift (Deferred.never ()) (Deferred.return ()) )
        else
          return
            ( Header.protocol_state_proof
            @@ Mina_block.header (With_hash.data previous_transition) )
      in
      [%log internal] "Get_transactions_from_pool" ;
      let transactions =
        Network_pool.Transaction_pool.Resource_pool.transactions
          transaction_resource_pool
        |> Sequence.map
             ~f:Transaction_hash.User_command_with_valid_signature.data
      in
      let%bind () = Interruptible.lift (Deferred.return ()) (Ivar.read ivar) in
      [%log internal] "Generate_next_state" ;
      let%bind next_state_opt =
        generate_next_state ~commit_id ~constraint_constants ~scheduled_time
          ~block_data ~previous_protocol_state ~time_controller
          ~staged_ledger:(Breadcrumb.staged_ledger crumb)
          ~transactions ~get_completed_work ~logger ~log_block_creation
          ~winner_pk:winner_pubkey ~block_reward_threshold
          ~zkapp_cmd_limit:!zkapp_cmd_limit ~zkapp_cmd_limit_hardcap
          ~slot_tx_end ~slot_chain_end
      in
      [%log internal] "Generate_next_state_done" ;
      match next_state_opt with
      | None ->
          Interruptible.return ()
      | Some (protocol_state, internal_transition, pending_coinbase_witness) ->
          let diff =
            Internal_transition.staged_ledger_diff internal_transition
          in
          let commands = Staged_ledger_diff.commands diff in
          let transactions_count = List.length commands in
          let protocol_state_hashes = Protocol_state.hashes protocol_state in
          let consensus_state_with_hashes =
            { With_hash.hash = protocol_state_hashes
            ; data = Protocol_state.consensus_state protocol_state
            }
          in
          [%log internal] "@produced_block_state_hash"
            ~metadata:
              [ ( "state_hash"
                , `String
                    (Mina_base.State_hash.to_base58_check
                       protocol_state_hashes.state_hash ) )
              ] ;
          Internal_tracing.with_state_hash protocol_state_hashes.state_hash
          @@ fun () ->
          Debug_assert.debug_assert (fun () ->
              [%test_result: [ `Take | `Keep ]]
                (Consensus.Hooks.select
                   ~context:(module Context)
                   ~existing:
                     (With_hash.map ~f:Mina_block.consensus_state
                        previous_transition )
                   ~candidate:consensus_state_with_hashes )
                ~expect:`Take
                ~message:
                  "newly generated consensus states should be selected over \
                   their parent" ;
              let root_consensus_state_with_hashes =
                Transition_frontier.root frontier
                |> Breadcrumb.consensus_state_with_hashes
              in
              [%test_result: [ `Take | `Keep ]]
                (Consensus.Hooks.select
                   ~context:(module Context)
                   ~existing:root_consensus_state_with_hashes
                   ~candidate:consensus_state_with_hashes )
                ~expect:`Take
                ~message:
                  "newly generated consensus states should be selected over \
                   the tf root" ) ;
          Interruptible.uninterruptible
            (let open Deferred.Let_syntax in
            let emit_breadcrumb () =
              let open Deferred.Result.Let_syntax in
              [%log internal]
                ~metadata:[ ("transactions_count", `Int transactions_count) ]
                "Produce_state_transition_proof" ;
              let%bind protocol_state_proof =
                time ~logger ~time_controller
                  "Protocol_state_proof proving time(ms)" (fun () ->
                    O1trace.thread "dispatch_block_proving" (fun () ->
                        Prover.prove prover ~prev_state:previous_protocol_state
                          ~prev_state_proof:previous_protocol_state_proof
                          ~next_state:protocol_state internal_transition
                          pending_coinbase_witness )
                    |> Deferred.Result.map_error ~f:(fun err ->
                           `Prover_error
                             ( err
                             , ( previous_protocol_state_proof
                               , internal_transition
                               , pending_coinbase_witness ) ) ) )
              in
              let staged_ledger_diff =
                Internal_transition.staged_ledger_diff internal_transition
              in
              let previous_state_hash =
                (Protocol_state.hashes previous_protocol_state).state_hash
              in
              [%log internal] "Produce_chain_transition_proof" ;
              let delta_block_chain_proof =
                Transition_chain_prover.prove
                  ~length:(Mina_numbers.Length.to_int consensus_constants.delta)
                  ~frontier previous_state_hash
                |> Option.value_exn
              in
              [%log internal] "Produce_validated_transition" ;
              let%bind transition =
                let open Result.Let_syntax in
                Validation.wrap
                  { With_hash.hash = protocol_state_hashes
                  ; data =
                      (let body = Body.create staged_ledger_diff in
                       Mina_block.create ~body
                         ~header:
                           (Header.create ~protocol_state ~protocol_state_proof
                              ~delta_block_chain_proof () ) )
                  }
                |> Validation.skip_time_received_validation
                     `This_block_was_not_received_via_gossip
                |> Validation.skip_protocol_versions_validation
                     `This_block_has_valid_protocol_versions
                |> validate_genesis_protocol_state_block
                     ~genesis_state_hash:
                       (Protocol_state.genesis_state_hash
                          ~state_hash:(Some previous_state_hash)
                          previous_protocol_state )
                >>| Validation.skip_proof_validation
                      `This_block_was_generated_internally
                >>| Validation.skip_delta_block_chain_validation
                      `This_block_was_not_received_via_gossip
                >>= Validation.validate_frontier_dependencies
                      ~to_header:Mina_block.header
                      ~context:(module Context)
                      ~root_block:
                        ( Transition_frontier.root frontier
                        |> Breadcrumb.block_with_hash )
                      ~is_block_in_frontier:
                        (Fn.compose Option.is_some
                           (Transition_frontier.find frontier) )
                |> Deferred.return
              in
              let transition_receipt_time = Some (Time.now ()) in
              let%bind breadcrumb =
                time ~logger ~time_controller
                  "Build breadcrumb on produced block" (fun () ->
                    Breadcrumb.build ~logger ~precomputed_values ~verifier
                      ~get_completed_work:(Fn.const None) ~trust_system
                      ~parent:crumb ~transition
                      ~sender:None (* Consider skipping `All here *)
                      ~skip_staged_ledger_verification:`Proofs
                      ~transition_receipt_time () )
                |> Deferred.Result.map_error ~f:(function
                     | `Invalid_staged_ledger_diff e ->
                         `Invalid_staged_ledger_diff (e, staged_ledger_diff)
                     | ( `Fatal_error _
                       | `Invalid_genesis_protocol_state
                       | `Invalid_staged_ledger_hash _
                       | `Not_selected_over_frontier_root
                       | `Parent_missing_from_frontier
                       | `Prover_error _ ) as err ->
                         err )
              in
              let txs =
                Mina_block.transactions ~constraint_constants
                  (Breadcrumb.block breadcrumb)
                |> List.map ~f:Transaction.yojson_summary_with_status
              in
              [%log internal] "@block_metadata"
                ~metadata:
                  [ ( "blockchain_length"
                    , Mina_numbers.Length.to_yojson
                      @@ Mina_block.blockchain_length
                      @@ Breadcrumb.block breadcrumb )
                  ; ("transactions", `List txs)
                  ] ;
              [%str_log info]
                ~metadata:[ ("breadcrumb", Breadcrumb.to_yojson breadcrumb) ]
                Block_produced ;
              (* let uptime service (and any other waiters) know about breadcrumb *)
              Bvar.broadcast block_produced_bvar breadcrumb ;
              Mina_metrics.(Counter.inc_one Block_producer.blocks_produced) ;
              Mina_metrics.Block_producer.(
                Block_production_delay_histogram.observe block_production_delay
                  Time.(
                    Span.to_ms
                    @@ diff (now ())
                    @@ Block_time.to_time_exn scheduled_time)) ;
              [%log internal] "Send_breadcrumb_to_transition_frontier" ;
              let%bind.Async.Deferred () =
                Strict_pipe.Writer.write transition_writer breadcrumb
              in
              let metadata =
                [ ( "state_hash"
                  , State_hash.to_yojson protocol_state_hashes.state_hash )
                ]
              in
              [%log internal] "Wait_for_confirmation" ;
              [%log debug] ~metadata
                "Waiting for block $state_hash to be inserted into frontier" ;
              Deferred.choose
                [ Deferred.choice
                    (Transition_registry.register transition_registry
                       protocol_state_hashes.state_hash )
                    (Fn.const (Ok `Transition_accepted))
                ; Deferred.choice
                    ( Block_time.Timeout.create time_controller
                        (* We allow up to 20 seconds for the transition
                           to make its way from the transition_writer to
                           the frontier.
                           This value is chosen to be reasonably
                           generous. In theory, this should not take
                           terribly long. But long cycles do happen in
                           our system, and with medium curves those long
                           cycles can be substantial.
                        *)
                        (Block_time.Span.of_ms 20000L)
                        ~f:(Fn.const ())
                    |> Block_time.Timeout.to_deferred )
                    (Fn.const (Ok `Timed_out))
                ]
              >>= function
              | `Transition_accepted ->
                  [%log internal] "Transition_accepted" ;
                  [%log info] ~metadata
                    "Generated transition $state_hash was accepted into \
                     transition frontier" ;
                  Deferred.map ~f:Result.return
                    (Mina_networking.broadcast_state net
                       (Breadcrumb.block_with_hash breadcrumb) )
              | `Timed_out ->
                  (* FIXME #3167: this should be fatal, and more
                     importantly, shouldn't happen.
                  *)
                  [%log internal] "Transition_accept_timeout" ;
                  let msg : (_, unit, string, unit) format4 =
                    "Timed out waiting for generated transition $state_hash to \
                     enter transition frontier. Continuing to produce new \
                     blocks anyway. This may mean your CPU is overloaded. \
                     Consider disabling `-run-snark-worker` if it's \
                     configured."
                  in
                  let span =
                    Block_time.diff (Block_time.now time_controller) start
                  in
                  let metadata =
                    [ ( "time"
                      , `Int (Block_time.Span.to_ms span |> Int64.to_int_exn) )
                    ; ( "protocol_state"
                      , Protocol_state.Value.to_yojson protocol_state )
                    ]
                    @ metadata
                  in
                  [%log' debug rejected_blocks_logger] ~metadata msg ;
                  [%log fatal] ~metadata msg ;
                  return ()
            in
            let%bind res = emit_breadcrumb () in
            let span = Block_time.diff (Block_time.now time_controller) start in
            handle_block_production_errors ~logger ~rejected_blocks_logger
              ~time_taken:span ~previous_protocol_state ~protocol_state res) )

let generate_genesis_proof_if_needed ~genesis_breadcrumb ~frontier_reader () =
  match Broadcast_pipe.Reader.peek frontier_reader with
  | Some transition_frontier ->
      let consensus_state =
        Transition_frontier.best_tip transition_frontier
        |> Transition_frontier.Breadcrumb.consensus_state
      in
      if Consensus.Data.Consensus_state.is_genesis_state consensus_state then
        genesis_breadcrumb () |> Deferred.ignore_m
      else Deferred.return ()
  | None ->
      Deferred.return ()

let iteration ~schedule_next_vrf_check ~produce_block_now
    ~schedule_block_production ~next_vrf_check_now ~genesis_breadcrumb
    ~context:(module Context : CONTEXT) ~vrf_evaluator ~time_controller
    ~coinbase_receiver ~frontier_reader ~set_next_producer_timing
    ~transition_frontier ~vrf_evaluation_state ~epoch_data_for_vrf
    ~ledger_snapshot i slot =
  O1trace.thread "block_producer_iteration"
  @@ fun () ->
  let consensus_state =
    Transition_frontier.(
      best_tip transition_frontier |> Breadcrumb.consensus_state)
  in
  let i' =
    Mina_numbers.Length.succ
      epoch_data_for_vrf.Consensus.Data.Epoch_data_for_vrf.epoch
  in
  let new_global_slot = epoch_data_for_vrf.global_slot in
  let open Context in
  let%bind () =
    if Mina_numbers.Length.(i' > i) then
      Vrf_evaluation_state.update_epoch_data ~vrf_evaluator ~epoch_data_for_vrf
        ~logger vrf_evaluation_state ~vrf_poll_interval
    else Deferred.unit
  in
  let%bind () =
    (*Poll once every slot if the evaluation for the epoch is not completed or the evaluation is completed*)
    if
      Mina_numbers.Global_slot_since_hard_fork.(new_global_slot > slot)
      && not (Vrf_evaluation_state.finished vrf_evaluation_state)
    then
      Vrf_evaluation_state.poll ~vrf_evaluator ~logger vrf_evaluation_state
        ~vrf_poll_interval
    else Deferred.unit
  in
  match Core.Queue.dequeue vrf_evaluation_state.queue with
  | None -> (
      (*Keep trying until we get some slots*)
      let poll () =
        let%bind () = Async.after vrf_poll_interval in
        let%bind () =
          Vrf_evaluation_state.poll ~vrf_evaluator ~logger vrf_evaluation_state
            ~vrf_poll_interval
        in
        schedule_next_vrf_check (Block_time.now time_controller)
      in
      match Vrf_evaluation_state.evaluator_status vrf_evaluation_state with
      | Completed ->
          let epoch_end_time =
            Consensus.Hooks.epoch_end_time ~constants:consensus_constants
              epoch_data_for_vrf.epoch
          in
          set_next_producer_timing (`Check_again epoch_end_time) consensus_state ;
          [%log info] "No more slots won in this epoch" ;
          schedule_next_vrf_check epoch_end_time
      | At last_slot ->
          set_next_producer_timing (`Evaluating_vrf last_slot) consensus_state ;
          poll ()
      | Start ->
          set_next_producer_timing (`Evaluating_vrf new_global_slot)
            consensus_state ;
          poll () )
  | Some slot_won -> (
      let winning_global_slot = slot_won.global_slot in
      let slot, epoch =
        let t =
          Consensus.Data.Consensus_time.of_global_slot winning_global_slot
            ~constants:consensus_constants
        in
        Consensus.Data.Consensus_time.(slot t, epoch t)
      in
      [%log info] "Block producer won slot $slot in epoch $epoch"
        ~metadata:
          [ ( "slot"
            , Mina_numbers.Global_slot_since_genesis.(
                to_yojson @@ of_uint32 slot) )
          ; ("epoch", Mina_numbers.Length.to_yojson epoch)
          ] ;
      let now = Block_time.now time_controller in
      let curr_global_slot =
        Consensus.Data.Consensus_time.(
          of_time_exn ~constants:consensus_constants now |> to_global_slot)
      in
      let winner_pk = fst slot_won.delegator in
      let data =
        Consensus.Hooks.get_block_data ~slot_won ~ledger_snapshot
          ~coinbase_receiver:!coinbase_receiver
      in
      if
        Mina_numbers.Global_slot_since_hard_fork.(
          curr_global_slot = winning_global_slot)
      then (
        (*produce now*)
        [%log info] "Producing a block now" ;
        set_next_producer_timing
          (`Produce_now (data, winner_pk))
          consensus_state ;
        Mina_metrics.(Counter.inc_one Block_producer.slots_won) ;
        let%bind () =
          generate_genesis_proof_if_needed ~genesis_breadcrumb ~frontier_reader
            ()
        in
        produce_block_now (now, data, winner_pk) )
      else
        match
          Mina_numbers.Global_slot_since_hard_fork.diff winning_global_slot
            curr_global_slot
        with
        | None ->
            [%log warn]
              "Skipping block production for global slot $slot_won because it \
               has passed. Current global slot is $curr_slot"
              ~metadata:
                [ ( "slot_won"
                  , Mina_numbers.Global_slot_since_hard_fork.to_yojson
                      winning_global_slot )
                ; ( "curr_slot"
                  , Mina_numbers.Global_slot_since_hard_fork.to_yojson
                      curr_global_slot )
                ] ;
            next_vrf_check_now ()
        | Some slot_diff ->
            [%log info] "Producing a block in $slots slots"
              ~metadata:
                [ ("slots", Mina_numbers.Global_slot_span.to_yojson slot_diff) ] ;
            let time =
              Consensus.Data.Consensus_time.(
                start_time ~constants:consensus_constants
                  (of_global_slot ~constants:consensus_constants
                     winning_global_slot ))
              |> Block_time.to_span_since_epoch |> Block_time.Span.to_ms
            in
            set_next_producer_timing
              (`Produce (time, data, winner_pk))
              consensus_state ;
            Mina_metrics.(Counter.inc_one Block_producer.slots_won) ;
            let scheduled_time = time_of_ms time in
            don't_wait_for
              ((* Attempt to generate a genesis proof in the slot
                  immediately before we'll actually need it, so that
                  it isn't limiting our block production time in the
                  won slot.
                  This also allows non-genesis blocks to be received
                  in the meantime and alleviate the need to produce
                  one at all, if this won't have block height 1.
               *)
               let scheduled_genesis_time =
                 time_of_ms
                   Int64.(
                     time - of_int constraint_constants.block_window_duration_ms)
               in
               let span_till_time =
                 Block_time.diff scheduled_genesis_time
                   (Block_time.now time_controller)
                 |> Block_time.Span.to_time_span
               in
               let%bind () = after span_till_time in
               generate_genesis_proof_if_needed ~genesis_breadcrumb
                 ~frontier_reader () ) ;
            schedule_block_production (scheduled_time, data, winner_pk) )

let run ~context:(module Context : CONTEXT) ~vrf_evaluator ~prover ~verifier
    ~trust_system ~get_completed_work ~transaction_resource_pool
    ~time_controller ~consensus_local_state ~coinbase_receiver ~frontier_reader
    ~transition_writer ~set_next_producer_timing ~log_block_creation
    ~block_reward_threshold ~block_produced_bvar ~vrf_evaluation_state ~net
    ~zkapp_cmd_limit_hardcap =
<<<<<<< HEAD
  let module Consensus_context = struct
    include Context

    let genesis_constants = precomputed_values.genesis_constants
  end in
  let open Consensus_context in
  let constraint_constants = precomputed_values.constraint_constants in
  let consensus_constants = precomputed_values.consensus_constants in
=======
  let open Context in
>>>>>>> ecc244a6
  O1trace.sync_thread "produce_blocks" (fun () ->
      let genesis_breadcrumb =
        genesis_breadcrumb_creator ~context:(module Context) prover
      in
      let slot_tx_end =
        Runtime_config.slot_tx_end precomputed_values.runtime_config
      in
      let slot_chain_end =
        Runtime_config.slot_chain_end precomputed_values.runtime_config
      in
<<<<<<< HEAD
      let module Breadcrumb = Transition_frontier.Breadcrumb in
      let produce ivar (scheduled_time, block_data, winner_pubkey) =
        let open Interruptible.Let_syntax in
        match Broadcast_pipe.Reader.peek frontier_reader with
        | None ->
            log_bootstrap_mode () ; Interruptible.return ()
        | Some frontier -> (
            let global_slot =
              Consensus.Data.Block_data.global_slot_since_genesis block_data
            in
            Internal_tracing.with_slot global_slot
            @@ fun () ->
            [%log internal] "Begin_block_production" ;
            let open Transition_frontier.Extensions in
            let transition_registry =
              get_extension
                (Transition_frontier.extensions frontier)
                Transition_registry
            in
            let crumb = Transition_frontier.best_tip frontier in
            let crumb =
              let crumb_global_slot_since_genesis =
                Breadcrumb.protocol_state crumb
                |> Protocol_state.consensus_state
                |> Consensus.Data.Consensus_state.global_slot_since_genesis
              in
              let block_global_slot_since_genesis =
                Consensus.Proof_of_stake.Data.Block_data
                .global_slot_since_genesis block_data
              in
              if
                Mina_numbers.Global_slot_since_genesis.equal
                  crumb_global_slot_since_genesis
                  block_global_slot_since_genesis
              then
                (* We received a block for this slot over the network before
                   attempting to produce our own. Build upon its parent instead
                   of attempting (and failing) to build upon the block itself.
                *)
                Transition_frontier.find_exn frontier
                  (Breadcrumb.parent_hash crumb)
              else crumb
            in
            let start = Block_time.now time_controller in
            [%log info]
              ~metadata:
                [ ( "parent_hash"
                  , Breadcrumb.parent_hash crumb |> State_hash.to_yojson )
                ; ( "protocol_state"
                  , Breadcrumb.protocol_state crumb
                    |> Protocol_state.value_to_yojson )
                ]
              "Producing new block with parent $parent_hash%!" ;
            let previous_transition = Breadcrumb.block_with_hash crumb in
            let previous_protocol_state =
              Header.protocol_state
              @@ Mina_block.header (With_hash.data previous_transition)
            in
            let%bind previous_protocol_state_proof =
              if
                Consensus.Data.Consensus_state.is_genesis_state
                  (Protocol_state.consensus_state previous_protocol_state)
                && Option.is_none precomputed_values.proof_data
              then (
                match%bind
                  Interruptible.uninterruptible (genesis_breadcrumb ())
                with
                | Ok block ->
                    let proof = Blockchain_snark.Blockchain.proof block in
                    Interruptible.lift (Deferred.return proof)
                      (Deferred.never ())
                | Error err ->
                    [%log error]
                      "Aborting block production: cannot generate a genesis \
                       proof"
                      ~metadata:[ ("error", Error_json.error_to_yojson err) ] ;
                    Interruptible.lift (Deferred.never ()) (Deferred.return ())
                )
              else
                return
                  ( Header.protocol_state_proof
                  @@ Mina_block.header (With_hash.data previous_transition) )
            in
            [%log internal] "Get_transactions_from_pool" ;
            let transactions =
              Network_pool.Transaction_pool.Resource_pool.transactions
                transaction_resource_pool
              |> Sequence.map
                   ~f:Transaction_hash.User_command_with_valid_signature.data
            in
            let%bind () =
              Interruptible.lift (Deferred.return ()) (Ivar.read ivar)
            in
            [%log internal] "Generate_next_state" ;
            let%bind next_state_opt =
              generate_next_state ~commit_id ~constraint_constants
                ~scheduled_time ~block_data ~previous_protocol_state
                ~time_controller
                ~staged_ledger:(Breadcrumb.staged_ledger crumb)
                ~transactions ~get_completed_work ~logger ~log_block_creation
                ~winner_pk:winner_pubkey ~block_reward_threshold
                ~zkapp_cmd_limit:!zkapp_cmd_limit ~zkapp_cmd_limit_hardcap
                ~slot_tx_end ~slot_chain_end
            in
            [%log internal] "Generate_next_state_done" ;
            match next_state_opt with
            | None ->
                Interruptible.return ()
            | Some
                (protocol_state, internal_transition, pending_coinbase_witness)
              ->
                let diff =
                  Internal_transition.staged_ledger_diff internal_transition
                in
                let commands = Staged_ledger_diff.commands diff in
                let transactions_count = List.length commands in
                let protocol_state_hashes =
                  Protocol_state.hashes protocol_state
                in
                let consensus_state_with_hashes =
                  { With_hash.hash = protocol_state_hashes
                  ; data = Protocol_state.consensus_state protocol_state
                  }
                in
                [%log internal] "@produced_block_state_hash"
                  ~metadata:
                    [ ( "state_hash"
                      , `String
                          (Mina_base.State_hash.to_base58_check
                             protocol_state_hashes.state_hash ) )
                    ] ;
                Internal_tracing.with_state_hash
                  protocol_state_hashes.state_hash
                @@ fun () ->
                Debug_assert.debug_assert (fun () ->
                    [%test_result: [ `Take | `Keep ]]
                      (Consensus.Hooks.select
                         ~context:(module Consensus_context)
                         ~existing:
                           (With_hash.map ~f:Mina_block.consensus_state
                              previous_transition )
                         ~candidate:consensus_state_with_hashes )
                      ~expect:`Take
                      ~message:
                        "newly generated consensus states should be selected \
                         over their parent" ;
                    let root_consensus_state_with_hashes =
                      Transition_frontier.root frontier
                      |> Breadcrumb.consensus_state_with_hashes
                    in
                    [%test_result: [ `Take | `Keep ]]
                      (Consensus.Hooks.select
                         ~context:(module Consensus_context)
                         ~existing:root_consensus_state_with_hashes
                         ~candidate:consensus_state_with_hashes )
                      ~expect:`Take
                      ~message:
                        "newly generated consensus states should be selected \
                         over the tf root" ) ;
                Interruptible.uninterruptible
                  (let open Deferred.Let_syntax in
                  let emit_breadcrumb () =
                    let open Deferred.Result.Let_syntax in
                    [%log internal]
                      ~metadata:
                        [ ("transactions_count", `Int transactions_count) ]
                      "Produce_state_transition_proof" ;
                    let%bind protocol_state_proof =
                      time ~logger ~time_controller
                        "Protocol_state_proof proving time(ms)" (fun () ->
                          O1trace.thread "dispatch_block_proving" (fun () ->
                              Prover.prove prover
                                ~prev_state:previous_protocol_state
                                ~prev_state_proof:previous_protocol_state_proof
                                ~next_state:protocol_state internal_transition
                                pending_coinbase_witness )
                          |> Deferred.Result.map_error ~f:(fun err ->
                                 `Prover_error
                                   ( err
                                   , ( previous_protocol_state_proof
                                     , internal_transition
                                     , pending_coinbase_witness ) ) ) )
                    in
                    let staged_ledger_diff =
                      Internal_transition.staged_ledger_diff internal_transition
                    in
                    let previous_state_hash =
                      (Protocol_state.hashes previous_protocol_state).state_hash
                    in
                    [%log internal] "Produce_chain_transition_proof" ;
                    let delta_block_chain_proof =
                      Transition_chain_prover.prove
                        ~length:
                          (Mina_numbers.Length.to_int consensus_constants.delta)
                        ~frontier previous_state_hash
                      |> Option.value_exn
                    in
                    [%log internal] "Produce_validated_transition" ;
                    let%bind transition =
                      let open Result.Let_syntax in
                      Validation.wrap
                        { With_hash.hash = protocol_state_hashes
                        ; data =
                            (let body = Body.create staged_ledger_diff in
                             Mina_block.create ~body
                               ~header:
                                 (Header.create ~protocol_state
                                    ~protocol_state_proof
                                    ~delta_block_chain_proof () ) )
                        }
                      |> Validation.skip_time_received_validation
                           `This_block_was_not_received_via_gossip
                      |> Validation.skip_protocol_versions_validation
                           `This_block_has_valid_protocol_versions
                      |> validate_genesis_protocol_state_block
                           ~genesis_state_hash:
                             (Protocol_state.genesis_state_hash
                                ~state_hash:(Some previous_state_hash)
                                previous_protocol_state )
                      >>| Validation.skip_proof_validation
                            `This_block_was_generated_internally
                      >>| Validation.skip_delta_block_chain_validation
                            `This_block_was_not_received_via_gossip
                      >>= Validation.validate_frontier_dependencies
                            ~to_header:Mina_block.header
                            ~context:(module Consensus_context)
                            ~root_block:
                              ( Transition_frontier.root frontier
                              |> Breadcrumb.block_with_hash )
                            ~is_block_in_frontier:
                              (Fn.compose Option.is_some
                                 (Transition_frontier.find frontier) )
                      |> Deferred.return
                    in
                    let transition_receipt_time = Some (Time.now ()) in
                    let%bind breadcrumb =
                      time ~logger ~time_controller
                        "Build breadcrumb on produced block" (fun () ->
                          Breadcrumb.build ~logger ~precomputed_values ~verifier
                            ~get_completed_work:(Fn.const None) ~trust_system
                            ~parent:crumb ~transition
                            ~sender:None (* Consider skipping `All here *)
                            ~skip_staged_ledger_verification:`Proofs
                            ~transition_receipt_time () )
                      |> Deferred.Result.map_error ~f:(function
                           | `Invalid_staged_ledger_diff e ->
                               `Invalid_staged_ledger_diff
                                 (e, staged_ledger_diff)
                           | ( `Fatal_error _
                             | `Invalid_genesis_protocol_state
                             | `Invalid_staged_ledger_hash _
                             | `Not_selected_over_frontier_root
                             | `Parent_missing_from_frontier
                             | `Prover_error _ ) as err ->
                               err )
                    in
                    let txs =
                      Mina_block.transactions ~constraint_constants
                        (Breadcrumb.block breadcrumb)
                      |> List.map ~f:Transaction.yojson_summary_with_status
                    in
                    [%log internal] "@block_metadata"
                      ~metadata:
                        [ ( "blockchain_length"
                          , Mina_numbers.Length.to_yojson
                            @@ Mina_block.blockchain_length
                            @@ Breadcrumb.block breadcrumb )
                        ; ("transactions", `List txs)
                        ] ;
                    [%str_log info]
                      ~metadata:
                        [ ("breadcrumb", Breadcrumb.to_yojson breadcrumb) ]
                      Block_produced ;
                    (* let uptime service (and any other waiters) know about breadcrumb *)
                    Bvar.broadcast block_produced_bvar breadcrumb ;
                    Mina_metrics.(
                      Counter.inc_one Block_producer.blocks_produced) ;
                    Mina_metrics.Block_producer.(
                      Block_production_delay_histogram.observe
                        block_production_delay
                        Time.(
                          Span.to_ms
                          @@ diff (now ())
                          @@ Block_time.to_time_exn scheduled_time)) ;
                    [%log internal] "Send_breadcrumb_to_transition_frontier" ;
                    let%bind.Async.Deferred () =
                      Strict_pipe.Writer.write transition_writer breadcrumb
                    in
                    let metadata =
                      [ ( "state_hash"
                        , State_hash.to_yojson protocol_state_hashes.state_hash
                        )
                      ]
                    in
                    [%log internal] "Wait_for_confirmation" ;
                    [%log debug] ~metadata
                      "Waiting for block $state_hash to be inserted into \
                       frontier" ;
                    Deferred.choose
                      [ Deferred.choice
                          (Transition_registry.register transition_registry
                             protocol_state_hashes.state_hash )
                          (Fn.const (Ok `Transition_accepted))
                      ; Deferred.choice
                          ( Block_time.Timeout.create time_controller
                              (* We allow up to 20 seconds for the transition
                                 to make its way from the transition_writer to
                                 the frontier.
                                 This value is chosen to be reasonably
                                 generous. In theory, this should not take
                                 terribly long. But long cycles do happen in
                                 our system, and with medium curves those long
                                 cycles can be substantial.
                              *)
                              (Block_time.Span.of_ms 20000L)
                              ~f:(Fn.const ())
                          |> Block_time.Timeout.to_deferred )
                          (Fn.const (Ok `Timed_out))
                      ]
                    >>= function
                    | `Transition_accepted ->
                        [%log internal] "Transition_accepted" ;
                        [%log info] ~metadata
                          "Generated transition $state_hash was accepted into \
                           transition frontier" ;
                        Deferred.map ~f:Result.return
                          (Mina_networking.broadcast_state net
                             (Breadcrumb.block_with_hash breadcrumb) )
                    | `Timed_out ->
                        (* FIXME #3167: this should be fatal, and more
                           importantly, shouldn't happen.
                        *)
                        [%log internal] "Transition_accept_timeout" ;
                        let msg : (_, unit, string, unit) format4 =
                          "Timed out waiting for generated transition \
                           $state_hash to enter transition frontier. \
                           Continuing to produce new blocks anyway. This may \
                           mean your CPU is overloaded. Consider disabling \
                           `-run-snark-worker` if it's configured."
                        in
                        let span =
                          Block_time.diff (Block_time.now time_controller) start
                        in
                        let metadata =
                          [ ( "time"
                            , `Int
                                (Block_time.Span.to_ms span |> Int64.to_int_exn)
                            )
                          ; ( "protocol_state"
                            , Protocol_state.Value.to_yojson protocol_state )
                          ]
                          @ metadata
                        in
                        [%log' debug rejected_blocks_logger] ~metadata msg ;
                        [%log fatal] ~metadata msg ;
                        return ()
                  in
                  let%bind res = emit_breadcrumb () in
                  let span =
                    Block_time.diff (Block_time.now time_controller) start
                  in
                  handle_block_production_errors ~logger ~rejected_blocks_logger
                    ~time_taken:span ~previous_protocol_state ~protocol_state
                    res) )
=======
      let produce =
        produce ~genesis_breadcrumb
          ~context:(module Context : CONTEXT)
          ~prover ~verifier ~trust_system ~get_completed_work
          ~transaction_resource_pool ~frontier_reader ~time_controller
          ~transition_writer ~log_block_creation ~block_reward_threshold
          ~block_produced_bvar ~slot_tx_end ~slot_chain_end ~net
          ~zkapp_cmd_limit_hardcap
>>>>>>> ecc244a6
      in
      let module Breadcrumb = Transition_frontier.Breadcrumb in
      let production_supervisor = Singleton_supervisor.create ~task:produce in
      let scheduler = Singleton_scheduler.create time_controller in
      let rec check_next_block_timing slot i () =
        (* Begin checking for the ability to produce a block *)
        match Broadcast_pipe.Reader.peek frontier_reader with
        | None ->
            log_bootstrap_mode ~logger () ;
            don't_wait_for
              (let%map () =
                 Broadcast_pipe.Reader.iter_until frontier_reader
                   ~f:(Fn.compose Deferred.return Option.is_some)
               in
               check_next_block_timing slot i () )
        | Some transition_frontier ->
            let consensus_state =
              Transition_frontier.best_tip transition_frontier
              |> Breadcrumb.consensus_state
            in
            let now = Block_time.now time_controller in
            let epoch_data_for_vrf, ledger_snapshot =
              O1trace.sync_thread "get_epoch_data_for_vrf" (fun () ->
                  Consensus.Hooks.get_epoch_data_for_vrf
                    ~constants:consensus_constants (time_to_ms now)
                    consensus_state ~local_state:consensus_local_state ~logger )
            in
            let i' = Mina_numbers.Length.succ epoch_data_for_vrf.epoch in
            let new_global_slot = epoch_data_for_vrf.global_slot in
            let log_if_slot_diff_is_less_than =
              let current_global_slot =
                Consensus.Data.Consensus_time.(
                  to_global_slot
                    (of_time_exn ~constants:consensus_constants
                       (Block_time.now time_controller) ))
              in
              fun ~diff_limit ~every ~message -> function
                | None ->
                    ()
                | Some slot ->
                    let slot_diff =
                      let open Mina_numbers in
                      Option.map ~f:Global_slot_span.to_int
                      @@ Global_slot_since_hard_fork.diff slot
                           current_global_slot
                    in
                    Option.iter slot_diff ~f:(fun slot_diff' ->
                        if slot_diff' <= diff_limit && slot_diff' mod every = 0
                        then
                          [%log info] message
                            ~metadata:[ ("slot_diff", `Int slot_diff') ] )
            in
            log_if_slot_diff_is_less_than ~diff_limit:480 ~every:60
              ~message:
                "Block producer will stop producing blocks after $slot_diff \
                 slots"
              slot_chain_end ;
            log_if_slot_diff_is_less_than ~diff_limit:480 ~every:60
              ~message:
                "Block producer will begin producing only empty blocks after \
                 $slot_diff slots"
              slot_tx_end ;
            let next_vrf_check_now =
              check_next_block_timing new_global_slot i'
            in
            (* TODO: Re-enable this assertion when it doesn't fail dev demos
             *       (see #5354)
             * assert (
                   Consensus.Hooks.required_local_state_sync
                    ~constants:consensus_constants ~consensus_state
                    ~local_state:consensus_local_state
                   = None ) ; *)
            let produce_block_now triple =
              ignore
                ( Interruptible.finally
                    (Singleton_supervisor.dispatch production_supervisor triple)
                    ~f:next_vrf_check_now
                  : (_, _) Interruptible.t )
            in
            don't_wait_for
              ( iteration
                  ~schedule_next_vrf_check:
                    (Fn.compose Deferred.return
                       (Singleton_scheduler.schedule scheduler
                          ~f:next_vrf_check_now ) )
                  ~produce_block_now:
                    (Fn.compose Deferred.return produce_block_now)
                  ~schedule_block_production:(fun (time, data, winner) ->
                    Singleton_scheduler.schedule scheduler time ~f:(fun () ->
                        produce_block_now (time, data, winner) ) ;
                    Deferred.unit )
                  ~next_vrf_check_now:
                    (Fn.compose Deferred.return next_vrf_check_now)
                  ~genesis_breadcrumb
                  ~context:(module Context)
                  ~vrf_evaluator ~time_controller ~coinbase_receiver
                  ~frontier_reader ~set_next_producer_timing
                  ~transition_frontier ~vrf_evaluation_state ~epoch_data_for_vrf
                  ~ledger_snapshot i slot
                : unit Deferred.t )
      in
      let start () =
        check_next_block_timing Mina_numbers.Global_slot_since_hard_fork.zero
          Mina_numbers.Length.zero ()
      in
      let genesis_state_timestamp =
        consensus_constants.genesis_state_timestamp
      in
      (* if the producer starts before genesis, sleep until genesis *)
      let now = Block_time.now time_controller in
      if Block_time.( >= ) now genesis_state_timestamp then start ()
      else
        let time_till_genesis = Block_time.diff genesis_state_timestamp now in
        [%log warn]
          ~metadata:
            [ ( "time_till_genesis"
              , `Int
                  (Int64.to_int_exn (Block_time.Span.to_ms time_till_genesis))
              )
            ]
          "Node started before genesis: waiting $time_till_genesis \
           milliseconds before starting block producer" ;
        ignore
          ( Block_time.Timeout.create time_controller time_till_genesis
              ~f:(fun _ -> start ())
            : unit Block_time.Timeout.t ) )

let run_precomputed ~context:(module Context : CONTEXT) ~verifier ~trust_system
    ~time_controller ~frontier_reader ~transition_writer ~precomputed_blocks =
  let open Context in
  let rejected_blocks_logger =
    Logger.create ~id:Logger.Logger_id.rejected_blocks ()
  in
  let start = Block_time.now time_controller in
  let module Breadcrumb = Transition_frontier.Breadcrumb in
  (* accounts_accessed, accounts_created, tokens_used are unused here
     those fields are in precomputed blocks to add to the
     archive db, they're not needed for replaying blocks
  *)
  let produce
      { Precomputed.scheduled_time
      ; protocol_state
      ; protocol_state_proof
      ; staged_ledger_diff
      ; delta_transition_chain_proof = delta_block_chain_proof
      ; protocol_version = _
      ; proposed_protocol_version = _
      ; accounts_accessed = _
      ; accounts_created = _
      ; tokens_used = _
      } =
    let protocol_state_hashes = Protocol_state.hashes protocol_state in
    let consensus_state_with_hashes =
      { With_hash.hash = protocol_state_hashes
      ; data = Protocol_state.consensus_state protocol_state
      }
    in
    match Broadcast_pipe.Reader.peek frontier_reader with
    | None ->
        log_bootstrap_mode ~logger () ;
        return ()
    | Some frontier ->
        let open Transition_frontier.Extensions in
        let transition_registry =
          get_extension
            (Transition_frontier.extensions frontier)
            Transition_registry
        in
        let crumb = Transition_frontier.best_tip frontier in
        [%log trace]
          ~metadata:[ ("breadcrumb", Breadcrumb.to_yojson crumb) ]
          "Emitting precomputed block with parent $breadcrumb%!" ;
        let previous_transition = Breadcrumb.block_with_hash crumb in
        let previous_protocol_state =
          Header.protocol_state
          @@ Mina_block.header (With_hash.data previous_transition)
        in
        let module Consensus_context = struct
          include Context

          let genesis_constants = precomputed_values.genesis_constants
        end in
        Debug_assert.debug_assert (fun () ->
            [%test_result: [ `Take | `Keep ]]
              (Consensus.Hooks.select
                 ~context:(module Consensus_context)
                 ~existing:
                   (With_hash.map ~f:Mina_block.consensus_state
                      previous_transition )
                 ~candidate:consensus_state_with_hashes )
              ~expect:`Take
              ~message:
                "newly generated consensus states should be selected over \
                 their parent" ;
            let root_consensus_state_with_hashes =
              Transition_frontier.root frontier
              |> Breadcrumb.consensus_state_with_hashes
            in
            [%test_result: [ `Take | `Keep ]]
              (Consensus.Hooks.select
                 ~context:(module Consensus_context)
                 ~existing:root_consensus_state_with_hashes
                 ~candidate:consensus_state_with_hashes )
              ~expect:`Take
              ~message:
                "newly generated consensus states should be selected over the \
                 tf root" ) ;
        let emit_breadcrumb () =
          let open Deferred.Result.Let_syntax in
          let previous_protocol_state_hash =
            State_hash.With_state_hashes.state_hash previous_transition
          in
          let%bind transition =
            let open Result.Let_syntax in
            Validation.wrap
              { With_hash.hash = protocol_state_hashes
              ; data =
                  (let body = Body.create staged_ledger_diff in
                   Mina_block.create ~body
                     ~header:
                       (Header.create ~protocol_state ~protocol_state_proof
                          ~delta_block_chain_proof () ) )
              }
            |> Validation.skip_time_received_validation
                 `This_block_was_not_received_via_gossip
            |> Validation.skip_protocol_versions_validation
                 `This_block_has_valid_protocol_versions
            |> Validation.skip_proof_validation
                 `This_block_was_generated_internally
            |> Validation.skip_delta_block_chain_validation
                 `This_block_was_not_received_via_gossip
            |> validate_genesis_protocol_state_block
                 ~genesis_state_hash:
                   (Protocol_state.genesis_state_hash
                      ~state_hash:(Some previous_protocol_state_hash)
                      previous_protocol_state )
            >>= Validation.validate_frontier_dependencies
                  ~to_header:Mina_block.header
                  ~context:(module Consensus_context)
                  ~root_block:
                    ( Transition_frontier.root frontier
                    |> Breadcrumb.block_with_hash )
                  ~is_block_in_frontier:
                    (Fn.compose Option.is_some
                       (Transition_frontier.find frontier) )
            |> Deferred.return
          in
          let transition_receipt_time = None in
          let%bind breadcrumb =
            time ~logger ~time_controller
              "Build breadcrumb on produced block (precomputed)" (fun () ->
                Breadcrumb.build ~logger ~precomputed_values ~verifier
                  ~get_completed_work:(Fn.const None) ~trust_system
                  ~parent:crumb ~transition ~sender:None
                  ~skip_staged_ledger_verification:`Proofs
                  ~transition_receipt_time ()
                |> Deferred.Result.map_error ~f:(function
                     | `Invalid_staged_ledger_diff e ->
                         `Invalid_staged_ledger_diff (e, staged_ledger_diff)
                     | ( `Fatal_error _
                       | `Invalid_genesis_protocol_state
                       | `Invalid_staged_ledger_hash _
                       | `Not_selected_over_frontier_root
                       | `Parent_missing_from_frontier ) as err ->
                         err ) )
          in
          [%str_log trace]
            ~metadata:[ ("breadcrumb", Breadcrumb.to_yojson breadcrumb) ]
            Block_produced ;
          let metadata =
            [ ( "state_hash"
              , State_hash.to_yojson protocol_state_hashes.state_hash )
            ]
          in
          Mina_metrics.(Counter.inc_one Block_producer.blocks_produced) ;
          Mina_metrics.Block_producer.(
            Block_production_delay_histogram.observe block_production_delay
              Time.(
                Span.to_ms
                @@ diff (now ())
                @@ Block_time.to_time_exn scheduled_time)) ;
          let%bind.Async.Deferred () =
            Strict_pipe.Writer.write transition_writer breadcrumb
          in
          [%log debug] ~metadata
            "Waiting for block $state_hash to be inserted into frontier" ;
          Deferred.choose
            [ Deferred.choice
                (Transition_registry.register transition_registry
                   protocol_state_hashes.state_hash )
                (Fn.const (Ok `Transition_accepted))
            ; Deferred.choice
                ( Block_time.Timeout.create time_controller
                    (Block_time.Span.of_ms 20000L)
                    ~f:(Fn.const ())
                |> Block_time.Timeout.to_deferred )
                (Fn.const (Ok `Timed_out))
            ]
          >>= function
          | `Transition_accepted ->
              [%log info] ~metadata
                "Generated transition $state_hash was accepted into transition \
                 frontier" ;
              return ()
          | `Timed_out ->
              (* FIXME #3167: this should be fatal, and more importantly,
                 shouldn't happen.
              *)
              [%log fatal] ~metadata
                "Timed out waiting for generated transition $state_hash to \
                 enter transition frontier. Continuing to produce new blocks \
                 anyway. This may mean your CPU is overloaded. Consider \
                 disabling `-run-snark-worker` if it's configured." ;
              return ()
        in
        let%bind res = emit_breadcrumb () in
        let span = Block_time.diff (Block_time.now time_controller) start in
        handle_block_production_errors ~logger ~rejected_blocks_logger
          ~time_taken:span ~previous_protocol_state ~protocol_state res
  in
  let rec emit_next_block precomputed_blocks =
    (* Begin checking for the ability to produce a block *)
    match Broadcast_pipe.Reader.peek frontier_reader with
    | None ->
        log_bootstrap_mode ~logger () ;
        let%bind () =
          Broadcast_pipe.Reader.iter_until frontier_reader
            ~f:(Fn.compose Deferred.return Option.is_some)
        in
        emit_next_block precomputed_blocks
    | Some _transition_frontier -> (
        match Sequence.next precomputed_blocks with
        | Some (precomputed_block, precomputed_blocks) ->
            let new_time_offset =
              Time.diff (Time.now ())
                (Block_time.to_time_exn
                   precomputed_block.Precomputed.scheduled_time )
            in
            [%log info]
              "Changing time offset from $old_time_offset to $new_time_offset"
              ~metadata:
                [ ( "old_time_offset"
                  , `String
                      (Time.Span.to_string_hum
                         (Block_time.Controller.get_time_offset ~logger) ) )
                ; ( "new_time_offset"
                  , `String (Time.Span.to_string_hum new_time_offset) )
                ] ;
            Block_time.Controller.set_time_offset new_time_offset ;
            let%bind () = produce precomputed_block in
            emit_next_block precomputed_blocks
        | None ->
            return () )
  in
  emit_next_block precomputed_blocks<|MERGE_RESOLUTION|>--- conflicted
+++ resolved
@@ -818,12 +818,17 @@
                     (Mina_base.State_hash.to_base58_check
                        protocol_state_hashes.state_hash ) )
               ] ;
+          let module Consensus_context = struct
+            include Context
+
+            let genesis_constants = precomputed_values.genesis_constants
+          end in
           Internal_tracing.with_state_hash protocol_state_hashes.state_hash
           @@ fun () ->
           Debug_assert.debug_assert (fun () ->
               [%test_result: [ `Take | `Keep ]]
                 (Consensus.Hooks.select
-                   ~context:(module Context)
+                   ~context:(module Consensus_context)
                    ~existing:
                      (With_hash.map ~f:Mina_block.consensus_state
                         previous_transition )
@@ -838,7 +843,7 @@
               in
               [%test_result: [ `Take | `Keep ]]
                 (Consensus.Hooks.select
-                   ~context:(module Context)
+                   ~context:(module Consensus_context)
                    ~existing:root_consensus_state_with_hashes
                    ~candidate:consensus_state_with_hashes )
                 ~expect:`Take
@@ -907,7 +912,7 @@
                       `This_block_was_not_received_via_gossip
                 >>= Validation.validate_frontier_dependencies
                       ~to_header:Mina_block.header
-                      ~context:(module Context)
+                      ~context:(module Consensus_context)
                       ~root_block:
                         ( Transition_frontier.root frontier
                         |> Breadcrumb.block_with_hash )
@@ -1215,18 +1220,7 @@
     ~transition_writer ~set_next_producer_timing ~log_block_creation
     ~block_reward_threshold ~block_produced_bvar ~vrf_evaluation_state ~net
     ~zkapp_cmd_limit_hardcap =
-<<<<<<< HEAD
-  let module Consensus_context = struct
-    include Context
-
-    let genesis_constants = precomputed_values.genesis_constants
-  end in
-  let open Consensus_context in
-  let constraint_constants = precomputed_values.constraint_constants in
-  let consensus_constants = precomputed_values.consensus_constants in
-=======
   let open Context in
->>>>>>> ecc244a6
   O1trace.sync_thread "produce_blocks" (fun () ->
       let genesis_breadcrumb =
         genesis_breadcrumb_creator ~context:(module Context) prover
@@ -1237,372 +1231,6 @@
       let slot_chain_end =
         Runtime_config.slot_chain_end precomputed_values.runtime_config
       in
-<<<<<<< HEAD
-      let module Breadcrumb = Transition_frontier.Breadcrumb in
-      let produce ivar (scheduled_time, block_data, winner_pubkey) =
-        let open Interruptible.Let_syntax in
-        match Broadcast_pipe.Reader.peek frontier_reader with
-        | None ->
-            log_bootstrap_mode () ; Interruptible.return ()
-        | Some frontier -> (
-            let global_slot =
-              Consensus.Data.Block_data.global_slot_since_genesis block_data
-            in
-            Internal_tracing.with_slot global_slot
-            @@ fun () ->
-            [%log internal] "Begin_block_production" ;
-            let open Transition_frontier.Extensions in
-            let transition_registry =
-              get_extension
-                (Transition_frontier.extensions frontier)
-                Transition_registry
-            in
-            let crumb = Transition_frontier.best_tip frontier in
-            let crumb =
-              let crumb_global_slot_since_genesis =
-                Breadcrumb.protocol_state crumb
-                |> Protocol_state.consensus_state
-                |> Consensus.Data.Consensus_state.global_slot_since_genesis
-              in
-              let block_global_slot_since_genesis =
-                Consensus.Proof_of_stake.Data.Block_data
-                .global_slot_since_genesis block_data
-              in
-              if
-                Mina_numbers.Global_slot_since_genesis.equal
-                  crumb_global_slot_since_genesis
-                  block_global_slot_since_genesis
-              then
-                (* We received a block for this slot over the network before
-                   attempting to produce our own. Build upon its parent instead
-                   of attempting (and failing) to build upon the block itself.
-                *)
-                Transition_frontier.find_exn frontier
-                  (Breadcrumb.parent_hash crumb)
-              else crumb
-            in
-            let start = Block_time.now time_controller in
-            [%log info]
-              ~metadata:
-                [ ( "parent_hash"
-                  , Breadcrumb.parent_hash crumb |> State_hash.to_yojson )
-                ; ( "protocol_state"
-                  , Breadcrumb.protocol_state crumb
-                    |> Protocol_state.value_to_yojson )
-                ]
-              "Producing new block with parent $parent_hash%!" ;
-            let previous_transition = Breadcrumb.block_with_hash crumb in
-            let previous_protocol_state =
-              Header.protocol_state
-              @@ Mina_block.header (With_hash.data previous_transition)
-            in
-            let%bind previous_protocol_state_proof =
-              if
-                Consensus.Data.Consensus_state.is_genesis_state
-                  (Protocol_state.consensus_state previous_protocol_state)
-                && Option.is_none precomputed_values.proof_data
-              then (
-                match%bind
-                  Interruptible.uninterruptible (genesis_breadcrumb ())
-                with
-                | Ok block ->
-                    let proof = Blockchain_snark.Blockchain.proof block in
-                    Interruptible.lift (Deferred.return proof)
-                      (Deferred.never ())
-                | Error err ->
-                    [%log error]
-                      "Aborting block production: cannot generate a genesis \
-                       proof"
-                      ~metadata:[ ("error", Error_json.error_to_yojson err) ] ;
-                    Interruptible.lift (Deferred.never ()) (Deferred.return ())
-                )
-              else
-                return
-                  ( Header.protocol_state_proof
-                  @@ Mina_block.header (With_hash.data previous_transition) )
-            in
-            [%log internal] "Get_transactions_from_pool" ;
-            let transactions =
-              Network_pool.Transaction_pool.Resource_pool.transactions
-                transaction_resource_pool
-              |> Sequence.map
-                   ~f:Transaction_hash.User_command_with_valid_signature.data
-            in
-            let%bind () =
-              Interruptible.lift (Deferred.return ()) (Ivar.read ivar)
-            in
-            [%log internal] "Generate_next_state" ;
-            let%bind next_state_opt =
-              generate_next_state ~commit_id ~constraint_constants
-                ~scheduled_time ~block_data ~previous_protocol_state
-                ~time_controller
-                ~staged_ledger:(Breadcrumb.staged_ledger crumb)
-                ~transactions ~get_completed_work ~logger ~log_block_creation
-                ~winner_pk:winner_pubkey ~block_reward_threshold
-                ~zkapp_cmd_limit:!zkapp_cmd_limit ~zkapp_cmd_limit_hardcap
-                ~slot_tx_end ~slot_chain_end
-            in
-            [%log internal] "Generate_next_state_done" ;
-            match next_state_opt with
-            | None ->
-                Interruptible.return ()
-            | Some
-                (protocol_state, internal_transition, pending_coinbase_witness)
-              ->
-                let diff =
-                  Internal_transition.staged_ledger_diff internal_transition
-                in
-                let commands = Staged_ledger_diff.commands diff in
-                let transactions_count = List.length commands in
-                let protocol_state_hashes =
-                  Protocol_state.hashes protocol_state
-                in
-                let consensus_state_with_hashes =
-                  { With_hash.hash = protocol_state_hashes
-                  ; data = Protocol_state.consensus_state protocol_state
-                  }
-                in
-                [%log internal] "@produced_block_state_hash"
-                  ~metadata:
-                    [ ( "state_hash"
-                      , `String
-                          (Mina_base.State_hash.to_base58_check
-                             protocol_state_hashes.state_hash ) )
-                    ] ;
-                Internal_tracing.with_state_hash
-                  protocol_state_hashes.state_hash
-                @@ fun () ->
-                Debug_assert.debug_assert (fun () ->
-                    [%test_result: [ `Take | `Keep ]]
-                      (Consensus.Hooks.select
-                         ~context:(module Consensus_context)
-                         ~existing:
-                           (With_hash.map ~f:Mina_block.consensus_state
-                              previous_transition )
-                         ~candidate:consensus_state_with_hashes )
-                      ~expect:`Take
-                      ~message:
-                        "newly generated consensus states should be selected \
-                         over their parent" ;
-                    let root_consensus_state_with_hashes =
-                      Transition_frontier.root frontier
-                      |> Breadcrumb.consensus_state_with_hashes
-                    in
-                    [%test_result: [ `Take | `Keep ]]
-                      (Consensus.Hooks.select
-                         ~context:(module Consensus_context)
-                         ~existing:root_consensus_state_with_hashes
-                         ~candidate:consensus_state_with_hashes )
-                      ~expect:`Take
-                      ~message:
-                        "newly generated consensus states should be selected \
-                         over the tf root" ) ;
-                Interruptible.uninterruptible
-                  (let open Deferred.Let_syntax in
-                  let emit_breadcrumb () =
-                    let open Deferred.Result.Let_syntax in
-                    [%log internal]
-                      ~metadata:
-                        [ ("transactions_count", `Int transactions_count) ]
-                      "Produce_state_transition_proof" ;
-                    let%bind protocol_state_proof =
-                      time ~logger ~time_controller
-                        "Protocol_state_proof proving time(ms)" (fun () ->
-                          O1trace.thread "dispatch_block_proving" (fun () ->
-                              Prover.prove prover
-                                ~prev_state:previous_protocol_state
-                                ~prev_state_proof:previous_protocol_state_proof
-                                ~next_state:protocol_state internal_transition
-                                pending_coinbase_witness )
-                          |> Deferred.Result.map_error ~f:(fun err ->
-                                 `Prover_error
-                                   ( err
-                                   , ( previous_protocol_state_proof
-                                     , internal_transition
-                                     , pending_coinbase_witness ) ) ) )
-                    in
-                    let staged_ledger_diff =
-                      Internal_transition.staged_ledger_diff internal_transition
-                    in
-                    let previous_state_hash =
-                      (Protocol_state.hashes previous_protocol_state).state_hash
-                    in
-                    [%log internal] "Produce_chain_transition_proof" ;
-                    let delta_block_chain_proof =
-                      Transition_chain_prover.prove
-                        ~length:
-                          (Mina_numbers.Length.to_int consensus_constants.delta)
-                        ~frontier previous_state_hash
-                      |> Option.value_exn
-                    in
-                    [%log internal] "Produce_validated_transition" ;
-                    let%bind transition =
-                      let open Result.Let_syntax in
-                      Validation.wrap
-                        { With_hash.hash = protocol_state_hashes
-                        ; data =
-                            (let body = Body.create staged_ledger_diff in
-                             Mina_block.create ~body
-                               ~header:
-                                 (Header.create ~protocol_state
-                                    ~protocol_state_proof
-                                    ~delta_block_chain_proof () ) )
-                        }
-                      |> Validation.skip_time_received_validation
-                           `This_block_was_not_received_via_gossip
-                      |> Validation.skip_protocol_versions_validation
-                           `This_block_has_valid_protocol_versions
-                      |> validate_genesis_protocol_state_block
-                           ~genesis_state_hash:
-                             (Protocol_state.genesis_state_hash
-                                ~state_hash:(Some previous_state_hash)
-                                previous_protocol_state )
-                      >>| Validation.skip_proof_validation
-                            `This_block_was_generated_internally
-                      >>| Validation.skip_delta_block_chain_validation
-                            `This_block_was_not_received_via_gossip
-                      >>= Validation.validate_frontier_dependencies
-                            ~to_header:Mina_block.header
-                            ~context:(module Consensus_context)
-                            ~root_block:
-                              ( Transition_frontier.root frontier
-                              |> Breadcrumb.block_with_hash )
-                            ~is_block_in_frontier:
-                              (Fn.compose Option.is_some
-                                 (Transition_frontier.find frontier) )
-                      |> Deferred.return
-                    in
-                    let transition_receipt_time = Some (Time.now ()) in
-                    let%bind breadcrumb =
-                      time ~logger ~time_controller
-                        "Build breadcrumb on produced block" (fun () ->
-                          Breadcrumb.build ~logger ~precomputed_values ~verifier
-                            ~get_completed_work:(Fn.const None) ~trust_system
-                            ~parent:crumb ~transition
-                            ~sender:None (* Consider skipping `All here *)
-                            ~skip_staged_ledger_verification:`Proofs
-                            ~transition_receipt_time () )
-                      |> Deferred.Result.map_error ~f:(function
-                           | `Invalid_staged_ledger_diff e ->
-                               `Invalid_staged_ledger_diff
-                                 (e, staged_ledger_diff)
-                           | ( `Fatal_error _
-                             | `Invalid_genesis_protocol_state
-                             | `Invalid_staged_ledger_hash _
-                             | `Not_selected_over_frontier_root
-                             | `Parent_missing_from_frontier
-                             | `Prover_error _ ) as err ->
-                               err )
-                    in
-                    let txs =
-                      Mina_block.transactions ~constraint_constants
-                        (Breadcrumb.block breadcrumb)
-                      |> List.map ~f:Transaction.yojson_summary_with_status
-                    in
-                    [%log internal] "@block_metadata"
-                      ~metadata:
-                        [ ( "blockchain_length"
-                          , Mina_numbers.Length.to_yojson
-                            @@ Mina_block.blockchain_length
-                            @@ Breadcrumb.block breadcrumb )
-                        ; ("transactions", `List txs)
-                        ] ;
-                    [%str_log info]
-                      ~metadata:
-                        [ ("breadcrumb", Breadcrumb.to_yojson breadcrumb) ]
-                      Block_produced ;
-                    (* let uptime service (and any other waiters) know about breadcrumb *)
-                    Bvar.broadcast block_produced_bvar breadcrumb ;
-                    Mina_metrics.(
-                      Counter.inc_one Block_producer.blocks_produced) ;
-                    Mina_metrics.Block_producer.(
-                      Block_production_delay_histogram.observe
-                        block_production_delay
-                        Time.(
-                          Span.to_ms
-                          @@ diff (now ())
-                          @@ Block_time.to_time_exn scheduled_time)) ;
-                    [%log internal] "Send_breadcrumb_to_transition_frontier" ;
-                    let%bind.Async.Deferred () =
-                      Strict_pipe.Writer.write transition_writer breadcrumb
-                    in
-                    let metadata =
-                      [ ( "state_hash"
-                        , State_hash.to_yojson protocol_state_hashes.state_hash
-                        )
-                      ]
-                    in
-                    [%log internal] "Wait_for_confirmation" ;
-                    [%log debug] ~metadata
-                      "Waiting for block $state_hash to be inserted into \
-                       frontier" ;
-                    Deferred.choose
-                      [ Deferred.choice
-                          (Transition_registry.register transition_registry
-                             protocol_state_hashes.state_hash )
-                          (Fn.const (Ok `Transition_accepted))
-                      ; Deferred.choice
-                          ( Block_time.Timeout.create time_controller
-                              (* We allow up to 20 seconds for the transition
-                                 to make its way from the transition_writer to
-                                 the frontier.
-                                 This value is chosen to be reasonably
-                                 generous. In theory, this should not take
-                                 terribly long. But long cycles do happen in
-                                 our system, and with medium curves those long
-                                 cycles can be substantial.
-                              *)
-                              (Block_time.Span.of_ms 20000L)
-                              ~f:(Fn.const ())
-                          |> Block_time.Timeout.to_deferred )
-                          (Fn.const (Ok `Timed_out))
-                      ]
-                    >>= function
-                    | `Transition_accepted ->
-                        [%log internal] "Transition_accepted" ;
-                        [%log info] ~metadata
-                          "Generated transition $state_hash was accepted into \
-                           transition frontier" ;
-                        Deferred.map ~f:Result.return
-                          (Mina_networking.broadcast_state net
-                             (Breadcrumb.block_with_hash breadcrumb) )
-                    | `Timed_out ->
-                        (* FIXME #3167: this should be fatal, and more
-                           importantly, shouldn't happen.
-                        *)
-                        [%log internal] "Transition_accept_timeout" ;
-                        let msg : (_, unit, string, unit) format4 =
-                          "Timed out waiting for generated transition \
-                           $state_hash to enter transition frontier. \
-                           Continuing to produce new blocks anyway. This may \
-                           mean your CPU is overloaded. Consider disabling \
-                           `-run-snark-worker` if it's configured."
-                        in
-                        let span =
-                          Block_time.diff (Block_time.now time_controller) start
-                        in
-                        let metadata =
-                          [ ( "time"
-                            , `Int
-                                (Block_time.Span.to_ms span |> Int64.to_int_exn)
-                            )
-                          ; ( "protocol_state"
-                            , Protocol_state.Value.to_yojson protocol_state )
-                          ]
-                          @ metadata
-                        in
-                        [%log' debug rejected_blocks_logger] ~metadata msg ;
-                        [%log fatal] ~metadata msg ;
-                        return ()
-                  in
-                  let%bind res = emit_breadcrumb () in
-                  let span =
-                    Block_time.diff (Block_time.now time_controller) start
-                  in
-                  handle_block_production_errors ~logger ~rejected_blocks_logger
-                    ~time_taken:span ~previous_protocol_state ~protocol_state
-                    res) )
-=======
       let produce =
         produce ~genesis_breadcrumb
           ~context:(module Context : CONTEXT)
@@ -1611,7 +1239,6 @@
           ~transition_writer ~log_block_creation ~block_reward_threshold
           ~block_produced_bvar ~slot_tx_end ~slot_chain_end ~net
           ~zkapp_cmd_limit_hardcap
->>>>>>> ecc244a6
       in
       let module Breadcrumb = Transition_frontier.Breadcrumb in
       let production_supervisor = Singleton_supervisor.create ~task:produce in
