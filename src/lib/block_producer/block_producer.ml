open Core
open Async
open Pipe_lib
open Mina_base
open Mina_transaction
open Mina_state
open Mina_block

module type CONTEXT = sig
  val logger : Logger.t

  val precomputed_values : Precomputed_values.t

  val constraint_constants : Genesis_constants.Constraint_constants.t

  val consensus_constants : Consensus.Constants.t

  val commit_id : string

  val zkapp_cmd_limit : int option ref

  val vrf_poll_interval : Time.Span.t

  val proof_cache_db : Proof_cache_tag.cache_db
end

type Structured_log_events.t += Block_produced
  [@@deriving register_event { msg = "Successfully produced a new block" }]

module Singleton_supervisor : sig
  type ('data, 'a) t

  val create :
    task:(unit Ivar.t -> 'data -> ('a, unit) Interruptible.t) -> ('data, 'a) t

  val cancel : (_, _) t -> unit

  val dispatch : ('data, 'a) t -> 'data -> ('a, unit) Interruptible.t
end = struct
  type ('data, 'a) t =
    { mutable task : (unit Ivar.t * ('a, unit) Interruptible.t) option
    ; f : unit Ivar.t -> 'data -> ('a, unit) Interruptible.t
    }

  let create ~task = { task = None; f = task }

  let cancel t =
    match t.task with
    | Some (ivar, _) ->
        if Ivar.is_full ivar then
          [%log' error (Logger.create ())] "Ivar.fill bug is here!" ;
        Ivar.fill ivar () ;
        t.task <- None
    | None ->
        ()

  let dispatch t data =
    cancel t ;
    let ivar = Ivar.create () in
    let interruptible =
      let open Interruptible.Let_syntax in
      t.f ivar data
      >>| fun x ->
      t.task <- None ;
      x
    in
    t.task <- Some (ivar, interruptible) ;
    interruptible
end

let time_to_ms = Fn.compose Block_time.Span.to_ms Block_time.to_span_since_epoch

let time_of_ms = Fn.compose Block_time.of_span_since_epoch Block_time.Span.of_ms

let lift_sync f =
  Interruptible.uninterruptible
    (Deferred.create (fun ivar ->
         if Ivar.is_full ivar then
           [%log' error (Logger.create ())] "Ivar.fill bug is here!" ;
         Ivar.fill ivar (f ()) ) )

module Singleton_scheduler : sig
  type t

  val create : Block_time.Controller.t -> t

  (** If you reschedule when already scheduled, take the min of the two schedulings *)
  val schedule : t -> Block_time.t -> f:(unit -> unit) -> unit
end = struct
  type t =
    { mutable timeout : unit Block_time.Timeout.t option
    ; time_controller : Block_time.Controller.t
    }

  let create time_controller = { time_controller; timeout = None }

  let cancel t =
    match t.timeout with
    | Some timeout ->
        Block_time.Timeout.cancel t.time_controller timeout () ;
        t.timeout <- None
    | None ->
        ()

  let schedule t time ~f =
    let remaining_time =
      Option.map t.timeout ~f:Block_time.Timeout.remaining_time
    in
    cancel t ;
    let span_till_time =
      Block_time.diff time (Block_time.now t.time_controller)
    in
    let wait_span =
      match remaining_time with
      | Some remaining
        when Block_time.Span.(remaining > Block_time.Span.of_ms Int64.zero) ->
          let min a b = if Block_time.Span.(a < b) then a else b in
          min remaining span_till_time
      | None | Some _ ->
          span_till_time
    in
    let timeout =
      Block_time.Timeout.create t.time_controller wait_span ~f:(fun _ ->
          t.timeout <- None ;
          f () )
    in
    t.timeout <- Some timeout
end

(** Sends an error to the reporting service containing as many failed transactions as we can fit. *)
let report_transaction_inclusion_failures ~commit_id ~logger failed_txns =
  let num_failures = List.length failed_txns in
  let count_size = Fn.compose String.length Yojson.Safe.to_string in
  let wrap_error failed_txns_json =
    `Assoc
      [ ( "message"
        , `String
            "Some transactions failed to apply to the ledger when creating the \
             staged ledger diff" )
      ; ("num_failures", `Int num_failures)
      ; ("sampled_failures", failed_txns_json)
      ]
  in
  let rec generate_errors failures available_bytes =
    if available_bytes <= 0 then []
    else
      match failures with
      | [] ->
          []
      | (txn, error) :: remaining_failures ->
          let element =
            `Assoc
              [ ("transaction", User_command.Valid.to_yojson txn)
              ; ("error", Error_json.error_to_yojson error)
              ]
          in
          let element_size = count_size element in
          (* subtract an additional byte for each element here to account for commas *)
          element
          :: generate_errors remaining_failures
               (available_bytes - element_size - 1)
  in
  Node_error_service.send_dynamic_report ~commit_id ~logger
    ~generate_error:(fun available_bytes ->
      (* subtract 2 bytes to account for empty string *)
      let base_error_size = count_size (wrap_error (`String "")) - 2 in
      (* subtract 2 bytes to account for list brackets that wrap failed_txns *)
      let leftover_bytes = available_bytes - base_error_size - 2 in
      wrap_error (`List (generate_errors failed_txns leftover_bytes)) )

let generate_next_state ~commit_id ~zkapp_cmd_limit ~constraint_constants
    ~previous_protocol_state ~time_controller ~staged_ledger ~transactions
    ~get_completed_work ~logger ~(block_data : Consensus.Data.Block_data.t)
    ~winner_pk ~scheduled_time ~log_block_creation ~block_reward_threshold
    ~zkapp_cmd_limit_hardcap ~slot_tx_end ~slot_chain_end =
  let open Interruptible.Let_syntax in
  let global_slot_since_hard_fork =
    Consensus.Data.Block_data.global_slot block_data
  in
  match slot_chain_end with
  | Some slot_chain_end
    when Mina_numbers.Global_slot_since_hard_fork.(
           global_slot_since_hard_fork >= slot_chain_end) ->
      [%log info] "Reached slot_chain_end $slot_chain_end, not producing blocks"
        ~metadata:
          [ ( "slot_chain_end"
            , Mina_numbers.Global_slot_since_hard_fork.to_yojson slot_chain_end
            )
          ] ;
      Interruptible.return None
  | None | Some _ -> (
      let previous_protocol_state_body_hash =
        Protocol_state.body previous_protocol_state |> Protocol_state.Body.hash
      in
      let previous_protocol_state_hash =
        (Protocol_state.hashes_with_body
           ~body_hash:previous_protocol_state_body_hash previous_protocol_state )
          .state_hash
      in
      let previous_state_view =
        Protocol_state.body previous_protocol_state
        |> Mina_state.Protocol_state.Body.view
      in
      let global_slot =
        Consensus.Data.Block_data.global_slot_since_genesis block_data
      in
      let supercharge_coinbase =
        let epoch_ledger = Consensus.Data.Block_data.epoch_ledger block_data in
        Staged_ledger.can_apply_supercharged_coinbase_exn ~winner:winner_pk
          ~epoch_ledger ~global_slot
      in
      let%bind res =
        Interruptible.uninterruptible
          (let open Deferred.Let_syntax in
          let coinbase_receiver =
            Consensus.Data.Block_data.coinbase_receiver block_data
          in
          let diff =
            match slot_tx_end with
            | Some slot_tx_end
              when Mina_numbers.Global_slot_since_hard_fork.(
                     global_slot_since_hard_fork >= slot_tx_end) ->
                [%log info]
                  "Reached slot_tx_end $slot_tx_end, producing empty block"
                  ~metadata:
                    [ ( "slot_tx_end"
                      , Mina_numbers.Global_slot_since_hard_fork.to_yojson
                          slot_tx_end )
                    ] ;
                Result.return
                  Staged_ledger_diff.With_valid_signatures_and_proofs.empty_diff
            | Some _ | None ->
                O1trace.sync_thread "create_staged_ledger_diff" (fun () ->
                    [%log internal] "Create_staged_ledger_diff" ;
                    (* TODO: handle transaction inclusion failures here *)
                    let diff_result =
                      Staged_ledger.create_diff ~constraint_constants
                        ~global_slot staged_ledger ~coinbase_receiver ~logger
                        ~current_state_view:previous_state_view
                        ~transactions_by_fee:transactions ~get_completed_work
                        ~log_block_creation ~supercharge_coinbase
                        ~zkapp_cmd_limit
                      |> Result.map ~f:(fun (diff, failed_txns) ->
                             if not (List.is_empty failed_txns) then
                               don't_wait_for
                                 (report_transaction_inclusion_failures ~logger
                                    ~commit_id failed_txns ) ;
                             diff )
                      |> Result.map_error ~f:(fun err ->
                             Staged_ledger.Staged_ledger_error.Pre_diff err )
                    in
                    [%log internal] "Create_staged_ledger_diff_done" ;
                    match (diff_result, block_reward_threshold) with
                    | Ok diff, Some threshold ->
                        let net_return =
                          Option.value ~default:Currency.Amount.zero
                            (Staged_ledger_diff.net_return ~constraint_constants
                               ~supercharge_coinbase
                               (Staged_ledger_diff.forget diff) )
                        in
                        if Currency.Amount.(net_return >= threshold) then
                          diff_result
                        else (
                          [%log info]
                            "Block reward $reward is less than the \
                             min-block-reward $threshold, creating empty block"
                            ~metadata:
                              [ ( "threshold"
                                , Currency.Amount.to_yojson threshold )
                              ; ("reward", Currency.Amount.to_yojson net_return)
                              ] ;
                          Ok
                            Staged_ledger_diff.With_valid_signatures_and_proofs
                            .empty_diff )
                    | _ ->
                        diff_result )
          in
          [%log internal] "Apply_staged_ledger_diff" ;
          match%map
            let%bind.Deferred.Result diff = return diff in
            Staged_ledger.apply_diff_unchecked staged_ledger
              ~constraint_constants ~global_slot diff ~logger
              ~current_state_view:previous_state_view
              ~state_and_body_hash:
                (previous_protocol_state_hash, previous_protocol_state_body_hash)
              ~coinbase_receiver ~supercharge_coinbase ~zkapp_cmd_limit_hardcap
          with
          | Ok
              ( `Hash_after_applying next_staged_ledger_hash
              , `Ledger_proof ledger_proof_opt
              , `Staged_ledger transitioned_staged_ledger
              , `Pending_coinbase_update (is_new_stack, pending_coinbase_update)
              ) ->
              (*staged_ledger remains unchanged and transitioned_staged_ledger is discarded because the external transtion created out of this diff will be applied in Transition_frontier*)
              ignore
              @@ Mina_ledger.Ledger.unregister_mask_exn ~loc:__LOC__
                   (Staged_ledger.ledger transitioned_staged_ledger) ;
              Some
                ( (match diff with Ok diff -> diff | Error _ -> assert false)
                , next_staged_ledger_hash
                , ledger_proof_opt
                , is_new_stack
                , pending_coinbase_update )
          | Error (Staged_ledger.Staged_ledger_error.Unexpected e) ->
              [%log error] "Failed to apply the diff: $error"
                ~metadata:[ ("error", Error_json.error_to_yojson e) ] ;
              None
          | Error e ->
              ( match diff with
              | Ok diff ->
                  [%log error]
                    ~metadata:
                      [ ( "error"
                        , `String
                            (Staged_ledger.Staged_ledger_error.to_string e) )
                      ; ( "diff"
                        , Staged_ledger_diff.Stable.Latest.to_yojson
                          @@ Staged_ledger_diff.read_all_proofs_from_disk
                          @@ Staged_ledger_diff.forget diff )
                      ]
                    "Error applying the diff $diff: $error"
              | Error e ->
                  [%log error] "Error building the diff: $error"
                    ~metadata:
                      [ ( "error"
                        , `String
                            (Staged_ledger.Staged_ledger_error.to_string e) )
                      ] ) ;
              None)
      in
      [%log internal] "Apply_staged_ledger_diff_done" ;
      match res with
      | None ->
          Interruptible.return None
      | Some
          ( diff
          , next_staged_ledger_hash
          , ledger_proof_opt
          , is_new_stack
          , pending_coinbase_update ) ->
          let diff_unwrapped =
            Staged_ledger_diff.read_all_proofs_from_disk
            @@ Staged_ledger_diff.forget diff
          in
          let%bind protocol_state, consensus_transition_data =
            lift_sync (fun () ->
                let previous_ledger_hash =
                  previous_protocol_state |> Protocol_state.blockchain_state
                  |> Blockchain_state.snarked_ledger_hash
                in
                let ledger_proof_statement =
                  match ledger_proof_opt with
                  | Some (proof, _) ->
                      Ledger_proof.Cached.statement proof
                  | None ->
                      let state =
                        previous_protocol_state
                        |> Protocol_state.blockchain_state
                      in
                      Blockchain_state.ledger_proof_statement state
                in
                let genesis_ledger_hash =
                  previous_protocol_state |> Protocol_state.blockchain_state
                  |> Blockchain_state.genesis_ledger_hash
                in
                let supply_increase =
                  Option.value_map ledger_proof_opt
                    ~f:(fun (proof, _) ->
                      (Ledger_proof.Cached.statement proof).supply_increase )
                    ~default:Currency.Amount.Signed.zero
                in
                let body_reference =
                  Staged_ledger_diff.Body.compute_reference
                    ~tag:Mina_net2.Bitswap_tag.(to_enum Body)
                    (Body.Stable.Latest.create diff_unwrapped)
                in
                let blockchain_state =
                  (* We use the time of the beginning of the slot because if things
                     are slower than expected, we may have entered the next slot and
                     putting the **current** timestamp rather than the expected one
                     will screw things up.

                     [generate_transition] will log an error if the [current_time]
                     has a different slot from the [scheduled_time]
                  *)
                  Blockchain_state.create_value ~timestamp:scheduled_time
                    ~genesis_ledger_hash
                    ~staged_ledger_hash:next_staged_ledger_hash ~body_reference
                    ~ledger_proof_statement
                in
                let current_time =
                  Block_time.now time_controller
                  |> Block_time.to_span_since_epoch |> Block_time.Span.to_ms
                in
                O1trace.sync_thread "generate_consensus_transition" (fun () ->
                    Consensus_state_hooks.generate_transition
                      ~previous_protocol_state ~blockchain_state ~current_time
                      ~block_data ~supercharge_coinbase
                      ~snarked_ledger_hash:previous_ledger_hash
                      ~genesis_ledger_hash ~supply_increase ~logger
                      ~constraint_constants ) )
          in
          lift_sync (fun () ->
              let snark_transition =
                O1trace.sync_thread "generate_snark_transition" (fun () ->
                    Snark_transition.create_value
                      ~blockchain_state:
                        (Protocol_state.blockchain_state protocol_state)
                      ~consensus_transition:consensus_transition_data
                      ~pending_coinbase_update () )
              in
              let internal_transition =
                O1trace.sync_thread "generate_internal_transition" (fun () ->
                    Internal_transition.create ~snark_transition
                      ~prover_state:
                        (Consensus.Data.Block_data.prover_state block_data)
                      ~staged_ledger_diff:(Staged_ledger_diff.forget diff)
                      ~ledger_proof:
                        (Option.map ledger_proof_opt ~f:(fun (proof, _) ->
                             Ledger_proof.Cached.read_proof_from_disk proof ) ) )
              in
              let witness =
                { Pending_coinbase_witness.pending_coinbases =
                    Staged_ledger.pending_coinbase_collection staged_ledger
                ; is_new_stack
                }
              in
              Some (protocol_state, internal_transition, witness) ) )

let handle_block_production_errors ~logger ~rejected_blocks_logger
    ~time_taken:span ~previous_protocol_state ~protocol_state x =
  let transition_error_msg_prefix = "Validation failed: " in
  let transition_reason_for_failure =
    " One possible reason could be a ledger-catchup is triggered before we \
     produce a proof for the produced transition."
  in
  let exn_breadcrumb err =
    Error.tag err ~tag:"Error building breadcrumb from produced transition"
    |> Error.raise
  in
  let time_metadata =
    ("time", `Int (Block_time.Span.to_ms span |> Int64.to_int_exn))
  in
  let state_metadata =
    ("protocol_state", Protocol_state.Value.to_yojson protocol_state)
  in
  match x with
  | Ok x ->
      return x
  | Error
      (`Prover_error
        ( err
        , ( previous_protocol_state_proof
          , _internal_transition
          , pending_coinbase_witness ) ) ) ->
      let msg : (_, unit, string, unit) format4 =
        "Prover failed to prove freshly generated transition: $error"
      in
      let metadata =
        [ ("error", Error_json.error_to_yojson err)
        ; ("prev_state", Protocol_state.value_to_yojson previous_protocol_state)
        ; ("prev_state_proof", Proof.to_yojson previous_protocol_state_proof)
        ; ("next_state", Protocol_state.value_to_yojson protocol_state)
          (* Commented out because for large blocks it's an oversized log *)
          (* ; ( "internal_transition"
             , Internal_transition.to_yojson internal_transition ) *)
        ; ( "pending_coinbase_witness"
          , Pending_coinbase_witness.to_yojson pending_coinbase_witness )
        ; time_metadata
        ]
      in
      [%log error] ~metadata msg ;
      [%log' debug rejected_blocks_logger] ~metadata msg ;
      return ()
  | Error `Invalid_genesis_protocol_state ->
      let state_yojson =
        Fn.compose State_hash.to_yojson Protocol_state.genesis_state_hash
      in
      let msg : (_, unit, string, unit) format4 =
        "Produced transition has invalid genesis state hash"
      in
      let metadata =
        [ ("expected", state_yojson previous_protocol_state)
        ; ("got", state_yojson protocol_state)
        ]
      in
      [%log warn] ~metadata msg ;
      [%log' debug rejected_blocks_logger]
        ~metadata:([ time_metadata; state_metadata ] @ metadata)
        msg ;
      return ()
  | Error `Already_in_frontier ->
      let metadata = [ time_metadata; state_metadata ] in
      [%log error] ~metadata "%sproduced transition is already in frontier"
        transition_error_msg_prefix ;
      [%log' debug rejected_blocks_logger]
        ~metadata "%sproduced transition is already in frontier"
        transition_error_msg_prefix ;
      return ()
  | Error `Not_selected_over_frontier_root ->
      let metadata = [ time_metadata; state_metadata ] in
      [%log warn] ~metadata
        "%sproduced transition is not selected over the root of transition \
         frontier.%s"
        transition_error_msg_prefix transition_reason_for_failure ;
      [%log' debug rejected_blocks_logger]
        ~metadata
        "%sproduced transition is not selected over the root of transition \
         frontier.%s"
        transition_error_msg_prefix transition_reason_for_failure ;
      return ()
  | Error `Parent_missing_from_frontier ->
      let metadata = [ time_metadata; state_metadata ] in
      [%log warn] ~metadata
        "%sparent of produced transition is missing from the frontier.%s"
        transition_error_msg_prefix transition_reason_for_failure ;
      [%log' debug rejected_blocks_logger]
        ~metadata
        "%sparent of produced transition is missing from the frontier.%s"
        transition_error_msg_prefix transition_reason_for_failure ;
      return ()
  | Error (`Fatal_error e) ->
      exn_breadcrumb (Error.tag ~tag:"Fatal error" (Error.of_exn e))
  | Error (`Invalid_staged_ledger_hash e) ->
      exn_breadcrumb (Error.tag ~tag:"Invalid staged ledger hash" e)
  | Error (`Invalid_staged_ledger_diff (e, staged_ledger_diff)) ->
      let msg : (_, unit, string, unit) format4 =
        "Unable to build breadcrumb from produced transition due to invalid \
         staged ledger diff: $error"
      in
      let metadata =
        [ ("error", Error_json.error_to_yojson e)
        ; ("diff", Staged_ledger_diff.Stable.Latest.to_yojson staged_ledger_diff)
        ]
      in
      [%log error] ~metadata msg ;
      [%log' debug rejected_blocks_logger]
        ~metadata:([ time_metadata; state_metadata ] @ metadata)
        msg ;
      return ()

let time ~logger ~time_controller label f =
  let open Deferred.Result.Let_syntax in
  let t0 = Block_time.now time_controller in
  let%map x = f () in
  let span = Block_time.diff (Block_time.now time_controller) t0 in
  [%log info]
    ~metadata:
      [ ("time", `Int (Block_time.Span.to_ms span |> Int64.to_int_exn)) ]
    !"%s: $time %!" label ;
  x

let retry ?(max = 3) ~logger ~error_message f =
  let rec go n =
    if n >= max then failwith error_message
    else
      match%bind f () with
      | Error e ->
          [%log error] "%s : $error. Trying again" error_message
            ~metadata:[ ("error", `String (Error.to_string_hum e)) ] ;
          go (n + 1)
      | Ok res ->
          return res
  in
  go 0

module Vrf_evaluation_state = struct
  type status =
    | At of Mina_numbers.Global_slot_since_hard_fork.t
    | Start
    | Completed

  type t =
    { queue : Consensus.Data.Slot_won.t Queue.t
    ; mutable vrf_evaluator_status : status
    }

  let poll_vrf_evaluator ~logger vrf_evaluator =
    let f () =
      O1trace.thread "query_vrf_evaluator" (fun () ->
          Vrf_evaluator.slots_won_so_far vrf_evaluator )
    in
    retry ~logger ~error_message:"Error fetching slots from the VRF evaluator" f

  let create () = { queue = Core.Queue.create (); vrf_evaluator_status = Start }

  let finished t =
    match t.vrf_evaluator_status with Completed -> true | _ -> false

  let evaluator_status t = t.vrf_evaluator_status

  let update_status t (vrf_status : Vrf_evaluator.Evaluator_status.t) =
    match vrf_status with
    | At global_slot ->
        t.vrf_evaluator_status <- At global_slot
    | Completed ->
        t.vrf_evaluator_status <- Completed

  let poll ~vrf_evaluator ~logger ~vrf_poll_interval t =
    [%log info] "Polling VRF evaluator process" ;
    let%bind vrf_result = poll_vrf_evaluator vrf_evaluator ~logger in
    let%map vrf_result =
      match (vrf_result.evaluator_status, vrf_result.slots_won) with
      | At _, [] ->
          (*try again*)
          let%bind () = Async.after vrf_poll_interval in
          poll_vrf_evaluator vrf_evaluator ~logger
      | _ ->
          return vrf_result
    in
    Queue.enqueue_all t.queue vrf_result.slots_won ;
    update_status t vrf_result.evaluator_status ;
    [%log info]
      !"New global slots won: $slots"
      ~metadata:
        [ ( "slots"
          , `List
              (List.map vrf_result.slots_won ~f:(fun s ->
                   Mina_numbers.Global_slot_since_hard_fork.to_yojson
                     s.global_slot ) ) )
        ]

  let update_epoch_data ~vrf_evaluator ~logger ~epoch_data_for_vrf
      ~vrf_poll_interval t =
    let set_epoch_data () =
      let f () =
        O1trace.thread "set_vrf_evaluator_epoch_state" (fun () ->
            Vrf_evaluator.set_new_epoch_state vrf_evaluator ~epoch_data_for_vrf )
      in
      retry ~logger
        ~error_message:"Error setting epoch state of the VRF evaluator" f
    in
    [%log info] "Sending data for VRF evaluations for epoch $epoch"
      ~metadata:
        [ ("epoch", Mina_numbers.Length.to_yojson epoch_data_for_vrf.epoch) ] ;
    t.vrf_evaluator_status <- Start ;
    let%bind () = set_epoch_data () in
    poll ~logger ~vrf_evaluator ~vrf_poll_interval t
end

let validate_genesis_protocol_state_block ~genesis_state_hash (b, v) =
  Validation.validate_genesis_protocol_state ~genesis_state_hash
    (With_hash.map ~f:Mina_block.header b, v)
  |> Result.map
       ~f:(Fn.flip Validation.with_body (Mina_block.body @@ With_hash.data b))

let log_bootstrap_mode ~logger () =
  [%log info] "Pausing block production while bootstrapping"

let genesis_breadcrumb_creator ~context:(module Context : CONTEXT) prover =
  let open Context in
  let started = ref false in
  let genesis_breadcrumb_ivar = Ivar.create () in
  fun () ->
    if !started then Ivar.read genesis_breadcrumb_ivar
    else (
      started := true ;
      let max_num_retries = 3 in
      let rec go retries =
        [%log info]
          "Generating genesis proof ($attempts_remaining / $max_attempts)"
          ~metadata:
            [ ("attempts_remaining", `Int retries)
            ; ("max_attempts", `Int max_num_retries)
            ] ;
        match%bind
          Prover.create_genesis_block prover
            (Genesis_proof.to_inputs precomputed_values)
        with
        | Ok res ->
            Ivar.fill genesis_breadcrumb_ivar (Ok res) ;
            return (Ok res)
        | Error err ->
            [%log error] "Failed to generate genesis breadcrumb: $error"
              ~metadata:[ ("error", Error_json.error_to_yojson err) ] ;
            if retries > 0 then go (retries - 1)
            else (
              Ivar.fill genesis_breadcrumb_ivar (Error err) ;
              return (Error err) )
      in
      go max_num_retries )

let produce ~genesis_breadcrumb ~context:(module Context : CONTEXT) ~prover
    ~verifier ~trust_system ~get_completed_work ~transaction_resource_pool
    ~frontier_reader ~time_controller ~transition_writer ~log_block_creation
    ~block_reward_threshold ~block_produced_bvar ~slot_tx_end ~slot_chain_end
    ~net ~zkapp_cmd_limit_hardcap ivar
    (scheduled_time, block_data, winner_pubkey) =
  let open Context in
  let module Breadcrumb = Transition_frontier.Breadcrumb in
  let open Interruptible.Let_syntax in
  let rejected_blocks_logger =
    Logger.create ~id:Logger.Logger_id.rejected_blocks ()
  in
  match Broadcast_pipe.Reader.peek frontier_reader with
  | None ->
      log_bootstrap_mode ~logger () ;
      Interruptible.return ()
  | Some frontier -> (
      let global_slot =
        Consensus.Data.Block_data.global_slot_since_genesis block_data
      in
      Internal_tracing.with_slot global_slot
      @@ fun () ->
      [%log internal] "Begin_block_production" ;
      let open Transition_frontier.Extensions in
      let transition_registry =
        get_extension
          (Transition_frontier.extensions frontier)
          Transition_registry
      in
      let crumb = Transition_frontier.best_tip frontier in
      let crumb =
        let crumb_global_slot_since_genesis =
          Breadcrumb.protocol_state crumb
          |> Protocol_state.consensus_state
          |> Consensus.Data.Consensus_state.global_slot_since_genesis
        in
        let block_global_slot_since_genesis =
          Consensus.Proof_of_stake.Data.Block_data.global_slot_since_genesis
            block_data
        in
        if
          Mina_numbers.Global_slot_since_genesis.equal
            crumb_global_slot_since_genesis block_global_slot_since_genesis
        then
          (* We received a block for this slot over the network before
             attempting to produce our own. Build upon its parent instead
             of attempting (and failing) to build upon the block itself.
          *)
          Transition_frontier.find_exn frontier (Breadcrumb.parent_hash crumb)
        else crumb
      in
      let start = Block_time.now time_controller in
      [%log info]
        ~metadata:
          [ ("parent_hash", Breadcrumb.parent_hash crumb |> State_hash.to_yojson)
          ; ( "protocol_state"
            , Breadcrumb.protocol_state crumb |> Protocol_state.value_to_yojson
            )
          ]
        "Producing new block with parent $parent_hash%!" ;
      let previous_transition = Breadcrumb.block_with_hash crumb in
      let previous_protocol_state =
        Header.protocol_state
        @@ Mina_block.header (With_hash.data previous_transition)
      in
      let%bind previous_protocol_state_proof =
        if
          Consensus.Data.Consensus_state.is_genesis_state
            (Protocol_state.consensus_state previous_protocol_state)
          && Option.is_none precomputed_values.proof_data
        then (
          match%bind Interruptible.uninterruptible (genesis_breadcrumb ()) with
          | Ok block ->
              let proof = Blockchain_snark.Blockchain.proof block in
              Interruptible.lift (Deferred.return proof) (Deferred.never ())
          | Error err ->
              [%log error]
                "Aborting block production: cannot generate a genesis proof"
                ~metadata:[ ("error", Error_json.error_to_yojson err) ] ;
              Interruptible.lift (Deferred.never ()) (Deferred.return ()) )
        else
          return
            ( Header.protocol_state_proof
            @@ Mina_block.header (With_hash.data previous_transition) )
      in
      [%log internal] "Get_transactions_from_pool" ;
      let transactions =
        Network_pool.Transaction_pool.Resource_pool.transactions
          transaction_resource_pool
        |> Sequence.map
             ~f:Transaction_hash.User_command_with_valid_signature.data
      in
      let%bind () = Interruptible.lift (Deferred.return ()) (Ivar.read ivar) in
      [%log internal] "Generate_next_state" ;
      let%bind next_state_opt =
        generate_next_state ~commit_id ~constraint_constants ~scheduled_time
          ~block_data ~previous_protocol_state ~time_controller
          ~staged_ledger:(Breadcrumb.staged_ledger crumb)
          ~transactions ~get_completed_work ~logger ~log_block_creation
          ~winner_pk:winner_pubkey ~block_reward_threshold
          ~zkapp_cmd_limit:!zkapp_cmd_limit ~zkapp_cmd_limit_hardcap
          ~slot_tx_end ~slot_chain_end
      in
      [%log internal] "Generate_next_state_done" ;
      match next_state_opt with
      | None ->
          Interruptible.return ()
      | Some (protocol_state, internal_transition, pending_coinbase_witness) ->
          let diff =
            Internal_transition.staged_ledger_diff internal_transition
          in
          let commands = Staged_ledger_diff.commands diff in
          let transactions_count = List.length commands in
          let protocol_state_hashes = Protocol_state.hashes protocol_state in
          let consensus_state_with_hashes =
            { With_hash.hash = protocol_state_hashes
            ; data = Protocol_state.consensus_state protocol_state
            }
          in
          [%log internal] "@produced_block_state_hash"
            ~metadata:
              [ ( "state_hash"
                , `String
                    (Mina_base.State_hash.to_base58_check
                       protocol_state_hashes.state_hash ) )
              ] ;
          Internal_tracing.with_state_hash protocol_state_hashes.state_hash
          @@ fun () ->
          Debug_assert.debug_assert (fun () ->
              [%test_result: [ `Take | `Keep ]]
                (Consensus.Hooks.select
                   ~context:(module Context)
                   ~existing:
                     (With_hash.map ~f:Mina_block.consensus_state
                        previous_transition )
                   ~candidate:consensus_state_with_hashes )
                ~expect:`Take
                ~message:
                  "newly generated consensus states should be selected over \
                   their parent" ;
              let root_consensus_state_with_hashes =
                Transition_frontier.root frontier
                |> Breadcrumb.consensus_state_with_hashes
              in
              [%test_result: [ `Take | `Keep ]]
                (Consensus.Hooks.select
                   ~context:(module Context)
                   ~existing:root_consensus_state_with_hashes
                   ~candidate:consensus_state_with_hashes )
                ~expect:`Take
                ~message:
                  "newly generated consensus states should be selected over \
                   the tf root" ) ;
          Interruptible.uninterruptible
            (let open Deferred.Let_syntax in
            let emit_breadcrumb () =
              let open Deferred.Result.Let_syntax in
              [%log internal]
                ~metadata:[ ("transactions_count", `Int transactions_count) ]
                "Produce_state_transition_proof" ;
              let%bind protocol_state_proof =
                time ~logger ~time_controller
                  "Protocol_state_proof proving time(ms)" (fun () ->
                    O1trace.thread "dispatch_block_proving" (fun () ->
                        Prover.prove prover ~prev_state:previous_protocol_state
                          ~prev_state_proof:previous_protocol_state_proof
                          ~next_state:protocol_state internal_transition
                          pending_coinbase_witness )
                    |> Deferred.Result.map_error ~f:(fun err ->
                           `Prover_error
                             ( err
                             , ( previous_protocol_state_proof
                               , internal_transition
                               , pending_coinbase_witness ) ) ) )
              in
              let staged_ledger_diff =
                Internal_transition.staged_ledger_diff internal_transition
              in
              let previous_state_hash =
                (Protocol_state.hashes previous_protocol_state).state_hash
              in
              [%log internal] "Produce_chain_transition_proof" ;
              let delta_block_chain_proof =
                Transition_chain_prover.prove
                  ~length:(Mina_numbers.Length.to_int consensus_constants.delta)
                  ~frontier previous_state_hash
                |> Option.value_exn
              in
              [%log internal] "Produce_validated_transition" ;
              let header =
                Header.create ~protocol_state ~protocol_state_proof
                  ~delta_block_chain_proof ()
              in
              let body = Body.create staged_ledger_diff in
              let%bind transition =
                let open Result.Let_syntax in
                Validation.wrap_header
                  { With_hash.hash = protocol_state_hashes; data = header }
                |> Validation.skip_delta_block_chain_validation
                     `This_block_was_not_received_via_gossip
                |> Validation.skip_time_received_validation
                     `This_block_was_not_received_via_gossip
                |> Fn.flip Validation.with_body body
                |> Validation.skip_protocol_versions_validation
                     `This_block_has_valid_protocol_versions
                |> validate_genesis_protocol_state_block
                     ~genesis_state_hash:
                       (Protocol_state.genesis_state_hash
                          ~state_hash:(Some previous_state_hash)
                          previous_protocol_state )
                >>| Validation.skip_proof_validation
                      `This_block_was_generated_internally
                >>= Validation.validate_frontier_dependencies
                      ~to_header:Mina_block.header
                      ~context:(module Context)
                      ~root_block:
                        ( Transition_frontier.root frontier
                        |> Breadcrumb.block_with_hash )
                      ~is_block_in_frontier:
                        (Fn.compose Option.is_some
                           (Transition_frontier.find frontier) )
                |> Deferred.return
              in
              let transition_receipt_time = Some (Time.now ()) in
              let%bind breadcrumb =
                time ~logger ~time_controller
                  "Build breadcrumb on produced block" (fun () ->
                    Breadcrumb.build ~logger ~precomputed_values ~verifier
                      ~get_completed_work:(Fn.const None) ~trust_system
                      ~parent:crumb ~transition
                      ~sender:None (* Consider skipping `All here *)
                      ~skip_staged_ledger_verification:`Proofs
                      ~transition_receipt_time
                      ~transaction_pool_proxy:
                        { find_by_hash =
                            Network_pool.Transaction_pool.Resource_pool
                            .find_by_hash transaction_resource_pool
                        }
                      () )
                |> Deferred.Result.map_error ~f:(function
                     | `Invalid_staged_ledger_diff e ->
                         `Invalid_staged_ledger_diff
                           ( e
                           , Staged_ledger_diff.read_all_proofs_from_disk
                               staged_ledger_diff )
                     | ( `Fatal_error _
                       | `Invalid_genesis_protocol_state
                       | `Invalid_staged_ledger_hash _
                       | `Not_selected_over_frontier_root
                       | `Parent_missing_from_frontier
                       | `Prover_error _ ) as err ->
                         err )
              in
              let txs =
                Mina_block.transactions ~constraint_constants
                  (Breadcrumb.block breadcrumb)
                |> List.map ~f:Transaction.yojson_summary_with_status
              in
              [%log internal] "@block_metadata"
                ~metadata:
                  [ ( "blockchain_length"
                    , Mina_numbers.Length.to_yojson
                      @@ Mina_block.blockchain_length
                      @@ Breadcrumb.block breadcrumb )
                  ; ("transactions", `List txs)
                  ] ;
              [%str_log info]
                ~metadata:[ ("breadcrumb", Breadcrumb.to_yojson breadcrumb) ]
                Block_produced ;
              (* let uptime service (and any other waiters) know about breadcrumb *)
              Bvar.broadcast block_produced_bvar breadcrumb ;
              Mina_metrics.(Counter.inc_one Block_producer.blocks_produced) ;
              Mina_metrics.Block_producer.(
                Block_production_delay_histogram.observe block_production_delay
                  Time.(
                    Span.to_ms
                    @@ diff (now ())
                    @@ Block_time.to_time_exn scheduled_time)) ;
              [%log internal] "Send_breadcrumb_to_transition_frontier" ;
              let%bind.Async.Deferred () =
                Strict_pipe.Writer.write transition_writer breadcrumb
              in
              let metadata =
                [ ( "state_hash"
                  , State_hash.to_yojson protocol_state_hashes.state_hash )
                ]
              in
              [%log internal] "Wait_for_confirmation" ;
              [%log debug] ~metadata
                "Waiting for block $state_hash to be inserted into frontier" ;
              Deferred.choose
                [ Deferred.choice
                    (Transition_registry.register transition_registry
                       protocol_state_hashes.state_hash )
                    (Fn.const (Ok `Transition_accepted))
                ; Deferred.choice
                    ( Block_time.Timeout.create time_controller
                        (* We allow up to 20 seconds for the transition
                           to make its way from the transition_writer to
                           the frontier.
                           This value is chosen to be reasonably
                           generous. In theory, this should not take
                           terribly long. But long cycles do happen in
                           our system, and with medium curves those long
                           cycles can be substantial.
                        *)
                        (Block_time.Span.of_ms 20000L)
                        ~f:(Fn.const ())
                    |> Block_time.Timeout.to_deferred )
                    (Fn.const (Ok `Timed_out))
                ]
              >>= function
              | `Transition_accepted ->
                  [%log internal] "Transition_accepted" ;
                  [%log info] ~metadata
                    "Generated transition $state_hash was accepted into \
                     transition frontier" ;
                  Deferred.map ~f:Result.return
                    (Mina_networking.broadcast_state net
                       ( Breadcrumb.block_with_hash breadcrumb
                       |> With_hash.map ~f:Mina_block.read_all_proofs_from_disk
                       ) )
              | `Timed_out ->
                  (* FIXME #3167: this should be fatal, and more
                     importantly, shouldn't happen.
                  *)
                  [%log internal] "Transition_accept_timeout" ;
                  let msg : (_, unit, string, unit) format4 =
                    "Timed out waiting for generated transition $state_hash to \
                     enter transition frontier. Continuing to produce new \
                     blocks anyway. This may mean your CPU is overloaded. \
                     Consider disabling `-run-snark-worker` if it's \
                     configured."
                  in
                  let span =
                    Block_time.diff (Block_time.now time_controller) start
                  in
                  let metadata =
                    [ ( "time"
                      , `Int (Block_time.Span.to_ms span |> Int64.to_int_exn) )
                    ; ( "protocol_state"
                      , Protocol_state.Value.to_yojson protocol_state )
                    ]
                    @ metadata
                  in
                  [%log' debug rejected_blocks_logger] ~metadata msg ;
                  [%log fatal] ~metadata msg ;
                  return ()
            in
            let%bind res = emit_breadcrumb () in
            let span = Block_time.diff (Block_time.now time_controller) start in
            handle_block_production_errors ~logger ~rejected_blocks_logger
              ~time_taken:span ~previous_protocol_state ~protocol_state res) )

let generate_genesis_proof_if_needed ~genesis_breadcrumb ~frontier_reader () =
  match Broadcast_pipe.Reader.peek frontier_reader with
  | Some transition_frontier ->
      let consensus_state =
        Transition_frontier.best_tip transition_frontier
        |> Transition_frontier.Breadcrumb.consensus_state
      in
      if Consensus.Data.Consensus_state.is_genesis_state consensus_state then
        genesis_breadcrumb () |> Deferred.ignore_m
      else Deferred.return ()
  | None ->
      Deferred.return ()

let iteration ~schedule_next_vrf_check ~produce_block_now
    ~schedule_block_production ~next_vrf_check_now ~genesis_breadcrumb
    ~context:(module Context : CONTEXT) ~vrf_evaluator ~time_controller
    ~coinbase_receiver ~frontier_reader ~set_next_producer_timing
    ~transition_frontier ~vrf_evaluation_state ~epoch_data_for_vrf
    ~ledger_snapshot i slot =
  O1trace.thread "block_producer_iteration"
  @@ fun () ->
  let consensus_state =
    Transition_frontier.(
      best_tip transition_frontier |> Breadcrumb.consensus_state)
  in
  let i' =
    Mina_numbers.Length.succ
      epoch_data_for_vrf.Consensus.Data.Epoch_data_for_vrf.epoch
  in
  let new_global_slot = epoch_data_for_vrf.global_slot in
  let open Context in
  let%bind () =
    if Mina_numbers.Length.(i' > i) then
      Vrf_evaluation_state.update_epoch_data ~vrf_evaluator ~epoch_data_for_vrf
        ~logger vrf_evaluation_state ~vrf_poll_interval
    else Deferred.unit
  in
  let%bind () =
    (*Poll once every slot if the evaluation for the epoch is not completed or the evaluation is completed*)
    if
      Mina_numbers.Global_slot_since_hard_fork.(new_global_slot > slot)
      && not (Vrf_evaluation_state.finished vrf_evaluation_state)
    then
      Vrf_evaluation_state.poll ~vrf_evaluator ~logger vrf_evaluation_state
        ~vrf_poll_interval
    else Deferred.unit
  in
  match Core.Queue.dequeue vrf_evaluation_state.queue with
  | None -> (
      (*Keep trying until we get some slots*)
      let poll () =
        let%bind () = Async.after vrf_poll_interval in
        let%bind () =
          Vrf_evaluation_state.poll ~vrf_evaluator ~logger vrf_evaluation_state
            ~vrf_poll_interval
        in
        schedule_next_vrf_check (Block_time.now time_controller)
      in
      match Vrf_evaluation_state.evaluator_status vrf_evaluation_state with
      | Completed ->
          let epoch_end_time =
            Consensus.Hooks.epoch_end_time ~constants:consensus_constants
              epoch_data_for_vrf.epoch
          in
          set_next_producer_timing (`Check_again epoch_end_time) consensus_state ;
          [%log info] "No more slots won in this epoch" ;
          schedule_next_vrf_check epoch_end_time
      | At last_slot ->
          set_next_producer_timing (`Evaluating_vrf last_slot) consensus_state ;
          poll ()
      | Start ->
          set_next_producer_timing (`Evaluating_vrf new_global_slot)
            consensus_state ;
          poll () )
  | Some slot_won -> (
      let winning_global_slot = slot_won.global_slot in
      let slot, epoch =
        let t =
          Consensus.Data.Consensus_time.of_global_slot winning_global_slot
            ~constants:consensus_constants
        in
        Consensus.Data.Consensus_time.(slot t, epoch t)
      in
      [%log info] "Block producer won slot $slot in epoch $epoch"
        ~metadata:
          [ ( "slot"
            , Mina_numbers.Global_slot_since_genesis.(
                to_yojson @@ of_uint32 slot) )
          ; ("epoch", Mina_numbers.Length.to_yojson epoch)
          ] ;
      let now = Block_time.now time_controller in
      let curr_global_slot =
        Consensus.Data.Consensus_time.(
          of_time_exn ~constants:consensus_constants now |> to_global_slot)
      in
      let winner_pk = fst slot_won.delegator in
      let data =
        Consensus.Hooks.get_block_data ~slot_won ~ledger_snapshot
          ~coinbase_receiver:!coinbase_receiver
      in
      if
        Mina_numbers.Global_slot_since_hard_fork.(
          curr_global_slot = winning_global_slot)
      then (
        (*produce now*)
        [%log info] "Producing a block now" ;
        set_next_producer_timing
          (`Produce_now (data, winner_pk))
          consensus_state ;
        Mina_metrics.(Counter.inc_one Block_producer.slots_won) ;
        let%bind () =
          generate_genesis_proof_if_needed ~genesis_breadcrumb ~frontier_reader
            ()
        in
        produce_block_now (now, data, winner_pk) )
      else
        match
          Mina_numbers.Global_slot_since_hard_fork.diff winning_global_slot
            curr_global_slot
        with
        | None ->
            [%log warn]
              "Skipping block production for global slot $slot_won because it \
               has passed. Current global slot is $curr_slot"
              ~metadata:
                [ ( "slot_won"
                  , Mina_numbers.Global_slot_since_hard_fork.to_yojson
                      winning_global_slot )
                ; ( "curr_slot"
                  , Mina_numbers.Global_slot_since_hard_fork.to_yojson
                      curr_global_slot )
                ] ;
            next_vrf_check_now ()
        | Some slot_diff ->
            [%log info] "Producing a block in $slots slots"
              ~metadata:
                [ ("slots", Mina_numbers.Global_slot_span.to_yojson slot_diff) ] ;
            let time =
              Consensus.Data.Consensus_time.(
                start_time ~constants:consensus_constants
                  (of_global_slot ~constants:consensus_constants
                     winning_global_slot ))
              |> Block_time.to_span_since_epoch |> Block_time.Span.to_ms
            in
            set_next_producer_timing
              (`Produce (time, data, winner_pk))
              consensus_state ;
            Mina_metrics.(Counter.inc_one Block_producer.slots_won) ;
            let scheduled_time = time_of_ms time in
            don't_wait_for
              ((* Attempt to generate a genesis proof in the slot
                  immediately before we'll actually need it, so that
                  it isn't limiting our block production time in the
                  won slot.
                  This also allows non-genesis blocks to be received
                  in the meantime and alleviate the need to produce
                  one at all, if this won't have block height 1.
               *)
               let scheduled_genesis_time =
                 time_of_ms
                   Int64.(
                     time - of_int constraint_constants.block_window_duration_ms)
               in
               let span_till_time =
                 Block_time.diff scheduled_genesis_time
                   (Block_time.now time_controller)
                 |> Block_time.Span.to_time_span
               in
               let%bind () = after span_till_time in
               generate_genesis_proof_if_needed ~genesis_breadcrumb
                 ~frontier_reader () ) ;
            schedule_block_production (scheduled_time, data, winner_pk) )

let run ~context:(module Context : CONTEXT) ~vrf_evaluator ~prover ~verifier
    ~trust_system ~get_completed_work ~transaction_resource_pool
    ~time_controller ~consensus_local_state ~coinbase_receiver ~frontier_reader
    ~transition_writer ~set_next_producer_timing ~log_block_creation
    ~block_reward_threshold ~block_produced_bvar ~vrf_evaluation_state ~net
    ~zkapp_cmd_limit_hardcap =
  let open Context in
  O1trace.sync_thread "produce_blocks" (fun () ->
      let genesis_breadcrumb =
        genesis_breadcrumb_creator ~context:(module Context) prover
      in
      let slot_tx_end =
        Runtime_config.slot_tx_end precomputed_values.runtime_config
      in
      let slot_chain_end =
        Runtime_config.slot_chain_end precomputed_values.runtime_config
      in
      let produce =
        produce ~genesis_breadcrumb
          ~context:(module Context : CONTEXT)
          ~prover ~verifier ~trust_system ~get_completed_work
          ~transaction_resource_pool ~frontier_reader ~time_controller
          ~transition_writer ~log_block_creation ~block_reward_threshold
          ~block_produced_bvar ~slot_tx_end ~slot_chain_end ~net
          ~zkapp_cmd_limit_hardcap
      in
      let module Breadcrumb = Transition_frontier.Breadcrumb in
      let production_supervisor = Singleton_supervisor.create ~task:produce in
      let scheduler = Singleton_scheduler.create time_controller in
      let rec check_next_block_timing slot i () =
        (* Begin checking for the ability to produce a block *)
        match Broadcast_pipe.Reader.peek frontier_reader with
        | None ->
            log_bootstrap_mode ~logger () ;
            don't_wait_for
              (let%map () =
                 Broadcast_pipe.Reader.iter_until frontier_reader
                   ~f:(Fn.compose Deferred.return Option.is_some)
               in
               check_next_block_timing slot i () )
        | Some transition_frontier ->
            let consensus_state =
              Transition_frontier.best_tip transition_frontier
              |> Breadcrumb.consensus_state
            in
            let now = Block_time.now time_controller in
            let epoch_data_for_vrf, ledger_snapshot =
              O1trace.sync_thread "get_epoch_data_for_vrf" (fun () ->
                  Consensus.Hooks.get_epoch_data_for_vrf
                    ~constants:consensus_constants (time_to_ms now)
                    consensus_state ~local_state:consensus_local_state ~logger )
            in
            let i' = Mina_numbers.Length.succ epoch_data_for_vrf.epoch in
            let new_global_slot = epoch_data_for_vrf.global_slot in
            let log_if_slot_diff_is_less_than =
              let current_global_slot =
                Consensus.Data.Consensus_time.(
                  to_global_slot
                    (of_time_exn ~constants:consensus_constants
                       (Block_time.now time_controller) ))
              in
              fun ~diff_limit ~every ~message -> function
                | None ->
                    ()
                | Some slot ->
                    let slot_diff =
                      let open Mina_numbers in
                      Option.map ~f:Global_slot_span.to_int
                      @@ Global_slot_since_hard_fork.diff slot
                           current_global_slot
                    in
                    Option.iter slot_diff ~f:(fun slot_diff' ->
                        if slot_diff' <= diff_limit && slot_diff' mod every = 0
                        then
                          [%log info] message
                            ~metadata:[ ("slot_diff", `Int slot_diff') ] )
            in
            log_if_slot_diff_is_less_than ~diff_limit:480 ~every:60
              ~message:
                "Block producer will stop producing blocks after $slot_diff \
                 slots"
              slot_chain_end ;
            log_if_slot_diff_is_less_than ~diff_limit:480 ~every:60
              ~message:
                "Block producer will begin producing only empty blocks after \
                 $slot_diff slots"
              slot_tx_end ;
            let next_vrf_check_now =
              check_next_block_timing new_global_slot i'
            in
            (* TODO: Re-enable this assertion when it doesn't fail dev demos
             *       (see #5354)
             * assert (
                   Consensus.Hooks.required_local_state_sync
                    ~constants:consensus_constants ~consensus_state
                    ~local_state:consensus_local_state
                   = None ) ; *)
            let produce_block_now triple =
              ignore
                ( Interruptible.finally
                    (Singleton_supervisor.dispatch production_supervisor triple)
                    ~f:next_vrf_check_now
                  : (_, _) Interruptible.t )
            in
            don't_wait_for
              ( iteration
                  ~schedule_next_vrf_check:
                    (Fn.compose Deferred.return
                       (Singleton_scheduler.schedule scheduler
                          ~f:next_vrf_check_now ) )
                  ~produce_block_now:
                    (Fn.compose Deferred.return produce_block_now)
                  ~schedule_block_production:(fun (time, data, winner) ->
                    Singleton_scheduler.schedule scheduler time ~f:(fun () ->
                        produce_block_now (time, data, winner) ) ;
                    Deferred.unit )
                  ~next_vrf_check_now:
                    (Fn.compose Deferred.return next_vrf_check_now)
                  ~genesis_breadcrumb
                  ~context:(module Context)
                  ~vrf_evaluator ~time_controller ~coinbase_receiver
                  ~frontier_reader ~set_next_producer_timing
                  ~transition_frontier ~vrf_evaluation_state ~epoch_data_for_vrf
                  ~ledger_snapshot i slot
                : unit Deferred.t )
      in
      let start () =
        check_next_block_timing Mina_numbers.Global_slot_since_hard_fork.zero
          Mina_numbers.Length.zero ()
      in
      let genesis_state_timestamp =
        consensus_constants.genesis_state_timestamp
      in
      (* if the producer starts before genesis, sleep until genesis *)
      let now = Block_time.now time_controller in
      if Block_time.( >= ) now genesis_state_timestamp then start ()
      else
        let time_till_genesis = Block_time.diff genesis_state_timestamp now in
        [%log warn]
          ~metadata:
            [ ( "time_till_genesis"
              , `Int
                  (Int64.to_int_exn (Block_time.Span.to_ms time_till_genesis))
              )
            ]
          "Node started before genesis: waiting $time_till_genesis \
           milliseconds before starting block producer" ;
        ignore
          ( Block_time.Timeout.create time_controller time_till_genesis
              ~f:(fun _ -> start ())
            : unit Block_time.Timeout.t ) )

let run_precomputed ~context:(module Context : CONTEXT) ~verifier ~trust_system
    ~time_controller ~frontier_reader ~transition_writer ~precomputed_blocks =
  let open Context in
  let rejected_blocks_logger =
    Logger.create ~id:Logger.Logger_id.rejected_blocks ()
  in
  let start = Block_time.now time_controller in
  let module Breadcrumb = Transition_frontier.Breadcrumb in
  (* accounts_accessed, accounts_created, tokens_used are unused here
     those fields are in precomputed blocks to add to the
     archive db, they're not needed for replaying blocks
  *)
  let produce
      { Precomputed.scheduled_time
      ; protocol_state
      ; protocol_state_proof
      ; staged_ledger_diff
      ; delta_transition_chain_proof = delta_block_chain_proof
      ; protocol_version = _
      ; proposed_protocol_version = _
      ; accounts_accessed = _
      ; accounts_created = _
      ; tokens_used = _
      } =
    let protocol_state_hashes = Protocol_state.hashes protocol_state in
    let consensus_state_with_hashes =
      { With_hash.hash = protocol_state_hashes
      ; data = Protocol_state.consensus_state protocol_state
      }
    in
    match Broadcast_pipe.Reader.peek frontier_reader with
    | None ->
        log_bootstrap_mode ~logger () ;
        return ()
    | Some frontier ->
        let open Transition_frontier.Extensions in
        let transition_registry =
          get_extension
            (Transition_frontier.extensions frontier)
            Transition_registry
        in
        let crumb = Transition_frontier.best_tip frontier in
        [%log trace]
          ~metadata:[ ("breadcrumb", Breadcrumb.to_yojson crumb) ]
          "Emitting precomputed block with parent $breadcrumb%!" ;
        let previous_transition = Breadcrumb.block_with_hash crumb in
        let previous_protocol_state =
          Header.protocol_state
          @@ Mina_block.header (With_hash.data previous_transition)
        in
        Debug_assert.debug_assert (fun () ->
            [%test_result: [ `Take | `Keep ]]
              (Consensus.Hooks.select
                 ~context:(module Context)
                 ~existing:
                   (With_hash.map ~f:Mina_block.consensus_state
                      previous_transition )
                 ~candidate:consensus_state_with_hashes )
              ~expect:`Take
              ~message:
                "newly generated consensus states should be selected over \
                 their parent" ;
            let root_consensus_state_with_hashes =
              Transition_frontier.root frontier
              |> Breadcrumb.consensus_state_with_hashes
            in
            [%test_result: [ `Take | `Keep ]]
              (Consensus.Hooks.select
                 ~context:(module Context)
                 ~existing:root_consensus_state_with_hashes
                 ~candidate:consensus_state_with_hashes )
              ~expect:`Take
              ~message:
                "newly generated consensus states should be selected over the \
                 tf root" ) ;
        let emit_breadcrumb () =
          let open Deferred.Result.Let_syntax in
          let previous_protocol_state_hash =
            State_hash.With_state_hashes.state_hash previous_transition
          in
          let header =
            Header.create ~protocol_state ~protocol_state_proof
              ~delta_block_chain_proof ()
          in
<<<<<<< HEAD
          let body = Body.create staged_ledger_diff in
=======
          let body =
            Body.create
              (Staged_ledger_diff.write_all_proofs_to_disk ~proof_cache_db
                 staged_ledger_diff )
          in
>>>>>>> df5b5077
          let%bind transition =
            let open Result.Let_syntax in
            Validation.wrap_header
              { With_hash.hash = protocol_state_hashes; data = header }
            |> Validation.skip_delta_block_chain_validation
                 `This_block_was_not_received_via_gossip
            |> Validation.skip_time_received_validation
                 `This_block_was_not_received_via_gossip
            |> Fn.flip Validation.with_body body
            |> Validation.skip_protocol_versions_validation
                 `This_block_has_valid_protocol_versions
            |> Validation.skip_proof_validation
                 `This_block_was_generated_internally
            |> validate_genesis_protocol_state_block
                 ~genesis_state_hash:
                   (Protocol_state.genesis_state_hash
                      ~state_hash:(Some previous_protocol_state_hash)
                      previous_protocol_state )
            >>= Validation.validate_frontier_dependencies
                  ~to_header:Mina_block.header
                  ~context:(module Context)
                  ~root_block:
                    ( Transition_frontier.root frontier
                    |> Breadcrumb.block_with_hash )
                  ~is_block_in_frontier:
                    (Fn.compose Option.is_some
                       (Transition_frontier.find frontier) )
            |> Deferred.return
          in
          let transition_receipt_time = None in
          let%bind breadcrumb =
            time ~logger ~time_controller
              "Build breadcrumb on produced block (precomputed)" (fun () ->
                Breadcrumb.build ~logger ~precomputed_values ~verifier
                  ~get_completed_work:(Fn.const None) ~trust_system
                  ~parent:crumb ~transition ~sender:None
                  ~skip_staged_ledger_verification:`Proofs
                  ~transition_receipt_time ()
                |> Deferred.Result.map_error ~f:(function
                     | `Invalid_staged_ledger_diff e ->
                         `Invalid_staged_ledger_diff (e, staged_ledger_diff)
                     | ( `Fatal_error _
                       | `Invalid_genesis_protocol_state
                       | `Invalid_staged_ledger_hash _
                       | `Not_selected_over_frontier_root
                       | `Parent_missing_from_frontier ) as err ->
                         err ) )
          in
          [%str_log trace]
            ~metadata:[ ("breadcrumb", Breadcrumb.to_yojson breadcrumb) ]
            Block_produced ;
          let metadata =
            [ ( "state_hash"
              , State_hash.to_yojson protocol_state_hashes.state_hash )
            ]
          in
          Mina_metrics.(Counter.inc_one Block_producer.blocks_produced) ;
          Mina_metrics.Block_producer.(
            Block_production_delay_histogram.observe block_production_delay
              Time.(
                Span.to_ms
                @@ diff (now ())
                @@ Block_time.to_time_exn scheduled_time)) ;
          let%bind.Async.Deferred () =
            Strict_pipe.Writer.write transition_writer breadcrumb
          in
          [%log debug] ~metadata
            "Waiting for block $state_hash to be inserted into frontier" ;
          Deferred.choose
            [ Deferred.choice
                (Transition_registry.register transition_registry
                   protocol_state_hashes.state_hash )
                (Fn.const (Ok `Transition_accepted))
            ; Deferred.choice
                ( Block_time.Timeout.create time_controller
                    (Block_time.Span.of_ms 20000L)
                    ~f:(Fn.const ())
                |> Block_time.Timeout.to_deferred )
                (Fn.const (Ok `Timed_out))
            ]
          >>= function
          | `Transition_accepted ->
              [%log info] ~metadata
                "Generated transition $state_hash was accepted into transition \
                 frontier" ;
              return ()
          | `Timed_out ->
              (* FIXME #3167: this should be fatal, and more importantly,
                 shouldn't happen.
              *)
              [%log fatal] ~metadata
                "Timed out waiting for generated transition $state_hash to \
                 enter transition frontier. Continuing to produce new blocks \
                 anyway. This may mean your CPU is overloaded. Consider \
                 disabling `-run-snark-worker` if it's configured." ;
              return ()
        in
        let%bind res = emit_breadcrumb () in
        let span = Block_time.diff (Block_time.now time_controller) start in
        handle_block_production_errors ~logger ~rejected_blocks_logger
          ~time_taken:span ~previous_protocol_state ~protocol_state res
  in
  let rec emit_next_block precomputed_blocks =
    (* Begin checking for the ability to produce a block *)
    match Broadcast_pipe.Reader.peek frontier_reader with
    | None ->
        log_bootstrap_mode ~logger () ;
        let%bind () =
          Broadcast_pipe.Reader.iter_until frontier_reader
            ~f:(Fn.compose Deferred.return Option.is_some)
        in
        emit_next_block precomputed_blocks
    | Some _transition_frontier -> (
        match Sequence.next precomputed_blocks with
        | Some (precomputed_block, precomputed_blocks) ->
            let new_time_offset =
              Time.diff (Time.now ())
                (Block_time.to_time_exn
                   precomputed_block.Precomputed.scheduled_time )
            in
            [%log info]
              "Changing time offset from $old_time_offset to $new_time_offset"
              ~metadata:
                [ ( "old_time_offset"
                  , `String
                      (Time.Span.to_string_hum
                         (Block_time.Controller.get_time_offset ~logger) ) )
                ; ( "new_time_offset"
                  , `String (Time.Span.to_string_hum new_time_offset) )
                ] ;
            Block_time.Controller.set_time_offset new_time_offset ;
            let%bind () = produce precomputed_block in
            emit_next_block precomputed_blocks
        | None ->
            return () )
  in
  emit_next_block precomputed_blocks<|MERGE_RESOLUTION|>--- conflicted
+++ resolved
@@ -1443,15 +1443,11 @@
             Header.create ~protocol_state ~protocol_state_proof
               ~delta_block_chain_proof ()
           in
-<<<<<<< HEAD
-          let body = Body.create staged_ledger_diff in
-=======
           let body =
             Body.create
               (Staged_ledger_diff.write_all_proofs_to_disk ~proof_cache_db
                  staged_ledger_diff )
           in
->>>>>>> df5b5077
           let%bind transition =
             let open Result.Let_syntax in
             Validation.wrap_header
