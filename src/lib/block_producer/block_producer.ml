open Core
open Async
open Pipe_lib
open Mina_base
open Mina_transaction
open Mina_state
open Mina_transition

type Structured_log_events.t += Block_produced
  [@@deriving register_event { msg = "Successfully produced a new block" }]

module Singleton_supervisor : sig
  type ('data, 'a) t

  val create :
    task:(unit Ivar.t -> 'data -> ('a, unit) Interruptible.t) -> ('data, 'a) t

  val cancel : (_, _) t -> unit

  val dispatch : ('data, 'a) t -> 'data -> ('a, unit) Interruptible.t
end = struct
  type ('data, 'a) t =
    { mutable task : (unit Ivar.t * ('a, unit) Interruptible.t) option
    ; f : unit Ivar.t -> 'data -> ('a, unit) Interruptible.t
    }

  let create ~task = { task = None; f = task }

  let cancel t =
    match t.task with
    | Some (ivar, _) ->
        if Ivar.is_full ivar then
          [%log' error (Logger.create ())] "Ivar.fill bug is here!" ;
        Ivar.fill ivar () ;
        t.task <- None
    | None ->
        ()

  let dispatch t data =
    cancel t ;
    let ivar = Ivar.create () in
    let interruptible =
      let open Interruptible.Let_syntax in
      t.f ivar data
      >>| fun x ->
      t.task <- None ;
      x
    in
    t.task <- Some (ivar, interruptible) ;
    interruptible
end

module Transition_frontier_validation =
  External_transition.Transition_frontier_validation (Transition_frontier)

let time_to_ms = Fn.compose Block_time.Span.to_ms Block_time.to_span_since_epoch

let time_of_ms = Fn.compose Block_time.of_span_since_epoch Block_time.Span.of_ms

let lift_sync f =
  Interruptible.uninterruptible
    (Deferred.create (fun ivar ->
         if Ivar.is_full ivar then
           [%log' error (Logger.create ())] "Ivar.fill bug is here!" ;
         Ivar.fill ivar (f ())))

module Singleton_scheduler : sig
  type t

  val create : Block_time.Controller.t -> t

  (** If you reschedule when already scheduled, take the min of the two schedulings *)
  val schedule : t -> Block_time.t -> f:(unit -> unit) -> unit
end = struct
  type t =
    { mutable timeout : unit Block_time.Timeout.t option
    ; time_controller : Block_time.Controller.t
    }

  let create time_controller = { time_controller; timeout = None }

  let cancel t =
    match t.timeout with
    | Some timeout ->
        Block_time.Timeout.cancel t.time_controller timeout () ;
        t.timeout <- None
    | None ->
        ()

  let schedule t time ~f =
    let remaining_time =
      Option.map t.timeout ~f:Block_time.Timeout.remaining_time
    in
    cancel t ;
    let span_till_time =
      Block_time.diff time (Block_time.now t.time_controller)
    in
    let wait_span =
      match remaining_time with
      | Some remaining
        when Block_time.Span.(remaining > Block_time.Span.of_ms Int64.zero) ->
          let min a b = if Block_time.Span.(a < b) then a else b in
          min remaining span_till_time
      | None | Some _ ->
          span_till_time
    in
    let timeout =
      Block_time.Timeout.create t.time_controller wait_span ~f:(fun _ ->
          t.timeout <- None ;
          f ())
    in
    t.timeout <- Some timeout
end

let generate_next_state ~constraint_constants ~previous_protocol_state
    ~time_controller ~staged_ledger ~transactions ~get_completed_work ~logger
    ~(block_data : Consensus.Data.Block_data.t) ~winner_pk ~scheduled_time
    ~log_block_creation ~block_reward_threshold =
  let open Interruptible.Let_syntax in
  let previous_protocol_state_body_hash =
    Protocol_state.body previous_protocol_state |> Protocol_state.Body.hash
  in
  let previous_protocol_state_hash =
    (Protocol_state.hashes_with_body
       ~body_hash:previous_protocol_state_body_hash previous_protocol_state)
      .state_hash
  in
  let previous_state_view =
    Protocol_state.body previous_protocol_state
    |> Mina_state.Protocol_state.Body.view
  in
  let supercharge_coinbase =
    let epoch_ledger = Consensus.Data.Block_data.epoch_ledger block_data in
    let global_slot =
      Consensus.Data.Block_data.global_slot_since_genesis block_data
    in
    Staged_ledger.can_apply_supercharged_coinbase_exn ~winner:winner_pk
      ~epoch_ledger ~global_slot
  in
  let%bind res =
    Interruptible.uninterruptible
      (let open Deferred.Let_syntax in
      let coinbase_receiver =
        Consensus.Data.Block_data.coinbase_receiver block_data
      in
      let diff =
        let diff =
          Staged_ledger.create_diff ~constraint_constants staged_ledger
            ~coinbase_receiver ~logger ~current_state_view:previous_state_view
            ~transactions_by_fee:transactions ~get_completed_work
            ~log_block_creation ~supercharge_coinbase
          |> Result.map_error ~f:(fun err ->
                 Staged_ledger.Staged_ledger_error.Pre_diff err)
        in
        match (diff, block_reward_threshold) with
        | Ok d, Some threshold ->
            let net_return =
              Option.value ~default:Currency.Amount.zero
                (Staged_ledger_diff.net_return ~constraint_constants
                   ~supercharge_coinbase
                   (Staged_ledger_diff.forget d))
            in
            if Currency.Amount.(net_return >= threshold) then diff
            else (
              [%log info]
                "Block reward $reward is less than the min-block-reward \
                 $threshold, creating empty block"
                ~metadata:
                  [ ("threshold", Currency.Amount.to_yojson threshold)
                  ; ("reward", Currency.Amount.to_yojson net_return)
                  ] ;
              Ok Staged_ledger_diff.With_valid_signatures_and_proofs.empty_diff
              )
        | _ ->
            diff
      in
      match%map
        let%bind.Deferred.Result diff = return diff in
        Staged_ledger.apply_diff_unchecked staged_ledger ~constraint_constants
          diff ~logger ~current_state_view:previous_state_view
          ~state_and_body_hash:
            (previous_protocol_state_hash, previous_protocol_state_body_hash)
          ~coinbase_receiver ~supercharge_coinbase
      with
      | Ok
          ( `Hash_after_applying next_staged_ledger_hash
          , `Ledger_proof ledger_proof_opt
          , `Staged_ledger transitioned_staged_ledger
          , `Pending_coinbase_update (is_new_stack, pending_coinbase_update) )
        ->
          (*staged_ledger remains unchanged and transitioned_staged_ledger is discarded because the external transtion created out of this diff will be applied in Transition_frontier*)
          ignore
          @@ Mina_ledger.Ledger.unregister_mask_exn ~loc:__LOC__
               (Staged_ledger.ledger transitioned_staged_ledger) ;
          Some
            ( (match diff with Ok diff -> diff | Error _ -> assert false)
            , next_staged_ledger_hash
            , ledger_proof_opt
            , is_new_stack
            , pending_coinbase_update )
      | Error (Staged_ledger.Staged_ledger_error.Unexpected e) ->
          [%log error] "Failed to apply the diff: $error"
            ~metadata:[ ("error", Error_json.error_to_yojson e) ] ;
          None
      | Error e ->
          ( match diff with
          | Ok diff ->
              [%log error]
                ~metadata:
                  [ ( "error"
                    , `String (Staged_ledger.Staged_ledger_error.to_string e) )
                  ; ( "diff"
                    , Staged_ledger_diff.With_valid_signatures_and_proofs
                      .to_yojson diff )
                  ]
                "Error applying the diff $diff: $error"
          | Error e ->
              [%log error] "Error building the diff: $error"
                ~metadata:
                  [ ( "error"
                    , `String (Staged_ledger.Staged_ledger_error.to_string e) )
                  ] ) ;
          None)
  in
  match res with
  | None ->
      Interruptible.return None
  | Some
      ( diff
      , next_staged_ledger_hash
      , ledger_proof_opt
      , is_new_stack
      , pending_coinbase_update ) ->
      let%bind protocol_state, consensus_transition_data =
        lift_sync (fun () ->
            let previous_ledger_hash =
              previous_protocol_state |> Protocol_state.blockchain_state
              |> Blockchain_state.snarked_ledger_hash
            in
            let next_registers =
              match ledger_proof_opt with
              | Some (proof, _) ->
                  { ( Ledger_proof.statement proof
                    |> Ledger_proof.statement_target )
                    with
                    pending_coinbase_stack = ()
                  }
              | None ->
                  previous_protocol_state |> Protocol_state.blockchain_state
                  |> Blockchain_state.registers
            in
            let genesis_ledger_hash =
              previous_protocol_state |> Protocol_state.blockchain_state
              |> Blockchain_state.genesis_ledger_hash
            in
            let supply_increase =
              Option.value_map ledger_proof_opt
                ~f:(fun (proof, _) ->
                  (Ledger_proof.statement proof).supply_increase)
                ~default:Currency.Amount.zero
            in
            let blockchain_state =
              (* We use the time of the beginning of the slot because if things
                 are slower than expected, we may have entered the next slot and
                 putting the **current** timestamp rather than the expected one
                 will screw things up.

                 [generate_transition] will log an error if the [current_time]
                 has a different slot from the [scheduled_time]
              *)
              Blockchain_state.create_value ~timestamp:scheduled_time
                ~registers:next_registers ~genesis_ledger_hash
                ~staged_ledger_hash:next_staged_ledger_hash
            in
            let current_time =
              Block_time.now time_controller
              |> Block_time.to_span_since_epoch |> Block_time.Span.to_ms
            in
            O1trace.sync_thread "generate_consensus_transition" (fun () ->
                Consensus_state_hooks.generate_transition
                  ~previous_protocol_state ~blockchain_state ~current_time
                  ~block_data ~supercharge_coinbase
                  ~snarked_ledger_hash:previous_ledger_hash ~genesis_ledger_hash
                  ~supply_increase ~logger ~constraint_constants))
      in
      lift_sync (fun () ->
          let snark_transition =
            O1trace.sync_thread "generate_snark_transition" (fun () ->
                Snark_transition.create_value
                  ~blockchain_state:
                    (Protocol_state.blockchain_state protocol_state)
                  ~consensus_transition:consensus_transition_data
                  ~pending_coinbase_update ())
          in
          let internal_transition =
            O1trace.sync_thread "generate_internal_transition" (fun () ->
                Internal_transition.create ~snark_transition
                  ~prover_state:
                    (Consensus.Data.Block_data.prover_state block_data)
                  ~staged_ledger_diff:(Staged_ledger_diff.forget diff)
                  ~ledger_proof:
                    (Option.map ledger_proof_opt ~f:(fun (proof, _) -> proof)))
          in
          let witness =
            { Pending_coinbase_witness.pending_coinbases =
                Staged_ledger.pending_coinbase_collection staged_ledger
            ; is_new_stack
            }
          in
          Some (protocol_state, internal_transition, witness))

module Precomputed_block = struct
  type t = External_transition.Precomputed_block.t =
    { scheduled_time : Block_time.t
    ; protocol_state : Protocol_state.value
    ; protocol_state_proof : Proof.t
    ; staged_ledger_diff : Staged_ledger_diff.t
    ; delta_transition_chain_proof :
        Frozen_ledger_hash.t * Frozen_ledger_hash.t list
    ; accounts_accessed : (int * Account.t) list
    ; accounts_created : (Account_id.t * Currency.Fee.t) list
    }

  let sexp_of_t = External_transition.Precomputed_block.sexp_of_t

  let t_of_sexp = External_transition.Precomputed_block.t_of_sexp
end

let handle_block_production_errors ~logger ~rejected_blocks_logger
    ~time_taken:span ~previous_protocol_state ~protocol_state x =
  let transition_error_msg_prefix = "Validation failed: " in
  let transition_reason_for_failure =
    " One possible reason could be a ledger-catchup is triggered before we \
     produce a proof for the produced transition."
  in
  let exn_breadcrumb err =
    Error.tag err ~tag:"Error building breadcrumb from produced transition"
    |> Error.raise
  in
  let time_metadata =
    ("time", `Int (Block_time.Span.to_ms span |> Int64.to_int_exn))
  in
  let state_metadata =
    ("protocol_state", Protocol_state.Value.to_yojson protocol_state)
  in
  match x with
  | Ok x ->
      return x
  | Error
      (`Prover_error
        ( err
        , ( previous_protocol_state_proof
          , internal_transition
          , pending_coinbase_witness ) )) ->
      let msg : (_, unit, string, unit) format4 =
        "Prover failed to prove freshly generated transition: $error"
      in
      let metadata =
        [ ("error", Error_json.error_to_yojson err)
        ; ("prev_state", Protocol_state.value_to_yojson previous_protocol_state)
        ; ("prev_state_proof", Proof.to_yojson previous_protocol_state_proof)
        ; ("next_state", Protocol_state.value_to_yojson protocol_state)
        ; ( "internal_transition"
          , Internal_transition.to_yojson internal_transition )
        ; ( "pending_coinbase_witness"
          , Pending_coinbase_witness.to_yojson pending_coinbase_witness )
        ; time_metadata
        ]
      in
      [%log error] ~metadata msg ;
      [%log' debug rejected_blocks_logger] ~metadata msg ;
      return ()
  | Error `Invalid_genesis_protocol_state ->
      let state_yojson =
        Fn.compose State_hash.to_yojson Protocol_state.genesis_state_hash
      in
      let msg : (_, unit, string, unit) format4 =
        "Produced transition has invalid genesis state hash"
      in
      let metadata =
        [ ("expected", state_yojson previous_protocol_state)
        ; ("got", state_yojson protocol_state)
        ]
      in
      [%log warn] ~metadata msg ;
      [%log' debug rejected_blocks_logger]
        ~metadata:([ time_metadata; state_metadata ] @ metadata)
        msg ;
      return ()
  | Error `Already_in_frontier ->
      let metadata = [ time_metadata; state_metadata ] in
      [%log error] ~metadata "%sproduced transition is already in frontier"
        transition_error_msg_prefix ;
      [%log' debug rejected_blocks_logger]
        ~metadata "%sproduced transition is already in frontier"
        transition_error_msg_prefix ;
      return ()
  | Error `Not_selected_over_frontier_root ->
      let metadata = [ time_metadata; state_metadata ] in
      [%log warn] ~metadata
        "%sproduced transition is not selected over the root of transition \
         frontier.%s"
        transition_error_msg_prefix transition_reason_for_failure ;
      [%log' debug rejected_blocks_logger]
        ~metadata
        "%sproduced transition is not selected over the root of transition \
         frontier.%s"
        transition_error_msg_prefix transition_reason_for_failure ;
      return ()
  | Error `Parent_missing_from_frontier ->
      let metadata = [ time_metadata; state_metadata ] in
      [%log warn] ~metadata
        "%sparent of produced transition is missing from the frontier.%s"
        transition_error_msg_prefix transition_reason_for_failure ;
      [%log' debug rejected_blocks_logger]
        ~metadata
        "%sparent of produced transition is missing from the frontier.%s"
        transition_error_msg_prefix transition_reason_for_failure ;
      return ()
  | Error (`Fatal_error e) ->
      exn_breadcrumb (Error.tag ~tag:"Fatal error" (Error.of_exn e))
  | Error (`Invalid_staged_ledger_hash e) ->
      exn_breadcrumb (Error.tag ~tag:"Invalid staged ledger hash" e)
  | Error (`Invalid_staged_ledger_diff (e, staged_ledger_diff)) ->
      let msg : (_, unit, string, unit) format4 =
        "Unable to build breadcrumb from produced transition due to invalid \
         staged ledger diff: $error"
      in
      let metadata =
        [ ("error", Error_json.error_to_yojson e)
        ; ("diff", Staged_ledger_diff.to_yojson staged_ledger_diff)
        ]
      in
      [%log error] ~metadata msg ;
      [%log' debug rejected_blocks_logger]
        ~metadata:([ time_metadata; state_metadata ] @ metadata)
        msg ;
      return ()

let time ~logger ~time_controller label f =
  let open Deferred.Result.Let_syntax in
  let t0 = Block_time.now time_controller in
  let%map x = f () in
  let span = Block_time.diff (Block_time.now time_controller) t0 in
  [%log info]
    ~metadata:
      [ ("time", `Int (Block_time.Span.to_ms span |> Int64.to_int_exn)) ]
    !"%s: $time %!" label ;
  x

let retry ?(max = 3) ~logger ~error_message f =
  let rec go n =
    if n >= max then failwith error_message
    else
      match%bind f () with
      | Error e ->
          [%log error] "%s : $error. Trying again" error_message
            ~metadata:[ ("error", `String (Error.to_string_hum e)) ] ;
          go (n + 1)
      | Ok res ->
          return res
  in
  go 0

module Vrf_evaluation_state = struct
  type status = At of Mina_numbers.Global_slot.t | Start | Completed

  type t =
    { queue : Consensus.Data.Slot_won.t Queue.t
    ; mutable vrf_evaluator_status : status
    }

  let poll_vrf_evaluator ~logger vrf_evaluator =
    let f () =
      O1trace.thread "query_vrf_evaluator" (fun () ->
          Vrf_evaluator.slots_won_so_far vrf_evaluator)
    in
    retry ~logger ~error_message:"Error fetching slots from the VRF evaluator" f

  let create () = { queue = Core.Queue.create (); vrf_evaluator_status = Start }

  let finished t =
    match t.vrf_evaluator_status with Completed -> true | _ -> false

  let evaluator_status t = t.vrf_evaluator_status

  let update_status t (vrf_status : Vrf_evaluator.Evaluator_status.t) =
    match vrf_status with
    | At global_slot ->
        t.vrf_evaluator_status <- At global_slot
    | Completed ->
        t.vrf_evaluator_status <- Completed

  let poll ~vrf_evaluator ~logger t =
    [%log info] "Polling VRF evaluator process" ;
    let%bind vrf_result = poll_vrf_evaluator vrf_evaluator ~logger in
    let%map vrf_result =
      match (vrf_result.evaluator_status, vrf_result.slots_won) with
      | At _, [] ->
          (*try again*)
          let%bind () =
            Async.after
              (Time.Span.of_ms
                 (Mina_compile_config.vrf_poll_interval_ms |> Int.to_float))
          in
          poll_vrf_evaluator vrf_evaluator ~logger
      | _ ->
          return vrf_result
    in
    Queue.enqueue_all t.queue vrf_result.slots_won ;
    update_status t vrf_result.evaluator_status ;
    [%log info]
      !"New global slots won: $slots"
      ~metadata:
        [ ( "slots"
          , `List
              (List.map vrf_result.slots_won ~f:(fun s ->
                   Mina_numbers.Global_slot.to_yojson s.global_slot)) )
        ]

  let update_epoch_data ~vrf_evaluator ~logger ~epoch_data_for_vrf t =
    let set_epoch_data () =
      let f () =
        O1trace.thread "set_vrf_evaluator_epoch_state" (fun () ->
            Vrf_evaluator.set_new_epoch_state vrf_evaluator ~epoch_data_for_vrf)
      in
      retry ~logger
        ~error_message:"Error setting epoch state of the VRF evaluator" f
    in
    [%log info] "Sending data for VRF evaluations for epoch $epoch"
      ~metadata:
        [ ("epoch", Mina_numbers.Length.to_yojson epoch_data_for_vrf.epoch) ] ;
    t.vrf_evaluator_status <- Start ;
    let%bind () = set_epoch_data () in
    poll ~logger ~vrf_evaluator t
end

let run ~logger ~vrf_evaluator ~prover ~verifier ~trust_system
    ~get_completed_work ~transaction_resource_pool ~time_controller
    ~consensus_local_state ~coinbase_receiver ~frontier_reader
    ~transition_writer ~set_next_producer_timing ~log_block_creation
    ~(precomputed_values : Precomputed_values.t) ~block_reward_threshold
    ~block_produced_bvar =
  O1trace.sync_thread "produce_blocks" (fun () ->
      let constraint_constants = precomputed_values.constraint_constants in
      let consensus_constants = precomputed_values.consensus_constants in
      let genesis_breadcrumb =
        let started = ref false in
        let genesis_breadcrumb_ivar = Ivar.create () in
        fun () ->
          if !started then Ivar.read genesis_breadcrumb_ivar
          else (
            started := true ;
            let max_num_retries = 3 in
            let rec go retries =
              [%log info]
                "Generating genesis proof ($attempts_remaining / $max_attempts)"
                ~metadata:
                  [ ("attempts_remaining", `Int retries)
                  ; ("max_attempts", `Int max_num_retries)
                  ] ;
              match%bind
                Prover.create_genesis_block prover
                  (Genesis_proof.to_inputs precomputed_values)
              with
              | Ok res ->
                  Ivar.fill genesis_breadcrumb_ivar (Ok res) ;
                  return (Ok res)
              | Error err ->
                  [%log error] "Failed to generate genesis breadcrumb: $error"
                    ~metadata:[ ("error", Error_json.error_to_yojson err) ] ;
                  if retries > 0 then go (retries - 1)
                  else (
                    Ivar.fill genesis_breadcrumb_ivar (Error err) ;
                    return (Error err) )
            in
            go max_num_retries )
      in
      let rejected_blocks_logger =
        Logger.create ~id:Logger.Logger_id.rejected_blocks ()
      in
      let log_bootstrap_mode () =
        [%log info] "Pausing block production while bootstrapping"
      in
      let module Breadcrumb = Transition_frontier.Breadcrumb in
      let produce ivar (scheduled_time, block_data, winner_pk) =
        let open Interruptible.Let_syntax in
        match Broadcast_pipe.Reader.peek frontier_reader with
        | None ->
            log_bootstrap_mode () ; Interruptible.return ()
        | Some frontier -> (
            let open Transition_frontier.Extensions in
            let transition_registry =
              get_extension
                (Transition_frontier.extensions frontier)
                Transition_registry
            in
            let crumb = Transition_frontier.best_tip frontier in
            let crumb =
              let crumb_global_slot_since_genesis =
                Breadcrumb.protocol_state crumb
                |> Protocol_state.consensus_state
                |> Consensus.Data.Consensus_state.global_slot_since_genesis
              in
              let block_global_slot_since_genesis =
                Consensus.Proof_of_stake.Data.Block_data
                .global_slot_since_genesis block_data
              in
              if
                Mina_numbers.Global_slot.equal crumb_global_slot_since_genesis
                  block_global_slot_since_genesis
              then
                (* We received a block for this slot over the network before
                   attempting to produce our own. Build upon its parent instead
                   of attempting (and failing) to build upon the block itself.
                *)
                Transition_frontier.find_exn frontier
                  (Breadcrumb.parent_hash crumb)
              else crumb
            in
            let start = Block_time.now time_controller in
            [%log info]
              ~metadata:[ ("breadcrumb", Breadcrumb.to_yojson crumb) ]
              "Producing new block with parent $breadcrumb%!" ;
            let previous_transition =
              Breadcrumb.validated_transition crumb
              |> External_transition.Validation.forget_validation_with_hash
            in
            let previous_protocol_state =
              External_transition.protocol_state
                (With_hash.data previous_transition)
            in
            let%bind previous_protocol_state_proof =
              if
                Consensus.Data.Consensus_state.is_genesis_state
                  (External_transition.consensus_state
                     (With_hash.data previous_transition))
                && Option.is_none precomputed_values.proof_data
              then (
                match%bind
                  Interruptible.uninterruptible (genesis_breadcrumb ())
                with
                | Ok block ->
                    let proof = Blockchain_snark.Blockchain.proof block in
                    Interruptible.lift (Deferred.return proof)
                      (Deferred.never ())
                | Error _ ->
                    [%log error]
                      "Aborting block production: cannot generate a genesis \
                       proof" ;
                    Interruptible.lift (Deferred.never ()) (Deferred.return ())
                )
              else
                return
                  (External_transition.protocol_state_proof
                     (With_hash.data previous_transition))
            in
            let transactions =
              Network_pool.Transaction_pool.Resource_pool.transactions ~logger
                transaction_resource_pool
              |> Sequence.map
                   ~f:Transaction_hash.User_command_with_valid_signature.data
            in
            let%bind () =
              Interruptible.lift (Deferred.return ()) (Ivar.read ivar)
            in
            let%bind next_state_opt =
              generate_next_state ~constraint_constants ~scheduled_time
                ~block_data ~previous_protocol_state ~time_controller
                ~staged_ledger:(Breadcrumb.staged_ledger crumb)
                ~transactions ~get_completed_work ~logger ~log_block_creation
                ~winner_pk ~block_reward_threshold
            in
            match next_state_opt with
            | None ->
                Interruptible.return ()
            | Some
                (protocol_state, internal_transition, pending_coinbase_witness)
              ->
                let protocol_state_hashes =
                  Protocol_state.hashes protocol_state
                in
                let consensus_state_with_hashes =
                  { With_hash.hash = protocol_state_hashes
                  ; data = Protocol_state.consensus_state protocol_state
                  }
                in
                Debug_assert.debug_assert (fun () ->
                    [%test_result: [ `Take | `Keep ]]
                      (Consensus.Hooks.select ~constants:consensus_constants
                         ~existing:
                           (With_hash.map ~f:External_transition.consensus_state
                              previous_transition)
                         ~candidate:consensus_state_with_hashes ~logger)
                      ~expect:`Take
                      ~message:
                        "newly generated consensus states should be selected \
                         over their parent" ;
                    let root_consensus_state_with_hashes =
                      Transition_frontier.root frontier
                      |> Breadcrumb.consensus_state_with_hashes
                    in
                    [%test_result: [ `Take | `Keep ]]
                      (Consensus.Hooks.select
                         ~existing:root_consensus_state_with_hashes
                         ~constants:consensus_constants
                         ~candidate:consensus_state_with_hashes ~logger)
                      ~expect:`Take
                      ~message:
                        "newly generated consensus states should be selected \
                         over the tf root") ;
                Interruptible.uninterruptible
                  (let open Deferred.Let_syntax in
                  let emit_breadcrumb () =
                    let open Deferred.Result.Let_syntax in
                    let%bind protocol_state_proof =
                      time ~logger ~time_controller
                        "Protocol_state_proof proving time(ms)" (fun () ->
                          O1trace.thread "dispatch_block_proving" (fun () ->
                              Prover.prove prover
                                ~prev_state:previous_protocol_state
                                ~prev_state_proof:previous_protocol_state_proof
                                ~next_state:protocol_state internal_transition
                                pending_coinbase_witness)
                          |> Deferred.Result.map_error ~f:(fun err ->
                                 `Prover_error
                                   ( err
                                   , ( previous_protocol_state_proof
                                     , internal_transition
                                     , pending_coinbase_witness ) )))
                    in
                    let staged_ledger_diff =
                      Internal_transition.staged_ledger_diff internal_transition
                    in
                    let previous_state_hash =
                      (Protocol_state.hashes previous_protocol_state).state_hash
                    in
                    let delta_block_chain_proof =
                      Transition_chain_prover.prove
                        ~length:
                          (Mina_numbers.Length.to_int consensus_constants.delta)
                        ~frontier previous_state_hash
                      |> Option.value_exn
                    in
                    let%bind transition =
                      let open Result.Let_syntax in
                      External_transition.Validation.wrap
                        { With_hash.hash = protocol_state_hashes
                        ; data =
                            (let body = Body.create staged_ledger_diff in
                             Block.create ~body
                               ~header:
                                 (Header.create
                                    ~body_reference:
                                      (Body_reference.of_body body)
                                    ~protocol_state ~protocol_state_proof
                                    ~delta_block_chain_proof ()))
                        }
                      |> External_transition.skip_time_received_validation
                           `This_transition_was_not_received_via_gossip
                      |> External_transition.skip_protocol_versions_validation
                           `This_transition_has_valid_protocol_versions
                      |> External_transition.validate_genesis_protocol_state
                           ~genesis_state_hash:
                             (Protocol_state.genesis_state_hash
                                ~state_hash:(Some previous_state_hash)
                                previous_protocol_state)
                      >>| External_transition.skip_proof_validation
                            `This_transition_was_generated_internally
                      >>| External_transition
                          .skip_delta_transition_chain_validation
                            `This_transition_was_not_received_via_gossip
                      >>= Transition_frontier_validation
                          .validate_frontier_dependencies ~logger ~frontier
                            ~consensus_constants
                      |> Deferred.return
                    in
                    let transition_receipt_time = Some (Time.now ()) in
                    let%bind breadcrumb =
                      time ~logger ~time_controller
                        "Build breadcrumb on produced block" (fun () ->
                          Breadcrumb.build ~logger ~precomputed_values ~verifier
                            ~trust_system ~parent:crumb ~transition
                            ~sender:None (* Consider skipping `All here *)
                            ~skip_staged_ledger_verification:`Proofs
                            ~transition_receipt_time ())
                      |> Deferred.Result.map_error ~f:(function
                           | `Invalid_staged_ledger_diff e ->
                               `Invalid_staged_ledger_diff
                                 (e, staged_ledger_diff)
                           | ( `Fatal_error _
                             | `Invalid_genesis_protocol_state
                             | `Invalid_staged_ledger_hash _
                             | `Not_selected_over_frontier_root
                             | `Parent_missing_from_frontier
                             | `Prover_error _ ) as err ->
                               err)
                    in
                    [%str_log info]
                      ~metadata:
                        [ ("breadcrumb", Breadcrumb.to_yojson breadcrumb) ]
                      Block_produced ;
                    (* let uptime service (and any other waiters) know about breadcrumb *)
                    Bvar.broadcast block_produced_bvar breadcrumb ;
                    Mina_metrics.(
                      Counter.inc_one Block_producer.blocks_produced) ;
                    Mina_metrics.Block_producer.(
                      Block_production_delay_histogram.observe
                        block_production_delay
                        Time.(
                          Span.to_ms
                          @@ diff (now ())
                          @@ Block_time.to_time scheduled_time)) ;
                    let%bind.Async.Deferred () =
                      Strict_pipe.Writer.write transition_writer breadcrumb
                    in
                    let metadata =
                      [ ( "state_hash"
                        , State_hash.to_yojson protocol_state_hashes.state_hash
                        )
                      ]
                    in
                    [%log debug] ~metadata
                      "Waiting for block $state_hash to be inserted into \
                       frontier" ;
                    Deferred.choose
                      [ Deferred.choice
                          (Transition_registry.register transition_registry
                             protocol_state_hashes.state_hash)
                          (Fn.const (Ok `Transition_accepted))
                      ; Deferred.choice
                          ( Block_time.Timeout.create time_controller
                              (* We allow up to 20 seconds for the transition
                                 to make its way from the transition_writer to
                                 the frontier.
                                 This value is chosen to be reasonably
                                 generous. In theory, this should not take
                                 terribly long. But long cycles do happen in
                                 our system, and with medium curves those long
                                 cycles can be substantial.
                              *)
                              (Block_time.Span.of_ms 20000L)
                              ~f:(Fn.const ())
                          |> Block_time.Timeout.to_deferred )
                          (Fn.const (Ok `Timed_out))
                      ]
                    >>= function
                    | `Transition_accepted ->
                        [%log info] ~metadata
                          "Generated transition $state_hash was accepted into \
                           transition frontier" ;
                        return ()
                    | `Timed_out ->
                        (* FIXME #3167: this should be fatal, and more
                           importantly, shouldn't happen.
                        *)
                        let msg : (_, unit, string, unit) format4 =
                          "Timed out waiting for generated transition \
                           $state_hash to enter transition frontier. \
                           Continuing to produce new blocks anyway. This may \
                           mean your CPU is overloaded. Consider disabling \
                           `-run-snark-worker` if it's configured."
                        in
                        let span =
                          Block_time.diff (Block_time.now time_controller) start
                        in
                        let metadata =
                          [ ( "time"
                            , `Int
                                (Block_time.Span.to_ms span |> Int64.to_int_exn)
                            )
                          ; ( "protocol_state"
                            , Protocol_state.Value.to_yojson protocol_state )
                          ]
                          @ metadata
                        in
                        [%log' debug rejected_blocks_logger] ~metadata msg ;
                        [%log fatal] ~metadata msg ;
                        return ()
                  in
                  let%bind res = emit_breadcrumb () in
                  let span =
                    Block_time.diff (Block_time.now time_controller) start
                  in
                  handle_block_production_errors ~logger ~rejected_blocks_logger
                    ~time_taken:span ~previous_protocol_state ~protocol_state
                    res) )
      in
      let production_supervisor = Singleton_supervisor.create ~task:produce in
      let scheduler = Singleton_scheduler.create time_controller in
      let vrf_evaluation_state = Vrf_evaluation_state.create () in
      let rec check_next_block_timing slot i () =
        O1trace.sync_thread "check_next_block_timing" (fun () ->
            (* Begin checking for the ability to produce a block *)
            match Broadcast_pipe.Reader.peek frontier_reader with
            | None ->
                log_bootstrap_mode () ;
                don't_wait_for
                  (let%map () =
                     Broadcast_pipe.Reader.iter_until frontier_reader
                       ~f:(Fn.compose Deferred.return Option.is_some)
                   in
                   check_next_block_timing slot i ())
            | Some transition_frontier ->
                let consensus_state =
                  Transition_frontier.best_tip transition_frontier
                  |> Breadcrumb.consensus_state
                in
                let now = Block_time.now time_controller in
                let epoch_data_for_vrf, ledger_snapshot =
                  O1trace.sync_thread "get_epoch_data_for_vrf" (fun () ->
                      Consensus.Hooks.get_epoch_data_for_vrf
                        ~constants:consensus_constants (time_to_ms now)
                        consensus_state ~local_state:consensus_local_state
                        ~logger)
                in
                let i' = Mina_numbers.Length.succ epoch_data_for_vrf.epoch in
                let new_global_slot = epoch_data_for_vrf.global_slot in
                let generate_genesis_proof_if_needed () =
                  match Broadcast_pipe.Reader.peek frontier_reader with
                  | Some transition_frontier ->
                      let consensus_state =
                        Transition_frontier.best_tip transition_frontier
                        |> Breadcrumb.consensus_state
                      in
                      if
                        Consensus.Data.Consensus_state.is_genesis_state
                          consensus_state
                      then genesis_breadcrumb () |> Deferred.ignore_m
                      else Deferred.return ()
                  | None ->
                      Deferred.return ()
                in
                (* TODO: Re-enable this assertion when it doesn't fail dev demos
                 *       (see #5354)
                 * assert (
                   Consensus.Hooks.required_local_state_sync
                    ~constants:consensus_constants ~consensus_state
                    ~local_state:consensus_local_state
                   = None ) ; *)
                don't_wait_for
                  (let%bind () =
                     if Mina_numbers.Length.(i' > i) then
                       Vrf_evaluation_state.update_epoch_data ~vrf_evaluator
                         ~epoch_data_for_vrf ~logger vrf_evaluation_state
                     else Deferred.unit
                   in
                   let%bind () =
                     (*Poll once every slot if the evaluation for the epoch is not completed or the evaluation is completed*)
                     if
                       Mina_numbers.Global_slot.(new_global_slot > slot)
                       && not
                            (Vrf_evaluation_state.finished vrf_evaluation_state)
                     then
                       Vrf_evaluation_state.poll ~vrf_evaluator ~logger
                         vrf_evaluation_state
                     else Deferred.unit
                   in
                   match Core.Queue.dequeue vrf_evaluation_state.queue with
                   | None -> (
                       (*Keep trying until we get some slots*)
                       let poll () =
                         let%bind () =
                           Async.after
                             (Time.Span.of_ms
                                ( Mina_compile_config.vrf_poll_interval_ms
                                |> Int.to_float ))
                         in
                         let%map () =
                           Vrf_evaluation_state.poll ~vrf_evaluator ~logger
                             vrf_evaluation_state
                         in
                         Singleton_scheduler.schedule scheduler
                           (Block_time.now time_controller)
                           ~f:(check_next_block_timing new_global_slot i')
                       in
                       match
                         Vrf_evaluation_state.evaluator_status
                           vrf_evaluation_state
                       with
                       | Completed ->
                           let epoch_end_time =
                             Consensus.Hooks.epoch_end_time
                               ~constants:consensus_constants
                               epoch_data_for_vrf.epoch
                           in
                           set_next_producer_timing
                             (`Check_again epoch_end_time) consensus_state ;
                           [%log info] "No more slots won in this epoch" ;
                           return
                             (Singleton_scheduler.schedule scheduler
                                epoch_end_time
                                ~f:(check_next_block_timing new_global_slot i'))
                       | At last_slot ->
                           set_next_producer_timing (`Evaluating_vrf last_slot)
                             consensus_state ;
                           poll ()
                       | Start ->
                           set_next_producer_timing
                             (`Evaluating_vrf new_global_slot) consensus_state ;
                           poll () )
                   | Some slot_won -> (
                       let winning_global_slot = slot_won.global_slot in
                       let slot, epoch =
                         let t =
                           Consensus.Data.Consensus_time.of_global_slot
                             winning_global_slot ~constants:consensus_constants
                         in
                         Consensus.Data.Consensus_time.(slot t, epoch t)
                       in
                       [%log info]
                         "Block producer won slot $slot in epoch $epoch"
                         ~metadata:
                           [ ("slot", Mina_numbers.Global_slot.to_yojson slot)
                           ; ("epoch", Mina_numbers.Length.to_yojson epoch)
                           ] ;
                       let now = Block_time.now time_controller in
                       let curr_global_slot =
                         Consensus.Data.Consensus_time.(
                           of_time_exn ~constants:consensus_constants now
                           |> to_global_slot)
                       in
                       let winner_pk = fst slot_won.delegator in
                       let data =
                         Consensus.Hooks.get_block_data ~slot_won
                           ~ledger_snapshot
                           ~coinbase_receiver:!coinbase_receiver
                       in
                       if
                         Mina_numbers.Global_slot.(
                           curr_global_slot = winning_global_slot)
                       then (
                         (*produce now*)
                         [%log info] "Producing a block now" ;
                         set_next_producer_timing
                           (`Produce_now (data, winner_pk))
                           consensus_state ;
                         Mina_metrics.(Counter.inc_one Block_producer.slots_won) ;
                         let%map () = generate_genesis_proof_if_needed () in
                         ignore
                           ( Interruptible.finally
                               (Singleton_supervisor.dispatch
                                  production_supervisor (now, data, winner_pk))
                               ~f:(check_next_block_timing new_global_slot i')
                             : (_, _) Interruptible.t ) )
                       else
                         match
                           Mina_numbers.Global_slot.sub winning_global_slot
                             curr_global_slot
                         with
                         | None ->
                             [%log warn]
                               "Skipping block production for global slot \
                                $slot_won because it has passed. Current \
                                global slot is $curr_slot"
                               ~metadata:
                                 [ ( "slot_won"
                                   , Mina_numbers.Global_slot.to_yojson
                                       winning_global_slot )
                                 ; ( "curr_slot"
                                   , Mina_numbers.Global_slot.to_yojson
                                       curr_global_slot )
                                 ] ;
                             return
                               (check_next_block_timing new_global_slot i' ())
                         | Some slot_diff ->
                             [%log info] "Producing a block in $slots slots"
                               ~metadata:
                                 [ ( "slots"
                                   , Mina_numbers.Global_slot.to_yojson
                                       slot_diff )
                                 ] ;
                             let time =
                               Consensus.Data.Consensus_time.(
                                 start_time ~constants:consensus_constants
                                   (of_global_slot
                                      ~constants:consensus_constants
                                      winning_global_slot))
                               |> Block_time.to_span_since_epoch
                               |> Block_time.Span.to_ms
                             in
                             set_next_producer_timing
                               (`Produce (time, data, winner_pk))
                               consensus_state ;
                             Mina_metrics.(
                               Counter.inc_one Block_producer.slots_won) ;
                             let scheduled_time = time_of_ms time in
                             don't_wait_for
                               ((* Attempt to generate a genesis proof in the slot
                                   immediately before we'll actually need it, so that
                                   it isn't limiting our block production time in the
                                   won slot.
                                   This also allows non-genesis blocks to be received
                                   in the meantime and alleviate the need to produce
                                   one at all, if this won't have block height 1.
                                *)
                                let scheduled_genesis_time =
                                  time_of_ms
                                    Int64.(
                                      time
                                      - of_int
                                          constraint_constants
                                            .block_window_duration_ms)
                                in
                                let span_till_time =
                                  Block_time.diff scheduled_genesis_time
                                    (Block_time.now time_controller)
                                  |> Block_time.Span.to_time_span
                                in
                                let%bind () = after span_till_time in
                                generate_genesis_proof_if_needed ()) ;
                             Singleton_scheduler.schedule scheduler
                               scheduled_time ~f:(fun () ->
                                 ignore
                                   ( Interruptible.finally
                                       (Singleton_supervisor.dispatch
                                          production_supervisor
                                          (scheduled_time, data, winner_pk))
                                       ~f:
                                         (check_next_block_timing
                                            new_global_slot i')
                                     : (_, _) Interruptible.t )) ;
                             Deferred.return () )))
      in
      let start () =
        check_next_block_timing Mina_numbers.Global_slot.zero
          Mina_numbers.Length.zero ()
      in
      let genesis_state_timestamp =
        consensus_constants.genesis_state_timestamp
      in
      (* if the producer starts before genesis, sleep until genesis *)
      let now = Block_time.now time_controller in
      if Block_time.( >= ) now genesis_state_timestamp then start ()
      else
        let time_till_genesis = Block_time.diff genesis_state_timestamp now in
        [%log warn]
          ~metadata:
            [ ( "time_till_genesis"
              , `Int
                  (Int64.to_int_exn (Block_time.Span.to_ms time_till_genesis))
              )
            ]
          "Node started before genesis: waiting $time_till_genesis \
           milliseconds before starting block producer" ;
        ignore
          ( Block_time.Timeout.create time_controller time_till_genesis
              ~f:(fun _ -> start ())
            : unit Block_time.Timeout.t ))

let run_precomputed ~logger ~verifier ~trust_system ~time_controller
    ~frontier_reader ~transition_writer ~precomputed_blocks
    ~(precomputed_values : Precomputed_values.t) =
  let consensus_constants = precomputed_values.consensus_constants in
  let log_bootstrap_mode () =
    [%log info] "Pausing block production while bootstrapping"
  in
  let rejected_blocks_logger =
    Logger.create ~id:Logger.Logger_id.rejected_blocks ()
  in
  let start = Block_time.now time_controller in
  let module Breadcrumb = Transition_frontier.Breadcrumb in
  (* accounts_accessed, accounts_created are unused here
     those fields are in precomputed blocks to add to the
     archive db, they're not needed for replaying blocks
  *)
  let produce
      { Precomputed_block.scheduled_time
      ; protocol_state
      ; protocol_state_proof
      ; staged_ledger_diff
<<<<<<< HEAD
      ; delta_transition_chain_proof
      ; accounts_accessed = _
      ; accounts_created = _
=======
      ; delta_transition_chain_proof = delta_block_chain_proof
>>>>>>> 6c979a0b
      } =
    let protocol_state_hashes = Protocol_state.hashes protocol_state in
    let consensus_state_with_hashes =
      { With_hash.hash = protocol_state_hashes
      ; data = Protocol_state.consensus_state protocol_state
      }
    in
    match Broadcast_pipe.Reader.peek frontier_reader with
    | None ->
        log_bootstrap_mode () ; return ()
    | Some frontier ->
        let open Transition_frontier.Extensions in
        let transition_registry =
          get_extension
            (Transition_frontier.extensions frontier)
            Transition_registry
        in
        let crumb = Transition_frontier.best_tip frontier in
        [%log trace]
          ~metadata:[ ("breadcrumb", Breadcrumb.to_yojson crumb) ]
          "Emitting precomputed block with parent $breadcrumb%!" ;
        let previous_transition =
          Breadcrumb.validated_transition crumb
          |> External_transition.Validation.forget_validation_with_hash
        in
        let previous_protocol_state =
          External_transition.protocol_state
            (With_hash.data previous_transition)
        in
        Debug_assert.debug_assert (fun () ->
            [%test_result: [ `Take | `Keep ]]
              (Consensus.Hooks.select ~constants:consensus_constants
                 ~existing:
                   (With_hash.map ~f:External_transition.consensus_state
                      previous_transition)
                 ~candidate:consensus_state_with_hashes ~logger)
              ~expect:`Take
              ~message:
                "newly generated consensus states should be selected over \
                 their parent" ;
            let root_consensus_state_with_hashes =
              Transition_frontier.root frontier
              |> Breadcrumb.consensus_state_with_hashes
            in
            [%test_result: [ `Take | `Keep ]]
              (Consensus.Hooks.select ~existing:root_consensus_state_with_hashes
                 ~constants:consensus_constants
                 ~candidate:consensus_state_with_hashes ~logger)
              ~expect:`Take
              ~message:
                "newly generated consensus states should be selected over the \
                 tf root") ;
        let emit_breadcrumb () =
          let open Deferred.Result.Let_syntax in
          let previous_protocol_state_hash =
            State_hash.With_state_hashes.state_hash previous_transition
          in
          let%bind transition =
            let open Result.Let_syntax in
            External_transition.Validation.wrap
              { With_hash.hash = protocol_state_hashes
              ; data =
                  (let body = Body.create staged_ledger_diff in
                   Block.create ~body
                     ~header:
                       (Header.create
                          ~body_reference:(Body_reference.of_body body)
                          ~protocol_state ~protocol_state_proof
                          ~delta_block_chain_proof ()))
              }
            |> External_transition.skip_time_received_validation
                 `This_transition_was_not_received_via_gossip
            |> External_transition.skip_protocol_versions_validation
                 `This_transition_has_valid_protocol_versions
            |> External_transition.validate_genesis_protocol_state
                 ~genesis_state_hash:
                   (Protocol_state.genesis_state_hash
                      ~state_hash:(Some previous_protocol_state_hash)
                      previous_protocol_state)
            >>| External_transition.skip_proof_validation
                  `This_transition_was_generated_internally
            >>| External_transition.skip_delta_transition_chain_validation
                  `This_transition_was_not_received_via_gossip
            >>= Transition_frontier_validation.validate_frontier_dependencies
                  ~logger ~frontier ~consensus_constants
            |> Deferred.return
          in
          let transition_receipt_time = None in
          let%bind breadcrumb =
            time ~logger ~time_controller
              "Build breadcrumb on produced block (precomputed)" (fun () ->
                Breadcrumb.build ~logger ~precomputed_values ~verifier
                  ~trust_system ~parent:crumb ~transition ~sender:None
                  ~skip_staged_ledger_verification:`Proofs
                  ~transition_receipt_time ()
                |> Deferred.Result.map_error ~f:(function
                     | `Invalid_staged_ledger_diff e ->
                         `Invalid_staged_ledger_diff (e, staged_ledger_diff)
                     | ( `Fatal_error _
                       | `Invalid_genesis_protocol_state
                       | `Invalid_staged_ledger_hash _
                       | `Not_selected_over_frontier_root
                       | `Parent_missing_from_frontier ) as err ->
                         err))
          in
          [%str_log trace]
            ~metadata:[ ("breadcrumb", Breadcrumb.to_yojson breadcrumb) ]
            Block_produced ;
          let metadata =
            [ ( "state_hash"
              , State_hash.to_yojson protocol_state_hashes.state_hash )
            ]
          in
          Mina_metrics.(Counter.inc_one Block_producer.blocks_produced) ;
          Mina_metrics.Block_producer.(
            Block_production_delay_histogram.observe block_production_delay
              Time.(
                Span.to_ms @@ diff (now ()) @@ Block_time.to_time scheduled_time)) ;
          let%bind.Async.Deferred () =
            Strict_pipe.Writer.write transition_writer breadcrumb
          in
          [%log debug] ~metadata
            "Waiting for block $state_hash to be inserted into frontier" ;
          Deferred.choose
            [ Deferred.choice
                (Transition_registry.register transition_registry
                   protocol_state_hashes.state_hash)
                (Fn.const (Ok `Transition_accepted))
            ; Deferred.choice
                ( Block_time.Timeout.create time_controller
                    (Block_time.Span.of_ms 20000L)
                    ~f:(Fn.const ())
                |> Block_time.Timeout.to_deferred )
                (Fn.const (Ok `Timed_out))
            ]
          >>= function
          | `Transition_accepted ->
              [%log info] ~metadata
                "Generated transition $state_hash was accepted into transition \
                 frontier" ;
              return ()
          | `Timed_out ->
              (* FIXME #3167: this should be fatal, and more importantly,
                 shouldn't happen.
              *)
              [%log fatal] ~metadata
                "Timed out waiting for generated transition $state_hash to \
                 enter transition frontier. Continuing to produce new blocks \
                 anyway. This may mean your CPU is overloaded. Consider \
                 disabling `-run-snark-worker` if it's configured." ;
              return ()
        in
        let%bind res = emit_breadcrumb () in
        let span = Block_time.diff (Block_time.now time_controller) start in
        handle_block_production_errors ~logger ~rejected_blocks_logger
          ~time_taken:span ~previous_protocol_state ~protocol_state res
  in
  let rec emit_next_block precomputed_blocks =
    (* Begin checking for the ability to produce a block *)
    match Broadcast_pipe.Reader.peek frontier_reader with
    | None ->
        log_bootstrap_mode () ;
        let%bind () =
          Broadcast_pipe.Reader.iter_until frontier_reader
            ~f:(Fn.compose Deferred.return Option.is_some)
        in
        emit_next_block precomputed_blocks
    | Some _transition_frontier -> (
        match Sequence.next precomputed_blocks with
        | Some (precomputed_block, precomputed_blocks) ->
            let new_time_offset =
              Time.diff (Time.now ())
                (Block_time.to_time
                   precomputed_block.Precomputed_block.scheduled_time)
            in
            [%log info]
              "Changing time offset from $old_time_offset to $new_time_offset"
              ~metadata:
                [ ( "old_time_offset"
                  , `String
                      (Time.Span.to_string_hum
                         (Block_time.Controller.get_time_offset ~logger)) )
                ; ( "new_time_offset"
                  , `String (Time.Span.to_string_hum new_time_offset) )
                ] ;
            Block_time.Controller.set_time_offset new_time_offset ;
            let%bind () = produce precomputed_block in
            emit_next_block precomputed_blocks
        | None ->
            return () )
  in
  emit_next_block precomputed_blocks<|MERGE_RESOLUTION|>--- conflicted
+++ resolved
@@ -1169,13 +1169,9 @@
       ; protocol_state
       ; protocol_state_proof
       ; staged_ledger_diff
-<<<<<<< HEAD
-      ; delta_transition_chain_proof
+      ; delta_transition_chain_proof=delta_block_chain_proof
       ; accounts_accessed = _
       ; accounts_created = _
-=======
-      ; delta_transition_chain_proof = delta_block_chain_proof
->>>>>>> 6c979a0b
       } =
     let protocol_state_hashes = Protocol_state.hashes protocol_state in
     let consensus_state_with_hashes =
