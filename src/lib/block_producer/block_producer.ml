--- conflicted
+++ resolved
@@ -234,18 +234,7 @@
               previous_protocol_state |> Protocol_state.blockchain_state
               |> Blockchain_state.snarked_ledger_hash
             in
-<<<<<<< HEAD
-            let next_ledger_hash =
-              Option.value_map ledger_proof_opt
-                ~f:(fun (proof, _) ->
-                  Ledger_proof.statement proof |> Ledger_proof.statement_target
-                  )
-                ~default:previous_ledger_hash
-            in
-            let snarked_next_available_token =
-=======
             let next_registers =
->>>>>>> ea6c7ee8
               match ledger_proof_opt with
               | Some (proof, _) ->
                   { ( Ledger_proof.statement proof
@@ -479,18 +468,11 @@
     }
 
   let poll_vrf_evaluator ~logger vrf_evaluator =
-<<<<<<< HEAD
-    O1trace.thread "query_vrf_evaluator" (fun () ->
-        retry ~logger
-          ~error_message:"Error fetching slots from the VRF evaluator"
-          (fun () -> Vrf_evaluator.slots_won_so_far vrf_evaluator) )
-=======
     let f () =
       O1trace.thread "query_vrf_evaluator" (fun () ->
-          Vrf_evaluator.slots_won_so_far vrf_evaluator)
+          Vrf_evaluator.slots_won_so_far vrf_evaluator )
     in
     retry ~logger ~error_message:"Error fetching slots from the VRF evaluator" f
->>>>>>> ea6c7ee8
 
   let create () = { queue = Core.Queue.create (); vrf_evaluator_status = Start }
 
@@ -535,21 +517,12 @@
 
   let update_epoch_data ~vrf_evaluator ~logger ~epoch_data_for_vrf t =
     let set_epoch_data () =
-<<<<<<< HEAD
-      O1trace.thread "set_vrf_evaluator_epoch_state" (fun () ->
-          retry ~logger
-            ~error_message:"Error setting epoch state of the VRF evaluator"
-            (fun () ->
-              Vrf_evaluator.set_new_epoch_state vrf_evaluator
-                ~epoch_data_for_vrf ) )
-=======
       let f () =
         O1trace.thread "set_vrf_evaluator_epoch_state" (fun () ->
-            Vrf_evaluator.set_new_epoch_state vrf_evaluator ~epoch_data_for_vrf)
+            Vrf_evaluator.set_new_epoch_state vrf_evaluator ~epoch_data_for_vrf )
       in
       retry ~logger
         ~error_message:"Error setting epoch state of the VRF evaluator" f
->>>>>>> ea6c7ee8
     in
     [%log info] "Sending data for VRF evaluations for epoch $epoch"
       ~metadata:
