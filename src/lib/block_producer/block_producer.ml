--- conflicted
+++ resolved
@@ -4,11 +4,6 @@
 open Mina_base
 open Mina_state
 open Mina_transition
-<<<<<<< HEAD
-open O1trace
-=======
-module Time = Block_time
->>>>>>> dad425f1
 
 type Structured_log_events.t += Block_produced
   [@@deriving register_event { msg = "Successfully produced a new block" }]
