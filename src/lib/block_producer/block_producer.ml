--- conflicted
+++ resolved
@@ -610,13 +610,9 @@
     ~trust_system ~get_completed_work ~transaction_resource_pool
     ~time_controller ~consensus_local_state ~coinbase_receiver ~frontier_reader
     ~transition_writer ~set_next_producer_timing ~log_block_creation
-<<<<<<< HEAD
-    ~block_reward_threshold ~block_produced_bvar ~vrf_evaluation_state ~net =
+    ~block_reward_threshold ~block_produced_bvar ~vrf_evaluation_state ~net
+    ~slot_tx_end =
   let open Context in
-=======
-    ~(precomputed_values : Precomputed_values.t) ~block_reward_threshold
-    ~block_produced_bvar ~slot_tx_end =
->>>>>>> 61d773cf
   O1trace.sync_thread "produce_blocks" (fun () ->
       let genesis_breadcrumb =
         let started = ref false in
@@ -733,33 +729,25 @@
                   ( Header.protocol_state_proof
                   @@ Mina_block.header (With_hash.data previous_transition) )
             in
-<<<<<<< HEAD
-            [%log internal] "Get_transactions_from_pool" ;
-            let transactions =
-              Network_pool.Transaction_pool.Resource_pool.transactions
-                transaction_resource_pool
-              |> Sequence.map
-                   ~f:Transaction_hash.User_command_with_valid_signature.data
-=======
             let current_global_slot =
               Consensus.Data.Consensus_time.(
                 to_global_slot
                   (of_time_exn ~constants:consensus_constants
                      (Block_time.now time_controller) ))
             in
+            [%log internal] "Get_transactions_from_pool" ;
             let transactions =
               match slot_tx_end with
               | Some slot_tx_end'
-                when Mina_numbers.Global_slot.(
+                when Mina_numbers.Global_slot_since_hard_fork.(
                        current_global_slot >= slot_tx_end') ->
                   Sequence.empty
               | Some _ | None ->
                   Network_pool.Transaction_pool.Resource_pool.transactions
-                    ~logger transaction_resource_pool
+                    transaction_resource_pool
                   |> Sequence.map
                        ~f:
                          Transaction_hash.User_command_with_valid_signature.data
->>>>>>> 61d773cf
             in
             let%bind () =
               Interruptible.lift (Deferred.return ()) (Ivar.read ivar)
