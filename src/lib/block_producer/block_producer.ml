--- conflicted
+++ resolved
@@ -124,26 +124,17 @@
       (let open Deferred.Let_syntax in
       let diff =
         measure "create_diff" (fun () ->
-<<<<<<< HEAD
-            Staged_ledger.create_diff staged_ledger ~self ~coinbase_receiver
-              ~logger ~current_global_slot:previous_global_slot
+            Staged_ledger.create_diff ~constraint_constants staged_ledger ~self
+              ~coinbase_receiver ~logger
+              ~current_global_slot:previous_global_slot
               ~transactions_by_fee:transactions ~get_completed_work
               ~log_block_creation )
       in
       match%map
-        Staged_ledger.apply_diff_unchecked staged_ledger diff ~logger
-          ~current_global_slot:previous_global_slot
+        Staged_ledger.apply_diff_unchecked staged_ledger ~constraint_constants
+          diff ~logger ~current_global_slot:previous_global_slot
           ~state_and_body_hash:
             (previous_protocol_state_hash, previous_protocol_state_body_hash)
-=======
-            Staged_ledger.create_diff ~constraint_constants staged_ledger ~self
-              ~coinbase_receiver ~logger ~transactions_by_fee:transactions
-              ~get_completed_work ~log_block_creation )
-      in
-      match%map
-        Staged_ledger.apply_diff_unchecked ~constraint_constants staged_ledger
-          diff ~state_body_hash:previous_protocol_state_body_hash
->>>>>>> cb993cf2
       with
       | Ok
           ( `Hash_after_applying next_staged_ledger_hash
