open Core_kernel
open Async_kernel

module Direction = struct
  type t = Left | Right [@@deriving sexp, bin_io]
end

module Ring_buffer = Ring_buffer
module Queue = Queue

module Available_job = struct
  type ('a, 'd) t = Base of 'd | Merge of 'a * 'a [@@deriving sexp]
end

module type Spec_intf = sig
  type data [@@deriving sexp_of]

  type accum [@@deriving sexp_of]

  type output [@@deriving sexp_of]
end

module State = struct
  include State

  (* Creates state that placeholders-out all the right jobs in the right spot
   * also we need to seed the buffer with exactly one piece of work
   *)
  let create : type a d. parallelism_log_2:int -> (a, d) t =
   fun ~parallelism_log_2 ->
    let open Job in
    let parallelism = Int.pow 2 parallelism_log_2 in
    let jobs =
      Ring_buffer.create ~len:((parallelism * 2) - 1) ~default:(Base None)
    in
    let repeat n x = List.init n ~f:(fun _ -> x) in
    let merges1 = repeat (parallelism - 1) (Merge (None, None)) in
    let bases1 = repeat parallelism (Base None) in
    jobs.position <- -1 ;
    List.iter [merges1; bases1] ~f:(Ring_buffer.add_many jobs) ;
    let level_pointer =
      Array.init (parallelism_log_2 + 1) ~f:(fun i -> Int.pow 2 i - 1)
    in
    jobs.position <- 0 ;
    { jobs
    ; level_pointer
    ; capacity= parallelism
    ; acc= (0, None)
    ; current_data_length= 0
    ; base_none_pos= Some (parallelism - 1)
    ; recent_tree_data= []
    ; other_trees_data= [] }

  let next_leaf_pos p cur_pos =
    if cur_pos = (2 * p) - 2 then p - 1 else cur_pos + 1

  (*Assuming that Base Somes are picked in the same order*)
  let next_base_pos state cur_pos =
    let p = parallelism state in
    let next_pos = next_leaf_pos p cur_pos in
    match Ring_buffer.read_i state.jobs next_pos with
    | Base None -> Some next_pos
    | _ -> None

  let%test_unit "parallelism derived from jobs" =
    let of_parallelism_log_2 x =
      let s = create ~parallelism_log_2:x in
      assert (parallelism s = Int.pow 2 x)
    in
    of_parallelism_log_2 1 ;
    of_parallelism_log_2 2 ;
    of_parallelism_log_2 3 ;
    of_parallelism_log_2 4 ;
    of_parallelism_log_2 5 ;
    of_parallelism_log_2 10

  (**  A parallel scan state holds a sequence of jobs that needs to be completed.
  *  A job can be a base job (Base d) or a merge job (Merge (a, a)).
  *
  *  The jobs are stored using a ring buffer impl of a breadth-first order
  *  binary tree where the root node is at 0, it's left child is at 1, right
  *  child at 2 and so on.
  *
  *  The leaves are at indices p-1 to 2p - 2 and the parent of each node is at
  *  (node_index-1)/2. For example, with parallelism of size 8 (p=8) the tree
  *  looks like this: (M = Merge, B = Base)
  *
  *                      0
  *                      M
  *             1                 2
  *             M                 M
  *         3        4        5        6
  *         M        M        M        M
  *      7    8   9    10  11   12  13   14
  *      B    B   B    B   B    B   B    B
  *
  * When a job (base or merge) is completed, its result is put into a new merge
  * job at it's parent index and a vacancy is created at the current job's
  * position. New base jobs are added separately (by enqueue_data).
  * Parallel scan starts at the root, traverses in the breadth-first order, and
  * completes the jobs as and when they are available.
  * When the merge job at the root node is completed, the result is returned.
  *
  * Think of the ring buffer's 2*n-1 elements as holding (almost) two steps of
  * execution at parallelism of size n. Assume we're always working on the
  * second step, and can refer to the work done at the prior step.
  *
  * 
  * Example trace: Jobs buffer at some state t
  *                      0
  *                   M(1,8)
  *
  *             1                 2
  *           M(9,12)           M(13,16)
  *
  *         3        4        5        6
  *     M(17,18)  M(19,20) M(21,22)  M(23,24)
  *
  *      7    8   9    10  11   12  13   14
  *     B25  B26 B27   B28 B29  B30 B31  B32
  *
  * After one iteration (assuming all the available jobs from state t are
  * completed):
  *                      0
  *                   M(9,16)
  *
  *             1                 2
  *         M(17,20)           M(21,24)
  *
  *        3         4        5        6
  *     M(25,26)  M(27,28) M(29,30)  M(31,32)
  *
  *      7    8   9    10  11   12  13   14
  *    B()   B() B()   B() B()  B() B()  B()
  *
  *)
  module Work = struct
    type t = Work_done | Not_done
  end

  let dir c = if c mod 2 = 1 then `Left else `Right

  let rec parent_empty (t : ('a, 'b) Job.t Ring_buffer.t) pos =
    match pos with
    | 0 -> true
    | pos -> (
      match (dir pos, Ring_buffer.read_i t ((pos - 1) / 2)) with
      | `Left, Merge (None, _) -> true
      | `Right, Merge (_, None) -> true
      | _, Merge (Some _, Some _) -> parent_empty t ((pos - 1) / 2)
      | _, Base _ -> failwith "This shouldn't have occured"
      | _ -> false )

  (*Level_pointer stores a start index for each level. These are, at first, 
  the indices of the first node on each level and get incremented when a job is 
  completed at the specific index. The tree is still traveresed breadth-first 
  but the order of nodes on each level is determined using the start index that 
  is kept track of in the level_pointer. if the cur_pos is the last node on the 
  current level then next node is the first node on the next level otherwise 
  return the next node on the same level*)

  let next_position_info parallelism level_pointer cur_pos =
    let levels = Int.floor_log2 parallelism + 1 in
    let cur_level = Int.floor_log2 (cur_pos + 1) in
    let last_node = Int.pow 2 (cur_level + 1) - 2 in
    let first_node = Int.pow 2 cur_level - 1 in
    if
      (level_pointer.(cur_level) = first_node && cur_pos = last_node)
      || cur_pos = level_pointer.(cur_level) - 1
    then `Next_level level_pointer.(Int.( % ) (cur_level + 1) levels)
    else if cur_pos = last_node then `Same_level first_node
    else `Same_level (cur_pos + 1)

  let next_position parallelism level_pointer cur_pos =
    match next_position_info parallelism level_pointer cur_pos with
    | `Same_level pos -> pos
    | `Next_level pos -> pos

  let set_next_position t level_pointer =
    (t.jobs).position
    <- next_position (parallelism t) level_pointer t.jobs.position

  (*On each level, the jobs are completed starting from a specific index that 
  is stored in levels_pointer. When a job at that index is completed, it points 
  to the next job on the same level. After the last node of the level, the 
  index is set back to first node*)
  let incr_level_pointer t cur_pos =
    let cur_level = Int.floor_log2 (cur_pos + 1) in
    if t.level_pointer.(cur_level) = cur_pos then
      let last_node = Int.pow 2 (cur_level + 1) - 2 in
      let first_node = Int.pow 2 cur_level - 1 in
      if cur_pos + 1 <= last_node then
        t.level_pointer.(cur_level) <- cur_pos + 1
      else t.level_pointer.(cur_level) <- first_node
    else ()

<<<<<<< HEAD
=======
  let fold_chronological t ~init ~f =
    let n = Array.length t.jobs.data in
    let rec go acc i pos =
      if Int.equal i n then acc
      else
        let x = t.jobs.data.(pos) in
        go (f acc x) (i + 1)
          (next_position (parallelism t) t.level_pointer pos)
    in
    go init 0 0

>>>>>>> 826d25a1
  let make_jobs_ordered f empty t =
    let rec go count t =
      if count = (parallelism t * 2) - 1 then empty
      else
        let j = Ring_buffer.read t.jobs in
        let pos = t.jobs.position in
        set_next_position t t.level_pointer ;
        (* build list or sequence *)
        f (j, pos) (go (count + 1) t)
    in
    (t.jobs).position <- 0 ;
    let js = go 0 t in
    (t.jobs).position <- 0 ;
    js

  let jobs_list t =
    let cons elt elts = elt :: elts in
    make_jobs_ordered cons [] t

  let jobs_sequence t =
    let open Sequence in
    let seq_cons elt elts = append (return elt) elts in
    make_jobs_ordered seq_cons empty t

  let read_jobs t =
    List.filter (jobs_list t) ~f:(fun (_, pos) -> parent_empty t.jobs pos)

  let read_jobs_sequence t =
    Sequence.filter (jobs_sequence t) ~f:(fun (_, pos) ->
        parent_empty t.jobs pos )

  let job_ready job =
    let module J = Job in
    let module A = Available_job in
    match job with
    | J.Base (Some d) -> Some (A.Base d)
    | J.Merge (Some a, Some b) -> Some (A.Merge (a, b))
    | _ -> None

  let jobs_ready state =
    List.filter_map (read_jobs state) ~f:(fun (job, _) -> job_ready job)

  let jobs_ready_sequence state =
    Sequence.filter_map (read_jobs_sequence state) ~f:(fun (job, _) ->
        job_ready job )

  let update_new_job t z dir pos =
    let new_job (cur_job : ('a, 'd) Job.t) : ('a, 'd) Job.t Or_error.t =
      match (dir, cur_job) with
      | `Left, Merge (None, r) -> Ok (Merge (Some z, r))
      | `Right, Merge (l, None) -> Ok (Merge (l, Some z))
      | `Left, Merge (Some _, _) | `Right, Merge (_, Some _) ->
          (*TODO: punish the sender*)
          Or_error.error_string
            "Impossible: the side of merge we want is not empty"
      | _, Base _ -> Error (Error.of_string "impossible: we never fill base")
    in
    Ring_buffer.direct_update t.jobs pos ~f:new_job

  let update_cur_job t job pos : unit Or_error.t =
    Ring_buffer.direct_update t.jobs pos ~f:(fun _ -> Ok job)

  let work :
         ('a, 'd) t
      -> 'a Completed_job.t
      -> ('a, 'b) Job.t Ring_buffer.t
      -> Work.t Or_error.t =
   fun t completed_job old_jobs ->
    let open Or_error.Let_syntax in
    let cur_job = Ring_buffer.read t.jobs in
    let cur_pos = t.jobs.position in
    match (parent_empty old_jobs cur_pos, cur_job, completed_job) with
    | true, Merge (Some _, Some _), Merged z ->
        let%bind () =
          if cur_pos = 0 then (
            t.acc <- (fst t.acc |> Int.( + ) 1, Some z) ;
            t.other_trees_data
            <- List.take t.other_trees_data (List.length t.other_trees_data - 1) ;
            Ok () )
          else update_new_job t z (dir cur_pos) ((cur_pos - 1) / 2)
        in
        let () = incr_level_pointer t cur_pos in
        let%map () = update_cur_job t (Merge (None, None)) cur_pos in
        Work.Work_done
    | true, Base (Some _), Lifted z ->
        let%bind () = update_new_job t z (dir cur_pos) ((cur_pos - 1) / 2) in
        let%bind () = update_cur_job t (Base None) cur_pos in
        let () = incr_level_pointer t cur_pos in
        t.base_none_pos <- Some (Option.value t.base_none_pos ~default:cur_pos) ;
        t.current_data_length <- t.current_data_length - 1 ;
        Ok Work.Work_done
    | _ -> Ok Not_done

  let rec consume : type a d.
         (a, d) t
      -> a State.Completed_job.t list
      -> (a, d) Job.t Ring_buffer.t
      -> unit Or_error.t =
   fun t completed_jobs jobs_copy ->
    let open Or_error.Let_syntax in
    let level_pointer_before_update = Array.copy t.State.level_pointer in
    match completed_jobs with
    | [] -> Ok ()
    | j :: js ->
        let%bind next =
          match%map work t j jobs_copy with
          | Work.Not_done -> j :: js
          | Work.Work_done -> js
        in
        set_next_position t level_pointer_before_update ;
        consume t next jobs_copy

  let include_one_datum state value base_pos : unit Or_error.t =
    let open Or_error.Let_syntax in
    let f (job : ('a, 'd) State.Job.t) : ('a, 'd) State.Job.t Or_error.t =
      match job with
      | Base None -> Ok (Base (Some value))
      | _ ->
          Or_error.error_string "Invalid job encountered while enqueuing data"
    in
    let%map () = Ring_buffer.direct_update (State.jobs state) base_pos ~f in
    let last_leaf_pos = Ring_buffer.length state.jobs - 1 in
    if base_pos = last_leaf_pos then (
      state.other_trees_data
      <- (value :: state.recent_tree_data) :: state.other_trees_data ;
      state.recent_tree_data <- [] )
    else state.recent_tree_data <- value :: state.recent_tree_data

  let include_many_data (state : ('a, 'd) State.t) data : unit Or_error.t =
    List.fold ~init:(Ok ()) data ~f:(fun acc a ->
        let open Or_error.Let_syntax in
        let%bind () = acc in
        match State.base_none_pos state with
        | None -> Or_error.error_string "No empty leaves"
        | Some pos ->
            let%map () = include_one_datum state a pos in
            state.base_none_pos <- next_base_pos state pos )

  module Make_foldable (M : Monad.S) = struct
    let fold_chronological_until t ~init ~f ~finish =
      let n = Array.length t.jobs.data in
      let open M.Let_syntax in
      let rec go acc i pos =
        let open Container.Continue_or_stop in
        if Int.equal i n then M.return (Continue acc)
        else
          let x = t.jobs.data.(pos) in
          match%bind f acc x with
          | Continue subresult ->
              go subresult (i + 1)
                (next_position (parallelism t) t.level_pointer pos)
          | Stop aborted_value -> M.return (Stop aborted_value)
      in
      match%bind go init 0 0 with
      | Continue result -> finish result
      | Stop e -> return e
  end

  module Foldable_ident = Make_foldable (Monad.Ident)

  let fold_chronological_until = Foldable_ident.fold_chronological_until

  let fold_chronological t ~init ~f =
    fold_chronological_until t ~init
      ~f:(fun acc job -> Container.Continue_or_stop.Continue (f acc job))
      ~finish:Fn.id

  module Deferred = struct
    module Foldable = Make_foldable (Deferred)

    let fold_chronological_until = Foldable.fold_chronological_until
  end
end

let start : type a d. parallelism_log_2:int -> (a, d) State.t = State.create

let next_jobs : state:('a, 'd) State.t -> ('a, 'd) Available_job.t list =
 fun ~state -> State.jobs_ready state

let next_jobs_sequence :
    state:('a, 'd) State.t -> ('a, 'd) Available_job.t Sequence.t =
 fun ~state -> State.jobs_ready_sequence state

let next_k_jobs :
    state:('a, 'd) State.t -> k:int -> ('a, 'd) Available_job.t list Or_error.t
    =
 fun ~state ~k ->
  if k > State.parallelism state then
    Or_error.errorf "You asked for %d jobs, but it's only safe to ask for %d" k
      (State.parallelism state)
  else
    let possible_jobs = List.take (next_jobs ~state) k in
    let len = List.length possible_jobs in
    if Int.equal len k then Or_error.return possible_jobs
    else
      Or_error.errorf "You asked for %d jobs, but I only have %d available" k
        len

let free_space : state:('a, 'd) State.t -> int =
 fun ~state -> state.State.capacity - State.current_data_length state

let enqueue_data : state:('a, 'd) State.t -> data:'d list -> unit Or_error.t =
 fun ~state ~data ->
  if free_space ~state < List.length data then
    Or_error.error_string
      (sprintf
         "Data list too large. Max available is %d, current list length is %d"
         (free_space ~state) (List.length data))
  else (
    state.current_data_length <- state.current_data_length + List.length data ;
    State.include_many_data state data )

let is_valid t =
  let p = State.parallelism t in
  let validate_leaves =
    let fold_over_leaves ~f ~init =
      let rec go count pos acc =
        if count = p then acc
        else
          let job = Ring_buffer.read_i t.jobs pos in
          let acc' = f acc job in
          go (count + 1) (State.next_leaf_pos p pos) acc'
      in
      go 0 (Option.value_exn (State.base_none_pos t)) init
    in
    let empty_leaves =
      fold_over_leaves
        ~f:(fun count job ->
          match job with Base None -> count + 1 | _ -> count )
        ~init:0
    in
    let continuous_empty_leaves =
      fold_over_leaves
        ~f:(fun (continue, count) job ->
          if continue then
            match job with
            | State.Job.Base None -> (continue, count + 1)
            | _ -> (false, count)
          else (false, count) )
        ~init:(true, 0)
    in
    free_space ~state:t = empty_leaves
    && empty_leaves = snd continuous_empty_leaves
  in
  let validate_levels =
    let fold_over_a_level ~f ~init level_start =
      let rec go pos acc =
        let job = Ring_buffer.read_i t.jobs pos in
        let acc' = f acc job in
        match State.next_position_info p t.level_pointer pos with
        | `Same_level pos' -> go pos' acc'
        | `Next_level _ -> acc'
      in
      go level_start init
    in
    let if_start_empty_all_empty level_start =
      let is_empty = function
        | State.Job.Base None -> true
        | Merge (None, None) -> true
        | _ -> false
      in
      let first_job = Ring_buffer.read_i t.jobs level_start in
      if is_empty first_job then
        fold_over_a_level
          ~f:(fun acc job -> acc && is_empty job)
          ~init:true level_start
      else true
    in
    let at_most_one_partial_job level_start =
      let is_partial = function
        | State.Job.Merge (Some _, None) -> 1
        | _ -> 0
      in
      let count =
        fold_over_a_level ~init:0
          ~f:(fun acc job -> acc + is_partial job)
          level_start
      in
      count < 2
    in
    Array.fold t.level_pointer ~init:true ~f:(fun acc level_start ->
        acc
        && if_start_empty_all_empty level_start
        && at_most_one_partial_job level_start )
  in
  let has_valid_merge_jobs =
    State.fold_chronological t ~init:true ~f:(fun acc job ->
        acc && match job with Merge (None, Some _) -> false | _ -> acc )
  in
  let non_empty_tree =
    State.fold_chronological t ~init:false ~f:(fun acc job ->
        acc
        ||
        match job with
        | Base (Some _) -> true
        | Merge (Some _, _) -> true
        | _ -> false )
  in
  Option.is_some (State.base_none_pos t)
  && free_space ~state:t > 0
  && has_valid_merge_jobs && non_empty_tree && validate_leaves
  && validate_levels

let fill_in_completed_jobs :
       state:('a, 'd) State.t
    -> completed_jobs:'a State.Completed_job.t list
    -> 'b option Or_error.t =
 fun ~state ~completed_jobs ->
  let open Or_error.Let_syntax in
  let old_jobs = Ring_buffer.copy state.jobs in
  let last_acc = state.acc in
  let%map () = State.consume state completed_jobs old_jobs in
  (state.jobs).position <- 0 ;
  if not (fst last_acc = fst state.acc) then snd state.acc else None

let last_emitted_value (state : ('a, 'd) State.t) = snd state.acc

let current_data (state : ('a, 'd) State.t) =
  state.recent_tree_data @ List.concat state.other_trees_data

let parallelism : state:('a, 'd) State.t -> int =
 fun ~state -> State.parallelism state

(*if the transaction queue does not have at least max_slots number of slots 
before continuing onto the next queue, split max_slots = (x,y) 
such that x = number of slots till the end of the current queue and y = max_slots - x (starts from the begining of the next queue)  *)
let partition_if_overflowing ~max_slots state =
  let n = min (free_space ~state) max_slots in
  let parallelism = State.parallelism state in
  let offset = parallelism - 1 in
  match State.base_none_pos state with
  | None -> `One 0
  | Some start ->
      let start_0 = start - offset in
      if n <= parallelism - start_0 then `One n
      else `Two (parallelism - start_0, n - (parallelism - start_0))

let gen :
       gen_data:'d Quickcheck.Generator.t
    -> f_job_done:(('a, 'd) Available_job.t -> 'a State.Completed_job.t)
    -> f_acc:(int * 'a option -> 'a -> 'a option)
    -> ('a, 'd) State.t Quickcheck.Generator.t =
 fun ~gen_data ~f_job_done ~f_acc ->
  let open Quickcheck.Generator.Let_syntax in
  let%bind parallelism_log_2 = Int.gen_incl 2 7 in
  let s = State.create ~parallelism_log_2 in
  let parallelism = State.parallelism s in
  let%bind data_chunk_size =
    Int.gen_incl ((parallelism / 2) - 1) (parallelism / 2)
  in
  let%map datas =
    Quickcheck.Generator.list_with_length ((parallelism * 2) + 3) gen_data
  in
  let data_chunks =
    let rec go datas chunks =
      if List.length datas <= data_chunk_size then List.rev (datas :: chunks)
      else
        let chunk, rest = List.split_n datas data_chunk_size in
        go rest (chunk :: chunks)
    in
    go datas []
  in
  List.fold data_chunks ~init:s ~f:(fun s chunk ->
      let jobs = next_jobs ~state:s in
      let jobs_done = List.map jobs ~f:f_job_done in
      let old_tuple = s.acc in
      Option.iter
        ( Or_error.ok_exn
        @@ fill_in_completed_jobs ~state:s ~completed_jobs:jobs_done )
        ~f:(fun x ->
          let tuple =
            if Option.is_some (snd old_tuple) then old_tuple else s.acc
          in
          s.acc <- (fst s.acc, f_acc tuple x) ) ;
      Or_error.ok_exn @@ enqueue_data ~state:s ~data:chunk ;
      assert (is_valid s) ;
      s )

let%test_module "scans" =
  ( module struct
    let enqueue state ds =
      let free_space = free_space ~state in
      match free_space >= List.length ds with
      | true ->
          Or_error.ok_exn @@ enqueue_data ~state ~data:ds ;
          []
      | false ->
          Or_error.ok_exn
          @@ enqueue_data ~state ~data:(List.take ds free_space) ;
          List.drop ds free_space

    let rec step_on_free_space state w ds f f_acc =
      let enq ds' =
        if List.length ds' > 0 then
          let rem_ds = enqueue state ds' in
          rem_ds
        else []
      in
      let jobs = next_jobs ~state in
      let jobs_done = List.map jobs ~f in
      let old_tuple = state.acc in
      let x' =
        Option.bind
          ( Or_error.ok_exn
          @@ fill_in_completed_jobs ~state ~completed_jobs:jobs_done )
          ~f:(fun x ->
            let merged =
              if Option.is_some (snd old_tuple) then f_acc old_tuple x
              else snd state.acc
            in
            state.acc <- (fst state.acc, merged) ;
            merged )
      in
      let%bind () = Linear_pipe.write w x' in
      let rem_ds = enq ds in
      if List.length rem_ds > 0 then step_on_free_space state w rem_ds f f_acc
      else return ()

    let do_steps ~state ~data ~f ~f_acc w =
      let rec go () =
        match%bind Linear_pipe.read' data with
        | `Eof -> return ()
        | `Ok q ->
            let ds = Queue.to_list q in
            let%bind () = step_on_free_space state w ds f f_acc in
            assert (is_valid state) ;
            go ()
      in
      go ()

    let scan ~data ~parallelism_log_2 ~f ~f_acc =
      Linear_pipe.create_reader ~close_on_exception:true (fun w ->
          let s = start ~parallelism_log_2 in
          do_steps ~state:s ~data ~f w ~f_acc )

    let step_repeatedly ~state ~data ~f ~f_acc =
      Linear_pipe.create_reader ~close_on_exception:true (fun w ->
          do_steps ~state ~data ~f w ~f_acc )

    let%test_module "scan (+) over ints" =
      ( module struct
        let f_merge_up (state : int * int64 option) x =
          let open Option.Let_syntax in
          let%map acc = snd state in
          Int64.( + ) acc x

        let job_done (job : (Int64.t, Int64.t) Available_job.t) :
            Int64.t State.Completed_job.t =
          match job with
          | Base x -> Lifted x
          | Merge (x, y) -> Merged (Int64.( + ) x y)

        let%test_unit "Split only if enqueuing onto the next queue" =
          let p = 3 in
          let max_slots = Int.pow 2 (p - 1) in
          let leaves = max_slots * 2 in
          let offset = leaves - 1 in
          let last_index = (2 * leaves) - 2 in
          let g = Int.gen_incl 1 max_slots in
          let state = State.create ~parallelism_log_2:p in
          Quickcheck.test g ~trials:1000 ~f:(fun i ->
              let data = List.init i ~f:Int64.of_int in
              let partition = partition_if_overflowing ~max_slots:i state in
              let curr_head = Option.value_exn state.base_none_pos in
              let jobs = next_jobs ~state in
              let jobs_done = List.map jobs ~f:job_done in
              let _ =
                Or_error.ok_exn
                @@ fill_in_completed_jobs ~state ~completed_jobs:jobs_done
              in
              let () = Or_error.ok_exn @@ enqueue_data ~state ~data in
              match partition with
              | `One x ->
                  let expected_base_pos =
                    if curr_head + x = last_index + 1 then offset
                    else curr_head + x
                  in
                  assert (
                    Option.value_exn state.base_none_pos = expected_base_pos )
              | `Two (x, y) ->
                  assert (x + y = i) ;
                  assert (Option.value_exn state.base_none_pos = y + offset) )

        let%test_unit "non-emitted data tracking" =
          (* After a random number of steps, check if acc = current_state - data list*)
          let cur_value = ref 0 in
          let parallelism_log_2 = 4 in
          let one = Int64.of_int 1 in
          let state = State.create ~parallelism_log_2 in
          (*List.fold
            (List.init 20 ~f:(fun _ -> ()))
            ~init:()
            ~f:( *)
          let g = Int.gen_incl 1 (Int.pow 2 parallelism_log_2 / 2) in
          Quickcheck.test g ~trials:1000 ~f:(fun i ->
              Async.Thread_safe.block_on_async_exn (fun () ->
                  (*let i = free_space ~state - 1 in*)
                  let data = List.init i ~f:(fun _ -> one) in
                  let jobs = next_jobs ~state in
                  let jobs_done = List.map jobs ~f:job_done in
                  let old_tuple = state.acc in
                  let _ =
                    Option.bind
                      ( Or_error.ok_exn
                      @@ fill_in_completed_jobs ~state
                           ~completed_jobs:jobs_done )
                      ~f:(fun x ->
                        let merged =
                          if Option.is_some (snd old_tuple) then
                            f_merge_up old_tuple x
                          else snd state.acc
                        in
                        state.acc <- (fst state.acc, merged) ;
                        merged )
                  in
                  let _ = Or_error.ok_exn @@ enqueue_data ~state ~data in
                  cur_value := !cur_value + i ;
                  let acc_data =
                    List.sum (module Int64) (current_data state) ~f:Fn.id
                  in
                  let acc =
                    Option.value_map (snd state.acc) ~default:0
                      ~f:Int64.to_int_exn
                  in
                  let expected = !cur_value - Int64.to_int_exn acc_data in
                  (*Core.printf !"state: %{sexp: (Int64.t, Int64.t) State.t} \n %!" state;*)
                  assert (acc = expected) ;
                  assert (
                    List.length state.other_trees_data < parallelism_log_2 ) ;
                  return () ) )

        let%test_unit "scan can be initialized from intermediate state" =
          Backtrace.elide := false ;
          let g =
            gen
              ~gen_data:
                Quickcheck.Generator.Let_syntax.(Int.gen >>| Int64.of_int)
              ~f_job_done:job_done ~f_acc:f_merge_up
          in
          Quickcheck.test g ~sexp_of:[%sexp_of: (int64, int64) State.t]
            ~trials:10 ~f:(fun s ->
              Async.Thread_safe.block_on_async_exn (fun () ->
                  let do_one_next = ref false in
                  (* For any arbitrary intermediate state *)
                  let parallelism = State.parallelism s in
                  (* if we then add 1 and a bunch of zeros *)
                  let one_then_zeros =
                    Linear_pipe.create_reader ~close_on_exception:true
                      (fun w ->
                        let rec go () =
                          let next =
                            if !do_one_next then (
                              do_one_next := false ;
                              Int64.one )
                            else Int64.zero
                          in
                          let%bind () = Pipe.write w next in
                          go ()
                        in
                        go () )
                  in
                  let pipe s =
                    step_repeatedly ~state:s ~data:one_then_zeros ~f:job_done
                      ~f_acc:f_merge_up
                  in
                  let fill_some_zeros v s =
                    List.init (parallelism * parallelism) ~f:(fun _ -> ())
                    |> Deferred.List.fold ~init:v ~f:(fun v _ ->
                           match%map Linear_pipe.read (pipe s) with
                           | `Eof -> v
                           | `Ok (Some v') -> v'
                           | `Ok None -> v )
                  in
                  (* after we flush intermediate work *)
                  let old_acc =
                    State.acc s |> Option.value ~default:Int64.zero
                  in
                  let%bind v = fill_some_zeros Int64.zero s in
                  do_one_next := true ;
                  let acc = State.acc s |> Option.value_exn in
                  assert (acc <> old_acc) ;
                  (* eventually we'll emit the acc+1 element *)
                  let%map _ = fill_some_zeros v s in
                  let acc_plus_one = State.acc s |> Option.value_exn in
                  assert (Int64.(equal acc_plus_one (acc + one))) ) )
      end )

    let%test_module "scan (+) over ints, map from string" =
      ( module struct
        let f_merge_up (tuple : int * int64 option) x =
          let open Option.Let_syntax in
          let%map acc = snd tuple in
          Int64.( + ) acc x

        let job_done (job : (Int64.t, string) Available_job.t) :
            Int64.t State.Completed_job.t =
          match job with
          | Base x -> Lifted (Int64.of_string x)
          | Merge (x, y) -> Merged (Int64.( + ) x y)

        let%test_unit "scan behaves like a fold long-term" =
          let a_bunch_of_ones_then_zeros x =
            { Linear_pipe.Reader.pipe=
                Pipe.unfold ~init:x ~f:(fun count ->
                    let next =
                      if count <= 0 then "0" else Int.to_string (x - count)
                    in
                    return (Some (next, count - 1)) )
            ; has_reader= false }
          in
          let parallelism = 7 in
          let n = 1000 in
          let result =
            scan
              ~data:(a_bunch_of_ones_then_zeros n)
              ~parallelism_log_2:parallelism ~f:job_done ~f_acc:f_merge_up
          in
          Async.Thread_safe.block_on_async_exn (fun () ->
              let%map after_3n =
                List.init (3 * n) ~f:(fun _ -> ())
                |> Deferred.List.fold ~init:Int64.zero ~f:(fun acc _ ->
                       match%map Linear_pipe.read result with
                       | `Eof -> acc
                       | `Ok (Some v) -> v
                       | `Ok None -> acc )
              in
              let expected =
                List.fold
                  (List.init n ~f:(fun i -> Int64.of_int i))
                  ~init:Int64.zero ~f:Int64.( + )
              in
              assert (after_3n = expected) )
      end )

    let%test_module "scan (concat) over strings" =
      ( module struct
        let f_merge_up (tuple : int * string option) x =
          let open Option.Let_syntax in
          let%map acc = snd tuple in
          String.( ^ ) acc x

        let job_done (job : (string, string) Available_job.t) :
            string State.Completed_job.t =
          match job with
          | Base x -> Lifted x
          | Merge (x, y) -> Merged (String.( ^ ) x y)

        let%test_unit "scan performs operation in correct order with \
                       non-commutative semigroup" =
          Backtrace.elide := false ;
          let a_bunch_of_nums_then_empties x =
            { Linear_pipe.Reader.pipe=
                Pipe.unfold ~init:x ~f:(fun count ->
                    let next =
                      if count <= 0 then ""
                      else Int.to_string (x - count) ^ ","
                    in
                    return (Some (next, count - 1)) )
            ; has_reader= false }
          in
          let n = 100 in
          let result =
            scan
              ~data:(a_bunch_of_nums_then_empties n)
              ~parallelism_log_2:12 ~f:job_done ~f_acc:f_merge_up
          in
          Async.Thread_safe.block_on_async_exn (fun () ->
              let%map after_42n =
                List.init (42 * n) ~f:(fun _ -> ())
                |> Deferred.List.fold ~init:"" ~f:(fun acc _ ->
                       match%map Linear_pipe.read result with
                       | `Eof -> acc
                       | `Ok (Some v) -> v
                       | `Ok None -> acc )
              in
              let expected =
                List.fold
                  (List.init n ~f:(fun i -> Int.to_string i ^ ","))
                  ~init:"" ~f:String.( ^ )
              in
              assert (after_42n = expected) )
      end )

    let%test_unit "Test for invalid states" =
      let exp = 3 in
      let not_valid = Fn.compose not is_valid in
      let ok = Or_error.ok_exn in
      let create_job (s : ('a, 'd) State.t) pos job =
        Ring_buffer.direct_update s.jobs pos ~f:(fun _ -> Ok job) |> ok
      in
      let empty_tree = State.create ~parallelism_log_2:exp in
      let p = State.parallelism empty_tree in
      assert (not_valid empty_tree) ;
      let level_i = Int.pow 2 (exp - 1) in
      let empty_leaves = empty_tree in
      let partial_jobs = State.copy empty_leaves in
      let () =
        List.fold ~init:() [level_i - 1; level_i + 1] ~f:(fun _ pos ->
            create_job partial_jobs pos (State.Job.Merge (Some 1, None)) )
      in
      assert (not_valid partial_jobs) ;
      let invalid_job = State.copy empty_leaves in
      let () =
        create_job invalid_job (level_i - 1) (State.Job.Merge (None, Some 1))
      in
      assert (not_valid invalid_job) ;
      let empty_jobs = State.copy empty_tree in
      let _ =
        List.fold ~init:() [p - 1; p] ~f:(fun _ pos ->
            create_job empty_jobs pos (Base (Some 1)) )
      in
      let _ = create_job empty_jobs level_i (Merge (Some 1, Some 1)) in
      assert (not_valid empty_jobs) ;
      let incorrect_data_length = State.copy empty_leaves in
      let incorrect_data_length =
        {incorrect_data_length with State.current_data_length= 4}
      in
      let _ =
        List.fold ~init:() [p - 1; p] ~f:(fun _ pos ->
            create_job incorrect_data_length pos (Base (Some 1)) )
      in
      assert (not_valid incorrect_data_length) ;
      let interspersed_data = State.copy incorrect_data_length in
      let _ =
        List.fold ~init:() [p + 2; p + 4] ~f:(fun _ pos ->
            create_job interspersed_data pos (Base (Some 1)) )
      in
      assert (not_valid interspersed_data)
  end )<|MERGE_RESOLUTION|>--- conflicted
+++ resolved
@@ -194,20 +194,6 @@
       else t.level_pointer.(cur_level) <- first_node
     else ()
 
-<<<<<<< HEAD
-=======
-  let fold_chronological t ~init ~f =
-    let n = Array.length t.jobs.data in
-    let rec go acc i pos =
-      if Int.equal i n then acc
-      else
-        let x = t.jobs.data.(pos) in
-        go (f acc x) (i + 1)
-          (next_position (parallelism t) t.level_pointer pos)
-    in
-    go init 0 0
-
->>>>>>> 826d25a1
   let make_jobs_ordered f empty t =
     let rec go count t =
       if count = (parallelism t * 2) - 1 then empty
@@ -368,18 +354,10 @@
 
   module Foldable_ident = Make_foldable (Monad.Ident)
 
-  let fold_chronological_until = Foldable_ident.fold_chronological_until
-
   let fold_chronological t ~init ~f =
-    fold_chronological_until t ~init
+    Foldable_ident.fold_chronological_until t ~init
       ~f:(fun acc job -> Container.Continue_or_stop.Continue (f acc job))
       ~finish:Fn.id
-
-  module Deferred = struct
-    module Foldable = Make_foldable (Deferred)
-
-    let fold_chronological_until = Foldable.fold_chronological_until
-  end
 end
 
 let start : type a d. parallelism_log_2:int -> (a, d) State.t = State.create
