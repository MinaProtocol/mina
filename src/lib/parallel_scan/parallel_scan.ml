--- conflicted
+++ resolved
@@ -29,7 +29,6 @@
   end
 
   type t = Stable.Latest.t [@@deriving sexp]
-<<<<<<< HEAD
 end
 
 (**Each node on the tree is viewed as a job that needs to be completed. When a 
@@ -55,38 +54,10 @@
 (**The number of new jobs- base and merge that can be added to this tree.
  * Each node has a weight associated to it and the 
  * new jobs received are distributed across the tree based on this number. *)
-=======
-end
-
-(**Each node on the tree is viewed as a job that needs to be completed. When a 
-job is completed, it creates a new "Todo" job and marks the old job as "Done"*)
-module Job_status = struct
-  module Stable = struct
-    module V1 = struct
-      module T = struct
-        type t = Todo | Done [@@deriving sexp, bin_io, version {unnumbered}]
-      end
-
-      include T
-    end
-
-    module Latest = V1
-  end
-
-  type t = Stable.Latest.t = Todo | Done [@@deriving sexp]
-
-  let to_string = function Todo -> "Todo" | Done -> "Done"
-end
-
-(**The number of new jobs that can be added to this tree. This could be new 
-base jobs or new merge jobs. Each node has a weight associated to it and the 
-new jobs received are distributed across the tree based on this number. *)
->>>>>>> 61071132
 module Weight = struct
   module Stable = struct
     module V1 = struct
       module T = struct
-<<<<<<< HEAD
         type t = {base: int; merge: int}
         [@@deriving sexp, bin_io, version {unnumbered}]
       end
@@ -225,9 +196,6 @@
         type 'merge t =
           (Weight.Stable.V1.t * Weight.Stable.V1.t) * 'merge Job.Stable.V1.t
         [@@deriving sexp, bin_io, version]
-=======
-        type t = int [@@deriving sexp, bin_io, version {unnumbered}]
->>>>>>> 61071132
       end
 
       include T
@@ -236,145 +204,6 @@
     module Latest = V1
   end
 
-<<<<<<< HEAD
-=======
-  type t = Stable.Latest.t [@@deriving sexp]
-end
-
-(**For base proofs (Proving new transactions)*)
-module Base = struct
-  module Record = struct
-    module Stable = struct
-      module V1 = struct
-        module T = struct
-          type 'base t =
-            { job: 'base
-            ; seq_no: Sequence_number.Stable.V1.t
-            ; status: Job_status.Stable.V1.t }
-          [@@deriving sexp, bin_io, version]
-        end
-
-        include T
-      end
-
-      module Latest = V1
-    end
-
-    type 'base t = 'base Stable.Latest.t [@@deriving sexp]
-  end
-
-  module Job = struct
-    module Stable = struct
-      module V1 = struct
-        module T = struct
-          type 'base t = Empty | Full of 'base Record.Stable.V1.t
-          [@@deriving sexp, bin_io, version]
-        end
-
-        include T
-
-        let job_str = function Empty -> "Base.Empty" | Full _ -> "Base.Full"
-      end
-
-      module Latest = V1
-    end
-
-    type 'base t = 'base Stable.Latest.t =
-      | Empty
-      | Full of 'base Record.Stable.V1.t
-    [@@deriving sexp]
-
-    let job_str = Stable.Latest.job_str
-  end
-
-  module Stable = struct
-    module V1 = struct
-      module T = struct
-        type 'base t = Weight.Stable.V1.t * 'base Job.Stable.V1.t
-        [@@deriving sexp, bin_io, version]
-      end
-
-      include T
-    end
-
-    module Latest = V1
-  end
-
-  type 'base t = 'base Stable.Latest.t [@@deriving sexp]
-end
-
-(** For merge proofs: Merging two base proofs or two merge proofs*)
-module Merge = struct
-  module Record = struct
-    module Stable = struct
-      module V1 = struct
-        module T = struct
-          type 'merge t =
-            { left: 'merge
-            ; right: 'merge
-            ; seq_no: Sequence_number.Stable.V1.t
-            ; status: Job_status.Stable.V1.t }
-          [@@deriving sexp, bin_io, version]
-        end
-
-        include T
-      end
-
-      module Latest = V1
-    end
-
-    type 'merge t = 'merge Stable.Latest.t [@@deriving sexp]
-  end
-
-  module Job = struct
-    module Stable = struct
-      module V1 = struct
-        module T = struct
-          type 'merge t =
-            | Empty
-            | Part of 'merge (*When only the left component of the job is available since we always complete the jobs from left to right*)
-            | Full of 'merge Record.Stable.V1.t
-          [@@deriving sexp, bin_io, version]
-        end
-
-        include T
-
-        let job_str = function
-          | Empty ->
-              "Merge.Empty"
-          | Full _ ->
-              "Merge.Full"
-          | Part _ ->
-              "Merge.Part"
-      end
-
-      module Latest = V1
-    end
-
-    type 'merge t = 'merge Stable.Latest.t =
-      | Empty
-      | Part of 'merge
-      | Full of 'merge Record.Stable.V1.t
-    [@@deriving sexp]
-
-    let job_str = Stable.Latest.job_str
-  end
-
-  module Stable = struct
-    module V1 = struct
-      module T = struct
-        type 'merge t =
-          (Weight.Stable.V1.t * Weight.Stable.V1.t) * 'merge Job.Stable.V1.t
-        [@@deriving sexp, bin_io, version]
-      end
-
-      include T
-    end
-
-    module Latest = V1
-  end
-
->>>>>>> 61071132
   type 'merge t = 'merge Stable.Latest.t [@@deriving sexp]
 end
 
@@ -400,18 +229,13 @@
 end
 
 (**New jobs to be added (including new transactions or new merge jobs)*)
-<<<<<<< HEAD
 module Job = struct
-=======
-module New_job = struct
->>>>>>> 61071132
   module Stable = struct
     module V1 = struct
       module T = struct
         type ('merge, 'base) t = Base of 'base | Merge of 'merge
         [@@deriving sexp]
       end
-<<<<<<< HEAD
 
       include T
     end
@@ -419,15 +243,6 @@
     module Latest = V1
   end
 
-=======
-
-      include T
-    end
-
-    module Latest = V1
-  end
-
->>>>>>> 61071132
   type ('merge, 'base) t = ('merge, 'base) Stable.Latest.t =
     | Base of 'base
     | Merge of 'merge
@@ -527,11 +342,7 @@
 end
 
 module Hash = struct
-<<<<<<< HEAD
   type t = Digestif.SHA256.t [@@deriving eq]
-=======
-  type t = Digestif.SHA256.t
->>>>>>> 61071132
 end
 
 (**A single tree with number of leaves = max_base_jobs = 2**transaction_capacity_log_2 *)
@@ -763,7 +574,6 @@
         (Node {depth; value= value'; sub_tree= sub}, count_list)
 
   let update :
-<<<<<<< HEAD
          ('merge_job, 'base_job) Job.t list
       -> update_level:int
       -> sequence_no:int
@@ -775,25 +585,12 @@
     let add_merges (jobs : ('b, 'c) Job.t list) cur_level
         (((w1, w2) as weight), m) =
       let left, right = (weight_lens.get w1, weight_lens.get w2) in
-=======
-         ('merge_job, 'base_job) New_job.t list
-      -> update_level:int
-      -> sequence_no:int
-      -> depth:int
-      -> ('merge_t, 'base_t) t
-      -> (('merge_t, 'base_t) t * 'b option) Or_error.t =
-   fun completed_jobs ~update_level ~sequence_no:seq_no ~depth:_ tree ->
-    let open Or_error.Let_syntax in
-    let add_merges (jobs : ('b, 'c) New_job.t list) cur_level (weight, m) =
-      let left, right = weight in
->>>>>>> 61071132
       if cur_level = update_level - 1 then
         (*Create new jobs from the completed ones*)
         let%map new_weight, m' =
           match (jobs, m) with
           | [], _ ->
               Ok (weight, m)
-<<<<<<< HEAD
           | [Job.Merge a; Merge b], Merge.Job.Empty ->
               Ok
                 ( ( weight_lens.set (left - 1) w1
@@ -806,22 +603,10 @@
           | [Merge b], Part a ->
               Ok
                 ( (weight_lens.set left w1, weight_lens.set (right - 1) w2)
-=======
-          | [New_job.Merge a; Merge b], Merge.Job.Empty ->
-              Ok
-                ( (left - 1, right - 1)
-                , Full {left= a; right= b; seq_no; status= Job_status.Todo} )
-          | [Merge a], Empty ->
-              Ok ((left - 1, right), Part a)
-          | [Merge b], Part a ->
-              Ok
-                ( (left, right - 1)
->>>>>>> 61071132
                 , Full {left= a; right= b; seq_no; status= Job_status.Todo} )
           | [Base _], Empty ->
               (*Depending on whether this is the first or second of the two base jobs*)
               let weight =
-<<<<<<< HEAD
                 if left = 0 then
                   (weight_lens.set left w1, weight_lens.set (right - 1) w2)
                 else (weight_lens.set (left - 1) w1, weight_lens.set right w2)
@@ -832,13 +617,6 @@
                 ( ( weight_lens.set (left - 1) w1
                   , weight_lens.set (right - 1) w2 )
                 , m )
-=======
-                if left = 0 then (left, right - 1) else (left - 1, right)
-              in
-              Ok (weight, m)
-          | [Base _; Base _], Empty ->
-              Ok ((left - 1, right - 1), m)
->>>>>>> 61071132
           | xs, m ->
               Or_error.errorf
                 "Got %d jobs when updating level %d and when one of the merge \
@@ -852,13 +630,9 @@
         | [Merge a], Full ({status= Job_status.Todo; _} as x) ->
             let new_job = Merge.Job.Full {x with status= Job_status.Done} in
             let scan_result, weight' =
-<<<<<<< HEAD
               if cur_level = 0 then
                 (Some a, (weight_lens.set 0 w1, weight_lens.set 0 w2))
               else (None, weight)
-=======
-              if cur_level = 0 then (Some a, (0, 0)) else (None, weight)
->>>>>>> 61071132
             in
             Ok ((weight', new_job), scan_result)
         | [], m ->
@@ -879,17 +653,12 @@
               min (List.length jobs - jobs_sent_left) right
             in
             let new_weight =
-<<<<<<< HEAD
               ( weight_lens.set (left - jobs_sent_left) w1
               , weight_lens.set (right - jobs_sent_right) w2 )
-=======
-              (left - jobs_sent_left, right - jobs_sent_right)
->>>>>>> 61071132
             in
             Ok ((new_weight, m), None)
       else Ok ((weight, m), None)
     in
-<<<<<<< HEAD
     let add_bases jobs (w, d) =
       let weight = weight_lens.get w in
       match (jobs, d) with
@@ -901,24 +670,11 @@
             , Base.Job.Full {job= d; seq_no; status= Job_status.Todo} )
       | [Job.Merge _], Full b ->
           Ok (w, Full {b with status= Job_status.Done})
-=======
-    let add_bases jobs (weight, d) =
-      match (jobs, d) with
-      | [], _ ->
-          Ok (weight, d)
-      | [New_job.Base d], Base.Job.Empty ->
-          Ok
-            ( weight - 1
-            , Base.Job.Full {job= d; seq_no; status= Job_status.Todo} )
-      | [New_job.Merge _], Full b ->
-          Ok (weight, Full {b with status= Job_status.Done})
->>>>>>> 61071132
       | xs, _ ->
           Or_error.errorf
             "Got %d jobs when updating level %d and when one of the base \
              nodes is %s"
             (List.length xs) update_level (Base.Job.job_str d)
-<<<<<<< HEAD
     in
     let jobs = completed_jobs in
     update_split ~f_merge:add_merges ~f_base:add_bases tree ~weight_merge:fst
@@ -1127,160 +883,6 @@
       in
       view :: acc
     in
-=======
-    in
-    let jobs = completed_jobs in
-    update_split ~f_merge:add_merges ~f_base:add_bases tree ~weight_merge:fst
-      ~jobs ~update_level ~jobs_split:(fun (l, r) a ->
-        (List.take a l, List.take (List.drop a l) r) )
-
-  let reset_weights : ('merge_t, 'base_t) t -> ('merge_t, 'base_t) t =
-   fun tree ->
-    let f_base base =
-      match base with
-      | _weight, Base.Job.Full {status= Job_status.Todo; _} ->
-          ((1, snd base), (1, 0))
-      | _ ->
-          ((0, snd base), (0, 0))
-    in
-    let f_merge lst m =
-      let (l1, r1), (l2, r2) = lst in
-      match m with
-      | (_, _), Merge.Job.Full {status= Job_status.Todo; _} ->
-          (((1, 0), snd m), (1, 0))
-      | _ ->
-          (((l1 + r1, l2 + r2), snd m), (l1 + r1, l2 + r2))
-    in
-    fst (update_accumulate ~f_merge ~f_base tree)
-
-  let jobs_on_level :
-         depth:int
-      -> level:int
-      -> ('merge_t, 'base_t) t
-      -> ('merge_job, 'base_job) Available_job.t list =
-   fun ~depth ~level tree ->
-    fold_depth ~init:[]
-      ~f_merge:(fun i acc a ->
-        match (i = level, a) with
-        | true, (_weight, Merge.Job.Full {left; right; status= Todo; _}) ->
-            Available_job.Merge (left, right) :: acc
-        | _ ->
-            acc )
-      ~f_base:(fun acc d ->
-        match (level = depth, d) with
-        | true, (_weight, Base.Job.Full {job; status= Todo; _}) ->
-            Available_job.Base job :: acc
-        | _ ->
-            acc )
-      tree
-    |> List.rev
-
-  let to_hashable_jobs :
-      ('merge_t, 'base_t) t -> ('merge_job, 'base_job) New_job.t list =
-   fun tree ->
-    fold ~init:[]
-      ~f_merge:(fun acc a ->
-        match a with
-        | _, Merge.Job.Full {status= Job_status.Done; _} ->
-            acc
-        | _ ->
-            New_job.Merge a :: acc )
-      ~f_base:(fun acc d ->
-        match d with
-        | _, Base.Job.Full {status= Job_status.Done; _} ->
-            acc
-        | _ ->
-            New_job.Base d :: acc )
-      tree
-    |> List.rev
-
-  let jobs_records :
-      ('merge_t, 'base_t) t -> ('merge_job, 'base_job) New_job.t list =
-   fun tree ->
-    fold ~init:[]
-      ~f_merge:(fun acc a ->
-        match a with
-        | _weight, Merge.Job.Full x ->
-            New_job.Merge x :: acc
-        | _ ->
-            acc )
-      ~f_base:(fun acc d ->
-        match d with
-        | _weight, Base.Job.Full j ->
-            New_job.Base j :: acc
-        | _ ->
-            acc )
-      tree
-    |> List.rev
-
-  let base_jobs : ('merge_t, _ * 'base_job Base.Job.t) t -> 'base_job list =
-   fun tree ->
-    fold_depth ~init:[]
-      ~f_merge:(fun _ _ _ -> [])
-      ~f_base:(fun acc d ->
-        match d with _, Base.Job.Full {job; _} -> job :: acc | _ -> acc )
-      tree
-    |> List.rev
-
-  let leaves : ('merge_t, 'base_t) t -> 'base_t list =
-   fun tree ->
-    fold_depth ~init:[]
-      ~f_merge:(fun _ _ _ -> [])
-      ~f_base:(fun acc d ->
-        match d with _, Base.Job.Full _ -> d :: acc | _ -> acc )
-      tree
-    |> List.rev
-
-  let rec _view_tree : type merge_t base_t.
-         (merge_t, base_t) t
-      -> show_merge:(merge_t -> string)
-      -> show_base:(base_t -> string)
-      -> string =
-   fun tree ~show_merge ~show_base ->
-    match tree with
-    | Leaf d ->
-        sprintf !"Leaf %s\n" (show_base d)
-    | Node {value; sub_tree; _} ->
-        let curr = sprintf !"Node %s\n" (show_merge value) in
-        let subtree =
-          _view_tree sub_tree
-            ~show_merge:(fun (x, y) ->
-              sprintf !"%s  %s" (show_merge x) (show_merge y) )
-            ~show_base:(fun (x, y) ->
-              sprintf !"%s  %s" (show_base x) (show_base y) )
-        in
-        curr ^ subtree
-
-  let required_job_count = function
-    | Node {value= (l, r), _; _} ->
-        l + r
-    | Leaf b ->
-        fst b
-
-  let view_jobs_with_position (tree : ('a, 'd) t) fa fd : 'c Job_view.t list =
-    let f_merge acc a =
-      let view =
-        match snd a with
-        | Merge.Job.Empty ->
-            Job_view.Node.MEmpty
-        | Part a ->
-            MPart (fa a)
-        | Full {left; right; seq_no; status} ->
-            MFull (fa left, fa right, {Job_view.Extra.status; seq_no})
-      in
-      view :: acc
-    in
-    let f_base acc a =
-      let view =
-        match snd a with
-        | Base.Job.Empty ->
-            Job_view.Node.BEmpty
-        | Full {seq_no; status; job} ->
-            BFull (fd job, {seq_no; status})
-      in
-      view :: acc
-    in
->>>>>>> 61071132
     let lst = fold ~f_merge ~f_base ~init:[] tree in
     let len = List.length lst - 1 in
     List.rev_mapi lst ~f:(fun i value -> {Job_view.position= len - i; value})
@@ -1308,7 +910,6 @@
       end
 
       include T
-<<<<<<< HEAD
 
       (*Delete all the completed jobs because
         1. They are completed
@@ -1355,24 +956,6 @@
 
   let with_leaner_trees = Stable.V1.with_leaner_trees
 
-=======
-    end
-
-    module Latest = V1
-  end
-
-  type ('merge, 'base) t = ('merge, 'base) Stable.Latest.t =
-    { trees:
-        ('merge Merge.Stable.V1.t, 'base Base.Stable.V1.t) Tree.Stable.V1.t
-        Non_empty_list.Stable.V1.t
-    ; acc: ('merge * 'base list) option
-          (*last emitted proof and the corresponding transactions*)
-    ; curr_job_seq_no: int
-    ; max_base_jobs: int
-    ; delay: int }
-  [@@deriving sexp]
-
->>>>>>> 61071132
   let create_tree_for_level ~level ~depth ~merge_job ~base_job =
     let rec go : type merge_t base_t.
         int -> (int -> merge_t) -> base_t -> (merge_t, base_t) Tree.t =
@@ -1384,7 +967,6 @@
         in
         Node {depth= d; value= fmerge d; sub_tree}
     in
-<<<<<<< HEAD
     let weight base merge = {Weight.base; merge} in
     let base_weight = if level = -1 then weight 0 0 else weight 1 0 in
     go 0
@@ -1394,16 +976,6 @@
           else
             let x = Int.pow 2 level / Int.pow 2 (d + 1) in
             (weight x 0, weight x 0)
-=======
-    let base_weight = if level = -1 then 0 else 1 in
-    go 0
-      (fun d ->
-        let weight =
-          if level = -1 then (0, 0)
-          else
-            let x = Int.pow 2 level / Int.pow 2 (d + 1) in
-            (x, x)
->>>>>>> 61071132
         in
         (weight, merge_job) )
       (base_weight, base_job)
@@ -1417,13 +989,9 @@
    fun ~max_base_jobs ~delay ->
     let depth = Int.ceil_log2 max_base_jobs in
     let first_tree :
-<<<<<<< HEAD
         ( (Weight.t * Weight.t) * merge Merge.Job.t
         , Weight.t * base Base.Job.t )
         Tree.t =
-=======
-        ((int * int) * merge Merge.Job.t, int * base Base.Job.t) Tree.t =
->>>>>>> 61071132
       create_tree ~depth
     in
     { trees= Non_empty_list.singleton first_tree
@@ -1437,21 +1005,15 @@
   include T
   module Hash = Hash
 
-<<<<<<< HEAD
   let hash t f_merge f_base =
     let {trees; acc; max_base_jobs; curr_job_seq_no; delay; _} =
       with_leaner_trees t
     in
-=======
-  let hash {trees; acc; max_base_jobs; curr_job_seq_no; delay; _} f_merge
-      f_base =
->>>>>>> 61071132
     let h = ref (Digestif.SHA256.init ()) in
     let add_string s = h := Digestif.SHA256.feed_string !h s in
     let () =
       let tree_hash tree f_merge f_base =
         List.iter (Tree.to_hashable_jobs tree) ~f:(fun job ->
-<<<<<<< HEAD
             match job with Job.Merge a -> f_merge a | Base d -> f_base d )
       in
       Non_empty_list.iter trees ~f:(fun tree ->
@@ -1465,42 +1027,19 @@
             | w, Merge.Job.Full {left; right; status; seq_no} ->
                 add_string
                   ( w_to_string' w ^ "Full" ^ Int.to_string seq_no
-=======
-            match job with New_job.Merge a -> f_merge a | Base d -> f_base d )
-      in
-      Non_empty_list.iter trees ~f:(fun tree ->
-          let w_to_string (l, r) = Int.to_string l ^ Int.to_string r in
-          let f_merge = function
-            | w, Merge.Job.Empty ->
-                add_string (w_to_string w ^ "Empty")
-            | w, Merge.Job.Full {left; right; status; seq_no} ->
-                add_string
-                  ( w_to_string w ^ "Full" ^ Int.to_string seq_no
->>>>>>> 61071132
                   ^ Job_status.to_string status ) ;
                 add_string (f_merge left) ;
                 add_string (f_merge right)
             | w, Merge.Job.Part j ->
-<<<<<<< HEAD
                 add_string (w_to_string' w ^ "Part") ;
-=======
-                add_string (w_to_string w ^ "Part") ;
->>>>>>> 61071132
                 add_string (f_merge j)
           in
           let f_base = function
             | w, Base.Job.Empty ->
-<<<<<<< HEAD
                 add_string (w_to_string w ^ "Empty")
             | w, Base.Job.Full {job; status; seq_no} ->
                 add_string
                   ( w_to_string w ^ "Full" ^ Int.to_string seq_no
-=======
-                add_string (Int.to_string w ^ "Empty")
-            | w, Base.Job.Full {job; status; seq_no} ->
-                add_string
-                  ( Int.to_string w ^ "Full" ^ Int.to_string seq_no
->>>>>>> 61071132
                   ^ Job_status.to_string status ) ;
                 add_string (f_base job)
           in
@@ -1638,11 +1177,7 @@
  fun t ~data_count ->
   let delay = t.delay + 1 in
   let current_tree_space =
-<<<<<<< HEAD
     Tree.available_space (Non_empty_list.head t.trees)
-=======
-    Tree.required_job_count (Non_empty_list.head t.trees)
->>>>>>> 61071132
   in
   let set1 =
     work (Non_empty_list.tail t.trees) ~max_base_jobs:t.max_base_jobs ~delay
@@ -1663,11 +1198,7 @@
 
 let free_space_on_current_tree t =
   let tree = Non_empty_list.head t.trees in
-<<<<<<< HEAD
   Tree.available_space tree
-=======
-  Tree.required_job_count tree
->>>>>>> 61071132
 
 let cons b bs =
   Option.value_map (Non_empty_list.of_list_opt bs)
@@ -1679,11 +1210,7 @@
       Non_empty_list.append bs bs' )
 
 let add_merge_jobs :
-<<<<<<< HEAD
     completed_jobs:'merge list -> ('base, 'merge, _) State_or_error.t =
-=======
-    completed_jobs:'merge list -> (_, 'merge, _) State_or_error.t =
->>>>>>> 61071132
  fun ~completed_jobs ->
   let open State_or_error.Let_syntax in
   if List.length completed_jobs = 0 then return None
@@ -1691,11 +1218,7 @@
     let%bind state = State_or_error.get in
     let delay = state.delay + 1 in
     let depth = Int.ceil_log2 state.max_base_jobs in
-<<<<<<< HEAD
     let merge_jobs = List.map completed_jobs ~f:(fun j -> Job.Merge j) in
-=======
-    let merge_jobs = List.map completed_jobs ~f:(fun j -> New_job.Merge j) in
->>>>>>> 61071132
     let jobs_required = work_for_tree state ~data_tree:`Current in
     let%bind () =
       check
@@ -1722,12 +1245,8 @@
                 Tree.update
                   (List.take jobs (Tree.required_job_count tree))
                   ~update_level:(depth - (i / delay))
-<<<<<<< HEAD
                   ~sequence_no:state.curr_job_seq_no ~weight_lens:Weight.merge
                   tree
-=======
-                  ~sequence_no:state.curr_job_seq_no ~depth tree
->>>>>>> 61071132
               with
               | Ok (tree', scan_result') ->
                   Ok
@@ -1739,7 +1258,6 @@
                     "Error while adding merge jobs to tree# %d: %s" i
                     (Error.to_string_hum e)
             else Ok (tree :: trees, scan_result, jobs) )
-<<<<<<< HEAD
       in
       match res with
       | Ok res ->
@@ -1808,76 +1326,6 @@
         cons (create_tree ~depth) [Tree.reset_weights `Both tree]
       else Non_empty_list.singleton (Tree.reset_weights `Merge tree)
     in
-=======
-      in
-      match res with
-      | Ok res ->
-          State_or_error.return res
-      | Error e ->
-          return_error e ([], None, [])
-    in
-    let updated_trees, result_opt =
-      let updated_trees, result_opt =
-        Option.value_map result_opt
-          ~default:(List.rev updated_trees, None)
-          ~f:(fun res ->
-            match updated_trees with
-            | [] ->
-                ([], None)
-            | t :: ts ->
-                let tree_data = Tree.base_jobs t in
-                (List.rev ts, Some (res, tree_data)) )
-      in
-      if
-        Option.is_some result_opt
-        || List.length (curr_tree :: updated_trees) < max_trees state
-           && List.length completed_jobs = List.length jobs_required
-        (*exact number of jobs*)
-      then (List.map updated_trees ~f:Tree.reset_weights, result_opt)
-      else (updated_trees, result_opt)
-    in
-    let all_trees = cons curr_tree updated_trees in
-    let%map _ = State_or_error.put {state with trees= all_trees} in
-    result_opt
-
-let add_data : data:'base list -> (_, _, 'base) State_or_error.t =
- fun ~data ->
-  let open State_or_error.Let_syntax in
-  if List.length data = 0 then return ()
-  else
-    let%bind state = State_or_error.get in
-    let depth = Int.ceil_log2 state.max_base_jobs in
-    let tree = Non_empty_list.head state.trees in
-    let base_jobs = List.map data ~f:(fun j -> New_job.Base j) in
-    let available_space = Tree.required_job_count tree in
-    let%bind () =
-      check
-        (List.length data > available_space)
-        ~message:
-          (sprintf
-             !"Data count (%d) exceeded available space (%d)"
-             (List.length data) available_space)
-    in
-    let%bind tree, _ =
-      match
-        Tree.update base_jobs ~update_level:depth
-          ~sequence_no:state.curr_job_seq_no ~depth tree
-      with
-      | Ok res ->
-          State_or_error.return res
-      | Error e ->
-          return_error
-            (Error.of_string
-               (sprintf "Error while adding base jobs to the tree: %s"
-                  (Error.to_string_hum e)))
-            (tree, None)
-    in
-    let updated_trees =
-      if List.length base_jobs = available_space then
-        cons (create_tree ~depth) [Tree.reset_weights tree]
-      else Non_empty_list.singleton tree
-    in
->>>>>>> 61071132
     let%map _ =
       State_or_error.put
         { state with
@@ -1908,22 +1356,6 @@
         (w, Base.Job.Full {x with seq_no= new_seq seq_no})
     | b ->
         b
-<<<<<<< HEAD
-  in
-  let next_seq_no, updated_trees =
-    Non_empty_list.fold ~init:(0, []) state.trees
-      ~f:(fun (max_seq, updated_trees) tree ->
-        let tree' = Tree.map ~f_base ~f_merge tree in
-        let seq_no =
-          match List.last @@ Tree.leaves tree' with
-          | Some (_, Base.Job.Full {seq_no; _}) ->
-              max seq_no max_seq
-          | _ ->
-              max_seq
-        in
-        (seq_no, tree' :: updated_trees) )
-  in
-=======
   in
   let next_seq_no, updated_trees =
     List.fold ~init:(0, []) (Non_empty_list.to_list state.trees)
@@ -1938,7 +1370,6 @@
         in
         (seq_no, tree' :: updated_trees) )
   in
->>>>>>> 61071132
   { state with
     curr_job_seq_no= next_seq_no
   ; trees=
@@ -1984,11 +1415,7 @@
   (*Increment the sequence number*)
   let%bind () = incr_sequence_no t in
   let latest_tree = Non_empty_list.head t.trees in
-<<<<<<< HEAD
   let available_space = Tree.available_space latest_tree in
-=======
-  let available_space = Tree.required_job_count latest_tree in
->>>>>>> 61071132
   (*Possible that new base jobs is added to a new tree within an update i.e., part of it is added to the first tree and the rest of it to a new tree. This happens when the throughput is not max. This also requires merge jobs to be done on two different set of trees*)
   let data1, data2 = List.split_n data available_space in
   let required_jobs_for_current_tree =
@@ -2069,11 +1496,7 @@
   List.concat_map Non_empty_list.(to_list @@ rev t.trees) ~f:Tree.base_jobs
 
 let view_jobs_with_position (state : ('merge, 'base) State.t) fa fd =
-<<<<<<< HEAD
-  Non_empty_list.fold ~init:[] state.trees ~f:(fun acc tree ->
-=======
   List.fold ~init:[] (Non_empty_list.to_list state.trees) ~f:(fun acc tree ->
->>>>>>> 61071132
       Tree.view_jobs_with_position tree fa fd :: acc )
 
 let job_count t =
@@ -2326,13 +1749,8 @@
           let g = Int.gen_incl 0 (Int.pow 2 p) in
           let max_base_jobs = Int.pow 2 p in
           let jobs state =
-<<<<<<< HEAD
-            Non_empty_list.fold ~init:[] state.trees ~f:(fun acc tree ->
-                Tree.jobs_records tree :: acc )
-=======
             List.fold ~init:[] (Non_empty_list.to_list state.trees)
               ~f:(fun acc tree -> Tree.jobs_records tree :: acc)
->>>>>>> 61071132
           in
           let verify_sequence_number state =
             let state = reset_seq_no state in
@@ -2359,17 +1777,9 @@
                     (module Int)
                     ~f:
                       (fun (job :
-<<<<<<< HEAD
                              (int64 Merge.Record.t, int64 Base.Record.t) Job.t) ->
                       match job with
                       | Job.Merge {seq_no; _} ->
-=======
-                             ( int64 Merge.Record.t
-                             , int64 Base.Record.t )
-                             New_job.t) ->
-                      match job with
-                      | New_job.Merge {seq_no; _} ->
->>>>>>> 61071132
                           seq_no - offset
                       | Base {seq_no; _} ->
                           seq_no - offset )
@@ -2392,7 +1802,6 @@
                 if !counter >= p + 1 then verify_sequence_number !state
                 else counter := !counter + 1
               else () )
-<<<<<<< HEAD
 
         let%test_unit "serialize, deserialize scan state" =
           Backtrace.elide := false ;
@@ -2422,8 +1831,6 @@
                 State.hash deserialized Int64.to_string Int64.to_string
               in
               assert (Hash.equal hash_s new_hash) )
-=======
->>>>>>> 61071132
 
         let%test_unit "scan can be initialized from intermediate state" =
           Backtrace.elide := false ;
