(* TODO: rename *)

open Core_kernel
open Snark_params
open Tick
open Coda_base
open Let_syntax

module Make (Consensus_mechanism : Consensus.S) :
  Blockchain_state_intf.S
  with module Consensus_mechanism := Consensus_mechanism = struct
  module Blockchain_state = Consensus_mechanism.Blockchain_state
  module Protocol_state = Consensus_mechanism.Protocol_state
  module Snark_transition = Consensus_mechanism.Snark_transition

  module type Update_intf = sig
    module Checked : sig
      val update :
           State_hash.var * Protocol_state.var
        -> Snark_transition.var
        -> ( State_hash.var * Protocol_state.var * [`Success of Boolean.var]
           , _ )
           Checked.t
    end
  end

  module Make_update (T : Transaction_snark.Verification.S) = struct
    module Checked = struct
      (* Blockchain_snark ~old ~nonce ~ledger_snark ~ledger_hash ~timestamp ~new_hash
            Input:
              old : Blockchain.t
              old_snark : proof
              nonce : int
              work_snark : proof
              ledger_hash : Ledger_hash.t
              timestamp : Time.t
              new_hash : State_hash.t
            Witness:
              transition : Transition.t
            such that
              the old_snark verifies against old
              new = update_with_asserts(old, nonce, timestamp, ledger_hash)
              hash(new) = new_hash
              the work_snark verifies against the old.ledger_hash and new_ledger_hash
              new.timestamp > old.timestamp
              transition consensus data is valid
              new consensus state is a function of the old consensus state
      *)
      let verify_complete_merge =
        match Coda_compile_config.proof_level with
        | "full" -> T.verify_complete_merge
        | _ -> fun _ _ _ _ _ _ _ -> Checked.return Boolean.true_

      let%snarkydef update
          ((previous_state_hash, previous_state) :
            State_hash.var * Protocol_state.var)
          (transition : Snark_transition.var) :
          ( State_hash.var * Protocol_state.var * [`Success of Boolean.var]
          , _ )
          Tick.Checked.t =
        let supply_increase = Snark_transition.supply_increase transition in
        let%bind `Success updated_consensus_state, consensus_state =
          Consensus_mechanism.next_state_checked ~prev_state:previous_state
            ~prev_state_hash:previous_state_hash transition supply_increase
        in
        let prev_pending_coinbase_root =
          previous_state |> Protocol_state.blockchain_state
          |> Blockchain_state.staged_ledger_hash
          |> Staged_ledger_hash.pending_coinbase_hash_var
        in
        let%bind success =
          let%bind ledger_hash_didn't_change =
            Frozen_ledger_hash.equal_var
              ( previous_state |> Protocol_state.blockchain_state
              |> Blockchain_state.snarked_ledger_hash )
              ( transition |> Snark_transition.blockchain_state
              |> Blockchain_state.snarked_ledger_hash )
          in
          let%bind new_pending_coinbase_hash, deleted_stack =
            let%bind root_after_delete, deleted_stack =
              Pending_coinbase.Checked.pop_coinbases prev_pending_coinbase_root
                ~proof_emitted:(Boolean.not ledger_hash_didn't_change)
            in
            (*new stack or update one*)
            let%bind coinbase_amount =
              exists Currency.Amount.Signed.typ
                ~compute:
                  As_prover.(
                    map get_state ~f:(fun _ ->
                        Currency.Amount.Signed.of_unsigned
                          Protocols.Coda_praos.coinbase_amount ))
            in
            let%map new_root =
              Pending_coinbase.Checked.add_coinbase root_after_delete
                (Snark_transition.proposer transition, coinbase_amount)
            in
            (new_root, deleted_stack)
          in
          let%bind correct_coinbase_status =
            let new_root =
              transition |> Snark_transition.blockchain_state
              |> Blockchain_state.staged_ledger_hash
              |> Staged_ledger_hash.pending_coinbase_hash_var
            in
            Pending_coinbase.Hash.equal_var new_pending_coinbase_hash new_root
          in
          let%bind correct_transaction_snark =
            verify_complete_merge
              (Snark_transition.sok_digest transition)
              ( previous_state |> Protocol_state.blockchain_state
              |> Blockchain_state.snarked_ledger_hash )
              ( transition |> Snark_transition.blockchain_state
              |> Blockchain_state.snarked_ledger_hash )
              Pending_coinbase.Stack.Checked.empty deleted_stack
              supply_increase
              (As_prover.return
                 (Option.value ~default:Tock.Proof.dummy
                    (Snark_transition.ledger_proof transition)))
<<<<<<< HEAD
=======
          and ledger_hash_didn't_change =
            Frozen_ledger_hash.equal_var
              ( previous_state |> Protocol_state.blockchain_state
              |> Blockchain_state.snarked_ledger_hash )
              ( transition |> Snark_transition.blockchain_state
              |> Blockchain_state.snarked_ledger_hash )
          and supply_increase_is_zero =
            Currency.Amount.(equal_var supply_increase (var_of_t zero))
          in
          let%bind nothing_changed =
            Boolean.(ledger_hash_didn't_change && supply_increase_is_zero)
>>>>>>> c6df75c2
          in
          let%bind correct_snark =
            Boolean.(correct_transaction_snark || nothing_changed)
          in
          Boolean.all
            [correct_snark; updated_consensus_state; correct_coinbase_status]
        in
        let new_state =
          Protocol_state.create_var ~previous_state_hash
            ~blockchain_state:(Snark_transition.blockchain_state transition)
            ~consensus_state
        in
        let%bind state_triples = Protocol_state.var_to_triples new_state in
        let%bind state_partial =
          Pedersen.Checked.Section.extend Pedersen.Checked.Section.empty
            ~start:Hash_prefix.length_in_triples state_triples
        in
        let%map state_hash =
          Pedersen.Checked.Section.create
            ~acc:(`Value Hash_prefix.protocol_state.acc)
            ~support:
              (Interval_union.of_interval (0, Hash_prefix.length_in_triples))
          |> Pedersen.Checked.Section.disjoint_union_exn state_partial
          >>| Pedersen.Checked.Section.to_initial_segment_digest_exn >>| fst
        in
        (State_hash.var_of_hash_packed state_hash, new_state, `Success success)
    end
  end

  module Checked = struct
    let%snarkydef is_base_hash h =
      Field.Checked.equal
        (Field.Var.constant
           (Consensus_mechanism.genesis_protocol_state.hash :> Field.t))
        (State_hash.var_to_hash_packed h)

    let%snarkydef hash (t : Protocol_state.var) =
      Protocol_state.var_to_triples t
      >>= Pedersen.Checked.digest_triples ~init:Hash_prefix.protocol_state
      >>| State_hash.var_of_hash_packed
  end
end<|MERGE_RESOLUTION|>--- conflicted
+++ resolved
@@ -75,6 +75,11 @@
               |> Blockchain_state.snarked_ledger_hash )
               ( transition |> Snark_transition.blockchain_state
               |> Blockchain_state.snarked_ledger_hash )
+          and supply_increase_is_zero =
+            Currency.Amount.(equal_var supply_increase (var_of_t zero))
+          in
+          let%bind nothing_changed =
+            Boolean.(ledger_hash_didn't_change && supply_increase_is_zero)
           in
           let%bind new_pending_coinbase_hash, deleted_stack =
             let%bind root_after_delete, deleted_stack =
@@ -116,20 +121,6 @@
               (As_prover.return
                  (Option.value ~default:Tock.Proof.dummy
                     (Snark_transition.ledger_proof transition)))
-<<<<<<< HEAD
-=======
-          and ledger_hash_didn't_change =
-            Frozen_ledger_hash.equal_var
-              ( previous_state |> Protocol_state.blockchain_state
-              |> Blockchain_state.snarked_ledger_hash )
-              ( transition |> Snark_transition.blockchain_state
-              |> Blockchain_state.snarked_ledger_hash )
-          and supply_increase_is_zero =
-            Currency.Amount.(equal_var supply_increase (var_of_t zero))
-          in
-          let%bind nothing_changed =
-            Boolean.(ledger_hash_didn't_change && supply_increase_is_zero)
->>>>>>> c6df75c2
           in
           let%bind correct_snark =
             Boolean.(correct_transaction_snark || nothing_changed)
