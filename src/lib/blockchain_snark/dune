(library
 (name blockchain_snark)
 (public_name blockchain_snark)
 (library_flags -linkall)
 (libraries
   ;; opam libraries
   base.md5
   base.caml
   core_kernel
   core
   sexplib0
   async
   bin_prot.shape
   async_kernel
   ;; local libraries
   pickles.backend
   allocation_functor
   crypto_params
   logger
   consensus
   transaction_snark
   cache_dir
   snarky.backendless
   snark_params
   mina_base
   mina_transaction_logic
   mina_state
   pickles_types
   pickles_base
   pickles
   genesis_constants
   currency
   sgn
   random_oracle
   kimchi_backend.pasta
   kimchi_backend.pasta.basic
   data_hash_lib
   ppx_version.runtime
<<<<<<< HEAD
=======
   snark_keys_header
   mina_version
>>>>>>> 96453589
 )
 (inline_tests (flags -verbose -show-counts))
 (preprocess
  (pps ppx_snarky ppx_mina ppx_version ppx_jane ppx_compare))
 (instrumentation (backend bisect_ppx))
 (synopsis "blockchain state transition snarking library"))<|MERGE_RESOLUTION|>--- conflicted
+++ resolved
@@ -36,11 +36,8 @@
    kimchi_backend.pasta.basic
    data_hash_lib
    ppx_version.runtime
-<<<<<<< HEAD
-=======
    snark_keys_header
    mina_version
->>>>>>> 96453589
  )
  (inline_tests (flags -verbose -show-counts))
  (preprocess
