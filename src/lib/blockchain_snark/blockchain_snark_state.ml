--- conflicted
+++ resolved
@@ -91,18 +91,11 @@
           in
           (*new stack or update one*)
           let%map new_root =
-<<<<<<< HEAD
-            Pending_coinbase.Checked.add_coinbase root_after_delete
-              ( Snark_transition.coinbase_receiver transition
-              , Snark_transition.coinbase_amount transition
-              , Snark_transition.coinbase_state_body_hash transition )
-=======
             with_label __LOC__
               (Pending_coinbase.Checked.add_coinbase root_after_delete
-                 ( Snark_transition.proposer transition
+                 ( Snark_transition.coinbase_receiver transition
                  , Snark_transition.coinbase_amount transition
                  , previous_state_body_hash ))
->>>>>>> c7526252
           in
           (new_root, deleted_stack, no_coinbases_popped)
         in
