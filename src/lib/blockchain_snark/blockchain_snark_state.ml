open Core_kernel
open Snark_params
open Tick
open Mina_base
open Mina_state
open Pickles_types

include struct
  open Snarky_backendless.Request

  type _ t +=
    | Prev_state : Protocol_state.Value.t t
    | Transition : Snark_transition.Value.t t
end

module Witness = struct
  type t =
    { prev_state : Protocol_state.Value.t
    ; transition : Snark_transition.Value.t
    }
end

let blockchain_handler on_unhandled { Witness.prev_state; transition } =
  let open Snarky_backendless.Request in
  fun (With { request; respond } as r) ->
    let k x = respond (Provide x) in
    match request with
    | Prev_state ->
        k prev_state
    | Transition ->
        k transition
    | _ ->
        on_unhandled r

let wrap_handler h w =
  match h with
  | None ->
      blockchain_handler
        (fun (Snarky_backendless.Request.With { respond; _ }) ->
          respond Unhandled)
        w
  | Some h ->
      (* TODO: Clean up the handler composition interface. *)
      fun r -> blockchain_handler h w r

let with_handler k w ?handler =
  let h = wrap_handler handler w in
  k ?handler:(Some h)

module Impl = Pickles.Impls.Step

let non_pc_registers_equal_var t1 t2 =
  Impl.make_checked (fun () ->
      let module F = Core_kernel.Field in
      let f eq acc field = eq (F.get field t1) (F.get field t2) :: acc in
      Registers.Fields.fold ~init:[]
        ~ledger:(f Ledger_commitment.Checked.equal)
        ~pending_coinbase_stack:(fun acc f ->
          let () = F.get f t1 and () = F.get f t2 in
          acc)
        ~local_state:(fun acc f ->
          Local_state.Checked.equal' (F.get f t1) (F.get f t2) @ acc)
      |> Impl.Boolean.all)

let non_pc_registers_equal t1 t2 =
  let module F = Core_kernel.Field in
  let f eq field = eq (F.get field t1) (F.get field t2) in
  Registers.Fields.for_all
<<<<<<< HEAD
    ~ledger:(f Ledger_commitment.Value.equal)
=======
    ~ledger:(f Frozen_ledger_hash.equal)
>>>>>>> ba204584
    ~pending_coinbase_stack:(f Unit.equal) ~local_state:(f Local_state.equal)

(* Blockchain_snark ~old ~nonce ~ledger_snark ~ledger_hash ~timestamp ~new_hash
      Input:
        old : Blockchain.t
        old_snark : proof
        nonce : int
        work_snark : proof
        ledger_hash : Ledger_hash.t
        timestamp : Time.t
        new_hash : State_hash.t
      Witness:
        transition : Transition.t
      such that
        the old_snark verifies against old
        new = update_with_asserts(old, nonce, timestamp, ledger_hash)
        hash(new) = new_hash
        the work_snark verifies against the old.ledger_hash and new_ledger_hash
        new.timestamp > old.timestamp
        transition consensus data is valid
        new consensus state is a function of the old consensus state
*)
let%snarkydef step ~(logger : Logger.t)
    ~(proof_level : Genesis_constants.Proof_level.t)
    ~(constraint_constants : Genesis_constants.Constraint_constants.t)
    Hlist.HlistId.
      [ previous_state_hash
      ; (txn_snark : Transaction_snark.Statement.With_sok.Checked.t)
      ] new_state_hash : (_, _) Tick.Checked.t =
  let%bind transition =
    with_label __LOC__
      (exists Snark_transition.typ ~request:(As_prover.return Transition))
  in
  let%bind previous_state, previous_state_body_hash =
    let%bind t =
      with_label __LOC__
        (exists
           (Protocol_state.typ ~constraint_constants)
           ~request:(As_prover.return Prev_state))
    in
    let%bind h, body = Protocol_state.hash_checked t in
    let%map () =
      with_label __LOC__ (State_hash.assert_equal h previous_state_hash)
    in
    (t, body)
  in
  let%bind `Success updated_consensus_state, consensus_state =
    with_label __LOC__
      (Consensus_state_hooks.next_state_checked ~constraint_constants
         ~prev_state:previous_state ~prev_state_hash:previous_state_hash
         transition txn_snark.supply_increase)
  in
  let supercharge_coinbase =
    Consensus.Data.Consensus_state.supercharge_coinbase_var consensus_state
  in
  let prev_pending_coinbase_root =
    previous_state |> Protocol_state.blockchain_state
    |> Blockchain_state.staged_ledger_hash
    |> Staged_ledger_hash.pending_coinbase_hash_var
  in
  let%bind genesis_state_hash =
    (*get the genesis state hash from previous state unless previous state is the genesis state itslef*)
    Protocol_state.genesis_state_hash_checked ~state_hash:previous_state_hash
      previous_state
  in
  let%bind new_state, is_base_case =
    let t =
      Protocol_state.create_var ~previous_state_hash ~genesis_state_hash
        ~blockchain_state:(Snark_transition.blockchain_state transition)
        ~consensus_state
        ~constants:(Protocol_state.constants previous_state)
    in
    let%bind is_base_case =
      Protocol_state.consensus_state t
      |> Consensus.Data.Consensus_state.is_genesis_state_var
    in
    let%bind previous_state_hash =
      match constraint_constants.fork with
      | Some { previous_state_hash = fork_prev; _ } ->
          State_hash.if_ is_base_case
            ~then_:(State_hash.var_of_t fork_prev)
            ~else_:t.previous_state_hash
      | None ->
          Checked.return t.previous_state_hash
    in
    let t = { t with previous_state_hash } in
    let%map () =
      let%bind h, _ = Protocol_state.hash_checked t in
      with_label __LOC__ (State_hash.assert_equal h new_state_hash)
    in
    (t, is_base_case)
  in
  let%bind txn_snark_should_verify, success =
    let%bind non_pc_registers_didn't_change =
      non_pc_registers_equal_var
        (previous_state |> Protocol_state.blockchain_state).registers
        { txn_snark.target with pending_coinbase_stack = () }
    and supply_increase_is_zero =
      Currency.Amount.(equal_var txn_snark.supply_increase (var_of_t zero))
    in
    let%bind new_pending_coinbase_hash, deleted_stack, no_coinbases_popped =
      let coinbase_receiver =
        Consensus.Data.Consensus_state.coinbase_receiver_var consensus_state
      in
      let%bind root_after_delete, deleted_stack =
        Pending_coinbase.Checked.pop_coinbases ~constraint_constants
          prev_pending_coinbase_root
          ~proof_emitted:(Boolean.not non_pc_registers_didn't_change)
      in
      (*If snarked ledger hash did not change (no new ledger proof) then pop_coinbases should be a no-op*)
      let%bind no_coinbases_popped =
        Pending_coinbase.Hash.equal_var root_after_delete
          prev_pending_coinbase_root
      in
      (*new stack or update one*)
      let%map new_root =
        with_label __LOC__
          (Pending_coinbase.Checked.add_coinbase ~constraint_constants
             root_after_delete
             (Snark_transition.pending_coinbase_update transition)
             ~coinbase_receiver ~supercharge_coinbase previous_state_body_hash)
      in
      (new_root, deleted_stack, no_coinbases_popped)
    in
    let pending_coinbase_source_stack =
      Pending_coinbase.Stack.Checked.create_with deleted_stack
    in
    let%bind txn_snark_input_correct =
      let registers (t : Protocol_state.var) =
        (Protocol_state.blockchain_state t).registers
      in
      let open Checked in
      let%bind () =
        Fee_excess.(assert_equal_checked (var_of_t zero) txn_snark.fee_excess)
      in
      all
        [ non_pc_registers_equal_var
            { txn_snark.source with pending_coinbase_stack = () }
            (registers previous_state)
        ; non_pc_registers_equal_var
            { txn_snark.target with pending_coinbase_stack = () }
            (registers new_state)
        ; Pending_coinbase.Stack.equal_var
            txn_snark.source.pending_coinbase_stack
            pending_coinbase_source_stack
        ; Pending_coinbase.Stack.equal_var
            txn_snark.target.pending_coinbase_stack deleted_stack
        ]
      >>= Boolean.all
    in
    let%bind nothing_changed =
      Boolean.all
        [ non_pc_registers_didn't_change
        ; supply_increase_is_zero
        ; no_coinbases_popped
        ]
    in
    let%bind correct_coinbase_status =
      let new_root =
        transition |> Snark_transition.blockchain_state
        |> Blockchain_state.staged_ledger_hash
        |> Staged_ledger_hash.pending_coinbase_hash_var
      in
      Pending_coinbase.Hash.equal_var new_pending_coinbase_hash new_root
    in
    let%bind () =
      Boolean.Assert.any [ txn_snark_input_correct; nothing_changed ]
    in
    let transaction_snark_should_verifiy = Boolean.not nothing_changed in
    let%bind result =
      Boolean.all [ updated_consensus_state; correct_coinbase_status ]
    in
    let%map () =
      as_prover
        As_prover.(
          Let_syntax.(
            let%map txn_snark_input_correct =
              read Boolean.typ txn_snark_input_correct
            and nothing_changed = read Boolean.typ nothing_changed
            and no_coinbases_popped = read Boolean.typ no_coinbases_popped
            and updated_consensus_state =
              read Boolean.typ updated_consensus_state
            and correct_coinbase_status =
              read Boolean.typ correct_coinbase_status
            and result = read Boolean.typ result in
            [%log trace]
              "blockchain snark update success: $result = \
               (transaction_snark_input_correct=$transaction_snark_input_correct \
               ∨ nothing_changed \
               (no_coinbases_popped=$no_coinbases_popped)=$nothing_changed) \
               ∧ updated_consensus_state=$updated_consensus_state ∧ \
               correct_coinbase_status=$correct_coinbase_status"
              ~metadata:
                [ ( "transaction_snark_input_correct"
                  , `Bool txn_snark_input_correct )
                ; ("nothing_changed", `Bool nothing_changed)
                ; ("updated_consensus_state", `Bool updated_consensus_state)
                ; ("correct_coinbase_status", `Bool correct_coinbase_status)
                ; ("result", `Bool result)
                ; ("no_coinbases_popped", `Bool no_coinbases_popped)
                ]))
    in
    (transaction_snark_should_verifiy, result)
  in
  let txn_snark_should_verify =
    match proof_level with
    | Check | None ->
        Boolean.false_
    | Full ->
        txn_snark_should_verify
  in
  let prev_should_verify =
    match proof_level with
    | Check | None ->
        Boolean.false_
    | Full ->
        Boolean.not is_base_case
  in
  let%map () = Boolean.Assert.any [ is_base_case; success ] in
  (prev_should_verify, txn_snark_should_verify)

let check w ?handler ~proof_level ~constraint_constants txn_snark new_state_hash
    : unit Or_error.t =
  let open Tick in
  check
    (Fn.flip handle (wrap_handler handler w)
       (let%bind prev =
          exists State_hash.typ
            ~compute:
              (As_prover.return (Protocol_state.hashes w.prev_state).state_hash)
        and curr =
          exists State_hash.typ ~compute:(As_prover.return new_state_hash)
        and txn_snark =
          exists Transaction_snark.Statement.With_sok.typ
            ~compute:(As_prover.return txn_snark)
        in
        step ~proof_level ~constraint_constants ~logger:(Logger.create ())
          [ prev; txn_snark ] curr))
    ()

let rule ~proof_level ~constraint_constants transaction_snark self :
    _ Pickles.Inductive_rule.t =
  { identifier = "step"
  ; prevs = [ self; transaction_snark ]
  ; main =
      (fun [ x1; x2 ] x ->
        let b1, b2 =
          Run.run_checked
            (step ~proof_level ~constraint_constants ~logger:(Logger.create ())
               [ x1; x2 ] x)
        in
        [ b1; b2 ])
  ; main_value =
      (fun [ prev; (txn : Transaction_snark.Statement.With_sok.t) ] curr ->
        let registers (t : Protocol_state.Value.t) =
          (Protocol_state.blockchain_state t).registers
        in
        [ not
            (Consensus.Data.Consensus_state.is_genesis_state
               (Protocol_state.consensus_state curr))
        ; List.for_all ~f:Fn.id
            [ non_pc_registers_equal (registers prev) (registers curr)
            ; Currency.Amount.(equal zero)
                txn.Transaction_snark.Statement.supply_increase
            ; Pending_coinbase.Stack.equal txn.source.pending_coinbase_stack
                txn.target.pending_coinbase_stack
            ]
          |> not
        ])
  }

module Statement = struct
  type t = Protocol_state.Value.t

  let to_field_elements (t : t) : Tick.Field.t array =
    [| (Protocol_state.hashes t).state_hash |]
end

module Statement_var = struct
  type t = State_hash.var

  let to_field_elements (t : t) = [| State_hash.var_to_hash_packed t |]
end

let typ =
  Typ.transport State_hash.typ
    ~there:(fun t -> (Protocol_state.hashes t).state_hash)
    ~back:(fun _ -> failwith "cannot unhash")

type tag =
  (State_hash.var, Protocol_state.value, Nat.N2.n, Nat.N1.n) Pickles.Tag.t

module type S = sig
  module Proof :
    Pickles.Proof_intf
      with type t = (Nat.N2.n, Nat.N2.n) Pickles.Proof.t
       and type statement = Protocol_state.Value.t

  val tag : tag

  val cache_handle : Pickles.Cache_handle.t

  open Nat

  val step :
       Witness.t
    -> ( Protocol_state.Value.t * (Transaction_snark.Statement.With_sok.t * unit)
       , N2.n * (N2.n * unit)
       , N1.n * (N6.n * unit)
       , Protocol_state.Value.t
       , Proof.t Async.Deferred.t )
       Pickles.Prover.t

  val constraint_system_digests : (string * Md5_lib.t) list Lazy.t
end

let verify ts ~key = Pickles.verify (module Nat.N2) (module Statement) key ts

let constraint_system_digests ~proof_level ~constraint_constants () =
  let digest = Tick.R1CS_constraint_system.digest in
  [ ( "blockchain-step"
    , digest
        (let main x =
           let open Tick in
           let%bind x1 = exists Mina_base.State_hash.typ in
           let%bind x2 = exists Transaction_snark.Statement.With_sok.typ in
           let%map _ =
             step ~proof_level ~constraint_constants ~logger:(Logger.create ())
               [ x1; x2 ] x
           in
           ()
         in
         Tick.constraint_system ~exposing:[ Mina_base.State_hash.typ ] main) )
  ]

module Make (T : sig
  val tag : Transaction_snark.tag

  val constraint_constants : Genesis_constants.Constraint_constants.t

  val proof_level : Genesis_constants.Proof_level.t
end) : S = struct
  open T

  let tag, cache_handle, p, Pickles.Provers.[ step ] =
    Pickles.compile ~cache:Cache_dir.cache
      (module Statement_var)
      (module Statement)
      ~typ
      ~branches:(module Nat.N1)
      ~max_branching:(module Nat.N2)
      ~name:"blockchain-snark"
      ~constraint_constants:
        (Genesis_constants.Constraint_constants.to_snark_keys_header
           constraint_constants)
      ~choices:(fun ~self ->
        [ rule ~proof_level ~constraint_constants T.tag self ])

  let step = with_handler step

  let constraint_system_digests =
    lazy (constraint_system_digests ~proof_level ~constraint_constants ())

  module Proof = (val p)
end<|MERGE_RESOLUTION|>--- conflicted
+++ resolved
@@ -50,11 +50,11 @@
 module Impl = Pickles.Impls.Step
 
 let non_pc_registers_equal_var t1 t2 =
+  let ( ! ) f x y = Impl.run_checked (f x y) in
   Impl.make_checked (fun () ->
       let module F = Core_kernel.Field in
       let f eq acc field = eq (F.get field t1) (F.get field t2) :: acc in
-      Registers.Fields.fold ~init:[]
-        ~ledger:(f Ledger_commitment.Checked.equal)
+      Registers.Fields.fold ~init:[] ~ledger:(f !Ledger_hash.equal_var)
         ~pending_coinbase_stack:(fun acc f ->
           let () = F.get f t1 and () = F.get f t2 in
           acc)
@@ -66,11 +66,7 @@
   let module F = Core_kernel.Field in
   let f eq field = eq (F.get field t1) (F.get field t2) in
   Registers.Fields.for_all
-<<<<<<< HEAD
-    ~ledger:(f Ledger_commitment.Value.equal)
-=======
     ~ledger:(f Frozen_ledger_hash.equal)
->>>>>>> ba204584
     ~pending_coinbase_stack:(f Unit.equal) ~local_state:(f Local_state.equal)
 
 (* Blockchain_snark ~old ~nonce ~ledger_snark ~ledger_hash ~timestamp ~new_hash
