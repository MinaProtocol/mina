(* TODO: rename *)

open Core_kernel
open Snark_params
open Tick
open Coda_base
open Coda_state

module type Update_intf = sig
  module Checked : sig
    val update :
         logger:Logger.t
      -> proof_level:Genesis_constants.Proof_level.t
      -> constraint_constants:Genesis_constants.Constraint_constants.t
      -> State_hash.var * State_body_hash.var * Protocol_state.var
      -> Snark_transition.var
      -> ( State_hash.var * Protocol_state.var * [`Success of Boolean.var]
         , _ )
         Checked.t
  end
end

module Make_update (T : Transaction_snark.Verification.S) = struct
  module Checked = struct
    (* Blockchain_snark ~old ~nonce ~ledger_snark ~ledger_hash ~timestamp ~new_hash
          Input:
            old : Blockchain.t
            old_snark : proof
            nonce : int
            work_snark : proof
            ledger_hash : Ledger_hash.t
            timestamp : Time.t
            new_hash : State_hash.t
          Witness:
            transition : Transition.t
          such that
            the old_snark verifies against old
            new = update_with_asserts(old, nonce, timestamp, ledger_hash)
            hash(new) = new_hash
            the work_snark verifies against the old.ledger_hash and new_ledger_hash
            new.timestamp > old.timestamp
            transition consensus data is valid
            new consensus state is a function of the old consensus state
    *)
    let verify_complete_merge ~proof_level =
      match proof_level with
      | Genesis_constants.Proof_level.Full ->
          T.verify_complete_merge
      | _ ->
          fun _ _ _ _ _ _ _ -> Checked.return Boolean.true_

    let%snarkydef update ~(logger : Logger.t) ~proof_level
        ~constraint_constants
        ((previous_state_hash, previous_state_body_hash, previous_state) :
          State_hash.var * State_body_hash.var * Protocol_state.var)
        (transition : Snark_transition.var) :
        ( State_hash.var * Protocol_state.var * [`Success of Boolean.var]
        , _ )
        Tick.Checked.t =
      let supply_increase = Snark_transition.supply_increase transition in
      let%bind `Success updated_consensus_state, consensus_state =
        with_label __LOC__
          (Consensus_state_hooks.next_state_checked ~constraint_constants
             ~prev_state:previous_state ~prev_state_hash:previous_state_hash
             transition supply_increase)
      in
      let prev_pending_coinbase_root =
        previous_state |> Protocol_state.blockchain_state
        |> Blockchain_state.staged_ledger_hash
        |> Staged_ledger_hash.pending_coinbase_hash_var
      in
      let%bind success =
        let%bind ledger_hash_didn't_change =
          Frozen_ledger_hash.equal_var
            ( previous_state |> Protocol_state.blockchain_state
            |> Blockchain_state.snarked_ledger_hash )
            ( transition |> Snark_transition.blockchain_state
            |> Blockchain_state.snarked_ledger_hash )
        and supply_increase_is_zero =
          Currency.Amount.(equal_var supply_increase (var_of_t zero))
        in
        let%bind new_pending_coinbase_hash, deleted_stack, no_coinbases_popped
            =
          let%bind root_after_delete, deleted_stack =
            Pending_coinbase.Checked.pop_coinbases
              ~depth:constraint_constants.pending_coinbase_depth
              prev_pending_coinbase_root
              ~proof_emitted:(Boolean.not ledger_hash_didn't_change)
          in
          (*If snarked ledger hash did not change (no new ledger proof) then pop_coinbases should be a no-op*)
          let%bind no_coinbases_popped =
            Pending_coinbase.Hash.equal_var root_after_delete
              prev_pending_coinbase_root
          in
          (*new stack or update one*)
          let%map new_root =
            with_label __LOC__
<<<<<<< HEAD
              (Pending_coinbase.Checked.add_coinbase ~constraint_constants
=======
              (Pending_coinbase.Checked.add_coinbase
                 ~depth:constraint_constants.pending_coinbase_depth
>>>>>>> abb5ad15
                 root_after_delete
                 ( Snark_transition.pending_coinbase_action transition
                 , ( Snark_transition.coinbase_receiver transition
                   , Snark_transition.coinbase_amount transition )
                 , previous_state_body_hash ))
          in
          (new_root, deleted_stack, no_coinbases_popped)
        in
        let%bind nothing_changed =
          Boolean.all
            [ ledger_hash_didn't_change
            ; supply_increase_is_zero
            ; no_coinbases_popped ]
        in
        let%bind correct_coinbase_status =
          let new_root =
            transition |> Snark_transition.blockchain_state
            |> Blockchain_state.staged_ledger_hash
            |> Staged_ledger_hash.pending_coinbase_hash_var
          in
          Pending_coinbase.Hash.equal_var new_pending_coinbase_hash new_root
        in
        let pending_coinbase_source_stack =
          Pending_coinbase.Stack.Checked.create_with deleted_stack
        in
        let%bind correct_transaction_snark =
          with_label __LOC__
            (verify_complete_merge ~proof_level
               (Snark_transition.sok_digest transition)
               ( previous_state |> Protocol_state.blockchain_state
               |> Blockchain_state.snarked_ledger_hash )
               ( transition |> Snark_transition.blockchain_state
               |> Blockchain_state.snarked_ledger_hash )
               pending_coinbase_source_stack deleted_stack supply_increase
               (As_prover.return
                  (Option.value ~default:Tock.Proof.dummy
                     (Snark_transition.ledger_proof transition))))
        in
        let%bind correct_snark =
          Boolean.(correct_transaction_snark || nothing_changed)
        in
        let%bind result =
          Boolean.all
            [correct_snark; updated_consensus_state; correct_coinbase_status]
        in
        let%map () =
          as_prover
            As_prover.(
              Let_syntax.(
                let%map correct_transaction_snark =
                  read Boolean.typ correct_transaction_snark
                and nothing_changed = read Boolean.typ nothing_changed
                and no_coinbases_popped = read Boolean.typ no_coinbases_popped
                and updated_consensus_state =
                  read Boolean.typ updated_consensus_state
                and correct_coinbase_status =
                  read Boolean.typ correct_coinbase_status
                and result = read Boolean.typ result in
                Logger.trace logger
                  "blockchain snark update success (check pending coinbase = \
                   $check): $result = \
                   (correct_transaction_snark=$correct_transaction_snark ∨ \
                   nothing_changed \
                   (no_coinbases_popped=$no_coinbases_popped)=$nothing_changed) \
                   ∧ updated_consensus_state=$updated_consensus_state ∧ \
                   correct_coinbase_status=$correct_coinbase_status"
                  ~module_:__MODULE__ ~location:__LOC__
                  ~metadata:
                    [ ( "correct_transaction_snark"
                      , `Bool correct_transaction_snark )
                    ; ("nothing_changed", `Bool nothing_changed)
                    ; ("updated_consensus_state", `Bool updated_consensus_state)
                    ; ("correct_coinbase_status", `Bool correct_coinbase_status)
                    ; ("result", `Bool result)
                    ; ("no_coinbases_popped", `Bool no_coinbases_popped) ]))
        in
        result
      in
      let%bind genesis_state_hash =
        (*get the genesis state hash from previous state unless previous state is the genesis state itslef*)
        Protocol_state.genesis_state_hash_checked
          ~state_hash:previous_state_hash previous_state
      in
      let new_state =
        Protocol_state.create_var ~previous_state_hash ~genesis_state_hash
          ~blockchain_state:(Snark_transition.blockchain_state transition)
          ~consensus_state
          ~constants:(Protocol_state.constants previous_state)
      in
      let%map state_hash, _ = Protocol_state.hash_checked new_state in
      (state_hash, new_state, `Success success)
  end
end

module Checked = struct
  let%snarkydef is_base_case state =
    Protocol_state.consensus_state state
    |> Consensus.Data.Consensus_state.is_genesis_state_var

  let%snarkydef hash (t : Protocol_state.var) = Protocol_state.hash_checked t
end<|MERGE_RESOLUTION|>--- conflicted
+++ resolved
@@ -82,8 +82,7 @@
         let%bind new_pending_coinbase_hash, deleted_stack, no_coinbases_popped
             =
           let%bind root_after_delete, deleted_stack =
-            Pending_coinbase.Checked.pop_coinbases
-              ~depth:constraint_constants.pending_coinbase_depth
+            Pending_coinbase.Checked.pop_coinbases ~constraint_constants
               prev_pending_coinbase_root
               ~proof_emitted:(Boolean.not ledger_hash_didn't_change)
           in
@@ -95,12 +94,7 @@
           (*new stack or update one*)
           let%map new_root =
             with_label __LOC__
-<<<<<<< HEAD
               (Pending_coinbase.Checked.add_coinbase ~constraint_constants
-=======
-              (Pending_coinbase.Checked.add_coinbase
-                 ~depth:constraint_constants.pending_coinbase_depth
->>>>>>> abb5ad15
                  root_after_delete
                  ( Snark_transition.pending_coinbase_action transition
                  , ( Snark_transition.coinbase_receiver transition
