--- conflicted
+++ resolved
@@ -314,13 +314,9 @@
     | Full ->
         Boolean.not is_base_case
   in
-<<<<<<< HEAD
-  let%bind () = Boolean.Assert.any [ is_base_case; success ] in
-=======
   let%bind () =
     with_label __LOC__ (Boolean.Assert.any [ is_base_case; success ])
   in
->>>>>>> 16bb042b
   let%bind previous_blockchain_proof =
     exists (Typ.Internal.ref ()) ~request:(As_prover.return Prev_state_proof)
   in
@@ -343,7 +339,6 @@
   let to_field_elements (t : t) : Tick.Field.t array =
     [| (Protocol_state.hashes t).state_hash |]
 end
-<<<<<<< HEAD
 
 module Statement_var = struct
   type t = Protocol_state.Value.t Data_as_hash.t
@@ -355,19 +350,6 @@
 
 let typ = Data_as_hash.typ ~hash:(fun t -> (Protocol_state.hashes t).state_hash)
 
-=======
-
-module Statement_var = struct
-  type t = Protocol_state.Value.t Data_as_hash.t
-
-  let to_field_elements (t : t) = [| Data_as_hash.hash t |]
-end
-
-type tag = (Statement_var.t, Statement.t, Nat.N2.n, Nat.N1.n) Pickles.Tag.t
-
-let typ = Data_as_hash.typ ~hash:(fun t -> (Protocol_state.hashes t).state_hash)
-
->>>>>>> 16bb042b
 let check w ?handler ~proof_level ~constraint_constants new_state_hash :
     unit Or_error.t =
   let open Tick in
