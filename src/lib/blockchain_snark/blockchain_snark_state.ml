--- conflicted
+++ resolved
@@ -94,14 +94,9 @@
           let%map new_root =
             with_label __LOC__
               (Pending_coinbase.Checked.add_coinbase root_after_delete
-<<<<<<< HEAD
-                 ( Snark_transition.producer transition
-                 , Snark_transition.coinbase_amount transition
-=======
                  ( Snark_transition.pending_coinbase_action transition
                  , ( Snark_transition.coinbase_receiver transition
                    , Snark_transition.coinbase_amount transition )
->>>>>>> 44243171
                  , previous_state_body_hash ))
           in
           (new_root, deleted_stack, no_coinbases_popped)
