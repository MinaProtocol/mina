(* TODO: rename *)

open Core_kernel
open Snark_params
open Tick
open Coda_base
open Coda_state

module type Update_intf = sig
  module Checked : sig
    val update :
         logger:Logger.t
      -> State_hash.var * Protocol_state.var
      -> Snark_transition.var
      -> ( State_hash.var * Protocol_state.var * [`Success of Boolean.var]
         , _ )
         Checked.t
  end
end

module Make_update (T : Transaction_snark.Verification.S) = struct
  module Checked = struct
    (* Blockchain_snark ~old ~nonce ~ledger_snark ~ledger_hash ~timestamp ~new_hash
          Input:
            old : Blockchain.t
            old_snark : proof
            nonce : int
            work_snark : proof
            ledger_hash : Ledger_hash.t
            timestamp : Time.t
            new_hash : State_hash.t
          Witness:
            transition : Transition.t
          such that
            the old_snark verifies against old
            new = update_with_asserts(old, nonce, timestamp, ledger_hash)
            hash(new) = new_hash
            the work_snark verifies against the old.ledger_hash and new_ledger_hash
            new.timestamp > old.timestamp
            transition consensus data is valid
            new consensus state is a function of the old consensus state
    *)
    let verify_complete_merge =
      match Coda_compile_config.proof_level with
      | "full" ->
          T.verify_complete_merge
      | _ ->
          fun _ _ _ _ _ _ _ -> Checked.return Boolean.true_

    let%snarkydef update ~(logger : Logger.t)
        ((previous_state_hash, previous_state) :
          State_hash.var * Protocol_state.var)
        (transition : Snark_transition.var) :
        ( State_hash.var * Protocol_state.var * [`Success of Boolean.var]
        , _ )
        Tick.Checked.t =
      let supply_increase = Snark_transition.supply_increase transition in
      let%bind `Success updated_consensus_state, consensus_state =
        Consensus_state_hooks.next_state_checked ~prev_state:previous_state
          ~prev_state_hash:previous_state_hash transition supply_increase
      in
      let prev_pending_coinbase_root =
        previous_state |> Protocol_state.blockchain_state
        |> Blockchain_state.staged_ledger_hash
        |> Staged_ledger_hash.pending_coinbase_hash_var
      in
      let%bind success =
        let%bind ledger_hash_didn't_change =
          Frozen_ledger_hash.equal_var
            ( previous_state |> Protocol_state.blockchain_state
            |> Blockchain_state.snarked_ledger_hash )
            ( transition |> Snark_transition.blockchain_state
            |> Blockchain_state.snarked_ledger_hash )
        and supply_increase_is_zero =
          Currency.Amount.(equal_var supply_increase (var_of_t zero))
        in
        let%bind new_pending_coinbase_hash, deleted_stack, no_coinbases_popped
            =
          let%bind root_after_delete, deleted_stack =
            Pending_coinbase.Checked.pop_coinbases prev_pending_coinbase_root
              ~proof_emitted:(Boolean.not ledger_hash_didn't_change)
          in
          let%bind prev_state_body_hash =
            Protocol_state.(Body.hash_checked (body previous_state))
          in
          let%bind no_coinbases_popped =
            let%bind check =
              Pending_coinbase.Hash.equal_var root_after_delete
                prev_pending_coinbase_root
            in
            Boolean.if_ ledger_hash_didn't_change ~then_:check
              ~else_:Boolean.true_
          in
          (*new stack or update one*)
          let%map new_root =
            with_label __LOC__
              (Pending_coinbase.Checked.add_coinbase root_after_delete
                 ( Snark_transition.proposer transition
                 , Snark_transition.coinbase_amount transition
                 , prev_state_body_hash ))
          in
<<<<<<< HEAD
          (new_root, deleted_stack, no_coinbases_popped)
        in
        let%bind nothing_changed =
          Boolean.all
            [ ledger_hash_didn't_change
            ; supply_increase_is_zero
            ; no_coinbases_popped ]
=======
          if Coda_compile_config.pending_coinbase_hack then
            (new_root, Pending_coinbase.Stack.Checked.empty)
          else (new_root, deleted_stack)
>>>>>>> c2bda887
        in
        let%bind correct_coinbase_status =
          let new_root =
            transition |> Snark_transition.blockchain_state
            |> Blockchain_state.staged_ledger_hash
            |> Staged_ledger_hash.pending_coinbase_hash_var
          in
          (*TODO: disabling the pending coinbase check until the prover crash is fixed*)
          if Coda_compile_config.pending_coinbase_hack then
            Checked.return Boolean.true_
          else
            Pending_coinbase.Hash.equal_var new_pending_coinbase_hash new_root
        in
        let%bind correct_transaction_snark =
          verify_complete_merge
            (Snark_transition.sok_digest transition)
            ( previous_state |> Protocol_state.blockchain_state
            |> Blockchain_state.snarked_ledger_hash )
            ( transition |> Snark_transition.blockchain_state
            |> Blockchain_state.snarked_ledger_hash )
            Pending_coinbase.Stack.Checked.empty deleted_stack supply_increase
            (As_prover.return
               (Option.value ~default:Tock.Proof.dummy
                  (Snark_transition.ledger_proof transition)))
        in
        let%bind correct_snark =
          Boolean.(correct_transaction_snark || nothing_changed)
        in
        let%bind result =
          Boolean.all
            [correct_snark; updated_consensus_state; correct_coinbase_status]
        in
        let%map () =
          as_prover
            As_prover.(
              Let_syntax.(
                let%map correct_transaction_snark =
                  read Boolean.typ correct_transaction_snark
                and nothing_changed = read Boolean.typ nothing_changed
                and updated_consensus_state =
                  read Boolean.typ updated_consensus_state
                and correct_coinbase_status =
                  read Boolean.typ correct_coinbase_status
                and result = read Boolean.typ result in
                Logger.trace logger
                  "blockchain snark update success (check pending coinbase = \
                   $check): $result = \
                   (correct_transaction_snark=$correct_transaction_snark ∨ \
                   nothing_changed=$nothing_changed) ∧ \
                   updated_consensus_state=$updated_consensus_state ∧ \
                   correct_coinbase_status=$correct_coinbase_status"
                  ~module_:__MODULE__ ~location:__LOC__
                  ~metadata:
                    [ ( "correct_transaction_snark"
                      , `Bool correct_transaction_snark )
                    ; ("nothing_changed", `Bool nothing_changed)
                    ; ("updated_consensus_state", `Bool updated_consensus_state)
                    ; ("correct_coinbase_status", `Bool correct_coinbase_status)
                    ; ("result", `Bool result)
                    ; ("check", `Bool Coda_compile_config.pending_coinbase_hack)
                    ]))
        in
        result
      in
      let new_state =
        Protocol_state.create_var ~previous_state_hash
          ~blockchain_state:(Snark_transition.blockchain_state transition)
          ~consensus_state
      in
      let%map state_hash = Protocol_state.hash_checked new_state in
      (state_hash, new_state, `Success success)
  end
end

module Checked = struct
  let%snarkydef is_base_hash h =
    Field.Checked.equal
      (Field.Var.constant
         ((Lazy.force Genesis_protocol_state.t).hash :> Field.t))
      (State_hash.var_to_hash_packed h)

  let%snarkydef hash (t : Protocol_state.var) = Protocol_state.hash_checked t
end<|MERGE_RESOLUTION|>--- conflicted
+++ resolved
@@ -99,7 +99,6 @@
                  , Snark_transition.coinbase_amount transition
                  , prev_state_body_hash ))
           in
-<<<<<<< HEAD
           (new_root, deleted_stack, no_coinbases_popped)
         in
         let%bind nothing_changed =
@@ -107,11 +106,6 @@
             [ ledger_hash_didn't_change
             ; supply_increase_is_zero
             ; no_coinbases_popped ]
-=======
-          if Coda_compile_config.pending_coinbase_hack then
-            (new_root, Pending_coinbase.Stack.Checked.empty)
-          else (new_root, deleted_stack)
->>>>>>> c2bda887
         in
         let%bind correct_coinbase_status =
           let new_root =
@@ -119,11 +113,7 @@
             |> Blockchain_state.staged_ledger_hash
             |> Staged_ledger_hash.pending_coinbase_hash_var
           in
-          (*TODO: disabling the pending coinbase check until the prover crash is fixed*)
-          if Coda_compile_config.pending_coinbase_hack then
-            Checked.return Boolean.true_
-          else
-            Pending_coinbase.Hash.equal_var new_pending_coinbase_hash new_root
+          Pending_coinbase.Hash.equal_var new_pending_coinbase_hash new_root
         in
         let%bind correct_transaction_snark =
           verify_complete_merge
@@ -170,9 +160,7 @@
                     ; ("nothing_changed", `Bool nothing_changed)
                     ; ("updated_consensus_state", `Bool updated_consensus_state)
                     ; ("correct_coinbase_status", `Bool correct_coinbase_status)
-                    ; ("result", `Bool result)
-                    ; ("check", `Bool Coda_compile_config.pending_coinbase_hack)
-                    ]))
+                    ; ("result", `Bool result) ]))
         in
         result
       in
