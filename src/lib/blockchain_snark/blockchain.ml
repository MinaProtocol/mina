open Core_kernel
open Mina_base
open Mina_state

[%%versioned
module Stable = struct
  module V2 = struct
    module T = struct
      type t =
<<<<<<< HEAD
        { state : Protocol_state.Value.Stable.V2.t; proof : Proof.Stable.V1.t }
=======
        { state : Protocol_state.Value.Stable.V1.t; proof : Proof.Stable.V2.t }
>>>>>>> f01d3925
      [@@deriving fields, sexp, yojson]
    end

    let to_latest = Fn.id

    include T

    include (
      Allocation_functor.Make.Bin_io_and_sexp (struct
        let id = "blockchain_snark"

        include T

        type 'a creator = state:Protocol_state.Value.t -> proof:Proof.t -> 'a

        let map_creator c ~f ~state ~proof = f (c ~state ~proof)

        let create ~state ~proof = { state; proof }
      end) :
        Allocation_functor.Intf.Output.Bin_io_and_sexp_intf
          with type t := T.t
           and type 'a creator :=
                state:Protocol_state.Value.t -> proof:Proof.t -> 'a )
  end
end]

include (
  Stable.Latest :
    sig
      type t = Stable.Latest.t [@@deriving sexp, yojson]
    end )

[%%define_locally Stable.Latest.(create, state, proof)]<|MERGE_RESOLUTION|>--- conflicted
+++ resolved
@@ -7,11 +7,7 @@
   module V2 = struct
     module T = struct
       type t =
-<<<<<<< HEAD
-        { state : Protocol_state.Value.Stable.V2.t; proof : Proof.Stable.V1.t }
-=======
-        { state : Protocol_state.Value.Stable.V1.t; proof : Proof.Stable.V2.t }
->>>>>>> f01d3925
+        { state : Protocol_state.Value.Stable.V2.t; proof : Proof.Stable.V2.t }
       [@@deriving fields, sexp, yojson]
     end
 
