(executable
 (name gen)
 (libraries async crs core coda_digestif snarky tuple_lib ppxlib
   crypto_params signature_lib yojson)
 (preprocess
<<<<<<< HEAD
  (pps ppx_coda ppx_jane ppxlib.metaquot ppxlib.runner))
=======
  (pps ppx_jane ppxlib.metaquot))
>>>>>>> ba630315
 (modes native))<|MERGE_RESOLUTION|>--- conflicted
+++ resolved
@@ -3,9 +3,5 @@
  (libraries async crs core coda_digestif snarky tuple_lib ppxlib
    crypto_params signature_lib yojson)
  (preprocess
-<<<<<<< HEAD
-  (pps ppx_coda ppx_jane ppxlib.metaquot ppxlib.runner))
-=======
-  (pps ppx_jane ppxlib.metaquot))
->>>>>>> ba630315
+  (pps ppx_coda ppx_jane ppxlib.metaquot))
  (modes native))