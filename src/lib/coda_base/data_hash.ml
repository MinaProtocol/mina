(* data_hash.ml *)

[%%import
"/src/config.mlh"]

open Core_kernel
open Bitstring_lib
open Util

[%%if
defined consensus_mechanism]

open Snark_params.Tick

[%%endif]

module type Small = Data_hash_intf.Small

module type Full_size = Data_hash_intf.Full_size

module Make_basic (M : sig
  val length_in_bits : int
end) =
struct
  type t = Pedersen.Digest.t [@@deriving sexp, compare, yojson]

  let to_decimal_string (t : Pedersen.Digest.t) = Field.to_string t

  let to_bytes t =
    Fold_lib.(Fold.bool_t_to_string (Fold.of_list (Field.unpack t)))

  let length_in_bits = M.length_in_bits

  let () = assert (Int.(length_in_bits <= Field.size_in_bits))

  let gen : t Quickcheck.Generator.t =
    let m =
      if Int.(length_in_bits = Field.size_in_bits) then
        Bignum_bigint.(Field.size - one)
      else Bignum_bigint.(pow (of_int 2) (of_int length_in_bits) - one)
    in
    Quickcheck.Generator.map
      Bignum_bigint.(gen_incl zero m)
      ~f:(fun x -> Bigint.(to_field (of_bignum_bigint x)))

  let to_input t = Random_oracle.Input.field t

  [%%if
  defined consensus_mechanism]

  (* SNARK-dependent code *)
  type var =
    { digest: Pedersen.Checked.Digest.var
    ; mutable bits: Boolean.var Bitstring.Lsb_first.t option }

  let var_of_t t =
    let n = Bigint.of_field t in
    { digest= Field.Var.constant t
    ; bits=
        Some
          (Bitstring.Lsb_first.of_list
             (List.init M.length_in_bits ~f:(fun i ->
                  Boolean.var_of_value (Bigint.test_bit n i) ))) }

  open Let_syntax

  let var_of_hash_unpacked unpacked =
    { digest= Pedersen.Checked.Digest.Unpacked.project unpacked
    ; bits= Some (Bitstring.Lsb_first.of_list (unpacked :> Boolean.var list))
    }

  let var_to_hash_packed {digest; _} = digest

  (* TODO: Audit this usage of choose_preimage *)
  let unpack =
    if Int.( = ) length_in_bits Field.size_in_bits then fun x ->
      Pedersen.Checked.Digest.choose_preimage x
      >>| fun x -> (x :> Boolean.var list)
    else Field.Checked.unpack ~length:length_in_bits

  let%snarkydef var_to_bits t =
    match t.bits with
    | Some bits ->
        return (bits :> Boolean.var list)
    | None ->
        let%map bits = unpack t.digest in
        t.bits <- Some (Bitstring.Lsb_first.of_list bits) ;
        bits

  let var_to_input (t : var) = Random_oracle.Input.field t.digest

  include Pedersen.Digest.Bits

  let assert_equal x y = Field.Checked.Assert.equal x.digest y.digest

  let equal_var x y = Field.Checked.equal x.digest y.digest

  let typ : (var, t) Typ.t =
    let store (t : t) =
      let open Typ.Store.Let_syntax in
      let n = Bigint.of_field t in
      let rec go i acc =
        if Int.(i < 0) then return (Bitstring.Lsb_first.of_list acc)
        else
          let%bind b = Boolean.typ.store (Bigint.test_bit n i) in
          go Int.(i - 1) (b :: acc)
      in
      let%map bits = go (Field.size_in_bits - 1) [] in
      {bits= Some bits; digest= Field.Var.project (bits :> Boolean.var list)}
    in
    let read (t : var) = Field.typ.read t.digest in
    let alloc =
      let open Typ.Alloc.Let_syntax in
      let rec go i acc =
        if Int.(i < 0) then return (Bitstring.Lsb_first.of_list acc)
        else
          let%bind b = Boolean.typ.alloc in
          go Int.(i - 1) (b :: acc)
      in
      let%map bits = go (Field.size_in_bits - 1) [] in
      {bits= Some bits; digest= Field.Var.project (bits :> Boolean.var list)}
    in
    let check {bits; _} =
      Checked.List.iter
        (Option.value_exn bits :> Boolean.var list)
        ~f:Boolean.typ.check
    in
    {store; read; alloc; check}

  (* end SNARK-dependent *)
  [%%endif]
end

module Make_full_size () = struct
  include Make_basic (struct
    let length_in_bits = Field.size_in_bits
  end)

  (* inside functor of no arguments, versioned types are allowed *)

<<<<<<< HEAD
module Data_hash_type = struct
=======
  module Arg = struct
    [%%versioned
    module Stable = struct
      module V1 = struct
        type t = Pedersen.Digest.Stable.V1.t
        [@@deriving sexp, compare, hash, yojson]

        let to_latest = Fn.id
      end
    end]
  end

>>>>>>> d40544bc
  [%%versioned
  module Stable = struct
    module V1 = struct
      module T = struct
        type t = Pedersen.Digest.Stable.V1.t
        [@@deriving sexp, compare, hash, yojson]
      end

      let to_latest = Fn.id

<<<<<<< HEAD
      type _unused = unit constraint t = Crypto_params.Tick0.field

      let version_byte = Base58_check.Version_bytes.data_hash
=======
      type _unused = unit constraint t = Arg.Stable.V1.t
>>>>>>> d40544bc

      include Comparable.Make (T)
      include Hashable.Make_binable (T)
    end
  end]

  type _unused = unit constraint t = Stable.Latest.t

  include Comparable.Make (Stable.Latest)
  include Hashable.Make (Stable.Latest)

  let of_hash = Fn.id

  [%%if
  defined consensus_mechanism]

  (* SNARK-dependent *)
  let var_of_hash_packed digest = {digest; bits= None}

  let if_ cond ~then_ ~else_ =
    let%map digest =
      Field.Checked.if_ cond ~then_:then_.digest ~else_:else_.digest
    in
    {digest; bits= None}

  [%%endif]
end

module Make_small (M : sig
  val length_in_bits : int
end) =
struct
  let () = assert (M.length_in_bits < Field.size_in_bits)

  include Make_basic (M)

  let var_of_hash_packed digest =
    let%map bits = unpack digest in
    {digest; bits= Some (Bitstring.Lsb_first.of_list bits)}

  let max_size = Bignum_bigint.(two_to_the M.length_in_bits - one)

  let of_hash x =
    if Bignum_bigint.( <= ) Bigint.(to_bignum_bigint (of_field x)) max_size
    then Ok x
    else
      Or_error.errorf
        !"Data_hash.of_hash: %{sexp:Pedersen.Digest.t} > \
          %{sexp:Bignum_bigint.t}"
        x max_size
end<|MERGE_RESOLUTION|>--- conflicted
+++ resolved
@@ -138,22 +138,6 @@
 
   (* inside functor of no arguments, versioned types are allowed *)
 
-<<<<<<< HEAD
-module Data_hash_type = struct
-=======
-  module Arg = struct
-    [%%versioned
-    module Stable = struct
-      module V1 = struct
-        type t = Pedersen.Digest.Stable.V1.t
-        [@@deriving sexp, compare, hash, yojson]
-
-        let to_latest = Fn.id
-      end
-    end]
-  end
-
->>>>>>> d40544bc
   [%%versioned
   module Stable = struct
     module V1 = struct
@@ -162,15 +146,9 @@
         [@@deriving sexp, compare, hash, yojson]
       end
 
+      include T
+
       let to_latest = Fn.id
-
-<<<<<<< HEAD
-      type _unused = unit constraint t = Crypto_params.Tick0.field
-
-      let version_byte = Base58_check.Version_bytes.data_hash
-=======
-      type _unused = unit constraint t = Arg.Stable.V1.t
->>>>>>> d40544bc
 
       include Comparable.Make (T)
       include Hashable.Make_binable (T)
