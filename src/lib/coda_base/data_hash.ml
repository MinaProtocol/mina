(* data_hash.ml *)

[%%import
"/src/config.mlh"]

open Core_kernel

[%%ifdef
consensus_mechanism]

open Snark_params.Tick
open Bitstring_lib

[%%else]

open Snark_params_nonconsensus
module Random_oracle = Random_oracle_nonconsensus.Random_oracle

[%%endif]

module type Full_size = Data_hash_intf.Full_size

module Make_basic (M : sig
  val length_in_bits : int
end) =
struct
  type t = Field.t [@@deriving sexp, compare, hash]

  let to_decimal_string (t : Field.t) = Field.to_string t

  let to_bytes t =
    Fold_lib.(Fold.bool_t_to_string (Fold.of_list (Field.unpack t)))

  let length_in_bits = M.length_in_bits

  let () = assert (Int.(length_in_bits <= Field.size_in_bits))

  let to_input t = Random_oracle.Input.field t

  [%%ifdef
  consensus_mechanism]

  (* this is in consensus code, because Bigint comes
     from snarky functors
  *)
  let gen : t Quickcheck.Generator.t =
    let m =
      if Int.(length_in_bits = Field.size_in_bits) then
        Bignum_bigint.(Field.size - one)
      else Bignum_bigint.(pow (of_int 2) (of_int length_in_bits) - one)
    in
    Quickcheck.Generator.map
      Bignum_bigint.(gen_incl zero m)
      ~f:(fun x -> Bigint.(to_field (of_bignum_bigint x)))

  type var =
    { digest: Random_oracle.Checked.Digest.t
    ; mutable bits: Boolean.var Bitstring.Lsb_first.t option }

  let var_of_t t =
    let n = Bigint.of_field t in
    { digest= Field.Var.constant t
    ; bits=
        Some
          (Bitstring.Lsb_first.of_list
             (List.init M.length_in_bits ~f:(fun i ->
                  Boolean.var_of_value (Bigint.test_bit n i) ))) }

  open Let_syntax

  let var_to_hash_packed {digest; _} = digest

  (* TODO: Audit this usage of choose_preimage *)
  let unpack =
    if Int.( = ) length_in_bits Field.size_in_bits then fun x ->
      Field.Checked.choose_preimage_var x ~length:length_in_bits
      >>| fun x -> (x :> Boolean.var list)
    else Field.Checked.unpack ~length:length_in_bits

  let%snarkydef var_to_bits t =
    match t.bits with
    | Some bits ->
        return (bits :> Boolean.var list)
    | None ->
        let%map bits = unpack t.digest in
        t.bits <- Some (Bitstring.Lsb_first.of_list bits) ;
        bits

  let var_to_input (t : var) = Random_oracle.Input.field t.digest

  (* TODO : use Random oracle.Digest to satisfy Bits_intf.S, move out of
     consensus_mechanism guard
  *)
  module Bs =
    Snark_bits.Bits.Make_field
      (Snark_params.Tick.Field)
      (Snark_params.Tick.Bigint)

  include (Bs : module type of Bs with type t := t)

  let assert_equal x y = Field.Checked.Assert.equal x.digest y.digest

  let equal_var x y = Field.Checked.equal x.digest y.digest

  let typ : (var, t) Typ.t =
    Typ.transport_var Typ.field
      ~there:(fun {digest; bits= _} -> digest)
      ~back:(fun digest -> {digest; bits= None})

  [%%endif]
end

module T0 = struct
  [%%versioned_asserted
  module Stable = struct
    module V1 = struct
      type t = Field.t
      [@@deriving sexp, compare, hash, version {asserted}, bin_io]

      let to_latest = Fn.id
    end

    module Tests = struct end
  end]

  module Tests = struct
    (* these test the stability of the serialization derived from the
       string representation of Field.t, not the direct serialization of
       Field.t
    *)

    let field =
      Quickcheck.random_value ~seed:(`Deterministic "Data_hash.T0 tests")
        Field.gen

    [%%if
<<<<<<< HEAD
    curve_size = 255]

    let%test "Binable from stringable V1" =
      let known_good_digest = "8fffa8b873e2f0600ad8327fa5423859" in
      Ppx_version.Serialization.check_serialization
=======
    curve_size = 298]

    let%test "Binable from stringable V1" =
      let known_good_digest = "66e2f2648cf3d2c39465ddbe4f05202a" in
      Ppx_version_runtime.Serialization.check_serialization
        (module Stable.V1)
        field known_good_digest

    [%%elif
    curve_size = 753]

    let%test "Binable from stringable V1" =
      let known_good_digest = "0e586911e7deaf7e5b49c801bf248c92" in
      Ppx_version_runtime.Serialization.check_serialization
>>>>>>> 30401f99
        (module Stable.V1)
        field known_good_digest

    [%%else]

    let%test "Binable from stringable V1" =
      failwith "No test for this curve size"

    [%%endif]
  end
end

module Make_full_size (B58_data : Data_hash_intf.Data_hash_descriptor) = struct
  module Basic = Make_basic (struct
    let length_in_bits = Field.size_in_bits
  end)

  include Basic

  module Base58_check = Codable.Make_base58_check (struct
    include T0.Stable.Latest

    (* the serialization here is only used for the hash impl which is only
       used for hashtbl, it's ok to disagree with the "real" serialization *)
    include Hashable.Make_binable (T0.Stable.Latest)
    include B58_data
  end)

  [%%define_locally
  Base58_check.(to_base58_check, of_base58_check, of_base58_check_exn)]

  [%%define_locally
  Base58_check.String_ops.(to_string, of_string)]

  [%%define_locally
  Base58_check.(to_yojson, of_yojson)]

  module T = struct
    type t = Field.t [@@deriving sexp, compare, hash]
  end

  include Comparable.Make (T)
  include Hashable.Make (T)

  let of_hash = Fn.id

  [%%ifdef
  consensus_mechanism]

  let var_of_hash_packed digest = {digest; bits= None}

  let if_ cond ~then_ ~else_ =
    let%map digest =
      Field.Checked.if_ cond ~then_:then_.digest ~else_:else_.digest
    in
    {digest; bits= None}

  [%%endif]
end<|MERGE_RESOLUTION|>--- conflicted
+++ resolved
@@ -134,28 +134,11 @@
         Field.gen
 
     [%%if
-<<<<<<< HEAD
     curve_size = 255]
 
     let%test "Binable from stringable V1" =
       let known_good_digest = "8fffa8b873e2f0600ad8327fa5423859" in
-      Ppx_version.Serialization.check_serialization
-=======
-    curve_size = 298]
-
-    let%test "Binable from stringable V1" =
-      let known_good_digest = "66e2f2648cf3d2c39465ddbe4f05202a" in
       Ppx_version_runtime.Serialization.check_serialization
-        (module Stable.V1)
-        field known_good_digest
-
-    [%%elif
-    curve_size = 753]
-
-    let%test "Binable from stringable V1" =
-      let known_good_digest = "0e586911e7deaf7e5b49c801bf248c92" in
-      Ppx_version_runtime.Serialization.check_serialization
->>>>>>> 30401f99
         (module Stable.V1)
         field known_good_digest
 
