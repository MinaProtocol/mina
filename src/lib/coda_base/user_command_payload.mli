open Core_kernel
open Signature_lib
open Tuple_lib
open Fold_lib
open Snark_params.Tick

module Body : sig
<<<<<<< HEAD
  type t = Payment of Payment_payload.Stable.V1.t
  [@@deriving bin_io, eq, sexp, hash, yojson]
=======
  type t =
    | Payment of Payment_payload.Stable.V1.t
    | Stake_delegation of Stake_delegation.Stable.V1.t
  [@@deriving bin_io, eq, sexp, hash]
>>>>>>> 94e6cf7f

  module Stable : sig
    module V1 : sig
      type nonrec t = t [@@deriving bin_io, eq, sexp, hash, yojson]
    end
  end
end

<<<<<<< HEAD
type t [@@deriving bin_io, eq, sexp, hash, yojson]
=======
module Common : sig
  type ('fee, 'nonce, 'memo) t_ = {fee: 'fee; nonce: 'nonce; memo: 'memo}
  [@@deriving bin_io, eq, sexp, hash]

  type t =
    ( Currency.Fee.Stable.V1.t
    , Coda_numbers.Account_nonce.Stable.V1.t
    , User_command_memo.t )
    t_
  [@@deriving bin_io, eq, sexp, hash]

  val gen : t Quickcheck.Generator.t

  type var =
    ( Currency.Fee.var
    , Coda_numbers.Account_nonce.Unpacked.var
    , User_command_memo.var )
    t_

  val typ : (var, t) Typ.t

  val fold : t -> bool Triple.t Fold.t

  module Stable : sig
    module V1 : sig
      type nonrec t = t [@@deriving bin_io, eq, sexp, hash]
    end
  end

  module Checked : sig
    val to_triples : var -> Boolean.var Triple.t list

    val constant : t -> var
  end
end

type ('common, 'body) t_ = {common: 'common; body: 'body}
[@@deriving bin_io, eq, sexp, hash]

type t = (Common.t, Body.t) t_ [@@deriving bin_io, eq, sexp, hash]
>>>>>>> 94e6cf7f

val create :
     fee:Currency.Fee.t
  -> nonce:Coda_numbers.Account_nonce.t
  -> memo:User_command_memo.t
  -> body:Body.t
  -> t

val length_in_triples : int

val dummy : t

module Stable : sig
  module V1 : sig
    type nonrec t = t [@@deriving bin_io, eq, sexp, hash, yojson]
  end
end

val fold : t -> bool Triple.t Fold.t

val fee : t -> Currency.Fee.t

val nonce : t -> Coda_numbers.Account_nonce.t

val memo : t -> User_command_memo.t

val body : t -> Body.t

val accounts_accessed : t -> Public_key.Compressed.t list

val gen : t Quickcheck.Generator.t<|MERGE_RESOLUTION|>--- conflicted
+++ resolved
@@ -5,15 +5,10 @@
 open Snark_params.Tick
 
 module Body : sig
-<<<<<<< HEAD
-  type t = Payment of Payment_payload.Stable.V1.t
-  [@@deriving bin_io, eq, sexp, hash, yojson]
-=======
   type t =
     | Payment of Payment_payload.Stable.V1.t
     | Stake_delegation of Stake_delegation.Stable.V1.t
-  [@@deriving bin_io, eq, sexp, hash]
->>>>>>> 94e6cf7f
+  [@@deriving bin_io, eq, sexp, hash, yojson]
 
   module Stable : sig
     module V1 : sig
@@ -22,9 +17,6 @@
   end
 end
 
-<<<<<<< HEAD
-type t [@@deriving bin_io, eq, sexp, hash, yojson]
-=======
 module Common : sig
   type ('fee, 'nonce, 'memo) t_ = {fee: 'fee; nonce: 'nonce; memo: 'memo}
   [@@deriving bin_io, eq, sexp, hash]
@@ -65,7 +57,6 @@
 [@@deriving bin_io, eq, sexp, hash]
 
 type t = (Common.t, Body.t) t_ [@@deriving bin_io, eq, sexp, hash]
->>>>>>> 94e6cf7f
 
 val create :
      fee:Currency.Fee.t
