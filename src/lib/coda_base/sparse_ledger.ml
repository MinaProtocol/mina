--- conflicted
+++ resolved
@@ -97,11 +97,7 @@
   fun t transfer ->
     List.fold (Fee_transfer.to_list transfer) ~f:apply_single ~init:t
 
-<<<<<<< HEAD
 let apply_coinbase_exn t ({proposer; fee_transfer; amount}: Coinbase.t) =
-=======
-let apply_coinbase_exn t ({proposer; fee_transfer} : Coinbase.t) =
->>>>>>> ccf11809
   let open Currency in
   let add_to_balance t pk amount =
     let idx = find_index_exn t pk in
