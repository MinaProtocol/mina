open Core
open Import

[%%versioned
module Stable = struct
  module V1 = struct
    type t =
      { receiver: Public_key.Compressed.Stable.V1.t
      ; amount: Currency.Amount.Stable.V1.t
      ; fee_transfer: Fee_transfer.Single.Stable.V1.t option }
    [@@deriving sexp, compare, eq, hash, yojson]

    let to_latest = Fn.id
  end
end]

type t = Stable.Latest.t =
  { receiver: Public_key.Compressed.t
  ; amount: Currency.Amount.t
  ; fee_transfer: Fee_transfer.Single.t option }
[@@deriving sexp, compare, eq, hash, yojson]

let is_valid {amount; fee_transfer; _} =
  match fee_transfer with
  | None ->
      true
  | Some (_, fee) ->
      Currency.Amount.(of_fee fee <= amount)

<<<<<<< HEAD
let create ~amount ~receiver ~fee_transfer ~state_body_hash =
  let t = {receiver; amount; fee_transfer; state_body_hash} in
=======
let create ~amount ~proposer ~fee_transfer =
  let t = {proposer; amount; fee_transfer} in
>>>>>>> a25d0d26
  if is_valid t then
    let adjusted_fee_transfer =
      if
        Public_key.Compressed.equal
          (Option.value_map fee_transfer ~default:receiver ~f:fst)
          receiver
      then None
      else fee_transfer
    in
    Ok {t with fee_transfer= adjusted_fee_transfer}
  else Or_error.error_string "Coinbase.create: invalid coinbase"

<<<<<<< HEAD
let supply_increase {receiver= _; amount; fee_transfer; state_body_hash= _} =
=======
let supply_increase {proposer= _; amount; fee_transfer} =
>>>>>>> a25d0d26
  match fee_transfer with
  | None ->
      Ok amount
  | Some (_, fee) ->
      Currency.Amount.sub amount (Currency.Amount.of_fee fee)
      |> Option.value_map
           ~f:(fun _ -> Ok amount)
           ~default:(Or_error.error_string "Coinbase underflow")

let fee_excess t =
  Or_error.map (supply_increase t) ~f:(fun _increase ->
      Currency.Fee.Signed.zero )

let gen =
  let open Quickcheck.Let_syntax in
  let%bind receiver = Public_key.Compressed.gen in
  let%bind amount =
    Currency.Amount.(gen_incl zero Coda_compile_config.coinbase)
  in
  let fee =
    Currency.Fee.gen_incl Currency.Fee.zero (Currency.Amount.to_fee amount)
  in
  let prover = Public_key.Compressed.gen in
  let%map fee_transfer =
    Option.quickcheck_generator (Quickcheck.Generator.tuple2 prover fee)
  in
<<<<<<< HEAD
  let%map state_body_hash = State_body_hash.gen in
  {receiver; amount; fee_transfer; state_body_hash}
=======
  {proposer; amount; fee_transfer}
>>>>>>> a25d0d26
<|MERGE_RESOLUTION|>--- conflicted
+++ resolved
@@ -27,13 +27,8 @@
   | Some (_, fee) ->
       Currency.Amount.(of_fee fee <= amount)
 
-<<<<<<< HEAD
-let create ~amount ~receiver ~fee_transfer ~state_body_hash =
-  let t = {receiver; amount; fee_transfer; state_body_hash} in
-=======
-let create ~amount ~proposer ~fee_transfer =
-  let t = {proposer; amount; fee_transfer} in
->>>>>>> a25d0d26
+let create ~amount ~receiver ~fee_transfer =
+  let t = {receiver; amount; fee_transfer} in
   if is_valid t then
     let adjusted_fee_transfer =
       if
@@ -46,11 +41,7 @@
     Ok {t with fee_transfer= adjusted_fee_transfer}
   else Or_error.error_string "Coinbase.create: invalid coinbase"
 
-<<<<<<< HEAD
-let supply_increase {receiver= _; amount; fee_transfer; state_body_hash= _} =
-=======
-let supply_increase {proposer= _; amount; fee_transfer} =
->>>>>>> a25d0d26
+let supply_increase {receiver= _; amount; fee_transfer} =
   match fee_transfer with
   | None ->
       Ok amount
@@ -77,9 +68,4 @@
   let%map fee_transfer =
     Option.quickcheck_generator (Quickcheck.Generator.tuple2 prover fee)
   in
-<<<<<<< HEAD
-  let%map state_body_hash = State_body_hash.gen in
-  {receiver; amount; fee_transfer; state_body_hash}
-=======
-  {proposer; amount; fee_transfer}
->>>>>>> a25d0d26
+  {receiver; amount; fee_transfer}