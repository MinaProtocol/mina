open Core_kernel
open Signature_lib
open Snark_params.Tick
open Currency
module Tag = Transaction_union_tag
module Payload = Transaction_union_payload

type ('payload, 'pk, 'signature) t_ =
<<<<<<< HEAD
  {payload: 'payload; sender: 'pk; signature: 'signature}
[@@deriving eq, sexp, hash]

type t = (Payload.t, Public_key.t, Signature.t) t_
=======
  {payload: 'payload; signer: 'pk; signature: 'signature}
[@@deriving bin_io, eq, sexp, hash]

(* OK to use Latest, rather than Vn, because t is not bin_io'ed *)
type t = (Payload.t, Public_key.Stable.Latest.t, Signature.Stable.Latest.t) t_
[@@deriving sexp]
>>>>>>> e48fd79e

type var = (Payload.var, Public_key.var, Signature.var) t_

let typ : (var, t) Typ.t =
  let spec = Data_spec.[Payload.typ; Public_key.typ; Schnorr.Signature.typ] in
  let of_hlist
        : 'a 'b 'c. (unit, 'a -> 'b -> 'c -> unit) H_list.t -> ('a, 'b, 'c) t_
      =
    H_list.(fun [payload; signer; signature] -> {payload; signer; signature})
  in
  let to_hlist {payload; signer; signature} =
    H_list.[payload; signer; signature]
  in
  Typ.of_hlistable spec ~var_to_hlist:to_hlist ~var_of_hlist:of_hlist
    ~value_to_hlist:to_hlist ~value_of_hlist:of_hlist

(** For SNARK purposes, we inject [Transaction.t]s into a single-variant 'tagged-union' record capable of
    representing all the variants. We interpret the fields of this union in different ways depending on
    the value of the [payload.body.tag] field, which represents which variant of [Transaction.t] the value
    corresponds to.

    Sometimes we interpret fields in surprising ways in different cases to save as much space in the SNARK as possible (e.g.,
    [payload.body.public_key] is interpreted as the recipient of a payment, the new delegate of a stake
    delegation command, and a fee transfer recipient for both coinbases and fee-transfers.
*)
let of_transaction : Transaction.t -> t = function
  | User_command cmd ->
<<<<<<< HEAD
      let User_command.Poly.{sender; payload; signature} =
=======
      let User_command.Poly.Stable.Latest.{signer; payload; signature} =
>>>>>>> e48fd79e
        (cmd :> User_command.t)
      in
      { payload= Transaction_union_payload.of_user_command_payload payload
      ; signer
      ; signature }
  | Coinbase {receiver; fee_transfer; amount} ->
      let other_pk, other_amount =
        Option.value ~default:(receiver, Fee.zero) fee_transfer
      in
      { payload=
          { common=
              { fee= other_amount
              ; fee_token= Token_id.default
              ; fee_payer_pk= other_pk
              ; nonce= Account.Nonce.zero
              ; valid_until= Coda_numbers.Global_slot.max_value
              ; memo= User_command_memo.empty }
          ; body=
              { source_pk= other_pk
              ; receiver_pk= receiver
              ; token_id= Token_id.default
              ; amount
              ; tag= Tag.Coinbase } }
      ; signer= Public_key.decompress_exn other_pk
      ; signature= Signature.dummy }
  | Fee_transfer tr -> (
      let two (pk1, fee1) (pk2, fee2) : t =
        { payload=
            { common=
                { fee= fee2
                ; fee_token= Token_id.default
                ; fee_payer_pk= pk2
                ; nonce= Account.Nonce.zero
                ; valid_until= Coda_numbers.Global_slot.max_value
                ; memo= User_command_memo.empty }
            ; body=
                { source_pk= pk2
                ; receiver_pk= pk1
                ; token_id= Token_id.default
                ; amount= Amount.of_fee fee1
                ; tag= Tag.Fee_transfer } }
        ; signer= Public_key.decompress_exn pk2
        ; signature= Signature.dummy }
      in
      match tr with
      | `One (pk, fee) ->
          two (pk, fee) (pk, Fee.zero)
      | `Two (t1, t2) ->
          two t1 t2 )

let excess (t : t) = Transaction_union_payload.excess t.payload

let supply_increase (t : t) =
  Transaction_union_payload.supply_increase t.payload<|MERGE_RESOLUTION|>--- conflicted
+++ resolved
@@ -6,19 +6,10 @@
 module Payload = Transaction_union_payload
 
 type ('payload, 'pk, 'signature) t_ =
-<<<<<<< HEAD
   {payload: 'payload; sender: 'pk; signature: 'signature}
 [@@deriving eq, sexp, hash]
 
 type t = (Payload.t, Public_key.t, Signature.t) t_
-=======
-  {payload: 'payload; signer: 'pk; signature: 'signature}
-[@@deriving bin_io, eq, sexp, hash]
-
-(* OK to use Latest, rather than Vn, because t is not bin_io'ed *)
-type t = (Payload.t, Public_key.Stable.Latest.t, Signature.Stable.Latest.t) t_
-[@@deriving sexp]
->>>>>>> e48fd79e
 
 type var = (Payload.var, Public_key.var, Signature.var) t_
 
@@ -46,11 +37,7 @@
 *)
 let of_transaction : Transaction.t -> t = function
   | User_command cmd ->
-<<<<<<< HEAD
       let User_command.Poly.{sender; payload; signature} =
-=======
-      let User_command.Poly.Stable.Latest.{signer; payload; signature} =
->>>>>>> e48fd79e
         (cmd :> User_command.t)
       in
       { payload= Transaction_union_payload.of_user_command_payload payload
