open Core_kernel
open Snark_params.Tick
open Fold_lib
open Module_version
module Account_nonce = Coda_numbers.Account_nonce
module Memo = User_command_memo

module Common = struct
  type ('fee, 'nonce, 'memo) t_ = {fee: 'fee; nonce: 'nonce; memo: 'memo}
  [@@deriving bin_io, eq, sexp, hash, yojson]

  module Stable = struct
    module V1 = struct
      module T = struct
        let version = 1

<<<<<<< HEAD
        type ('fee, 'nonce, 'memo) t_ = {fee: 'fee; nonce: 'nonce; memo: 'memo}
        [@@deriving bin_io, eq, sexp, hash, yojson]

        type t =
          (Currency.Fee.Stable.V1.t, Account_nonce.Stable.V1.t, Memo.t) t_
=======
        type t = (Currency.Fee.Stable.V1.t, Account_nonce.t, Memo.t) t_
>>>>>>> a9d6ccab
        [@@deriving bin_io, eq, sexp, hash, yojson]
      end

      include T
      include Registration.Make_latest_version (T)
    end

    module Latest = V1

    module Module_decl = struct
      let name = "user_command_payload_common"

      type latest = Latest.t
    end

    module Registrar = Registration.Make (Module_decl)
    module Registered_V1 = Registrar.Register (V1)
  end

  (* bin_io omitted *)
  type t = Stable.Latest.t [@@deriving eq, sexp, hash, yojson]

  let fold ({fee; nonce; memo} : t) =
    Fold.(Currency.Fee.fold fee +> Account_nonce.fold nonce +> Memo.fold memo)

  let length_in_triples =
    Currency.Fee.length_in_triples + Account_nonce.length_in_triples
    + Memo.length_in_triples

  let gen : t Quickcheck.Generator.t =
    let open Quickcheck.Generator.Let_syntax in
    let%map fee = Currency.Fee.gen
    and nonce = Account_nonce.gen
    and memo =
      String.gen_with_length Memo.max_size_in_bytes Char.gen
      >>| Memo.create_exn
    in
    {fee; nonce; memo}

  type var = (Currency.Fee.var, Account_nonce.Unpacked.var, Memo.Checked.t) t_

  let to_hlist {fee; nonce; memo} = H_list.[fee; nonce; memo]

  let of_hlist : type fee nonce memo.
      (unit, fee -> nonce -> memo -> unit) H_list.t -> (fee, nonce, memo) t_ =
   fun H_list.([fee; nonce; memo]) -> {fee; nonce; memo}

  let typ =
    Typ.of_hlistable
      [Currency.Fee.typ; Account_nonce.Unpacked.typ; Memo.typ]
      ~var_to_hlist:to_hlist ~var_of_hlist:of_hlist ~value_to_hlist:to_hlist
      ~value_of_hlist:of_hlist

  module Checked = struct
    let constant ({fee; nonce; memo} : t) : var =
      { fee= Currency.Fee.var_of_t fee
      ; nonce= Account_nonce.Unpacked.var_of_value nonce
      ; memo= Memo.Checked.constant memo }

    let to_triples ({fee; nonce; memo} : var) =
      Currency.Fee.var_to_triples fee
      @ Account_nonce.Unpacked.var_to_triples nonce
      @ Memo.Checked.to_triples memo
  end
end

module Body = struct
  module Stable = struct
    module V1 = struct
      module T = struct
        let version = 1

        type t =
          | Payment of Payment_payload.Stable.V1.t
          | Stake_delegation of Stake_delegation.Stable.V1.t
        [@@deriving bin_io, eq, sexp, hash, yojson]
      end

      include T
      include Registration.Make_latest_version (T)
    end

    module Latest = V1

    module Module_decl = struct
      let name = "user_command_payload_body"

      type latest = Latest.t
    end

    module Registrar = Registration.Make (Module_decl)
    module Registered_V1 = Registrar.Register (V1)
  end

  (* bin_io omitted *)
  type t = Stable.Latest.t =
    | Payment of Payment_payload.Stable.V1.t
    | Stake_delegation of Stake_delegation.Stable.V1.t
  [@@deriving eq, sexp, hash, yojson]

  let max_variant_size =
    List.reduce_exn ~f:Int.max
      [Payment_payload.length_in_triples; Stake_delegation.length_in_triples]

  module Tag = Transaction_union_tag

  let fold = function
    | Payment p -> Fold.(Tag.fold Payment +> Payment_payload.fold p)
    | Stake_delegation d ->
        Fold.(
          Tag.fold Stake_delegation +> Stake_delegation.fold d
          +> Fold.init (max_variant_size - Stake_delegation.length_in_triples)
               ~f:(fun _ -> (false, false, false) ))

  let sender_cost = function
    | Payment {amount; _} -> amount
    | Stake_delegation _ -> Currency.Amount.zero

  let length_in_triples = Tag.length_in_triples + max_variant_size

  let gen ~max_amount =
    let open Quickcheck.Generator in
    map
      (variant2 (Payment_payload.gen ~max_amount) Stake_delegation.gen)
      ~f:(function `A p -> Payment p | `B d -> Stake_delegation d)
end

type ('common, 'body) t_ = {common: 'common; body: 'body}
[@@deriving bin_io, eq, sexp, hash, yojson, compare]

module Stable = struct
  module V1 = struct
    module T = struct
      let version = 1

      type t = (Common.Stable.V1.t, Body.Stable.V1.t) t_
      [@@deriving bin_io, eq, sexp, hash, yojson]
    end

    include T
    include Registration.Make_latest_version (T)
  end

  module Latest = V1

  module Module_decl = struct
    let name = "user_command_payload"

    type latest = Latest.t
  end

  module Registrar = Registration.Make (Module_decl)
  module Registered_V1 = Registrar.Register (V1)
end

(* bin_io omitted *)
type t = Stable.Latest.t [@@deriving eq, sexp, hash, yojson]

let create ~fee ~nonce ~memo ~body : t = {common= {fee; nonce; memo}; body}

let fold ({common; body} : t) = Fold.(Common.fold common +> Body.fold body)

let length_in_triples = Common.length_in_triples + Body.length_in_triples

let fee (t : t) = t.common.fee

let nonce (t : t) = t.common.nonce

let memo (t : t) = t.common.memo

let body (t : t) = t.body

let accounts_accessed (t : t) =
  match t.body with
  | Payment payload -> [payload.receiver]
  | Stake_delegation _ -> []

let dummy : t =
  { common=
      {fee= Currency.Fee.zero; nonce= Account_nonce.zero; memo= Memo.dummy}
  ; body= Payment Payment_payload.dummy }

let gen =
  let open Quickcheck.Generator.Let_syntax in
  let%bind common = Common.gen in
  let max_amount =
    Currency.Amount.(sub max_int (of_fee common.fee))
    |> Option.value_exn ?here:None ?error:None ?message:None
  in
  let%map body = Body.gen ~max_amount in
  {common; body}<|MERGE_RESOLUTION|>--- conflicted
+++ resolved
@@ -13,16 +13,8 @@
     module V1 = struct
       module T = struct
         let version = 1
-
-<<<<<<< HEAD
-        type ('fee, 'nonce, 'memo) t_ = {fee: 'fee; nonce: 'nonce; memo: 'memo}
-        [@@deriving bin_io, eq, sexp, hash, yojson]
-
         type t =
           (Currency.Fee.Stable.V1.t, Account_nonce.Stable.V1.t, Memo.t) t_
-=======
-        type t = (Currency.Fee.Stable.V1.t, Account_nonce.t, Memo.t) t_
->>>>>>> a9d6ccab
         [@@deriving bin_io, eq, sexp, hash, yojson]
       end
 
