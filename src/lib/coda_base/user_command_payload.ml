open Signature_lib
open Core_kernel
open Snark_params.Tick
open Tuple_lib
open Fold_lib
module Account_nonce = Coda_numbers.Account_nonce
module Memo = User_command_memo

module Common = struct
  module Stable = struct
    module V1 = struct
      type ('fee, 'nonce, 'memo) t_ = {fee: 'fee; nonce: 'nonce; memo: 'memo}
      [@@deriving bin_io, eq, sexp, hash, yojson]

      type t = (Currency.Fee.Stable.V1.t, Account_nonce.t, Memo.t) t_
      [@@deriving bin_io, eq, sexp, hash, yojson]
    end
  end

  include Stable.V1

  let fold ({fee; nonce; memo} : t) =
    Fold.(Currency.Fee.fold fee +> Account_nonce.fold nonce +> Memo.fold memo)

  let length_in_triples =
    Currency.Fee.length_in_triples + Account_nonce.length_in_triples
    + Memo.length_in_triples

  let gen : t Quickcheck.Generator.t =
    let open Quickcheck.Generator.Let_syntax in
    let%map fee = Currency.Fee.gen
    and nonce = Account_nonce.gen
    and memo =
      String.gen_with_length Memo.max_size_in_bytes Char.gen
      >>| Memo.create_exn
    in
    {fee; nonce; memo}

  type var = (Currency.Fee.var, Account_nonce.Unpacked.var, Memo.var) t_

  let to_hlist {fee; nonce; memo} = H_list.[fee; nonce; memo]

  let of_hlist : type fee nonce memo.
      (unit, fee -> nonce -> memo -> unit) H_list.t -> (fee, nonce, memo) t_ =
   fun H_list.([fee; nonce; memo]) -> {fee; nonce; memo}

  let typ =
    Typ.of_hlistable
      [Currency.Fee.typ; Account_nonce.Unpacked.typ; Memo.typ]
      ~var_to_hlist:to_hlist ~var_of_hlist:of_hlist ~value_to_hlist:to_hlist
      ~value_of_hlist:of_hlist

  module Checked = struct
    let constant ({fee; nonce; memo} : t) : var =
      { fee= Currency.Fee.var_of_t fee
      ; nonce= Account_nonce.Unpacked.var_of_value nonce
      ; memo= Memo.var_of_t memo }

    let to_triples ({fee; nonce; memo} : var) =
      Currency.Fee.var_to_triples fee
      @ Account_nonce.Unpacked.var_to_triples nonce
      @ Memo.var_to_triples memo
  end
end

module Body = struct
  module Stable = struct
    module V1 = struct
<<<<<<< HEAD
      type t = Payment of Payment_payload.Stable.V1.t
      [@@deriving bin_io, eq, sexp, hash, yojson]
=======
      type t =
        | Payment of Payment_payload.Stable.V1.t
        | Stake_delegation of Stake_delegation.Stable.V1.t
      [@@deriving bin_io, eq, sexp, hash]
>>>>>>> 94e6cf7f
    end
  end

  include Stable.V1

  let max_variant_size =
    List.reduce_exn ~f:Int.max
      [Payment_payload.length_in_triples; Stake_delegation.length_in_triples]

  module Tag = Transaction_union_tag

  let fold = function
    | Payment p -> Fold.(Tag.fold Payment +> Payment_payload.fold p)
    | Stake_delegation d ->
        Fold.(
          Tag.fold Stake_delegation +> Stake_delegation.fold d
          +> Fold.init (max_variant_size - Stake_delegation.length_in_triples)
               ~f:(fun _ -> (false, false, false) ))

  let sender_cost = function
    | Payment {amount; _} -> amount
    | Stake_delegation _ -> Currency.Amount.zero

  let length_in_triples = Tag.length_in_triples + max_variant_size

  let gen ~max_amount =
    let open Quickcheck.Generator in
    map
      (variant2 (Payment_payload.gen ~max_amount) Stake_delegation.gen)
      ~f:(function `A p -> Payment p | `B d -> Stake_delegation d)
end

module Stable = struct
  module V1 = struct
    type ('common, 'body) t_ = {common: 'common; body: 'body}
    [@@deriving bin_io, eq, sexp, hash, yojson]

    type t = (Common.Stable.V1.t, Body.Stable.V1.t) t_
    [@@deriving bin_io, eq, sexp, hash, yojson]
  end
end

include Stable.V1

let create ~fee ~nonce ~memo ~body : t = {common= {fee; nonce; memo}; body}

let fold ({common; body} : t) = Fold.(Common.fold common +> Body.fold body)

let length_in_triples = Common.length_in_triples + Body.length_in_triples

let fee (t : t) = t.common.fee

let nonce (t : t) = t.common.nonce

let memo (t : t) = t.common.memo

let body (t : t) = t.body

let accounts_accessed (t : t) =
  match t.body with
  | Payment payload -> [payload.receiver]
  | Stake_delegation _ -> []

let dummy : t =
  { common=
      {fee= Currency.Fee.zero; nonce= Account_nonce.zero; memo= Memo.dummy}
  ; body= Payment Payment_payload.dummy }

let gen =
  let open Quickcheck.Generator.Let_syntax in
  let%bind common = Common.gen in
  let max_amount =
    Currency.Amount.(sub max_int (of_fee common.fee)) |> Option.value_exn
  in
  let%map body = Body.gen ~max_amount in
  {common; body}<|MERGE_RESOLUTION|>--- conflicted
+++ resolved
@@ -66,15 +66,10 @@
 module Body = struct
   module Stable = struct
     module V1 = struct
-<<<<<<< HEAD
-      type t = Payment of Payment_payload.Stable.V1.t
-      [@@deriving bin_io, eq, sexp, hash, yojson]
-=======
       type t =
         | Payment of Payment_payload.Stable.V1.t
         | Stake_delegation of Stake_delegation.Stable.V1.t
-      [@@deriving bin_io, eq, sexp, hash]
->>>>>>> 94e6cf7f
+      [@@deriving bin_io, eq, sexp, hash, yojson]
     end
   end
 
