--- conflicted
+++ resolved
@@ -35,18 +35,13 @@
     let key_value_db_dir = "coda_key_value_db"
   end
 
-<<<<<<< HEAD
-module Hash = struct
-  module T = struct
-    type t = Ledger_hash.t [@@deriving bin_io, sexp, compare, hash]
-  end
-
-  include T
-  include Hashable.Make_binable (T)
-=======
   module Hash = struct
-    type t = Ledger_hash.t [@@deriving bin_io, sexp, eq, compare]
->>>>>>> 32dfd5cb
+    module T = struct
+      type t = Ledger_hash.t [@@deriving bin_io, sexp, compare, hash, eq]
+    end
+
+    include T
+    include Hashable.Make_binable (T)
 
     let merge = Ledger_hash.merge
 
