open Core
open Snark_params
open Currency
open Signature_lib
open Merkle_ledger

module Ledger_inner = struct
  module Depth = struct
    let depth = ledger_depth
  end

  module Location0 : Merkle_ledger.Location_intf.S =
    Merkle_ledger.Location.Make (Depth)

  module Location_at_depth = Location0

  (*
module Key = struct
  module T = struct
    type t = Account.key [@@deriving sexp, bin_io, compare, hash, eq]
  end

  let empty = Account.empty.public_key

  include T
  include Hashable.Make_binable (T)
end
*)

  module Kvdb : Intf.Key_value_database = Rocksdb.Database

  module Storage_locations : Intf.Storage_locations = struct
    let stack_db_file = "coda_stack_db"

    let key_value_db_dir = "coda_key_value_db"
  end

  module Hash = struct
    type t = Ledger_hash.t [@@deriving bin_io, sexp, eq, compare]

    let merge = Ledger_hash.merge

    let hash_account = Fn.compose Ledger_hash.of_digest Account.digest

    let empty_account = hash_account Account.empty
  end

  module Db :
    Merkle_ledger.Database_intf.S
    with module Location = Location_at_depth
    with module Addr = Location_at_depth.Addr
    with type root_hash := Ledger_hash.t
     and type hash := Ledger_hash.t
     and type account := Account.t
     and type key_set := Public_key.Compressed.Set.t
     and type key := Public_key.Compressed.t =
    Database.Make (Public_key.Compressed) (Account) (Hash) (Depth)
      (Location_at_depth)
      (Kvdb)
      (Storage_locations)

  module Null =
    Null_ledger.Make (Public_key.Compressed) (Account) (Hash)
      (Location_at_depth)
      (Depth)

  module Any_ledger :
    Merkle_ledger.Any_ledger.S
    with module Location = Location_at_depth
    with type account := Account.t
     and type key := Public_key.Compressed.t
     and type key_set := Public_key.Compressed.Set.t
     and type hash := Hash.t =
    Merkle_ledger.Any_ledger.Make_base (Public_key.Compressed) (Account) (Hash)
      (Location_at_depth)
      (Depth)

  module Mask :
    Merkle_mask.Masking_merkle_tree_intf.S
    with module Location = Location_at_depth
     and module Attached.Addr = Location_at_depth.Addr
    with type account := Account.t
     and type key := Public_key.Compressed.t
     and type key_set := Public_key.Compressed.Set.t
     and type hash := Hash.t
     and type location := Location_at_depth.t
     and type parent := Any_ledger.M.t =
    Merkle_mask.Masking_merkle_tree.Make (Public_key.Compressed) (Account)
      (Hash)
      (Location_at_depth)
      (Any_ledger.M)

  module Maskable :
    Merkle_mask.Maskable_merkle_tree_intf.S
    with module Location = Location_at_depth
    with module Addr = Location_at_depth.Addr
    with type account := Account.t
     and type key := Public_key.Compressed.t
     and type key_set := Public_key.Compressed.Set.t
     and type hash := Hash.t
     and type root_hash := Hash.t
     and type unattached_mask := Mask.t
     and type attached_mask := Mask.Attached.t
     and type t := Any_ledger.M.t =
    Merkle_mask.Maskable_merkle_tree.Make (Public_key.Compressed) (Account)
      (Hash)
      (Location_at_depth)
      (Any_ledger.M)
      (Mask)

  include Mask.Attached

  type maskable_ledger = t

  (* Mask.Attached.create () fails, can't create an attached mask directly
  shadow create in order to create an attached mask
*)
<<<<<<< HEAD
let create ?directory_name () =
  let maskable = Db.create ?directory_name () in
  let casted = Any_ledger.cast (module Db) maskable in
  let mask = Mask.create () in
  Maskable.register_mask casted mask

let of_database db =
  let casted = Any_ledger.cast (module Db) db in
  let mask = Mask.create () in
  Maskable.register_mask casted mask

(* Mask.Attached.create () fails, can't create an attached mask directly
   shadow create in order to create an attached mask
*)
let create ?directory_name () = of_database (Db.create ?directory_name ())

let create_ephemeral_with_base () =
  let maskable = Null.create () in
  let casted = Any_ledger.cast (module Null) maskable in
  let mask = Mask.create () in
  (casted, Maskable.register_mask casted mask)

let create_ephemeral () =
  let _base, mask = create_ephemeral_with_base () in
  mask

let with_ledger ~f =
  let ledger = create () in
  try
    let result = f ledger in
    close ledger ; result
  with exn -> close ledger ; raise exn

let with_ephemeral_ledger ~f =
  let base_ledger, masked_ledger = create_ephemeral_with_base () in
  try
    let result = f masked_ledger in
    let _ : Mask.t = Maskable.unregister_mask_exn base_ledger masked_ledger in
    result
  with exn ->
    let _ : Mask.t = Maskable.unregister_mask_exn base_ledger masked_ledger in
    raise exn

let packed t = Any_ledger.cast (module Mask.Attached) t

let register_mask t mask = Maskable.register_mask (packed t) mask

let unregister_mask_exn t mask = Maskable.unregister_mask_exn (packed t) mask
=======
  let create ?directory_name () =
    let maskable = Db.create ?directory_name () in
    let casted = Any_ledger.cast (module Db) maskable in
    let mask = Mask.create () in
    Maskable.register_mask casted mask
>>>>>>> fbe650b1

  let of_database db =
    let casted = Any_ledger.cast (module Db) db in
    let mask = Mask.create () in
    Maskable.register_mask casted mask

  (* Mask.Attached.create () fails, can't create an attached mask directly
  shadow create in order to create an attached mask
  *)
  let create ?directory_name () = of_database (Db.create ?directory_name ())

  let create_ephemeral () =
    let maskable = Null.create () in
    let casted = Any_ledger.cast (module Null) maskable in
    let mask = Mask.create () in
    Maskable.register_mask casted mask

  let with_ledger ~f =
    let ledger = create () in
    try
      let result = f ledger in
      close ledger ; result
    with exn -> close ledger ; raise exn

  let packed t = Any_ledger.cast (module Mask.Attached) t

  let register_mask t mask = Maskable.register_mask (packed t) mask

  let unregister_mask_exn t mask = Maskable.unregister_mask_exn (packed t) mask

  let remove_and_reparent_exn t t_as_mask ~children =
    Maskable.remove_and_reparent_exn (packed t) t_as_mask ~children

  (* TODO: Implement the serialization/deserialization *)
  let unattached_mask_of_serializable _ = failwith "unimplmented"

  let serializable_of_t _ = failwith "unimplented"

  type serializable = int [@@deriving bin_io]

  type unattached_mask = Mask.t

  type attached_mask = Mask.Attached.t

  (* inside MaskedLedger, the functor argument has assigned to location, account, and path
  but the module signature for the functor result wants them, so we declare them here *)
  type location = Location.t

  (* TODO: Don't allocate: see Issue #1191 *)
  let fold_until t ~init ~f ~finish =
    let accounts = to_list t in
    List.fold_until accounts ~init ~f ~finish

  let create_new_account_exn t pk account =
    let action, _ = get_or_create_account_exn t pk account in
    assert (action = `Added)

  (* shadows definition in MaskedLedger, extra assurance hash is of right type  *)
  let merkle_root t =
    Ledger_hash.of_hash (merkle_root t :> Tick.Pedersen.Digest.t)

  let get_or_create ledger key =
    let key, loc =
      match get_or_create_account_exn ledger key (Account.initialize key) with
      | `Existed, loc -> ([], loc)
      | `Added, loc -> ([key], loc)
    in
    (key, get ledger loc |> Option.value_exn, loc)

  let create_empty ledger key =
    let start_hash = merkle_root ledger in
    match get_or_create_account_exn ledger key Account.empty with
    | `Existed, _ -> failwith "create_empty for a key already present"
    | `Added, new_loc ->
        Debug_assert.debug_assert (fun () ->
            [%test_eq: Ledger_hash.t] start_hash (merkle_root ledger) ) ;
        (merkle_path ledger new_loc, Account.empty)
end

include Ledger_inner
include Transaction_logic.Make (Ledger_inner)<|MERGE_RESOLUTION|>--- conflicted
+++ resolved
@@ -112,66 +112,6 @@
 
   type maskable_ledger = t
 
-  (* Mask.Attached.create () fails, can't create an attached mask directly
-  shadow create in order to create an attached mask
-*)
-<<<<<<< HEAD
-let create ?directory_name () =
-  let maskable = Db.create ?directory_name () in
-  let casted = Any_ledger.cast (module Db) maskable in
-  let mask = Mask.create () in
-  Maskable.register_mask casted mask
-
-let of_database db =
-  let casted = Any_ledger.cast (module Db) db in
-  let mask = Mask.create () in
-  Maskable.register_mask casted mask
-
-(* Mask.Attached.create () fails, can't create an attached mask directly
-   shadow create in order to create an attached mask
-*)
-let create ?directory_name () = of_database (Db.create ?directory_name ())
-
-let create_ephemeral_with_base () =
-  let maskable = Null.create () in
-  let casted = Any_ledger.cast (module Null) maskable in
-  let mask = Mask.create () in
-  (casted, Maskable.register_mask casted mask)
-
-let create_ephemeral () =
-  let _base, mask = create_ephemeral_with_base () in
-  mask
-
-let with_ledger ~f =
-  let ledger = create () in
-  try
-    let result = f ledger in
-    close ledger ; result
-  with exn -> close ledger ; raise exn
-
-let with_ephemeral_ledger ~f =
-  let base_ledger, masked_ledger = create_ephemeral_with_base () in
-  try
-    let result = f masked_ledger in
-    let _ : Mask.t = Maskable.unregister_mask_exn base_ledger masked_ledger in
-    result
-  with exn ->
-    let _ : Mask.t = Maskable.unregister_mask_exn base_ledger masked_ledger in
-    raise exn
-
-let packed t = Any_ledger.cast (module Mask.Attached) t
-
-let register_mask t mask = Maskable.register_mask (packed t) mask
-
-let unregister_mask_exn t mask = Maskable.unregister_mask_exn (packed t) mask
-=======
-  let create ?directory_name () =
-    let maskable = Db.create ?directory_name () in
-    let casted = Any_ledger.cast (module Db) maskable in
-    let mask = Mask.create () in
-    Maskable.register_mask casted mask
->>>>>>> fbe650b1
-
   let of_database db =
     let casted = Any_ledger.cast (module Db) db in
     let mask = Mask.create () in
@@ -182,11 +122,15 @@
   *)
   let create ?directory_name () = of_database (Db.create ?directory_name ())
 
-  let create_ephemeral () =
+  let create_ephemeral_with_base () =
     let maskable = Null.create () in
     let casted = Any_ledger.cast (module Null) maskable in
     let mask = Mask.create () in
-    Maskable.register_mask casted mask
+    (casted, Maskable.register_mask casted mask)
+
+  let create_ephemeral () =
+    let _base, mask = create_ephemeral_with_base () in
+    mask
 
   let with_ledger ~f =
     let ledger = create () in
@@ -194,6 +138,20 @@
       let result = f ledger in
       close ledger ; result
     with exn -> close ledger ; raise exn
+
+  let with_ephemeral_ledger ~f =
+    let base_ledger, masked_ledger = create_ephemeral_with_base () in
+    try
+      let result = f masked_ledger in
+      let _ : Mask.t =
+        Maskable.unregister_mask_exn base_ledger masked_ledger
+      in
+      result
+    with exn ->
+      let _ : Mask.t =
+        Maskable.unregister_mask_exn base_ledger masked_ledger
+      in
+      raise exn
 
   let packed t = Any_ledger.cast (module Mask.Attached) t
 
