--- conflicted
+++ resolved
@@ -108,12 +108,9 @@
     Merkle_ledger.Any_ledger.S
     with module Location = Location_at_depth
     with type account := Account.t
-<<<<<<< HEAD
-=======
      and type key := Public_key.Compressed.t
      and type token_id := Token_id.t
      and type token_id_set := Token_id.Set.t
->>>>>>> 0fbd8e9e
      and type account_id := Account_id.t
      and type account_id_set := Account_id.Set.t
      and type hash := Hash.t =
@@ -124,12 +121,9 @@
     with module Location = Location_at_depth
      and module Attached.Addr = Location_at_depth.Addr
     with type account := Account.t
-<<<<<<< HEAD
-=======
      and type key := Public_key.Compressed.t
      and type token_id := Token_id.t
      and type token_id_set := Token_id.Set.t
->>>>>>> 0fbd8e9e
      and type account_id := Account_id.t
      and type account_id_set := Account_id.Set.t
      and type hash := Hash.t
@@ -145,12 +139,9 @@
     with module Location = Location_at_depth
     with module Addr = Location_at_depth.Addr
     with type account := Account.t
-<<<<<<< HEAD
-=======
      and type key := Public_key.Compressed.t
      and type token_id := Token_id.t
      and type token_id_set := Token_id.Set.t
->>>>>>> 0fbd8e9e
      and type account_id := Account_id.t
      and type account_id_set := Account_id.Set.t
      and type hash := Hash.t
