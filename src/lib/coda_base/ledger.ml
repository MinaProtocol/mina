open Core
open Snark_params
open Currency
open Signature_lib
open Merkle_ledger

module Depth = struct
  let depth = ledger_depth
end

module Location0 : Merkle_ledger.Location_intf.S =
  Merkle_ledger.Location.Make (Depth)

module Location_at_depth = Location0

module Key = struct
  module T = struct
    type t = Account.key [@@deriving sexp, bin_io, compare, hash, eq]
  end

  let empty = Account.empty.public_key

  include T
  include Hashable.Make_binable (T)
end

module Kvdb : Intf.Key_value_database = Rocksdb_database

module Storage_locations : Intf.Storage_locations = struct
  let stack_db_file = "coda_stack_db"

  let key_value_db_dir = "coda_key_value_db"
end

module Hash = struct
  type t = Ledger_hash.t [@@deriving bin_io, sexp]

  let merge = Ledger_hash.merge

  let hash_account = Fn.compose Ledger_hash.of_digest Account.digest

  let empty_account = hash_account Account.empty
end

module Db :
  Merkle_ledger.Database_intf.S
  with module Location = Location_at_depth
  with module Addr = Location_at_depth.Addr
  with type root_hash := Ledger_hash.t
   and type hash := Ledger_hash.t
   and type account := Account.t
   and type key := Public_key.Compressed.t =
  Database.Make (Key) (Account) (Hash) (Depth) (Location_at_depth) (Kvdb)
    (Storage_locations)

module Any_ledger :
  Merkle_ledger.Any_ledger.S
  with module Location = Location_at_depth
  with type account := Account.t
   and type key := Key.t
   and type hash := Hash.t =
  Merkle_ledger.Any_ledger.Make_base (Key) (Account) (Hash) (Location_at_depth)
    (Depth)

module Mask :
  Merkle_mask.Masking_merkle_tree_intf.S
  with module Location = Location_at_depth
  with module Addr = Location_at_depth.Addr
   and module Attached.Addr = Location_at_depth.Addr
  with type account := Account.t
   and type key := Key.t
   and type hash := Hash.t
   and type location := Location_at_depth.t
   and type parent := Any_ledger.M.t =
  Merkle_mask.Masking_merkle_tree.Make (Key) (Account) (Hash)
    (Location_at_depth)
    (Any_ledger.M)

module Maskable :
  Merkle_mask.Maskable_merkle_tree_intf.S
  with module Location = Location_at_depth
  with module Addr = Location_at_depth.Addr
  with type account := Account.t
   and type key := Key.t
   and type hash := Hash.t
   and type root_hash := Hash.t
   and type unattached_mask := Mask.t
   and type attached_mask := Mask.Attached.t
   and type t := Any_ledger.M.t =
  Merkle_mask.Maskable_merkle_tree.Make (Key) (Account) (Hash)
    (Location_at_depth)
    (Any_ledger.M)
    (Mask)

include Mask.Attached

type maskable_ledger = t

(* Mask.Attached.create () fails, can't create an attached mask directly
   shadow create in order to create an attached mask
*)
let create ?directory_name () =
  let maskable = Db.create ?directory_name () in
  let casted = Any_ledger.cast (module Db) maskable in
  let mask = Mask.create () in
  Maskable.register_mask casted mask

<<<<<<< HEAD
let of_database db =
  let casted = Any_ledger.cast (module Db) db in
  let mask = Mask.create () in
  Maskable.register_mask casted mask

(* Mask.Attached.create () fails, can't create an attached mask directly
   shadow create in order to create an attached mask
*)
let create ?directory_name () =
  of_database (Db.create ?directory_name ())

=======
>>>>>>> 305b6642
let with_ledger ~f =
  let ledger = create () in
  try
    let result = f ledger in
    destroy ledger ; result
  with exn -> destroy ledger ; raise exn

let packed t = Any_ledger.cast (module Mask.Attached) t

let register_mask t mask = Maskable.register_mask (packed t) mask

let unregister_mask_exn t mask = Maskable.unregister_mask_exn (packed t) mask

(* TODO: Implement the serialization/deserialization *)
let unattached_mask_of_serializable _ = failwith "unimplmented"

let serializable_of_t _ = failwith "unimplented"

type serializable = int [@@deriving bin_io]

type unattached_mask = Mask.t

type attached_mask = Mask.Attached.t

(* inside MaskedLedger, the functor argument has assigned to location, account, and path
   but the module signature for the functor result wants them, so we declare them here *)
type location = Location.t

(* TODO: Don't allocate: see Issue #1191 *)
let fold_until t ~init ~f ~finish =
  let accounts = to_list t in
  List.fold_until accounts ~init ~f ~finish

let create_new_account_exn t pk account =
  let action, _ = get_or_create_account_exn t pk account in
  assert (action = `Added)

(* shadows definition in MaskedLedger, extra assurance hash is of right type  *)
let merkle_root t =
  Ledger_hash.of_hash (merkle_root t :> Tick.Pedersen.Digest.t)

let error s = Or_error.errorf "Ledger.apply_transaction: %s" s

let error_opt e = Option.value_map ~default:(error e) ~f:Or_error.return

let get' ledger tag location =
  error_opt (sprintf "%s account not found" tag) (get ledger location)

let location_of_key' ledger tag key =
  error_opt (sprintf "%s location not found" tag) (location_of_key ledger key)

let add_amount balance amount =
  error_opt "overflow" (Balance.add_amount balance amount)

let sub_amount balance amount =
  error_opt "insufficient funds" (Balance.sub_amount balance amount)

let add_fee amount fee =
  error_opt "add_fee: overflow" (Amount.add_fee amount fee)

let validate_nonces txn_nonce account_nonce =
  if Account.Nonce.equal account_nonce txn_nonce then Or_error.return ()
  else
    Or_error.errorf
      !"Nonce in account %{sexp: Account.Nonce.t} different from nonce in \
        transaction %{sexp: Account.Nonce.t}"
      account_nonce txn_nonce

let get_or_create ledger key =
  let key, loc =
    match get_or_create_account_exn ledger key (Account.initialize key) with
    | `Existed, loc -> ([], loc)
    | `Added, loc -> ([key], loc)
  in
  (key, get ledger loc |> Option.value_exn, loc)

let create_empty ledger key =
  let start_hash = merkle_root ledger in
  match get_or_create_account_exn ledger key Account.empty with
  | `Existed, _ -> failwith "create_empty for a key already present"
  | `Added, new_loc ->
      Debug_assert.debug_assert (fun () ->
          [%test_eq: Ledger_hash.t] start_hash (merkle_root ledger) ) ;
      (merkle_path ledger new_loc, Account.empty)

module Undo = struct
  module UC = User_command

  module User_command = struct
    module Common = struct
      type t =
        { user_command: User_command.t
        ; previous_receipt_chain_hash: Receipt.Chain_hash.t }
      [@@deriving sexp, bin_io]
    end

    module Body = struct
      type t =
        | Payment of {previous_empty_accounts: Public_key.Compressed.t list}
        | Stake_delegation of {previous_delegate: Public_key.Compressed.t}
      [@@deriving sexp, bin_io]
    end

    type t = {common: Common.t; body: Body.t} [@@deriving sexp, bin_io]
  end

  type fee_transfer =
    { fee_transfer: Fee_transfer.t
    ; previous_empty_accounts: Public_key.Compressed.t list }
  [@@deriving sexp, bin_io]

  type coinbase =
    { coinbase: Coinbase.t
    ; previous_empty_accounts: Public_key.Compressed.t list }
  [@@deriving sexp, bin_io]

  type varying =
    | User_command of User_command.t
    | Fee_transfer of fee_transfer
    | Coinbase of coinbase
  [@@deriving sexp, bin_io]

  type t = {previous_hash: Ledger_hash.t; varying: varying}
  [@@deriving sexp, bin_io]

  let transaction : t -> Transaction.t Or_error.t =
   fun {varying; _} ->
    let open Or_error.Let_syntax in
    match varying with
    | User_command tr ->
        Option.value_map ~default:(Or_error.error_string "Bad signature")
          (UC.check tr.common.user_command) ~f:(fun x ->
            Ok (Transaction.User_command x) )
    | Fee_transfer f -> Ok (Fee_transfer f.fee_transfer)
    | Coinbase c -> Ok (Coinbase c.coinbase)
end

(* someday: It would probably be better if we didn't modify the receipt chain hash
 in the case that the sender is equal to the receiver, but it complicates the SNARK, so
 we don't for now. *)
let apply_user_command_unchecked ledger
    ({payload; sender; signature= _} as user_command : User_command.t) =
  let sender = Public_key.compress sender in
  let nonce = User_command.Payload.nonce payload in
  let open Or_error.Let_syntax in
  let%bind sender_location = location_of_key' ledger "" sender in
  (* We unconditionally deduct the fee if this transaction succeeds *)
  let%bind sender_account, common =
    let%bind account = get' ledger "sender" sender_location in
    let%bind balance =
      sub_amount account.balance
        (Amount.of_fee (User_command.Payload.fee payload))
    in
    let common : Undo.User_command.Common.t =
      {user_command; previous_receipt_chain_hash= account.receipt_chain_hash}
    in
    let%bind () = validate_nonces nonce account.nonce in
    let account =
      { account with
        nonce= Account.Nonce.succ account.nonce
      ; receipt_chain_hash=
          Receipt.Chain_hash.cons payload account.receipt_chain_hash }
    in
    return ({account with balance}, common)
  in
  match User_command.Payload.body payload with
  | Stake_delegation (Set_delegate {new_delegate}) ->
      set ledger sender_location {sender_account with delegate= new_delegate} ;
      return
        { Undo.User_command.common
        ; body= Stake_delegation {previous_delegate= sender_account.delegate}
        }
  | Payment {Payment_payload.amount; receiver} ->
      let%bind sender_balance' = sub_amount sender_account.balance amount in
      let undo emptys : Undo.User_command.t =
        {common; body= Payment {previous_empty_accounts= emptys}}
      in
      if Public_key.Compressed.equal sender receiver then (
        ignore @@ set ledger sender_location sender_account ;
        return (undo []) )
      else
        let previous_empty_accounts, receiver_account, receiver_location =
          get_or_create ledger receiver
        in
        let%map receiver_balance' =
          add_amount receiver_account.balance amount
        in
        set ledger sender_location
          {sender_account with balance= sender_balance'} ;
        set ledger receiver_location
          {receiver_account with balance= receiver_balance'} ;
        undo previous_empty_accounts

let apply_user_command ledger
    (user_command : User_command.With_valid_signature.t) =
  apply_user_command_unchecked ledger (user_command :> User_command.t)

let process_fee_transfer t (transfer : Fee_transfer.t) ~modify_balance =
  let open Or_error.Let_syntax in
  match transfer with
  | One (pk, fee) ->
      let emptys, a, loc = get_or_create t pk in
      let%map balance = modify_balance a.balance fee in
      set t loc {a with balance} ;
      emptys
  | Two ((pk1, fee1), (pk2, fee2)) ->
      let emptys1, a1, l1 = get_or_create t pk1 in
      if Public_key.Compressed.equal pk1 pk2 then (
        let%bind fee = error_opt "overflow" (Fee.add fee1 fee2) in
        let%map balance = modify_balance a1.balance fee in
        set t l1 {a1 with balance} ;
        emptys1 )
      else
        let emptys2, a2, l2 = get_or_create t pk1 in
        let%bind balance1 = modify_balance a1.balance fee1 in
        let%map balance2 = modify_balance a2.balance fee2 in
        set t l1 {a1 with balance= balance1} ;
        set t l2 {a2 with balance= balance2} ;
        emptys1 @ emptys2

let apply_fee_transfer t transfer =
  let open Or_error.Let_syntax in
  let%map previous_empty_accounts =
    process_fee_transfer t transfer ~modify_balance:(fun b f ->
        add_amount b (Amount.of_fee f) )
  in
  {Undo.fee_transfer= transfer; previous_empty_accounts}

let undo_fee_transfer t
    ({previous_empty_accounts; fee_transfer} : Undo.fee_transfer) =
  let open Or_error.Let_syntax in
  let%map _ =
    process_fee_transfer t fee_transfer ~modify_balance:(fun b f ->
        sub_amount b (Amount.of_fee f) )
  in
  remove_accounts_exn t previous_empty_accounts

(* TODO: Better system needed for making atomic changes. Could use a monad. *)
let apply_coinbase t
    ({proposer; fee_transfer; amount= coinbase_amount} as cb : Coinbase.t) =
  let get_or_initialize pk =
    let initial_account = Account.initialize pk in
    match get_or_create_account_exn t pk (Account.initialize pk) with
    | `Added, location -> (location, initial_account, [pk])
    | `Existed, location -> (location, get t location |> Option.value_exn, [])
  in
  let open Or_error.Let_syntax in
  let%bind proposer_reward, emptys1, receiver_update =
    match fee_transfer with
    | None -> return (coinbase_amount, [], None)
    | Some (receiver, fee) ->
        (* This assertion will pass because of how coinbase is produced by Ledger_builder.apply_diff *)
        assert (not @@ Public_key.Compressed.equal receiver proposer) ;
        let fee = Amount.of_fee fee in
        let%bind proposer_reward =
          error_opt "Coinbase fee transfer too large"
            (Amount.sub coinbase_amount fee)
        in
        let receiver_location, receiver_account, emptys =
          get_or_initialize receiver
        in
        let%map balance = add_amount receiver_account.balance fee in
        ( proposer_reward
        , emptys
        , Some (receiver_location, {receiver_account with balance}) )
  in
  let proposer_location, proposer_account, emptys2 =
    get_or_initialize proposer
  in
  let%map balance = add_amount proposer_account.balance proposer_reward in
  set t proposer_location {proposer_account with balance} ;
  Option.iter receiver_update ~f:(fun (l, a) -> set t l a) ;
  {Undo.coinbase= cb; previous_empty_accounts= emptys1 @ emptys2}

(* Don't have to be atomic here because these should never fail. In fact, none of
 the undo functions should ever return an error. This should be fixed in the types. *)
let undo_coinbase t
    { Undo.coinbase= {proposer; fee_transfer; amount= coinbase_amount}
    ; previous_empty_accounts } =
  let proposer_reward =
    match fee_transfer with
    | None -> coinbase_amount
    | Some (receiver, fee) ->
        let fee = Amount.of_fee fee in
        let receiver_location =
          Or_error.ok_exn (location_of_key' t "receiver" receiver)
        in
        let receiver_account =
          Or_error.ok_exn (get' t "receiver" receiver_location)
        in
        set t receiver_location
          { receiver_account with
            balance=
              Option.value_exn
                (Balance.sub_amount receiver_account.balance fee) } ;
        Amount.sub coinbase_amount fee |> Option.value_exn
  in
  let proposer_location =
    Or_error.ok_exn (location_of_key' t "receiver" proposer)
  in
  let proposer_account =
    Or_error.ok_exn (get' t "proposer" proposer_location)
  in
  set t proposer_location
    { proposer_account with
      balance=
        Option.value_exn
          (Balance.sub_amount proposer_account.balance proposer_reward) } ;
  remove_accounts_exn t previous_empty_accounts

let undo_user_command ledger
    { Undo.User_command.common=
        { user_command= {payload; sender; signature= _}
        ; previous_receipt_chain_hash }
    ; body } =
  let sender = Public_key.compress sender in
  let nonce = User_command.Payload.nonce payload in
  let open Or_error.Let_syntax in
  let%bind sender_location = location_of_key' ledger "sender" sender in
  let%bind sender_account =
    let%bind account = get' ledger "sender" sender_location in
    let%bind balance =
      add_amount account.balance
        (Amount.of_fee (User_command.Payload.fee payload))
    in
    let%bind () = validate_nonces (Account.Nonce.succ nonce) account.nonce in
    return
      { account with
        balance; nonce; receipt_chain_hash= previous_receipt_chain_hash }
  in
  match (User_command.Payload.body payload, body) with
  | Stake_delegation (Set_delegate _), Stake_delegation {previous_delegate} ->
      set ledger sender_location
        {sender_account with delegate= previous_delegate} ;
      return ()
  | Payment {amount; receiver}, Payment {previous_empty_accounts} ->
      let%bind sender_balance' = add_amount sender_account.balance amount in
      if Public_key.Compressed.equal sender receiver then (
        set ledger sender_location sender_account ;
        return () )
      else
        let%bind receiver_location =
          location_of_key' ledger "receiver" receiver
        in
        let%bind receiver_account = get' ledger "receiver" receiver_location in
        let%map receiver_balance' =
          sub_amount receiver_account.balance amount
        in
        set ledger sender_location
          {sender_account with balance= sender_balance'} ;
        set ledger receiver_location
          {receiver_account with balance= receiver_balance'} ;
        remove_accounts_exn ledger previous_empty_accounts
  | _, _ -> failwith "Undo/command mismatch"

let undo : t -> Undo.t -> unit Or_error.t =
 fun ledger undo ->
  let open Or_error.Let_syntax in
  let%map res =
    match undo.varying with
    | Fee_transfer u -> undo_fee_transfer ledger u
    | User_command u -> undo_user_command ledger u
    | Coinbase c -> undo_coinbase ledger c ; Ok ()
  in
  Debug_assert.debug_assert (fun () ->
      [%test_eq: Ledger_hash.t] undo.previous_hash (merkle_root ledger) ) ;
  res

let apply_transaction ledger (t : Transaction.t) =
  let previous_hash = merkle_root ledger in
  Or_error.map
    ( match t with
    | User_command txn ->
        Or_error.map (apply_user_command ledger txn) ~f:(fun u ->
            Undo.User_command u )
    | Fee_transfer t ->
        Or_error.map (apply_fee_transfer ledger t) ~f:(fun u ->
            Undo.Fee_transfer u )
    | Coinbase t ->
        Or_error.map (apply_coinbase ledger t) ~f:(fun u -> Undo.Coinbase u) )
    ~f:(fun varying -> {Undo.previous_hash; varying})

let merkle_root_after_user_command_exn ledger payment =
  let undo = Or_error.ok_exn (apply_user_command ledger payment) in
  let root = merkle_root ledger in
  Or_error.ok_exn (undo_user_command ledger undo) ;
  root

let%test "apply fee transfer to the same account" =
  with_ledger ~f:(fun t ->
      let {Keypair.public_key; _} = Signature_lib.Keypair.create () in
      let public_key = Public_key.compress public_key in
      let fee1 = 2 in
      let fee2 = 5 in
      let fee_transfer =
        Fee_transfer.Two
          ((public_key, fee1 |> Fee.of_int), (public_key, fee2 |> Fee.of_int))
      in
      assert (apply_fee_transfer t fee_transfer |> Or_error.is_ok) ;
      let _, account, _ = get_or_create t public_key in
      let expected_account =
        let balance = Balance.of_int (fee1 + fee2) in
        {(Account.initialize public_key) with balance}
      in
      Account.equal expected_account account )<|MERGE_RESOLUTION|>--- conflicted
+++ resolved
@@ -105,7 +105,6 @@
   let mask = Mask.create () in
   Maskable.register_mask casted mask
 
-<<<<<<< HEAD
 let of_database db =
   let casted = Any_ledger.cast (module Db) db in
   let mask = Mask.create () in
@@ -114,11 +113,8 @@
 (* Mask.Attached.create () fails, can't create an attached mask directly
    shadow create in order to create an attached mask
 *)
-let create ?directory_name () =
-  of_database (Db.create ?directory_name ())
-
-=======
->>>>>>> 305b6642
+let create ?directory_name () = of_database (Db.create ?directory_name ())
+
 let with_ledger ~f =
   let ledger = create () in
   try
