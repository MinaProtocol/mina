--- conflicted
+++ resolved
@@ -435,7 +435,6 @@
 
     type var = (Coinbase_stack_data.var, Coinbase_stack_state_hash.var) Poly.t
 
-<<<<<<< HEAD
     let var_of_t t =
       { Poly.data= Coinbase_stack_data.var_of_t t.Poly.data
       ; state_hash= Coinbase_stack_state_hash.var_of_t t.state_hash }
@@ -477,23 +476,6 @@
     let length_in_bits =
       Coinbase_stack_data.length_in_bits + num_pad_bits
       + Coinbase_stack_state_hash.length_in_bits
-=======
-    [%%define_locally
-    Stack_builder.
-      ( to_bits
-      , to_bytes
-      , fold
-      , equal_var
-      , length_in_triples
-      , var_to_triples
-      , var_to_hash_packed
-      , hash_fold_t
-      , empty
-      , push
-      , gen
-      , var_of_t
-      , typ )]
->>>>>>> d58f9dbd
 
     let to_bytes t =
       Coinbase_stack_data.to_bytes t.Poly.data
