--- conflicted
+++ resolved
@@ -781,13 +781,8 @@
 let%test_unit "Checked_tree = Unchecked_tree" =
   let open Quickcheck in
   let pending_coinbases = create () |> Or_error.ok_exn in
-<<<<<<< HEAD
-  test ~trials:10 Coinbase.gen ~f:(fun coinbase ->
-      let max_coinbase_amount = Protocols.Coda_praos.coinbase_amount in
-=======
   test ~trials:20 Coinbase.gen ~f:(fun coinbase ->
       let max_coinbase_amount = Coda_compile_config.coinbase in
->>>>>>> 3cb30283
       let coinbase_data = Coinbase_data.of_coinbase coinbase in
       let coinbase2 =
         Coinbase.create
@@ -831,12 +826,7 @@
 let%test_unit "push and pop multiple stacks" =
   let open Quickcheck in
   let pending_coinbases = ref (create () |> Or_error.ok_exn) in
-<<<<<<< HEAD
-  let max_coinbase_amount = Protocols.Coda_praos.coinbase_amount in
-=======
-  let queue_of_stacks = Queue.create ~capacity:(coinbase_stacks + 1) () in
-  let max_coinbase_amount = Coda_compile_config.coinbase in
->>>>>>> 3cb30283
+  let max_coinbase_amount = Coda_compile_config.coinbase_amount in
   let coinbases_gen = Quickcheck.Generator.list Coinbase.gen in
   let add_new_stack t = function
     | [] ->
