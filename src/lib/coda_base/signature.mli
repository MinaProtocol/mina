open Core

type t = Snark_params.Tock.Field.t * Snark_params.Tock.Field.t
[@@deriving sexp, eq, bin_io, compare, hash]

include Codable.S with type t := t

module Stable : sig
  module V1 : sig
    type t = Snark_params.Tock.Field.t * Snark_params.Tock.Field.t
    [@@deriving sexp, eq, bin_io, compare, hash]

    include Codable.S with type t := t
  end
end

open Snark_params.Tick

type var = Inner_curve.Scalar.var * Inner_curve.Scalar.var

<<<<<<< HEAD
val to_base64 : t -> string

val of_base64_exn : string -> t
=======
val dummy : t
>>>>>>> 94e6cf7f
<|MERGE_RESOLUTION|>--- conflicted
+++ resolved
@@ -18,10 +18,8 @@
 
 type var = Inner_curve.Scalar.var * Inner_curve.Scalar.var
 
-<<<<<<< HEAD
 val to_base64 : t -> string
 
 val of_base64_exn : string -> t
-=======
+
 val dummy : t
->>>>>>> 94e6cf7f
