--- conflicted
+++ resolved
@@ -102,12 +102,8 @@
     ( Blockchain_state.Value.Stable.V1.t
     , Consensus_data.value
     , Sok_message.Digest.Stable.V1.t
-<<<<<<< HEAD
-    , Currency.Amount.t
-    , Signature_lib.Public_key.Compressed.t )
-=======
-    , Currency.Amount.Stable.V1.t )
->>>>>>> c6df75c2
+    , Currency.Amount.Stable.V1.t
+    , Signature_lib.Public_key.Compressed.Stable.V1.t )
     t
   [@@deriving bin_io, sexp]
 
