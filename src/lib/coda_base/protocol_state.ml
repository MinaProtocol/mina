[%%import
"../../config.mlh"]

open Core_kernel
open Snark_params.Tick
open Tuple_lib
open Fold_lib
open Coda_numbers
open Module_version

module type Consensus_state_intf = sig
  type value [@@deriving hash, compare, bin_io, sexp, to_yojson]

  type display [@@deriving yojson]

  include Snarkable.S with type value := value

  val equal_value : value -> value -> bool

  val compare_value : value -> value -> int

  val genesis : value

  val length_in_triples : int

  val var_to_triples : var -> (Boolean.var Triple.t list, _) Checked.t

  val fold : value -> bool Triple.t Fold.t

  val length : value -> Length.t
  (** For status *)

  val time_hum : value -> string
  (** For status *)

  val to_lite : (value -> Lite_base.Consensus_state.t) option

  val display : value -> display
end

module type S = sig
  module Blockchain_state : Blockchain_state.S

  module Consensus_state : Consensus_state_intf

  module Body : sig
    type ('a, 'b) t [@@deriving bin_io, sexp]

<<<<<<< HEAD
    type value = (Blockchain_state.value, Consensus_state.value) t
    [@@deriving bin_io, sexp, to_yojson]
=======
    module Value : sig
      module Stable : sig
        module V1 : sig
          (* TODO : version these pieces *)
          type nonrec t = (Blockchain_state.value, Consensus_state.value) t
          [@@deriving bin_io, sexp]
        end

        module Latest : module type of V1
      end

      (* bin_io omitted *)
      type t = Stable.Latest.t [@@deriving sexp]
    end
>>>>>>> b9a82be3

    type var = (Blockchain_state.var, Consensus_state.var) t

    val hash : Value.t -> State_body_hash.t
  end

  type ('a, 'body) t [@@deriving bin_io, sexp]

<<<<<<< HEAD
  type value = (State_hash.Stable.V1.t, Body.value) t
  [@@deriving bin_io, sexp, to_yojson]
=======
  module Value : sig
    module Stable : sig
      module V1 : sig
        type nonrec t = (State_hash.Stable.V1.t, Body.Value.Stable.V1.t) t
        [@@deriving sexp, bin_io, compare, eq]
      end
>>>>>>> b9a82be3

      module Latest : module type of V1
    end

    (* bin_io omitted *)
    type t = Stable.Latest.t [@@deriving sexp, compare, eq]

    include Hashable.S with type t := t
  end

  type value = Value.t [@@deriving sexp]

  type var = (State_hash.var, Body.var) t

  include Snarkable.S with type value := Value.t and type var := var

  val create : previous_state_hash:'a -> body:'b -> ('a, 'b) t

  val create_value :
       previous_state_hash:State_hash.t
    -> blockchain_state:Blockchain_state.t
    -> consensus_state:Consensus_state.value
    -> Value.t

  val create_var :
       previous_state_hash:State_hash.var
    -> blockchain_state:Blockchain_state.var
    -> consensus_state:Consensus_state.var
    -> var

  val previous_state_hash : ('a, _) t -> 'a

  val body : (_, 'a) t -> 'a

  val blockchain_state : (_, ('a, _) Body.t) t -> 'a

  val consensus_state : (_, (_, 'a) Body.t) t -> 'a

  val negative_one : Value.t

  val var_to_triples : var -> (Boolean.var Triple.t list, _) Checked.t

  val hash : Value.t -> State_hash.t
end

module T = struct
  type ('state_hash, 'body) t = {previous_state_hash: 'state_hash; body: 'body}
  [@@deriving eq, ord, bin_io, hash, sexp, to_yojson]
end

include T

let fold ~fold_body {previous_state_hash; body} =
  let open Fold in
  State_hash.fold previous_state_hash +> fold_body body

let hash ~hash_body t =
  Snark_params.Tick.Pedersen.digest_fold Hash_prefix.protocol_state
    (fold ~fold_body:(Fn.compose State_body_hash.fold hash_body) t)
  |> State_hash.of_hash

let crypto_hash = hash

module Body = struct
  type ('blockchain_state, 'consensus_state) t =
    {blockchain_state: 'blockchain_state; consensus_state: 'consensus_state}
  [@@deriving eq, ord, bin_io, hash, sexp, to_yojson]
end

module Make
    (Blockchain_state : Blockchain_state.S)
    (Consensus_state : Consensus_state_intf) :
  S
  with module Blockchain_state = Blockchain_state
   and module Consensus_state = Consensus_state
   and type ('a, 'b) t = ('a, 'b) t
   and type ('a, 'b) Body.t = ('a, 'b) Body.t = struct
  module Blockchain_state = Blockchain_state
  module Consensus_state = Consensus_state

  module Body = struct
    include Body

<<<<<<< HEAD
    type value = (Blockchain_state.value, Consensus_state.value) t
    [@@deriving eq, ord, bin_io, hash, sexp, to_yojson]
=======
    module Value = struct
      module Stable = struct
        module V1 = struct
          module T = struct
            let version = 1

            type tt = (Blockchain_state.Stable.V1.t, Consensus_state.value) t
            [@@deriving eq, ord, bin_io, hash, sexp]

            type t = tt [@@deriving eq, ord, bin_io, hash, sexp]
          end

          include T
          include Registration.Make_latest_version (T)
        end

        module Latest = V1

        module Module_decl = struct
          let name = "protocol_state_body"

          type latest = Latest.t
        end

        module Registrar = Registration.Make (Module_decl)
        module Registered_V1 = Registrar.Register (V1)
      end

      type t = Stable.Latest.t [@@deriving sexp]
    end
>>>>>>> b9a82be3

    type var = (Blockchain_state.var, Consensus_state.var) t

    let to_hlist {blockchain_state; consensus_state} =
      H_list.[blockchain_state; consensus_state]

    let of_hlist : (unit, 'bs -> 'cs -> unit) H_list.t -> ('bs, 'cs) t =
     fun H_list.([blockchain_state; consensus_state]) ->
      {blockchain_state; consensus_state}

    let data_spec = Data_spec.[Blockchain_state.typ; Consensus_state.typ]

    let typ =
      Typ.of_hlistable data_spec ~var_to_hlist:to_hlist ~var_of_hlist:of_hlist
        ~value_to_hlist:to_hlist ~value_of_hlist:of_hlist

    let fold {blockchain_state; consensus_state} =
      let open Fold in
      Blockchain_state.fold blockchain_state
      +> Consensus_state.fold consensus_state

    let hash s =
      Snark_params.Tick.Pedersen.digest_fold Hash_prefix.protocol_state_body
        (fold s)
      |> State_body_hash.of_hash

    let var_to_triples {blockchain_state; consensus_state} =
      let%map blockchain_state =
        Blockchain_state.var_to_triples blockchain_state
      and consensus_state = Consensus_state.var_to_triples consensus_state in
      blockchain_state @ consensus_state

    let hash_checked (t : var) =
      let open Let_syntax in
      var_to_triples t
      >>= Snark_params.Tick.Pedersen.Checked.digest_triples
            ~init:Hash_prefix.protocol_state_body
      >>| State_body_hash.var_of_hash_packed
  end

  include T

  module Value = struct
<<<<<<< HEAD
    type value = (State_hash.Stable.V1.t, Body.value) t
    [@@deriving bin_io, sexp, hash, compare, eq, to_yojson]

    type t = value [@@deriving bin_io, sexp, hash, compare, eq, to_yojson]
  end

  type value = Value.t [@@deriving bin_io, sexp, hash, compare, eq, to_yojson]
=======
    module Stable = struct
      module V1 = struct
        module T = struct
          let version = 1

          type t_ = (State_hash.Stable.V1.t, Body.Value.Stable.V1.t) t
          [@@deriving bin_io, sexp, hash, compare, eq]

          type t = t_ [@@deriving bin_io, sexp, hash, compare, eq]
        end

        include T
        include Registration.Make_latest_version (T)
      end

      module Latest = V1

      module Module_decl = struct
        let name = "protocol_state_value"

        type latest = Latest.t
      end

      module Registrar = Registration.Make (Module_decl)
      module Registered_V1 = Registrar.Register (V1)
    end

    (* bin_io omitted *)
    type t = Stable.Latest.t [@@deriving sexp, hash, compare, eq]

    include Hashable.Make (Stable.Latest)
  end
>>>>>>> b9a82be3

  type value = Value.t [@@deriving sexp]

  type var = (State_hash.var, Body.var) t

  module Proof = Proof
  module Hash = State_hash

  let create ~previous_state_hash ~body = {previous_state_hash; body}

  let create' ~previous_state_hash ~blockchain_state ~consensus_state =
    {previous_state_hash; body= {Body.blockchain_state; consensus_state}}

  let create_value = create'

  let create_var = create'

  let body {body; _} = body

  let previous_state_hash {previous_state_hash; _} = previous_state_hash

  let blockchain_state {body= {Body.blockchain_state; _}; _} = blockchain_state

  let consensus_state {body= {Body.consensus_state; _}; _} = consensus_state

  let to_hlist {previous_state_hash; body} = H_list.[previous_state_hash; body]

  let of_hlist : (unit, 'psh -> 'body -> unit) H_list.t -> ('psh, 'body) t =
   fun H_list.([previous_state_hash; body]) -> {previous_state_hash; body}

  let data_spec = Data_spec.[State_hash.typ; Body.typ]

  let typ =
    Typ.of_hlistable data_spec ~var_to_hlist:to_hlist ~var_of_hlist:of_hlist
      ~value_to_hlist:to_hlist ~value_of_hlist:of_hlist

  let var_to_triples {previous_state_hash; body} =
    let open Let_syntax in
    let%map previous_state_hash = State_hash.var_to_triples previous_state_hash
    and body_hash =
      Body.hash_checked body >>= State_body_hash.var_to_triples
    in
    previous_state_hash @ body_hash

  let fold t = fold ~fold_body:(Fn.compose State_body_hash.fold Body.hash) t

  let hash = crypto_hash ~hash_body:Body.hash

  [%%if
  call_logger]

  let hash s =
    Coda_debug.Call_logger.record_call "Protocol_state.hash" ;
    hash s

  [%%endif]

  let negative_one =
    { previous_state_hash=
        State_hash.of_hash Snark_params.Tick.Pedersen.zero_hash
    ; body=
        { Body.blockchain_state= Blockchain_state.genesis
        ; consensus_state= Consensus_state.genesis } }
end<|MERGE_RESOLUTION|>--- conflicted
+++ resolved
@@ -46,10 +46,6 @@
   module Body : sig
     type ('a, 'b) t [@@deriving bin_io, sexp]
 
-<<<<<<< HEAD
-    type value = (Blockchain_state.value, Consensus_state.value) t
-    [@@deriving bin_io, sexp, to_yojson]
-=======
     module Value : sig
       module Stable : sig
         module V1 : sig
@@ -62,9 +58,8 @@
       end
 
       (* bin_io omitted *)
-      type t = Stable.Latest.t [@@deriving sexp]
+      type t = Stable.Latest.t [@@deriving sexp, to_yojson]
     end
->>>>>>> b9a82be3
 
     type var = (Blockchain_state.var, Consensus_state.var) t
 
@@ -73,17 +68,12 @@
 
   type ('a, 'body) t [@@deriving bin_io, sexp]
 
-<<<<<<< HEAD
-  type value = (State_hash.Stable.V1.t, Body.value) t
-  [@@deriving bin_io, sexp, to_yojson]
-=======
   module Value : sig
     module Stable : sig
       module V1 : sig
         type nonrec t = (State_hash.Stable.V1.t, Body.Value.Stable.V1.t) t
-        [@@deriving sexp, bin_io, compare, eq]
-      end
->>>>>>> b9a82be3
+        [@@deriving sexp, bin_io, compare, eq, to_yojson]
+      end
 
       module Latest : module type of V1
     end
@@ -167,10 +157,6 @@
   module Body = struct
     include Body
 
-<<<<<<< HEAD
-    type value = (Blockchain_state.value, Consensus_state.value) t
-    [@@deriving eq, ord, bin_io, hash, sexp, to_yojson]
-=======
     module Value = struct
       module Stable = struct
         module V1 = struct
@@ -178,9 +164,9 @@
             let version = 1
 
             type tt = (Blockchain_state.Stable.V1.t, Consensus_state.value) t
-            [@@deriving eq, ord, bin_io, hash, sexp]
-
-            type t = tt [@@deriving eq, ord, bin_io, hash, sexp]
+            [@@deriving eq, ord, bin_io, hash, sexp, to_yojson]
+
+            type t = tt [@@deriving eq, ord, bin_io, hash, sexp, to_yojson]
           end
 
           include T
@@ -199,9 +185,8 @@
         module Registered_V1 = Registrar.Register (V1)
       end
 
-      type t = Stable.Latest.t [@@deriving sexp]
+      type t = Stable.Latest.t [@@deriving sexp, to_yojson]
     end
->>>>>>> b9a82be3
 
     type var = (Blockchain_state.var, Consensus_state.var) t
 
@@ -245,24 +230,15 @@
   include T
 
   module Value = struct
-<<<<<<< HEAD
-    type value = (State_hash.Stable.V1.t, Body.value) t
-    [@@deriving bin_io, sexp, hash, compare, eq, to_yojson]
-
-    type t = value [@@deriving bin_io, sexp, hash, compare, eq, to_yojson]
-  end
-
-  type value = Value.t [@@deriving bin_io, sexp, hash, compare, eq, to_yojson]
-=======
     module Stable = struct
       module V1 = struct
         module T = struct
           let version = 1
 
           type t_ = (State_hash.Stable.V1.t, Body.Value.Stable.V1.t) t
-          [@@deriving bin_io, sexp, hash, compare, eq]
-
-          type t = t_ [@@deriving bin_io, sexp, hash, compare, eq]
+          [@@deriving bin_io, sexp, hash, compare, eq, to_yojson]
+
+          type t = t_ [@@deriving bin_io, sexp, hash, compare, eq, to_yojson]
         end
 
         include T
@@ -282,13 +258,12 @@
     end
 
     (* bin_io omitted *)
-    type t = Stable.Latest.t [@@deriving sexp, hash, compare, eq]
+    type t = Stable.Latest.t [@@deriving sexp, hash, compare, eq, to_yojson]
 
     include Hashable.Make (Stable.Latest)
   end
->>>>>>> b9a82be3
-
-  type value = Value.t [@@deriving sexp]
+
+  type value = Value.t [@@deriving sexp, to_yojson]
 
   type var = (State_hash.var, Body.var) t
 
