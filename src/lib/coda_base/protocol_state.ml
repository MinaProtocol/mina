--- conflicted
+++ resolved
@@ -163,14 +163,9 @@
           module T = struct
             let version = 1
 
-<<<<<<< HEAD
-            type tt = (Blockchain_state.Stable.V1.t, Consensus_state.value) t
-            [@@deriving eq, ord, bin_io, hash, sexp, to_yojson]
-=======
             type tt =
               (Blockchain_state.Value.Stable.V1.t, Consensus_state.value) t
-            [@@deriving eq, ord, bin_io, hash, sexp]
->>>>>>> 1f5a34af
+            [@@deriving eq, ord, bin_io, hash, sexp, to_yojson]
 
             type t = tt [@@deriving eq, ord, bin_io, hash, sexp, to_yojson]
           end
