[%%import
"../../config.mlh"]

open Core_kernel
open Snark_params.Tick
open Tuple_lib
open Fold_lib
open Coda_numbers
open Module_version

module type Consensus_state_intf = sig
  type value [@@deriving hash, compare, bin_io, sexp]

  type display [@@deriving yojson]

  include Snarkable.S with type value := value

  val equal_value : value -> value -> bool

  val compare_value : value -> value -> int

  val genesis : value

  val length_in_triples : int

  val var_to_triples : var -> (Boolean.var Triple.t list, _) Checked.t

  val fold : value -> bool Triple.t Fold.t

  val length : value -> Length.t
  (** For status *)

  val time_hum : value -> string
  (** For status *)

  val to_lite : (value -> Lite_base.Consensus_state.t) option

  val display : value -> display
end

module type S = sig
  module Blockchain_state : Blockchain_state.S

  module Consensus_state : Consensus_state_intf

  module Body : sig
    type ('a, 'b) t [@@deriving bin_io, sexp]

<<<<<<< HEAD
    type value = (Blockchain_state.Value.t, Consensus_state.value) t
    [@@deriving bin_io, sexp]
=======
    module Value : sig
      module Stable : sig
        module V1 : sig
          (* TODO : version these pieces *)
          type nonrec t = (Blockchain_state.value, Consensus_state.value) t
          [@@deriving bin_io, sexp]
        end

        module Latest : module type of V1
      end

      (* bin_io omitted *)
      type t = Stable.Latest.t [@@deriving sexp]
    end
>>>>>>> b9a82be3

    type var = (Blockchain_state.var, Consensus_state.var) t

    val hash : Value.t -> State_body_hash.t
  end

  type ('a, 'body) t [@@deriving bin_io, sexp]

  module Value : sig
    module Stable : sig
      module V1 : sig
        type nonrec t = (State_hash.Stable.V1.t, Body.Value.Stable.V1.t) t
        [@@deriving sexp, bin_io, compare, eq]
      end

      module Latest : module type of V1
    end

    (* bin_io omitted *)
    type t = Stable.Latest.t [@@deriving sexp, compare, eq]

    include Hashable.S with type t := t
  end

  type value = Value.t [@@deriving sexp]

  type var = (State_hash.var, Body.var) t

  include Snarkable.S with type value := Value.t and type var := var

  val create : previous_state_hash:'a -> body:'b -> ('a, 'b) t

  val create_value :
<<<<<<< HEAD
       previous_state_hash:State_hash.Stable.V1.t
    -> blockchain_state:Blockchain_state.Value.t
=======
       previous_state_hash:State_hash.t
    -> blockchain_state:Blockchain_state.t
>>>>>>> b9a82be3
    -> consensus_state:Consensus_state.value
    -> Value.t

  val create_var :
       previous_state_hash:State_hash.var
    -> blockchain_state:Blockchain_state.var
    -> consensus_state:Consensus_state.var
    -> var

  val previous_state_hash : ('a, _) t -> 'a

  val body : (_, 'a) t -> 'a

  val blockchain_state : (_, ('a, _) Body.t) t -> 'a

  val consensus_state : (_, (_, 'a) Body.t) t -> 'a

  val negative_one : Value.t

  val var_to_triples : var -> (Boolean.var Triple.t list, _) Checked.t

  val hash : Value.t -> State_hash.t
end

module T = struct
  type ('state_hash, 'body) t = {previous_state_hash: 'state_hash; body: 'body}
  [@@deriving eq, ord, bin_io, hash, sexp]
end

include T

let fold ~fold_body {previous_state_hash; body} =
  let open Fold in
  State_hash.fold previous_state_hash +> fold_body body

let hash ~hash_body t =
  Snark_params.Tick.Pedersen.digest_fold Hash_prefix.protocol_state
    (fold ~fold_body:(Fn.compose State_body_hash.fold hash_body) t)
  |> State_hash.of_hash

let crypto_hash = hash

module Body = struct
  type ('blockchain_state, 'consensus_state) t =
    {blockchain_state: 'blockchain_state; consensus_state: 'consensus_state}
  [@@deriving eq, ord, bin_io, hash, sexp]
end

module Make
    (Blockchain_state : Blockchain_state.S)
    (Consensus_state : Consensus_state_intf) :
  S
  with module Blockchain_state = Blockchain_state
   and module Consensus_state = Consensus_state
   and type ('a, 'b) t = ('a, 'b) t
   and type ('a, 'b) Body.t = ('a, 'b) Body.t = struct
  module Blockchain_state = Blockchain_state
  module Consensus_state = Consensus_state

  module Body = struct
    include Body

<<<<<<< HEAD
    type value = (Blockchain_state.Value.Stable.V1.t, Consensus_state.value) t
    [@@deriving eq, ord, bin_io, hash, sexp]
=======
    module Value = struct
      module Stable = struct
        module V1 = struct
          module T = struct
            let version = 1

            type tt = (Blockchain_state.Stable.V1.t, Consensus_state.value) t
            [@@deriving eq, ord, bin_io, hash, sexp]

            type t = tt [@@deriving eq, ord, bin_io, hash, sexp]
          end

          include T
          include Registration.Make_latest_version (T)
        end

        module Latest = V1

        module Module_decl = struct
          let name = "protocol_state_body"

          type latest = Latest.t
        end

        module Registrar = Registration.Make (Module_decl)
        module Registered_V1 = Registrar.Register (V1)
      end

      type t = Stable.Latest.t [@@deriving sexp]
    end
>>>>>>> b9a82be3

    type var = (Blockchain_state.var, Consensus_state.var) t

    let to_hlist {blockchain_state; consensus_state} =
      H_list.[blockchain_state; consensus_state]

    let of_hlist : (unit, 'bs -> 'cs -> unit) H_list.t -> ('bs, 'cs) t =
     fun H_list.([blockchain_state; consensus_state]) ->
      {blockchain_state; consensus_state}

    let data_spec = Data_spec.[Blockchain_state.typ; Consensus_state.typ]

    let typ =
      Typ.of_hlistable data_spec ~var_to_hlist:to_hlist ~var_of_hlist:of_hlist
        ~value_to_hlist:to_hlist ~value_of_hlist:of_hlist

    let fold {blockchain_state; consensus_state} =
      let open Fold in
      Blockchain_state.fold blockchain_state
      +> Consensus_state.fold consensus_state

    let hash s =
      Snark_params.Tick.Pedersen.digest_fold Hash_prefix.protocol_state_body
        (fold s)
      |> State_body_hash.of_hash

    let var_to_triples {blockchain_state; consensus_state} =
      let%map blockchain_state =
        Blockchain_state.var_to_triples blockchain_state
      and consensus_state = Consensus_state.var_to_triples consensus_state in
      blockchain_state @ consensus_state

    let hash_checked (t : var) =
      let open Let_syntax in
      var_to_triples t
      >>= Snark_params.Tick.Pedersen.Checked.digest_triples
            ~init:Hash_prefix.protocol_state_body
      >>| State_body_hash.var_of_hash_packed
  end

  include T

  module Value = struct
    module Stable = struct
      module V1 = struct
        module T = struct
          let version = 1

          type t_ = (State_hash.Stable.V1.t, Body.Value.Stable.V1.t) t
          [@@deriving bin_io, sexp, hash, compare, eq]

          type t = t_ [@@deriving bin_io, sexp, hash, compare, eq]
        end

        include T
        include Registration.Make_latest_version (T)
      end

      module Latest = V1

      module Module_decl = struct
        let name = "protocol_state_value"

        type latest = Latest.t
      end

      module Registrar = Registration.Make (Module_decl)
      module Registered_V1 = Registrar.Register (V1)
    end

    (* bin_io omitted *)
    type t = Stable.Latest.t [@@deriving sexp, hash, compare, eq]

    include Hashable.Make (Stable.Latest)
  end

  type value = Value.t [@@deriving sexp]

  type var = (State_hash.var, Body.var) t

  module Proof = Proof
  module Hash = State_hash

  let create ~previous_state_hash ~body = {previous_state_hash; body}

  let create' ~previous_state_hash ~blockchain_state ~consensus_state =
    {previous_state_hash; body= {Body.blockchain_state; consensus_state}}

  let create_value = create'

  let create_var = create'

  let body {body; _} = body

  let previous_state_hash {previous_state_hash; _} = previous_state_hash

  let blockchain_state {body= {Body.blockchain_state; _}; _} = blockchain_state

  let consensus_state {body= {Body.consensus_state; _}; _} = consensus_state

  let to_hlist {previous_state_hash; body} = H_list.[previous_state_hash; body]

  let of_hlist : (unit, 'psh -> 'body -> unit) H_list.t -> ('psh, 'body) t =
   fun H_list.([previous_state_hash; body]) -> {previous_state_hash; body}

  let data_spec = Data_spec.[State_hash.typ; Body.typ]

  let typ =
    Typ.of_hlistable data_spec ~var_to_hlist:to_hlist ~var_of_hlist:of_hlist
      ~value_to_hlist:to_hlist ~value_of_hlist:of_hlist

  let var_to_triples {previous_state_hash; body} =
    let open Let_syntax in
    let%map previous_state_hash = State_hash.var_to_triples previous_state_hash
    and body_hash =
      Body.hash_checked body >>= State_body_hash.var_to_triples
    in
    previous_state_hash @ body_hash

  let fold t = fold ~fold_body:(Fn.compose State_body_hash.fold Body.hash) t

  let hash = crypto_hash ~hash_body:Body.hash

  [%%if
  call_logger]

  let hash s =
    Coda_debug.Call_logger.record_call "Protocol_state.hash" ;
    hash s

  [%%endif]

  let negative_one =
    { previous_state_hash=
        State_hash.of_hash Snark_params.Tick.Pedersen.zero_hash
    ; body=
        { Body.blockchain_state= Blockchain_state.genesis
        ; consensus_state= Consensus_state.genesis } }
end<|MERGE_RESOLUTION|>--- conflicted
+++ resolved
@@ -46,10 +46,6 @@
   module Body : sig
     type ('a, 'b) t [@@deriving bin_io, sexp]
 
-<<<<<<< HEAD
-    type value = (Blockchain_state.Value.t, Consensus_state.value) t
-    [@@deriving bin_io, sexp]
-=======
     module Value : sig
       module Stable : sig
         module V1 : sig
@@ -64,7 +60,6 @@
       (* bin_io omitted *)
       type t = Stable.Latest.t [@@deriving sexp]
     end
->>>>>>> b9a82be3
 
     type var = (Blockchain_state.var, Consensus_state.var) t
 
@@ -98,13 +93,8 @@
   val create : previous_state_hash:'a -> body:'b -> ('a, 'b) t
 
   val create_value :
-<<<<<<< HEAD
-       previous_state_hash:State_hash.Stable.V1.t
+       previous_state_hash:State_hash.t
     -> blockchain_state:Blockchain_state.Value.t
-=======
-       previous_state_hash:State_hash.t
-    -> blockchain_state:Blockchain_state.t
->>>>>>> b9a82be3
     -> consensus_state:Consensus_state.value
     -> Value.t
 
@@ -167,10 +157,6 @@
   module Body = struct
     include Body
 
-<<<<<<< HEAD
-    type value = (Blockchain_state.Value.Stable.V1.t, Consensus_state.value) t
-    [@@deriving eq, ord, bin_io, hash, sexp]
-=======
     module Value = struct
       module Stable = struct
         module V1 = struct
@@ -201,7 +187,6 @@
 
       type t = Stable.Latest.t [@@deriving sexp]
     end
->>>>>>> b9a82be3
 
     type var = (Blockchain_state.var, Consensus_state.var) t
 
