--- conflicted
+++ resolved
@@ -144,12 +144,8 @@
           (State.Checked.update (prev_state_hash, prev_state) update)
       in
       let%bind wrap_vk =
-<<<<<<< HEAD
-        provide_witness'
+        exists'
           (Verifier.Verification_key.typ ~input_size:wrap_input_size)
-=======
-        exists' Verifier.Verification_key.typ
->>>>>>> b617bbf7
           ~f:(fun {Prover_state.wrap_vk; _} ->
             Verifier.vk_of_backend_vk wrap_vk )
       in
