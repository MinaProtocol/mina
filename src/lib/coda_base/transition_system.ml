open Core_kernel
open Util
open Snark_params

module type S = sig
  open Tick

  module Update : Snarkable.S

  module State : sig
    module Hash : sig
      type t [@@deriving sexp]

      type var

      val typ : (var, t) Typ.t

      val var_to_field : var -> Field.Var.t

      val equal_var : var -> var -> (Boolean.var, _) Checked.t
    end

    module Body_hash : sig
      type t [@@deriving sexp]

      type var

      val typ : (var, t) Typ.t

      val var_to_field : var -> Field.Var.t
    end

    type var

    type value [@@deriving sexp]

    val typ :
         constraint_constants:Genesis_constants.Constraint_constants.t
      -> (var, value) Typ.t

    module Checked : sig
      val hash : var -> (Hash.var * Body_hash.var, _) Checked.t

      val is_base_case : var -> (Boolean.var, _) Checked.t

      val update :
           logger:Logger.t
        -> proof_level:Genesis_constants.Proof_level.t
<<<<<<< HEAD
        -> ledger_depth:int
=======
        -> constraint_constants:Genesis_constants.Constraint_constants.t
>>>>>>> dc89aaa2
        -> Hash.var * Body_hash.var * var
           (*Previous state hash, previous state body hash, previous state*)
        -> Update.var
        -> (Hash.var * var * [`Success of Boolean.var], _) Checked.t
    end
  end
end

module type Tick_keypair_intf = sig
  val keys : Tick.Keypair.t
end

module type Tock_keypair_intf = sig
  val keys : Tock.Keypair.t
end

let step_input () = Tick.Data_spec.[Tick.Field.typ]

let step_input_size = Tick.Data_spec.size (step_input ())

(* Someday:
   Tighten this up. Doing this with all these equalities is kind of a hack, but
   doing it right required an annoying change to the bits intf. *)
module Make (Digest : sig
  module Tick :
    Tick.Snarkable.Bits.Lossy
    with type Packed.var = Tick.Field.Var.t
     and type Packed.value = Tick.Pedersen.Digest.t
end)
(System : S) =
struct
  module Step_base = struct
    open System

    module Prover_state = struct
      type t =
        { wrap_vk: Tock.Verification_key.t
        ; prev_proof: Tock.Proof.t
        ; prev_state: State.value
        ; genesis_state_hash: State.Hash.t
        ; expected_next_state: State.value option
        ; update: Update.value }
      [@@deriving fields]
    end

    open Tick
    open Let_syntax

    let input = step_input

    let wrap_vk_length = 11324

    let wrap_vk_typ = Typ.list ~length:wrap_vk_length Boolean.typ

    module Verifier = Tick.Verifier

    let wrap_input_size = Tock.Data_spec.size [Wrap_input.typ]

    let wrap_vk_triple_length =
      Verifier.Verification_key.summary_length_in_bits
        ~twist_extension_degree:3 ~input_size:wrap_input_size
      |> bit_length_to_triple_length

    let hash_vk vk =
      make_checked (fun () ->
          Random_oracle.Checked.update
            ~state:
              (Random_oracle.State.map Hash_prefix.transition_system_snark
                 ~f:Snark_params.Tick.Field.Var.constant)
            (Verifier.Verification_key.to_field_elements vk) )

    let compute_top_hash wrap_vk_state state_hash =
      make_checked (fun () ->
          Random_oracle.Checked.(
            update ~state:wrap_vk_state [|State.Hash.var_to_field state_hash|]
            |> digest) )

    let%snarkydef prev_state_valid ~proof_level wrap_vk_section wrap_vk
        prev_state_hash =
      match proof_level with
      | Genesis_constants.Proof_level.Full ->
          (* TODO: Should build compositionally on the prev_state hash (instead of converting to bits) *)
          let%bind prev_top_hash =
            compute_top_hash wrap_vk_section prev_state_hash
            >>= Wrap_input.Checked.tick_field_to_scalars
          in
          let%bind precomp =
            Verifier.Verification_key.Precomputation.create wrap_vk
          in
          let%bind proof =
            exists Verifier.Proof.typ
              ~compute:
                As_prover.(
                  map get_state
                    ~f:
                      (Fn.compose Verifier.proof_of_backend_proof
                         Prover_state.prev_proof))
          in
          (* true if not with_snark *)
          Verifier.verify wrap_vk precomp prev_top_hash proof
      | Check | None ->
          return Boolean.true_

    let exists' typ ~f = exists typ ~compute:As_prover.(map get_state ~f)

<<<<<<< HEAD
    let%snarkydef main ~(logger : Logger.t) ~proof_level ~ledger_depth
=======
    let%snarkydef main ~constraint_constants ~(logger : Logger.t) ~proof_level
>>>>>>> dc89aaa2
        (top_hash : Digest.Tick.Packed.var) =
      let%bind prev_state =
        exists' (State.typ ~constraint_constants) ~f:Prover_state.prev_state
      and update = exists' Update.typ ~f:Prover_state.update in
      let%bind prev_state_hash, prev_state_body_hash =
        State.Checked.hash prev_state
      in
      let%bind next_state_hash, next_state, `Success success =
        with_label __LOC__
<<<<<<< HEAD
          (State.Checked.update ~logger ~proof_level ~ledger_depth
=======
          (State.Checked.update ~logger ~proof_level ~constraint_constants
>>>>>>> dc89aaa2
             (prev_state_hash, prev_state_body_hash, prev_state)
             update)
      in
      let%bind wrap_vk =
        exists' (Verifier.Verification_key.typ ~input_size:wrap_input_size)
          ~f:(fun {Prover_state.wrap_vk; _} ->
            Verifier.vk_of_backend_vk wrap_vk )
      in
      let%bind wrap_vk_section = hash_vk wrap_vk in
      let%bind next_top_hash =
        with_label __LOC__
          ((* We could be reusing the intermediate state of the hash on sh here instead of
               hashing anew *)
           compute_top_hash wrap_vk_section next_state_hash)
      in
      let%bind () =
        as_prover
          As_prover.(
            Let_syntax.(
              let%bind prover_state = get_state in
              match Prover_state.expected_next_state prover_state with
              | Some expected_next_state ->
                  let%bind in_snark_next_state =
                    read (State.typ ~constraint_constants) next_state
                  in
                  let%bind next_top_hash = read Field.typ next_top_hash in
                  let%bind top_hash = read Field.typ top_hash in
                  let updated = State.sexp_of_value in_snark_next_state in
                  let original = State.sexp_of_value expected_next_state in
                  ( if not (Field.equal next_top_hash top_hash) then
                    let diff =
                      Sexp_diff_kernel.Algo.diff ~original ~updated ()
                    in
                    Logger.fatal logger
                      "Out-of-SNARK and in-SNARK calculations of the next top \
                       hash differ"
                      ~metadata:
                        [ ( "state_sexp_diff"
                          , `String
                              (Sexp_diff_kernel.Display.display_as_plain_string
                                 diff) ) ]
                      ~location:__LOC__ ~module_:__MODULE__ ) ;
                  return ()
              | None ->
                  Logger.error logger
                    "From the current prover state, got None for the expected \
                     next state, which should be true only when calculating \
                     precomputed values"
                    ~location:__LOC__ ~module_:__MODULE__ ;
                  return ()))
      in
      let%bind () =
        with_label __LOC__ Field.Checked.Assert.(equal next_top_hash top_hash)
      in
      let%bind prev_state_valid =
        prev_state_valid ~proof_level wrap_vk_section wrap_vk prev_state_hash
      in
      let%bind inductive_case_passed =
        with_label __LOC__ Boolean.(prev_state_valid && success)
      in
      let%bind is_base_case = State.Checked.is_base_case next_state in
      let%bind () =
        as_prover
          As_prover.(
            Let_syntax.(
              let%map prev_valid = read Boolean.typ prev_state_valid
              and success = read Boolean.typ success
              and is_base_case = read Boolean.typ is_base_case in
              let result = (prev_valid && success) || is_base_case in
              Logger.trace logger
                "transition system debug state: (previous valid=$prev_valid \
                 ∧ update success=$success) ∨ base case=$is_base_case = \
                 $result"
                ~location:__LOC__ ~module_:__MODULE__
                ~metadata:
                  [ ("prev_valid", `Bool prev_valid)
                  ; ("success", `Bool success)
                  ; ("is_base_case", `Bool is_base_case)
                  ; ("result", `Bool result) ]))
      in
      with_label __LOC__
        (Boolean.Assert.any [is_base_case; inductive_case_passed])
  end

  module Step (Tick_keypair : Tick_keypair_intf) = struct
    include Step_base
    include Tick_keypair
  end

  module type Step_vk_intf = sig
    val verification_key : Tick.Verification_key.t
  end

  module Wrap_base (Step_vk : Step_vk_intf) = struct
    open Tock

    let input = Tock.Data_spec.[Wrap_input.typ]

    module Verifier = Tock.Groth_verifier

    module Prover_state = struct
      type t = {proof: Tick.Proof.t} [@@deriving fields]
    end

    let step_vk = Verifier.vk_of_backend_vk Step_vk.verification_key

    let step_vk_precomp =
      Verifier.Verification_key.Precomputation.create_constant step_vk

    let step_vk_constant = Verifier.constant_vk step_vk

    let%snarkydef main (input : Wrap_input.var) =
      let%bind result =
        (* The use of choose_preimage here is justified since we feed it to the verifier, which doesn't
             depend on which unpacking is provided. *)
        let%bind input = Wrap_input.Checked.to_scalar input in
        let%bind proof =
          exists Verifier.Proof.typ
            ~compute:
              As_prover.(
                map get_state
                  ~f:
                    (Fn.compose Verifier.proof_of_backend_proof
                       Prover_state.proof))
        in
        Verifier.verify step_vk_constant step_vk_precomp [input] proof
      in
      with_label __LOC__ (Boolean.Assert.is_true result)
  end

  module Wrap (Step_vk : Step_vk_intf) (Tock_keypair : Tock_keypair_intf) =
  struct
    include Wrap_base (Step_vk)
    include Tock_keypair
  end
end<|MERGE_RESOLUTION|>--- conflicted
+++ resolved
@@ -46,11 +46,7 @@
       val update :
            logger:Logger.t
         -> proof_level:Genesis_constants.Proof_level.t
-<<<<<<< HEAD
-        -> ledger_depth:int
-=======
         -> constraint_constants:Genesis_constants.Constraint_constants.t
->>>>>>> dc89aaa2
         -> Hash.var * Body_hash.var * var
            (*Previous state hash, previous state body hash, previous state*)
         -> Update.var
@@ -156,11 +152,7 @@
 
     let exists' typ ~f = exists typ ~compute:As_prover.(map get_state ~f)
 
-<<<<<<< HEAD
-    let%snarkydef main ~(logger : Logger.t) ~proof_level ~ledger_depth
-=======
     let%snarkydef main ~constraint_constants ~(logger : Logger.t) ~proof_level
->>>>>>> dc89aaa2
         (top_hash : Digest.Tick.Packed.var) =
       let%bind prev_state =
         exists' (State.typ ~constraint_constants) ~f:Prover_state.prev_state
@@ -170,11 +162,7 @@
       in
       let%bind next_state_hash, next_state, `Success success =
         with_label __LOC__
-<<<<<<< HEAD
-          (State.Checked.update ~logger ~proof_level ~ledger_depth
-=======
           (State.Checked.update ~logger ~proof_level ~constraint_constants
->>>>>>> dc89aaa2
              (prev_state_hash, prev_state_body_hash, prev_state)
              update)
       in
