[%%import
"/src/config.mlh"]

<<<<<<< HEAD
let dummy = of_hash Outside_hash_image.t
=======
open Core

[%%ifdef
consensus_mechanism]

open Snark_params.Tick

[%%else]

open Snark_params_nonconsensus
module Random_oracle = Random_oracle_nonconsensus.Random_oracle

[%%endif]

include Data_hash.Make_full_size (struct
  let description = "State body hash"

  let version_byte = Base58_check.Version_bytes.state_body_hash
end)

let dummy = of_hash Outside_pedersen_image.t

(* Data hash versioned boilerplate below *)

[%%versioned
module Stable = struct
  module V1 = struct
    module T = struct
      type t = Field.t [@@deriving sexp, compare, hash, version {asserted}]
    end

    include T

    let to_latest = Fn.id

    [%%define_from_scope
    to_yojson, of_yojson]

    include Comparable.Make (T)
    include Hashable.Make_binable (T)
  end
end]

type _unused = unit constraint t = Stable.Latest.t
>>>>>>> 9a3593c5
<|MERGE_RESOLUTION|>--- conflicted
+++ resolved
@@ -1,9 +1,6 @@
 [%%import
 "/src/config.mlh"]
 
-<<<<<<< HEAD
-let dummy = of_hash Outside_hash_image.t
-=======
 open Core
 
 [%%ifdef
@@ -24,7 +21,7 @@
   let version_byte = Base58_check.Version_bytes.state_body_hash
 end)
 
-let dummy = of_hash Outside_pedersen_image.t
+let dummy = of_hash Outside_hash_image.t
 
 (* Data hash versioned boilerplate below *)
 
@@ -47,5 +44,4 @@
   end
 end]
 
-type _unused = unit constraint t = Stable.Latest.t
->>>>>>> 9a3593c5
+type _unused = unit constraint t = Stable.Latest.t