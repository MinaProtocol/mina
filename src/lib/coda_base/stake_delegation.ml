(* stake_delegation.ml *)

[%%import
"/src/config.mlh"]

open Core_kernel

[%%ifdef
consensus_mechanism]

open Signature_lib

[%%else]

open Signature_lib_nonconsensus
module Random_oracle = Random_oracle_nonconsensus.Random_oracle

[%%endif]

[%%versioned
module Stable = struct
  module V1 = struct
    type t =
      | Set_delegate of
          { delegator: Public_key.Compressed.Stable.V1.t
          ; new_delegate: Public_key.Compressed.Stable.V1.t }
    [@@deriving compare, eq, sexp, hash, yojson]

    let to_latest = Fn.id
  end
end]

type t = Stable.Latest.t =
<<<<<<< HEAD
  | Set_delegate of {new_delegate: Public_key.Compressed.t}
=======
  | Set_delegate of
      { delegator: Public_key.Compressed.t
      ; new_delegate: Public_key.Compressed.t }
>>>>>>> 07c906ba
[@@deriving eq, sexp, hash, yojson]

let receiver_pk = function Set_delegate {new_delegate; _} -> new_delegate

let receiver = function
  | Set_delegate {new_delegate; _} ->
      Account_id.create new_delegate Token_id.default

let source_pk = function Set_delegate {delegator; _} -> delegator

let source = function
  | Set_delegate {delegator; _} ->
      Account_id.create delegator Token_id.default

let gen_with_delegator delegator =
  Quickcheck.Generator.map Public_key.Compressed.gen ~f:(fun k ->
      Set_delegate {delegator; new_delegate= k} )

let gen =
  Quickcheck.Generator.bind ~f:gen_with_delegator Public_key.Compressed.gen

let to_input = function
  | Set_delegate {delegator; new_delegate} ->
      Random_oracle.Input.append
        (Public_key.Compressed.to_input delegator)
        (Public_key.Compressed.to_input new_delegate)<|MERGE_RESOLUTION|>--- conflicted
+++ resolved
@@ -31,13 +31,9 @@
 end]
 
 type t = Stable.Latest.t =
-<<<<<<< HEAD
-  | Set_delegate of {new_delegate: Public_key.Compressed.t}
-=======
   | Set_delegate of
       { delegator: Public_key.Compressed.t
       ; new_delegate: Public_key.Compressed.t }
->>>>>>> 07c906ba
 [@@deriving eq, sexp, hash, yojson]
 
 let receiver_pk = function Set_delegate {new_delegate; _} -> new_delegate
