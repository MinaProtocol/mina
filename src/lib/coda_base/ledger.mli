open Core
open Signature_lib

module Location : Merkle_ledger.Location_intf.S

module Db :
  Merkle_ledger.Database_intf.S
  with module Location = Location
  with module Addr = Location.Addr
  with type root_hash := Ledger_hash.t
   and type hash := Ledger_hash.t
   and type account := Account.t
   and type key := Public_key.Compressed.t
   and type token_id := Token_id.t
   and type token_id_set := Token_id.Set.t
   and type account_id := Account_id.t
   and type account_id_set := Account_id.Set.t

module Any_ledger :
  Merkle_ledger.Any_ledger.S
  with module Location = Location
  with type account := Account.t
   and type key := Public_key.Compressed.t
   and type token_id := Token_id.t
   and type token_id_set := Token_id.Set.t
   and type account_id := Account_id.t
   and type account_id_set := Account_id.Set.t
   and type hash := Ledger_hash.t

module Mask :
  Merkle_mask.Masking_merkle_tree_intf.S
  with module Location = Location
   and module Attached.Addr = Location.Addr
  with type account := Account.t
   and type key := Public_key.Compressed.t
   and type token_id := Token_id.t
   and type token_id_set := Token_id.Set.t
   and type account_id := Account_id.t
   and type account_id_set := Account_id.Set.t
   and type hash := Ledger_hash.t
   and type location := Location.t
   and type parent := Any_ledger.M.t

module Maskable :
  Merkle_mask.Maskable_merkle_tree_intf.S
  with module Location = Location
  with module Addr = Location.Addr
  with type account := Account.t
   and type key := Public_key.Compressed.t
   and type token_id := Token_id.t
   and type token_id_set := Token_id.Set.t
   and type account_id := Account_id.t
   and type account_id_set := Account_id.Set.t
   and type hash := Ledger_hash.t
   and type root_hash := Ledger_hash.t
   and type unattached_mask := Mask.t
   and type attached_mask := Mask.Attached.t
   and type t := Any_ledger.M.t

include
  Merkle_mask.Maskable_merkle_tree_intf.S
  with module Location := Location
  with module Addr = Location.Addr
  with type root_hash := Ledger_hash.t
   and type hash := Ledger_hash.t
   and type account := Account.t
   and type key := Public_key.Compressed.t
   and type token_id := Token_id.t
   and type token_id_set := Token_id.Set.t
   and type account_id := Account_id.t
   and type account_id_set := Account_id.Set.t
   and type t = Mask.Attached.t
   and type attached_mask = Mask.Attached.t
   and type unattached_mask = Mask.t

(* We override the type of unregister_mask_exn that comes from
   Merkle_mask.Maskable_merkle_tree_intf.S because at this level callers aren't
   doing reparenting and shouldn't be able to turn off the check parameter.
*)
val unregister_mask_exn : Mask.Attached.t -> Mask.t

(* The maskable ledger is t = Mask.Attached.t because register/unregister
 * work off of this type *)
type maskable_ledger = t

val with_ledger : depth:int -> f:(t -> 'a) -> 'a

val with_ephemeral_ledger : depth:int -> f:(t -> 'a) -> 'a

val create : ?directory_name:string -> depth:int -> unit -> t

val create_ephemeral : depth:int -> unit -> t

val of_database : Db.t -> t

(** This is not _really_ copy, merely a stop-gap until we remove usages of copy in our codebase. What this actually does is creates a new empty mask on top of the current ledger *)
val copy : t -> t

val register_mask : t -> Mask.t -> Mask.Attached.t

val commit : Mask.Attached.t -> unit

module Undo : sig
  open Transaction_logic

  module User_command_undo : sig
    module Common : sig
      type t = Undo.User_command_undo.Common.t =
        { user_command: User_command.t
        ; previous_receipt_chain_hash: Receipt.Chain_hash.t
        ; fee_payer_timing: Account.Timing.t
        ; source_timing: Account.Timing.t option }
      [@@deriving sexp]
    end

    module Body : sig
      type t = Undo.User_command_undo.Body.t =
        | Payment of {previous_empty_accounts: Account_id.t list}
        | Stake_delegation of {previous_delegate: Public_key.Compressed.t}
        | Failed
      [@@deriving sexp]
    end

    type t = Undo.User_command_undo.t = {common: Common.t; body: Body.t}
    [@@deriving sexp]
  end

  module Fee_transfer_undo : sig
    type t = Undo.Fee_transfer_undo.t =
      {fee_transfer: Fee_transfer.t; previous_empty_accounts: Account_id.t list}
    [@@deriving sexp]
  end

  module Coinbase_undo : sig
    type t = Undo.Coinbase_undo.t =
      {coinbase: Coinbase.t; previous_empty_accounts: Account_id.t list}
    [@@deriving sexp]
  end

  module Varying : sig
    type t = Undo.Varying.t =
      | User_command of User_command_undo.t
      | Fee_transfer of Fee_transfer_undo.t
      | Coinbase of Coinbase_undo.t
    [@@deriving sexp]
  end

  type t = Undo.t = {previous_hash: Ledger_hash.t; varying: Varying.t}
  [@@deriving sexp]

  val transaction : t -> Transaction.t Or_error.t
end

val create_new_account_exn : t -> Account_id.t -> Account.t -> unit

val apply_user_command :
<<<<<<< HEAD
     t
  -> txn_global_slot:Coda_numbers.Global_slot.t
=======
     constraint_constants:Genesis_constants.Constraint_constants.t
  -> t
>>>>>>> cb993cf2
  -> User_command.With_valid_signature.t
  -> Undo.User_command_undo.t Or_error.t

val apply_transaction :
<<<<<<< HEAD
     t
  -> txn_global_slot:Coda_numbers.Global_slot.t
=======
     constraint_constants:Genesis_constants.Constraint_constants.t
  -> t
>>>>>>> cb993cf2
  -> Transaction.t
  -> Undo.t Or_error.t

val undo :
     constraint_constants:Genesis_constants.Constraint_constants.t
  -> t
  -> Undo.t
  -> unit Or_error.t

val merkle_root_after_user_command_exn :
<<<<<<< HEAD
     t
  -> txn_global_slot:Coda_numbers.Global_slot.t
=======
     constraint_constants:Genesis_constants.Constraint_constants.t
  -> t
>>>>>>> cb993cf2
  -> User_command.With_valid_signature.t
  -> Ledger_hash.t

val create_empty : t -> Account_id.t -> Path.t * Account.t

val num_accounts : t -> int

(** Generate an initial ledger state. There can't be a regular Quickcheck
    generator for this type because you need to detach a mask from it's parent
    when you're done with it - the GC doesn't take care of that. *)
val gen_initial_ledger_state :
  (Signature_lib.Keypair.t * Currency.Amount.t * Coda_numbers.Account_nonce.t)
  array
  Quickcheck.Generator.t

type init_state =
  (Signature_lib.Keypair.t * Currency.Amount.t * Coda_numbers.Account_nonce.t)
  array
[@@deriving sexp_of]

(** Apply a generated state to a blank, concrete ledger. *)
val apply_initial_ledger_state : t -> init_state -> unit<|MERGE_RESOLUTION|>--- conflicted
+++ resolved
@@ -154,24 +154,16 @@
 val create_new_account_exn : t -> Account_id.t -> Account.t -> unit
 
 val apply_user_command :
-<<<<<<< HEAD
-     t
+     constraint_constants:Genesis_constants.Constraint_constants.t
   -> txn_global_slot:Coda_numbers.Global_slot.t
-=======
-     constraint_constants:Genesis_constants.Constraint_constants.t
-  -> t
->>>>>>> cb993cf2
+  -> t
   -> User_command.With_valid_signature.t
   -> Undo.User_command_undo.t Or_error.t
 
 val apply_transaction :
-<<<<<<< HEAD
-     t
+     constraint_constants:Genesis_constants.Constraint_constants.t
   -> txn_global_slot:Coda_numbers.Global_slot.t
-=======
-     constraint_constants:Genesis_constants.Constraint_constants.t
-  -> t
->>>>>>> cb993cf2
+  -> t
   -> Transaction.t
   -> Undo.t Or_error.t
 
@@ -182,13 +174,9 @@
   -> unit Or_error.t
 
 val merkle_root_after_user_command_exn :
-<<<<<<< HEAD
-     t
+     constraint_constants:Genesis_constants.Constraint_constants.t
   -> txn_global_slot:Coda_numbers.Global_slot.t
-=======
-     constraint_constants:Genesis_constants.Constraint_constants.t
-  -> t
->>>>>>> cb993cf2
+  -> t
   -> User_command.With_valid_signature.t
   -> Ledger_hash.t
 
