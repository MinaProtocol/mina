open Core
open Signature_lib

module Location : Merkle_ledger.Location_intf.S

include
<<<<<<< HEAD
  Merkle_ledger.Database_intf.S
  with type hash := Ledger_hash.t
=======
  Merkle_ledger.Merkle_ledger_intf.S
  with type root_hash := Ledger_hash.t
   and type hash := Ledger_hash.t
>>>>>>> c1647e85
   and type account := Account.t
   and type key := Public_key.Compressed.t
   and type location := Location.t

type account = Account.t

type path = Path.t

<<<<<<< HEAD
(* TODO : this is required by Coda_main.Main_intf.Ledger; how to reconcile with Database_intf.S ? *)
val fold_until :
     t
  -> init:'accum
  -> f:('accum -> Account.t -> ('accum, 'stop) Base.Continue_or_stop.t)
  -> finish:('accum -> 'stop)
  -> 'stop

(* END of TODO *)
=======
val create : unit -> t

type account = Account.t

>>>>>>> c1647e85
module Undo : sig
  module User_command : sig
    module Common : sig
      type t =
        { user_command: User_command.t
        ; previous_receipt_chain_hash: Receipt.Chain_hash.t }
    end

    module Body : sig
      type t =
        | Payment of {previous_empty_accounts: Public_key.Compressed.t list}
        | Stake_delegation of {previous_delegate: Public_key.Compressed.t}
    end

    type t = {common: Common.t; body: Body.t} [@@deriving sexp, bin_io]
  end

  type fee_transfer =
    { fee_transfer: Fee_transfer.t
    ; previous_empty_accounts: Public_key.Compressed.t list }
  [@@deriving sexp, bin_io]

  type coinbase =
    { coinbase: Coinbase.t
    ; previous_empty_accounts: Public_key.Compressed.t list }
  [@@deriving sexp, bin_io]

  type varying =
    | User_command of User_command.t
    | Fee_transfer of fee_transfer
    | Coinbase of coinbase
  [@@deriving sexp, bin_io]

  type t = {previous_hash: Ledger_hash.t; varying: varying}
  [@@deriving sexp, bin_io]

  val transaction : t -> Transaction.t Or_error.t
end

val create_new_account_exn : t -> Public_key.Compressed.t -> Account.t -> unit

val apply_user_command :
  t -> User_command.With_valid_signature.t -> Undo.User_command.t Or_error.t

val apply_transaction : t -> Transaction.t -> Undo.t Or_error.t

val undo : t -> Undo.t -> unit Or_error.t

val merkle_root_after_user_command_exn :
  t -> User_command.With_valid_signature.t -> Ledger_hash.t

val create_empty : t -> Public_key.Compressed.t -> Path.t * Account.t

val num_accounts : t -> int<|MERGE_RESOLUTION|>--- conflicted
+++ resolved
@@ -4,38 +4,20 @@
 module Location : Merkle_ledger.Location_intf.S
 
 include
-<<<<<<< HEAD
-  Merkle_ledger.Database_intf.S
-  with type hash := Ledger_hash.t
-=======
-  Merkle_ledger.Merkle_ledger_intf.S
+  Merkle_ledger.Base_ledger_intf.S
+  with module Location := Location
   with type root_hash := Ledger_hash.t
    and type hash := Ledger_hash.t
->>>>>>> c1647e85
    and type account := Account.t
    and type key := Public_key.Compressed.t
-   and type location := Location.t
 
-type account = Account.t
+val with_ledger : f:(t -> 'a) -> 'a
 
-type path = Path.t
+val create : ?directory_name:string -> unit -> t
 
-<<<<<<< HEAD
-(* TODO : this is required by Coda_main.Main_intf.Ledger; how to reconcile with Database_intf.S ? *)
-val fold_until :
-     t
-  -> init:'accum
-  -> f:('accum -> Account.t -> ('accum, 'stop) Base.Continue_or_stop.t)
-  -> finish:('accum -> 'stop)
-  -> 'stop
+(** This is not _really_ copy, merely a stop-gap until we remove usages of copy in our codebase. What this actually does is creates a new empty mask on top of the current ledger *)
+val copy : t -> t
 
-(* END of TODO *)
-=======
-val create : unit -> t
-
-type account = Account.t
-
->>>>>>> c1647e85
 module Undo : sig
   module User_command : sig
     module Common : sig
