open Core
open Signature_lib

module Location : Merkle_ledger.Location_intf.S

module Db :
  Merkle_ledger.Database_intf.S
  with module Location = Location
  with module Addr = Location.Addr
  with type root_hash := Ledger_hash.t
   and type hash := Ledger_hash.t
   and type account := Account.t
<<<<<<< HEAD
=======
   and type key := Public_key.Compressed.t
   and type token_id := Token_id.t
   and type token_id_set := Token_id.Set.t
>>>>>>> 0fbd8e9e
   and type account_id := Account_id.t
   and type account_id_set := Account_id.Set.t

module Any_ledger :
  Merkle_ledger.Any_ledger.S
  with module Location = Location
  with type account := Account.t
<<<<<<< HEAD
=======
   and type key := Public_key.Compressed.t
   and type token_id := Token_id.t
   and type token_id_set := Token_id.Set.t
>>>>>>> 0fbd8e9e
   and type account_id := Account_id.t
   and type account_id_set := Account_id.Set.t
   and type hash := Ledger_hash.t

module Mask :
  Merkle_mask.Masking_merkle_tree_intf.S
  with module Location = Location
   and module Attached.Addr = Location.Addr
  with type account := Account.t
<<<<<<< HEAD
=======
   and type key := Public_key.Compressed.t
   and type token_id := Token_id.t
   and type token_id_set := Token_id.Set.t
>>>>>>> 0fbd8e9e
   and type account_id := Account_id.t
   and type account_id_set := Account_id.Set.t
   and type hash := Ledger_hash.t
   and type location := Location.t
   and type parent := Any_ledger.M.t

module Maskable :
  Merkle_mask.Maskable_merkle_tree_intf.S
  with module Location = Location
  with module Addr = Location.Addr
  with type account := Account.t
<<<<<<< HEAD
=======
   and type key := Public_key.Compressed.t
   and type token_id := Token_id.t
   and type token_id_set := Token_id.Set.t
>>>>>>> 0fbd8e9e
   and type account_id := Account_id.t
   and type account_id_set := Account_id.Set.t
   and type hash := Ledger_hash.t
   and type root_hash := Ledger_hash.t
   and type unattached_mask := Mask.t
   and type attached_mask := Mask.Attached.t
   and type t := Any_ledger.M.t

include
  Merkle_mask.Maskable_merkle_tree_intf.S
  with module Location := Location
  with module Addr = Location.Addr
  with type root_hash := Ledger_hash.t
   and type hash := Ledger_hash.t
   and type account := Account.t
<<<<<<< HEAD
=======
   and type key := Public_key.Compressed.t
   and type token_id := Token_id.t
   and type token_id_set := Token_id.Set.t
>>>>>>> 0fbd8e9e
   and type account_id := Account_id.t
   and type account_id_set := Account_id.Set.t
   and type t = Mask.Attached.t
   and type attached_mask = Mask.Attached.t
   and type unattached_mask = Mask.t

(* We override the type of unregister_mask_exn that comes from
   Merkle_mask.Maskable_merkle_tree_intf.S because at this level callers aren't
   doing reparenting and shouldn't be able to turn off the check parameter.
*)
val unregister_mask_exn : Mask.Attached.t -> Mask.t

(* The maskable ledger is t = Mask.Attached.t because register/unregister
 * work off of this type *)
type maskable_ledger = t

val with_ledger : f:(t -> 'a) -> 'a

val with_ephemeral_ledger : f:(t -> 'a) -> 'a

val create : ?directory_name:string -> unit -> t

val create_ephemeral : unit -> t

val of_database : Db.t -> t

(** This is not _really_ copy, merely a stop-gap until we remove usages of copy in our codebase. What this actually does is creates a new empty mask on top of the current ledger *)
val copy : t -> t

val register_mask : t -> Mask.t -> Mask.Attached.t

val commit : Mask.Attached.t -> unit

module Undo : sig
  open Transaction_logic

  module User_command_undo : sig
    module Common : sig
      type t = Undo.User_command_undo.Common.t =
        { user_command: User_command.t
        ; previous_receipt_chain_hash: Receipt.Chain_hash.t }
      [@@deriving sexp]
    end

    module Body : sig
      type t = Undo.User_command_undo.Body.t =
        | Payment of {previous_empty_accounts: Account_id.t list}
        | Stake_delegation of {previous_delegate: Public_key.Compressed.t}
        | Failed
      [@@deriving sexp]
    end

    type t = Undo.User_command_undo.t = {common: Common.t; body: Body.t}
    [@@deriving sexp]
  end

  module Fee_transfer_undo : sig
    type t = Undo.Fee_transfer_undo.t =
      {fee_transfer: Fee_transfer.t; previous_empty_accounts: Account_id.t list}
    [@@deriving sexp]
  end

  module Coinbase_undo : sig
    type t = Undo.Coinbase_undo.t =
      {coinbase: Coinbase.t; previous_empty_accounts: Account_id.t list}
    [@@deriving sexp]
  end

  module Varying : sig
    type t = Undo.Varying.t =
      | User_command of User_command_undo.t
      | Fee_transfer of Fee_transfer_undo.t
      | Coinbase of Coinbase_undo.t
    [@@deriving sexp]
  end

  type t = Undo.t = {previous_hash: Ledger_hash.t; varying: Varying.t}
  [@@deriving sexp]

  val transaction : t -> Transaction.t Or_error.t
end

val create_new_account_exn : t -> Account_id.t -> Account.t -> unit

val apply_user_command :
     t
  -> User_command.With_valid_signature.t
  -> Undo.User_command_undo.t Or_error.t

val apply_transaction : t -> Transaction.t -> Undo.t Or_error.t

val undo : t -> Undo.t -> unit Or_error.t

val merkle_root_after_user_command_exn :
  t -> User_command.With_valid_signature.t -> Ledger_hash.t

val create_empty : t -> Account_id.t -> Path.t * Account.t

val num_accounts : t -> int

(** Generate an initial ledger state. There can't be a regular Quickcheck
    generator for this type because you need to detach a mask from it's parent
    when you're done with it - the GC doesn't take care of that. *)
val gen_initial_ledger_state :
  (Signature_lib.Keypair.t * Currency.Amount.t * Coda_numbers.Account_nonce.t)
  array
  Quickcheck.Generator.t

type init_state =
  (Signature_lib.Keypair.t * Currency.Amount.t * Coda_numbers.Account_nonce.t)
  array
[@@deriving sexp_of]

(** Apply a generated state to a blank, concrete ledger. *)
val apply_initial_ledger_state : t -> init_state -> unit<|MERGE_RESOLUTION|>--- conflicted
+++ resolved
@@ -10,12 +10,9 @@
   with type root_hash := Ledger_hash.t
    and type hash := Ledger_hash.t
    and type account := Account.t
-<<<<<<< HEAD
-=======
    and type key := Public_key.Compressed.t
    and type token_id := Token_id.t
    and type token_id_set := Token_id.Set.t
->>>>>>> 0fbd8e9e
    and type account_id := Account_id.t
    and type account_id_set := Account_id.Set.t
 
@@ -23,12 +20,9 @@
   Merkle_ledger.Any_ledger.S
   with module Location = Location
   with type account := Account.t
-<<<<<<< HEAD
-=======
    and type key := Public_key.Compressed.t
    and type token_id := Token_id.t
    and type token_id_set := Token_id.Set.t
->>>>>>> 0fbd8e9e
    and type account_id := Account_id.t
    and type account_id_set := Account_id.Set.t
    and type hash := Ledger_hash.t
@@ -38,12 +32,9 @@
   with module Location = Location
    and module Attached.Addr = Location.Addr
   with type account := Account.t
-<<<<<<< HEAD
-=======
    and type key := Public_key.Compressed.t
    and type token_id := Token_id.t
    and type token_id_set := Token_id.Set.t
->>>>>>> 0fbd8e9e
    and type account_id := Account_id.t
    and type account_id_set := Account_id.Set.t
    and type hash := Ledger_hash.t
@@ -55,12 +46,9 @@
   with module Location = Location
   with module Addr = Location.Addr
   with type account := Account.t
-<<<<<<< HEAD
-=======
    and type key := Public_key.Compressed.t
    and type token_id := Token_id.t
    and type token_id_set := Token_id.Set.t
->>>>>>> 0fbd8e9e
    and type account_id := Account_id.t
    and type account_id_set := Account_id.Set.t
    and type hash := Ledger_hash.t
@@ -76,12 +64,9 @@
   with type root_hash := Ledger_hash.t
    and type hash := Ledger_hash.t
    and type account := Account.t
-<<<<<<< HEAD
-=======
    and type key := Public_key.Compressed.t
    and type token_id := Token_id.t
    and type token_id_set := Token_id.Set.t
->>>>>>> 0fbd8e9e
    and type account_id := Account_id.t
    and type account_id_set := Account_id.Set.t
    and type t = Mask.Attached.t
