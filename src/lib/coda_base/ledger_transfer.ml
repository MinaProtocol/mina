open Core_kernel

module type Base_ledger_intf =
  Merkle_ledger.Base_ledger_intf.S
  with type account := Account.t
<<<<<<< HEAD
=======
   and type key := Signature_lib.Public_key.Compressed.t
   and type token_id := Token_id.t
   and type token_id_set := Token_id.Set.t
>>>>>>> 0fbd8e9e
   and type account_id := Account_id.t
   and type account_id_set := Account_id.Set.t
   and type hash := Ledger_hash.t
   and type root_hash := Ledger_hash.t

module Make (Source : Base_ledger_intf) (Dest : Base_ledger_intf) : sig
  val transfer_accounts : src:Source.t -> dest:Dest.t -> Dest.t Or_error.t
end = struct
  let transfer_accounts ~src ~dest =
    let sorted =
      Source.foldi src ~init:[] ~f:(fun addr acc account ->
          (addr, account) :: acc )
      |> List.sort ~compare:(fun (addr1, _) (addr2, _) ->
             Source.Addr.compare addr1 addr2 )
    in
    List.iter sorted ~f:(fun (_addr, account) ->
        let key = Account.identifier account in
        ignore (Dest.get_or_create_account_exn dest key account) ) ;
    let src_hash = Source.merkle_root src in
    let dest_hash = Dest.merkle_root dest in
    if not (Ledger_hash.equal src_hash dest_hash) then
      Or_error.errorf
        "Merkle roots differ after transfer: expected %s, actual %s"
        (Ledger_hash.to_string src_hash)
        (Ledger_hash.to_string dest_hash)
    else Ok dest
end<|MERGE_RESOLUTION|>--- conflicted
+++ resolved
@@ -3,12 +3,9 @@
 module type Base_ledger_intf =
   Merkle_ledger.Base_ledger_intf.S
   with type account := Account.t
-<<<<<<< HEAD
-=======
    and type key := Signature_lib.Public_key.Compressed.t
    and type token_id := Token_id.t
    and type token_id_set := Token_id.Set.t
->>>>>>> 0fbd8e9e
    and type account_id := Account_id.t
    and type account_id_set := Account_id.Set.t
    and type hash := Ledger_hash.t
