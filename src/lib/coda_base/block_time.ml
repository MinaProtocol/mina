--- conflicted
+++ resolved
@@ -16,13 +16,7 @@
     module V1 = struct
       type t = UInt64.t [@@deriving sexp, compare, eq, hash, yojson]
 
-<<<<<<< HEAD
       let to_latest = Fn.id
-=======
-      include T
-      include Hashable.Make (T)
-      include Registration.Make_latest_version (T)
->>>>>>> 9e969537
     end
   end]
 
