(* transaction_union_payload.ml *)

[%%import
"/src/config.mlh"]

open Core_kernel

[%%ifdef
consensus_mechanism]

open Snark_params.Tick
open Signature_lib
open Currency

[%%else]

open Signature_lib_nonconsensus
module Currency = Currency_nonconsensus.Currency
open Currency_nonconsensus.Currency
module Random_oracle = Random_oracle_nonconsensus.Random_oracle

[%%endif]

module Tag = Transaction_union_tag

module Body = struct
  type ('tag, 'public_key, 'token_id, 'amount) t_ =
    { tag: 'tag
    ; source_pk: 'public_key
    ; receiver_pk: 'public_key
    ; token_id: 'token_id
    ; amount: 'amount }
  [@@deriving sexp]

  type t = (Tag.t, Public_key.Compressed.t, Token_id.t, Currency.Amount.t) t_
  [@@deriving sexp]

  let of_user_command_payload_body = function
    | User_command_payload.Body.Payment
        {source_pk; receiver_pk; token_id; amount} ->
        {tag= Tag.Payment; source_pk; receiver_pk; token_id; amount}
    | Stake_delegation (Set_delegate {delegator; new_delegate}) ->
        { tag= Tag.Stake_delegation
        ; source_pk= delegator
        ; receiver_pk= new_delegate
        ; token_id= Token_id.default
        ; amount= Currency.Amount.zero }

  let gen ~fee =
    let open Quickcheck.Generator.Let_syntax in
    let%bind tag = Tag.gen in
    let%map amount =
      let min, max =
        let max_amount_without_overflow =
          Amount.(sub max_int (of_fee fee))
          |> Option.value_exn ?here:None ?message:None ?error:None
        in
        match tag with
        | Payment ->
            (Amount.zero, max_amount_without_overflow)
        | Stake_delegation ->
            (Amount.zero, max_amount_without_overflow)
        | Fee_transfer ->
            (Amount.zero, max_amount_without_overflow)
        | Coinbase ->
            (* In this case,
             amount - fee should be defined. In other words,
             amount >= fee *)
            (Amount.of_fee fee, Amount.max_int)
      in
      Amount.gen_incl min max
<<<<<<< HEAD
    and source_pk = Public_key.Compressed.gen
    and receiver_pk = Public_key.Compressed.gen
    and token_id =
      match tag with Payment -> Token_id.gen | _ -> return Token_id.default
    in
    {tag; source_pk; receiver_pk; token_id; amount}
=======
    and public_key = Public_key.Compressed.gen in
    {tag; public_key; amount}

  let to_input0 ~tag ~amount t =
    let {Public_key.Compressed.Poly.x; is_odd} = t.public_key in
    { Random_oracle.Input.bitstrings= [|tag t.tag; amount t.amount; [is_odd]|]
    ; field_elements= [|x|] }
>>>>>>> b9e5246b

  [%%ifdef
  consensus_mechanism]

<<<<<<< HEAD
  type var =
    (Tag.var, Public_key.Compressed.var, Token_id.var, Currency.Amount.var) t_
=======
  type var = (Tag.Unpacked.var, Public_key.Compressed.var, Amount.var) t_
>>>>>>> b9e5246b

  let to_hlist {tag; source_pk; receiver_pk; token_id; amount} =
    H_list.[tag; source_pk; receiver_pk; token_id; amount]

  let spec =
<<<<<<< HEAD
    Data_spec.
      [ Tag.typ
      ; Public_key.Compressed.typ
      ; Public_key.Compressed.typ
      ; Token_id.typ
      ; Currency.Amount.typ ]
=======
    Data_spec.[Tag.unpacked_typ; Public_key.Compressed.typ; Amount.typ]
>>>>>>> b9e5246b

  let typ =
    Typ.of_hlistable spec ~var_to_hlist:to_hlist ~value_to_hlist:to_hlist
      ~var_of_hlist:
        (fun H_list.[tag; source_pk; receiver_pk; token_id; amount] ->
        {tag; source_pk; receiver_pk; token_id; amount} )
      ~value_of_hlist:
        (fun H_list.[tag; source_pk; receiver_pk; token_id; amount] ->
        {tag; source_pk; receiver_pk; token_id; amount} )

  module Checked = struct
<<<<<<< HEAD
    let constant ({tag; source_pk; receiver_pk; token_id; amount} : t) : var =
      { tag= Tag.Checked.constant tag
      ; source_pk= Public_key.Compressed.var_of_t source_pk
      ; receiver_pk= Public_key.Compressed.var_of_t receiver_pk
      ; token_id= Token_id.var_of_t token_id
      ; amount= Currency.Amount.var_of_t amount }

    let to_input {tag; source_pk; receiver_pk; token_id; amount} =
      let bitstring = Random_oracle.Input.bitstring in
      Array.reduce_exn ~f:Random_oracle.Input.append
        [| bitstring
             (let tag1, tag2 = tag in
              [tag1; tag2])
         ; Public_key.Compressed.Checked.to_input source_pk
         ; Public_key.Compressed.Checked.to_input receiver_pk
         ; Token_id.Checked.to_input token_id
         ; Currency.Amount.var_to_input amount |]
=======
    let constant ({tag; public_key; amount} : t) : var =
      { tag= Tag.unpacked_of_t tag
      ; public_key= Public_key.Compressed.var_of_t public_key
      ; amount= Amount.var_of_t amount }

    let to_input t =
      to_input0 t ~tag:Tag.Unpacked.to_bits ~amount:(fun x ->
          (Amount.var_to_bits x :> Boolean.var list) )
>>>>>>> b9e5246b
  end

  [%%endif]

  let to_input {tag; source_pk; receiver_pk; token_id; amount} =
    let bitstring = Random_oracle.Input.bitstring in
    Array.reduce_exn ~f:Random_oracle.Input.append
      [| bitstring
           (let tag1, tag2 = Tag.to_bits tag in
            [tag1; tag2])
       ; Public_key.Compressed.to_input source_pk
       ; Public_key.Compressed.to_input receiver_pk
       ; Token_id.to_input token_id
       ; Currency.Amount.to_input amount |]
end

type t = (User_command_payload.Common.t, Body.t) User_command_payload.Poly.t
[@@deriving sexp]

type payload = t [@@deriving sexp]

let of_user_command_payload ({common; body} : User_command_payload.t) : t =
  {common; body= Body.of_user_command_payload_body body}

let gen =
  let open Quickcheck.Generator.Let_syntax in
  let%bind common =
    User_command_payload.Common.gen ~fee_token_id:Token_id.default ()
  in
  let%map body = Body.gen ~fee:common.fee in
  User_command_payload.Poly.{common; body}

[%%ifdef
consensus_mechanism]

type var =
  (User_command_payload.Common.var, Body.var) User_command_payload.Poly.t

type payload_var = var

let to_hlist ({common; body} : (_, _) User_command_payload.Poly.t) =
  H_list.[common; body]

let of_hlist : type c v.
    (unit, c -> v -> unit) H_list.t -> (c, v) User_command_payload.Poly.t =
 fun H_list.[common; body] -> {common; body}

let typ : (var, t) Typ.t =
  Typ.of_hlistable
    [User_command_payload.Common.typ; Body.typ]
    ~var_to_hlist:to_hlist ~var_of_hlist:of_hlist ~value_to_hlist:to_hlist
    ~value_of_hlist:of_hlist

let payload_typ = typ

[%%endif]

module Changes = struct
  type ('amount, 'signed_amount) t_ =
    { sender_delta: 'signed_amount
    ; receiver_increase: 'amount
    ; excess: 'signed_amount
    ; supply_increase: 'amount }
  [@@deriving eq]

  type t = (Amount.t, Amount.Signed.t) t_ [@@deriving eq]

  let invariant
      ({sender_delta; receiver_increase; excess; supply_increase} : t) =
    let open Amount.Signed in
    let ( + ) x y = Option.value_exn (x + y) in
    let ( - ) x y = x + negate y in
    [%test_eq: Amount.Signed.t] zero
      ( sender_delta
      + of_unsigned receiver_increase
      + excess
      - of_unsigned supply_increase )

  let of_payload (payload : payload) : t =
    let tag = payload.body.tag in
    let fee = payload.common.fee in
    let amount = payload.body.amount in
    match tag with
    | Payment ->
        { sender_delta=
            Option.value_exn (Amount.add_fee amount fee)
            |> Amount.Signed.of_unsigned |> Amount.Signed.negate
        ; receiver_increase= amount
        ; excess= Amount.Signed.of_unsigned (Amount.of_fee fee)
        ; supply_increase= Amount.zero }
    | Stake_delegation ->
        { sender_delta=
            Amount.of_fee fee |> Amount.Signed.of_unsigned
            |> Amount.Signed.negate
        ; receiver_increase= Amount.zero
        ; excess= Amount.Signed.of_unsigned (Amount.of_fee fee)
        ; supply_increase= Amount.zero }
    | Fee_transfer ->
        { sender_delta= Amount.Signed.of_unsigned (Amount.of_fee fee)
        ; receiver_increase= amount
        ; excess=
            Option.value_exn (Amount.add_fee amount fee)
            |> Amount.Signed.of_unsigned |> Amount.Signed.negate
        ; supply_increase= Amount.zero }
    | Coinbase ->
        let coinbase_amount = amount in
        { sender_delta= Amount.Signed.of_unsigned (Amount.of_fee fee)
        ; receiver_increase=
            Amount.sub coinbase_amount (Amount.of_fee fee)
            |> Option.value_exn ?here:None ?message:None ?error:None
        ; excess= Amount.Signed.zero
        ; supply_increase= coinbase_amount }

  let%test_unit "invariant" =
    Quickcheck.test gen ~f:(fun t -> invariant (of_payload t))

  [%%ifdef
  consensus_mechanism]

  type var = (Amount.var, Amount.Signed.var) t_

  let to_hlist {sender_delta; receiver_increase; excess; supply_increase} =
    H_list.[sender_delta; receiver_increase; excess; supply_increase]

  let typ =
    Typ.of_hlistable
      [Amount.Signed.typ; Amount.typ; Amount.Signed.typ; Amount.typ]
      ~var_to_hlist:to_hlist ~value_to_hlist:to_hlist
      ~var_of_hlist:
        (fun H_list.[sender_delta; receiver_increase; excess; supply_increase] ->
        {sender_delta; receiver_increase; excess; supply_increase} )
      ~value_of_hlist:
        (fun H_list.[sender_delta; receiver_increase; excess; supply_increase] ->
        {sender_delta; receiver_increase; excess; supply_increase} )

  module Checked = struct
    open Let_syntax

    let if_' cond ~then_ ~else_ =
      let%bind e = else_ in
      Amount.Signed.Checked.if_ cond ~then_ ~else_:e

    let if_amount cond ~then_ ~else_ =
      let%bind e = else_ in
      Amount.Checked.if_ cond ~then_ ~else_:e

    let of_payload (payload : payload_var) =
      let tag = payload.body.tag in
      let fee = payload.common.fee in
      let amount = payload.body.amount in
      let is_coinbase = Tag.Unpacked.is_coinbase tag in
      let is_stake_delegation = Tag.Unpacked.is_stake_delegation tag in
      let is_payment = Tag.Unpacked.is_payment tag in
      let is_fee_transfer = Tag.Unpacked.is_fee_transfer tag in
      let is_user_command = Tag.Unpacked.is_user_command tag in
      let coinbase_amount = amount in
      let%bind supply_increase =
        Amount.Checked.if_ is_coinbase ~then_:coinbase_amount
          ~else_:Amount.(var_of_t zero)
      in
      let%bind receiver_increase =
        let%bind coinbase_receiver_increase =
          with_label __LOC__
            (let%bind producer_reward, `Underflow underflowed =
               Amount.Checked.sub_flagged coinbase_amount
                 (Amount.Checked.of_fee fee)
             in
             let%map () =
               Boolean.Assert.any
                 [Boolean.not underflowed; Boolean.not is_coinbase]
             in
             producer_reward)
        in
        if_amount is_stake_delegation
          ~then_:(Amount.var_of_t Amount.zero)
          ~else_:
            (if_amount is_coinbase ~then_:coinbase_receiver_increase
               ~else_:(return amount))
      in
      let%bind neg_amount_plus_fee =
        let%bind res, `Overflow overflowed =
          Amount.Checked.add_flagged amount (Amount.Checked.of_fee fee)
        in
        let%bind is_fee_transfer_or_payment =
          Boolean.(is_payment || is_fee_transfer)
        in
        let%map () =
          Boolean.Assert.any
            [Boolean.not overflowed; Boolean.not is_fee_transfer_or_payment]
        in
        Amount.Signed.create ~magnitude:res ~sgn:Sgn.Checked.neg
      in
      let pos_fee =
        Amount.Signed.Checked.of_unsigned (Amount.Checked.of_fee fee)
      in
      let neg_fee =
        Amount.Signed.create
          ~magnitude:(Amount.Checked.of_fee fee)
          ~sgn:Sgn.Checked.neg
      in
      let%bind excess =
        let user_command_excess = pos_fee in
        let coinbase_excess = Amount.Signed.(Checked.constant zero) in
        let fee_transfer_excess = neg_amount_plus_fee in
        if_' is_user_command ~then_:user_command_excess
          ~else_:
            (if_' is_coinbase ~then_:coinbase_excess
               ~else_:(return fee_transfer_excess))
      in
      let%bind sender_delta =
        let%bind fee_transfer_or_coinbase =
          Boolean.any [is_fee_transfer; is_coinbase]
        in
        if_' is_stake_delegation ~then_:neg_fee
          ~else_:
            (if_' fee_transfer_or_coinbase ~then_:pos_fee
               ~else_:(return neg_amount_plus_fee))
      in
      return {sender_delta; receiver_increase; excess; supply_increase}
  end

  let%test_unit "checked-unchecked changes" =
    Quickcheck.test gen ~trials:100 ~f:(fun (t : payload) ->
        Test_util.test_equal ~equal payload_typ typ Checked.of_payload
          of_payload t )

  [%%endif]
end

[%%ifdef
consensus_mechanism]

module Checked = struct
  let to_input ({common; body} : var) =
    let%map common = User_command_payload.Common.Checked.to_input common in
    Random_oracle.Input.append common (Body.Checked.to_input body)

  let constant ({common; body} : t) : var =
    { common= User_command_payload.Common.Checked.constant common
    ; body= Body.Checked.constant body }
end

[%%endif]

let to_input ({common; body} : t) =
  Random_oracle.Input.append
    (User_command_payload.Common.to_input common)
    (Body.to_input body)

let excess (payload : t) : Amount.Signed.t =
  let tag = payload.body.tag in
  let fee = payload.common.fee in
  let amount = payload.body.amount in
  match tag with
  | Payment ->
      Amount.Signed.of_unsigned (Amount.of_fee fee)
  | Stake_delegation ->
      Amount.Signed.of_unsigned (Amount.of_fee fee)
  | Fee_transfer ->
      Option.value_exn (Amount.add_fee amount fee)
      |> Amount.Signed.of_unsigned |> Amount.Signed.negate
  | Coinbase ->
      Amount.Signed.zero

let supply_increase (payload : payload) =
  let tag = payload.body.tag in
  match tag with
  | Coinbase ->
      payload.body.amount
  | Payment | Stake_delegation | Fee_transfer ->
      Amount.zero<|MERGE_RESOLUTION|>--- conflicted
+++ resolved
@@ -69,47 +69,33 @@
             (Amount.of_fee fee, Amount.max_int)
       in
       Amount.gen_incl min max
-<<<<<<< HEAD
     and source_pk = Public_key.Compressed.gen
     and receiver_pk = Public_key.Compressed.gen
     and token_id =
       match tag with Payment -> Token_id.gen | _ -> return Token_id.default
     in
     {tag; source_pk; receiver_pk; token_id; amount}
-=======
-    and public_key = Public_key.Compressed.gen in
-    {tag; public_key; amount}
-
-  let to_input0 ~tag ~amount t =
-    let {Public_key.Compressed.Poly.x; is_odd} = t.public_key in
-    { Random_oracle.Input.bitstrings= [|tag t.tag; amount t.amount; [is_odd]|]
-    ; field_elements= [|x|] }
->>>>>>> b9e5246b
 
   [%%ifdef
   consensus_mechanism]
 
-<<<<<<< HEAD
   type var =
-    (Tag.var, Public_key.Compressed.var, Token_id.var, Currency.Amount.var) t_
-=======
-  type var = (Tag.Unpacked.var, Public_key.Compressed.var, Amount.var) t_
->>>>>>> b9e5246b
+    ( Tag.Unpacked.var
+    , Public_key.Compressed.var
+    , Token_id.var
+    , Currency.Amount.var )
+    t_
 
   let to_hlist {tag; source_pk; receiver_pk; token_id; amount} =
     H_list.[tag; source_pk; receiver_pk; token_id; amount]
 
   let spec =
-<<<<<<< HEAD
     Data_spec.
-      [ Tag.typ
+      [ Tag.unpacked_typ
       ; Public_key.Compressed.typ
       ; Public_key.Compressed.typ
       ; Token_id.typ
       ; Currency.Amount.typ ]
-=======
-    Data_spec.[Tag.unpacked_typ; Public_key.Compressed.typ; Amount.typ]
->>>>>>> b9e5246b
 
   let typ =
     Typ.of_hlistable spec ~var_to_hlist:to_hlist ~value_to_hlist:to_hlist
@@ -121,44 +107,27 @@
         {tag; source_pk; receiver_pk; token_id; amount} )
 
   module Checked = struct
-<<<<<<< HEAD
     let constant ({tag; source_pk; receiver_pk; token_id; amount} : t) : var =
-      { tag= Tag.Checked.constant tag
+      { tag= Tag.unpacked_of_t tag
       ; source_pk= Public_key.Compressed.var_of_t source_pk
       ; receiver_pk= Public_key.Compressed.var_of_t receiver_pk
       ; token_id= Token_id.var_of_t token_id
       ; amount= Currency.Amount.var_of_t amount }
 
     let to_input {tag; source_pk; receiver_pk; token_id; amount} =
-      let bitstring = Random_oracle.Input.bitstring in
       Array.reduce_exn ~f:Random_oracle.Input.append
-        [| bitstring
-             (let tag1, tag2 = tag in
-              [tag1; tag2])
+        [| Tag.Unpacked.to_input tag
          ; Public_key.Compressed.Checked.to_input source_pk
          ; Public_key.Compressed.Checked.to_input receiver_pk
          ; Token_id.Checked.to_input token_id
          ; Currency.Amount.var_to_input amount |]
-=======
-    let constant ({tag; public_key; amount} : t) : var =
-      { tag= Tag.unpacked_of_t tag
-      ; public_key= Public_key.Compressed.var_of_t public_key
-      ; amount= Amount.var_of_t amount }
-
-    let to_input t =
-      to_input0 t ~tag:Tag.Unpacked.to_bits ~amount:(fun x ->
-          (Amount.var_to_bits x :> Boolean.var list) )
->>>>>>> b9e5246b
   end
 
   [%%endif]
 
   let to_input {tag; source_pk; receiver_pk; token_id; amount} =
-    let bitstring = Random_oracle.Input.bitstring in
     Array.reduce_exn ~f:Random_oracle.Input.append
-      [| bitstring
-           (let tag1, tag2 = Tag.to_bits tag in
-            [tag1; tag2])
+      [| Tag.to_input tag
        ; Public_key.Compressed.to_input source_pk
        ; Public_key.Compressed.to_input receiver_pk
        ; Token_id.to_input token_id
