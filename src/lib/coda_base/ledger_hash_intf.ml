open Import
open Snark_params
open Snarky
open Tick

module type S = sig
  include Data_hash.Full_size

  type path = Pedersen.Digest.t list

  type _ Request.t +=
    | Get_path : Account.Index.t -> path Request.t
    | Get_element : Account.Index.t -> (Account.t * path) Request.t
    | Set : Account.Index.t * Account.t -> unit Request.t
    | Find_index : Public_key.Compressed.t -> Account.Index.t Request.t

<<<<<<< HEAD
  val get : var -> Account.Index.Unpacked.var -> (Account.var, _) Checked.t

=======

  val get : var -> Account.Index.Unpacked.var -> (Account.var, _) Checked.t

  val merge : height:int -> t -> t -> t

  val empty_hash : t

  val of_digest : Pedersen.Digest.t -> t

>>>>>>> 35a00be0
  val modify_account_send :
       var
    -> Public_key.Compressed.var
    -> is_fee_transfer:Boolean.var
    -> f:(   is_empty_and_writeable:Boolean.var
          -> Account.var
          -> (Account.var, 's) Checked.t)
    -> (var, 's) Checked.t

  val modify_account_recv :
       var
    -> Public_key.Compressed.var
    -> f:(   is_empty_and_writeable:Boolean.var
          -> Account.var
          -> (Account.var, 's) Checked.t)
    -> (var, 's) Checked.t
end<|MERGE_RESOLUTION|>--- conflicted
+++ resolved
@@ -14,10 +14,6 @@
     | Set : Account.Index.t * Account.t -> unit Request.t
     | Find_index : Public_key.Compressed.t -> Account.Index.t Request.t
 
-<<<<<<< HEAD
-  val get : var -> Account.Index.Unpacked.var -> (Account.var, _) Checked.t
-
-=======
 
   val get : var -> Account.Index.Unpacked.var -> (Account.var, _) Checked.t
 
@@ -27,7 +23,6 @@
 
   val of_digest : Pedersen.Digest.t -> t
 
->>>>>>> 35a00be0
   val modify_account_send :
        var
     -> Public_key.Compressed.var
