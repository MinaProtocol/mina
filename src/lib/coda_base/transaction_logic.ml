open Core
open Currency
open Signature_lib
module Global_slot = Coda_numbers.Global_slot

module type Ledger_intf = sig
  type t

  type location

  val get : t -> location -> Account.t option

  val location_of_account : t -> Account_id.t -> location option

  val set : t -> location -> Account.t -> unit

  val get_or_create :
    t -> Account_id.t -> [`Added | `Existed] * Account.t * location

  val get_or_create_account_exn :
    t -> Account_id.t -> Account.t -> [`Added | `Existed] * location

  val remove_accounts_exn : t -> Account_id.t list -> unit

  val merkle_root : t -> Ledger_hash.t

  val with_ledger : f:(t -> 'a) -> 'a
end

module Undo = struct
  module UC = User_command

  module User_command_undo = struct
    module Common = struct
      [%%versioned
      module Stable = struct
        module V1 = struct
          type t =
            { user_command: User_command.Stable.V1.t
            ; previous_receipt_chain_hash: Receipt.Chain_hash.Stable.V1.t }
          [@@deriving sexp]

          let to_latest = Fn.id
        end
      end]

      type t = Stable.Latest.t =
        { user_command: User_command.t
        ; previous_receipt_chain_hash: Receipt.Chain_hash.t }
      [@@deriving sexp]
    end

    module Body = struct
      [%%versioned
      module Stable = struct
        module V1 = struct
          type t =
            | Payment of {previous_empty_accounts: Account_id.Stable.V1.t list}
            | Stake_delegation of
                { previous_delegate: Public_key.Compressed.Stable.V1.t }
            | Failed
          [@@deriving sexp]

          let to_latest = Fn.id
        end
      end]

      type t = Stable.Latest.t =
        | Payment of {previous_empty_accounts: Account_id.t list}
        | Stake_delegation of {previous_delegate: Public_key.Compressed.t}
        | Failed
      [@@deriving sexp]
    end

    [%%versioned
    module Stable = struct
      module V1 = struct
        type t = {common: Common.Stable.V1.t; body: Body.Stable.V1.t}
        [@@deriving sexp]

        let to_latest = Fn.id
      end
    end]

    (* bin_io omitted *)
    type t = Stable.Latest.t = {common: Common.t; body: Body.t}
    [@@deriving sexp]
  end

  module Fee_transfer_undo = struct
    [%%versioned
    module Stable = struct
      module V1 = struct
        type t =
          { fee_transfer: Fee_transfer.Stable.V1.t
          ; previous_empty_accounts: Account_id.Stable.V1.t list }
        [@@deriving sexp]

        let to_latest = Fn.id
      end
    end]

    type t = Stable.Latest.t =
      {fee_transfer: Fee_transfer.t; previous_empty_accounts: Account_id.t list}
    [@@deriving sexp]
  end

  module Coinbase_undo = struct
    [%%versioned
    module Stable = struct
      module V1 = struct
        type t =
          { coinbase: Coinbase.Stable.V1.t
          ; previous_empty_accounts: Account_id.Stable.V1.t list }
        [@@deriving sexp]

        let to_latest = Fn.id
      end
    end]

    (* bin_io omitted *)
    type t = Stable.Latest.t =
      {coinbase: Coinbase.t; previous_empty_accounts: Account_id.t list}
    [@@deriving sexp]
  end

  module Varying = struct
    [%%versioned
    module Stable = struct
      module V1 = struct
        type t =
          | User_command of User_command_undo.Stable.V1.t
          | Fee_transfer of Fee_transfer_undo.Stable.V1.t
          | Coinbase of Coinbase_undo.Stable.V1.t
        [@@deriving sexp]

        let to_latest = Fn.id
      end
    end]

    (* bin_io omitted *)
    type t = Stable.Latest.t =
      | User_command of User_command_undo.t
      | Fee_transfer of Fee_transfer_undo.t
      | Coinbase of Coinbase_undo.t
    [@@deriving sexp]
  end

  [%%versioned
  module Stable = struct
    module V1 = struct
      type t =
        {previous_hash: Ledger_hash.Stable.V1.t; varying: Varying.Stable.V1.t}
      [@@deriving sexp]

      let to_latest = Fn.id
    end
  end]

  (* bin_io omitted *)
  type t = Stable.Latest.t = {previous_hash: Ledger_hash.t; varying: Varying.t}
  [@@deriving sexp]
end

module type S = sig
  type ledger

  module Undo : sig
    module User_command_undo : sig
      module Common : sig
        type t = Undo.User_command_undo.Common.t =
          { user_command: User_command.t
          ; previous_receipt_chain_hash: Receipt.Chain_hash.t }
        [@@deriving sexp]
      end

      module Body : sig
        type t = Undo.User_command_undo.Body.t =
          | Payment of {previous_empty_accounts: Account_id.t list}
          | Stake_delegation of {previous_delegate: Public_key.Compressed.t}
          | Failed
        [@@deriving sexp]
      end

      type t = Undo.User_command_undo.t = {common: Common.t; body: Body.t}
      [@@deriving sexp]
    end

    module Fee_transfer_undo : sig
      type t = Undo.Fee_transfer_undo.t =
        { fee_transfer: Fee_transfer.t
        ; previous_empty_accounts: Account_id.t list }
      [@@deriving sexp]
    end

    module Coinbase_undo : sig
      type t = Undo.Coinbase_undo.t =
        {coinbase: Coinbase.t; previous_empty_accounts: Account_id.t list}
      [@@deriving sexp]
    end

    module Varying : sig
      type t = Undo.Varying.t =
        | User_command of User_command_undo.t
        | Fee_transfer of Fee_transfer_undo.t
        | Coinbase of Coinbase_undo.t
      [@@deriving sexp]
    end

    type t = Undo.t = {previous_hash: Ledger_hash.t; varying: Varying.t}
    [@@deriving sexp]

    val transaction : t -> Transaction.t Or_error.t
  end

  val apply_user_command :
       ledger
    -> txn_global_slot:Global_slot.t
    -> User_command.With_valid_signature.t
    -> Undo.User_command_undo.t Or_error.t

  val apply_transaction :
       ledger
    -> txn_global_slot:Global_slot.t
    -> Transaction.t
    -> Undo.t Or_error.t

  val merkle_root_after_user_command_exn :
       ledger
    -> txn_global_slot:Global_slot.t
    -> User_command.With_valid_signature.t
    -> Ledger_hash.t

  val undo : ledger -> Undo.t -> unit Or_error.t

  module For_tests : sig
    val validate_timing :
         account:Account.t
      -> txn_amount:Amount.t
      -> txn_global_slot:Global_slot.t
      -> Account.Timing.t Or_error.t
  end
end

let validate_timing ~account ~txn_amount ~txn_global_slot =
  let open Account.Poly in
  let open Account.Timing.Poly in
  match account.timing with
  | Untimed ->
      (* no time restrictions *)
      Or_error.return Untimed
  | Timed
      {initial_minimum_balance; cliff_time; vesting_period; vesting_increment}
    ->
      let open Or_error.Let_syntax in
      let%map curr_min_balance =
        let account_balance = account.balance in
        let nsf_error () =
          Or_error.errorf
            !"For timed account, the requested transaction for amount %{sexp: \
              Amount.t} at global slot %{sexp: Global_slot.t}, the balance \
              %{sexp: Balance.t} is insufficient"
            txn_amount txn_global_slot account_balance
        in
        let min_balance_error min_balance =
          Or_error.errorf
            !"For timed account, the requested transaction for amount %{sexp: \
              Amount.t} at global slot %{sexp: Global_slot.t}, applying the \
              transaction would put the balance below the calculated minimum \
              balance of %{sexp: Balance.t}"
            txn_amount txn_global_slot min_balance
        in
        match Balance.(account_balance - txn_amount) with
        | None ->
            (* checking for sufficient funds may be redundant with a check elsewhere
               regardless, the transaction would put the account below any calculated minimum balance
               so don't bother with the remaining computations
            *)
            nsf_error ()
        | Some proposed_new_balance ->
            let open Unsigned in
            let curr_min_balance =
              if Global_slot.(txn_global_slot < cliff_time) then
                initial_minimum_balance
              else
                (* take advantage of fact that global slots are uint32's *)
                let num_periods =
                  UInt32.(
                    Infix.((txn_global_slot - cliff_time) / vesting_period)
                    |> to_int64 |> UInt64.of_int64)
                in
                let min_balance_decrement =
                  UInt64.Infix.(
                    num_periods * Amount.to_uint64 vesting_increment)
                  |> Amount.of_uint64
                in
                match
                  Balance.(initial_minimum_balance - min_balance_decrement)
                with
                | None ->
                    Balance.zero
                | Some amt ->
                    amt
            in
            if Balance.(proposed_new_balance < curr_min_balance) then
              min_balance_error curr_min_balance
            else Or_error.return curr_min_balance
      in
      (* once the calculated minimum balance becomes zero, the account becomes untimed *)
      if Balance.(curr_min_balance > zero) then account.timing else Untimed

module Make (L : Ledger_intf) : S with type ledger := L.t = struct
  open L

  let error s = Or_error.errorf "Ledger.apply_transaction: %s" s

  let error_opt e = Option.value_map ~default:(error e) ~f:Or_error.return

  let get_with_location ledger account_id =
    match location_of_account ledger account_id with
    | Some location -> (
      match get ledger location with
      | Some account ->
          Ok (`Existing location, account)
      | None ->
          Or_error.errorf
            !"Account %{sexp: Account_id.t} has a location in the ledger, but \
              is not present"
            account_id )
    | None ->
        Ok (`New, Account.create account_id Balance.zero)

  let set_with_location ledger location account =
    match location with
    | `Existing location ->
        set ledger location account
    | `New ->
        ignore
        @@ get_or_create_account_exn ledger
             (Account.identifier account)
             account

  let get' ledger tag location =
    error_opt (sprintf "%s account not found" tag) (get ledger location)

  let location_of_account' ledger tag key =
    error_opt
      (sprintf "%s location not found" tag)
      (location_of_account ledger key)

  let add_amount balance amount =
    error_opt "overflow" (Balance.add_amount balance amount)

  let sub_amount balance amount =
    error_opt "insufficient funds" (Balance.sub_amount balance amount)

  let sub_account_creation_fee action amount =
    let fee = Coda_compile_config.account_creation_fee in
    if action = `Added then
      error_opt
        (sprintf
           !"Error subtracting account creation fee %{sexp: Currency.Fee.t}; \
             transaction amount %{sexp: Currency.Amount.t} insufficient"
           fee amount)
        Amount.(sub amount (of_fee fee))
    else Ok amount

  let add_account_creation_fee_bal action balance =
    let fee = Coda_compile_config.account_creation_fee in
    if action = `Added then add_amount balance (Amount.of_fee fee)
    else Ok balance

  let check b =
    ksprintf (fun s -> if b then Ok () else Or_error.error_string s)

  let validate_nonces txn_nonce account_nonce =
    check
      (Account.Nonce.equal account_nonce txn_nonce)
      !"Nonce in account %{sexp: Account.Nonce.t} different from nonce in \
        transaction %{sexp: Account.Nonce.t}"
      account_nonce txn_nonce

  let validate_time ~valid_until ~current_global_slot =
    check
      Global_slot.(current_global_slot <= valid_until)
      !"Current global slot %{sexp: Global_slot.t} greater than transaction \
        expiry slot %{sexp: Global_slot.t}"
      current_global_slot valid_until

  module Undo = struct
    include Undo

    let transaction : t -> Transaction.t Or_error.t =
     fun {varying; _} ->
      match varying with
      | User_command tr ->
          Option.value_map ~default:(Or_error.error_string "Bad signature")
            (UC.check tr.common.user_command) ~f:(fun x ->
              Ok (Transaction.User_command x) )
      | Fee_transfer f ->
          Ok (Fee_transfer f.fee_transfer)
      | Coinbase c ->
          Ok (Coinbase c.coinbase)
  end

  let previous_empty_accounts action pk = if action = `Added then [pk] else []

  (* someday: It would probably be better if we didn't modify the receipt chain hash
  in the case that the sender is equal to the receiver, but it complicates the SNARK, so
  we don't for now. *)
<<<<<<< HEAD
  let apply_user_command_unchecked ledger ~txn_global_slot
      ({payload; sender; signature= _} as user_command : User_command.t) =
    let sender = Public_key.compress sender in
    let nonce = User_command.Payload.nonce payload in
=======
  let apply_user_command_unchecked ledger
      ({payload; signer; signature= _} as user_command : User_command.t) =
>>>>>>> d7a43a14
    let open Or_error.Let_syntax in
    let signer_pk = Public_key.compress signer in
    (* TODO: Put actual value here. See issue #4036. *)
    let current_global_slot = Global_slot.zero in
    let%bind () =
      validate_time
        ~valid_until:(User_command.valid_until user_command)
        ~current_global_slot
    in
    (* Fee-payer information *)
    let fee_token = User_command.fee_token user_command in
    let fee_payer = User_command.fee_payer user_command in
    let nonce = User_command.nonce user_command in
    let%bind () =
      (* TODO: Enable multi-sig. *)
      if
        Public_key.Compressed.equal (Account_id.public_key fee_payer) signer_pk
      then return ()
      else
        Or_error.errorf
          "Cannot pay fees from a public key that did not sign the transaction"
    in
    let%bind () =
      (* TODO: Remove this check and update the transaction snark once we have
         an exchange rate mechanism. See issue #4447.
      *)
      if Token_id.equal fee_token Token_id.default then return ()
      else
        Or_error.errorf
          "Cannot create transactions with fee_token different from the default"
    in
    let%bind fee_payer_location, fee_payer_account, undo_common =
      let%bind location, account = get_with_location ledger fee_payer in
      let%bind () =
        match location with
        | `Existing _ ->
            return ()
        | `New ->
            Or_error.errorf "The fee-payer account does not exist"
      in
      let fee = Amount.of_fee (User_command.fee user_command) in
      let%bind balance = sub_amount account.balance fee in
      let%bind () = validate_nonces nonce account.nonce in
<<<<<<< HEAD
      let%bind () =
        validate_time ~valid_until:payload.common.valid_until
          ~current_global_slot:txn_global_slot
      in
      let%map timing =
        if User_command.Payload.is_payment payload then
          let txn_amount =
            match User_command.Payload.body payload with
            | Payment {amount; _} ->
                amount
            | _ ->
                failwith "Expected payment when validating transaction timing"
          in
          validate_timing ~txn_amount ~txn_global_slot ~account
        else return account.timing
=======
      let undo_common : Undo.User_command_undo.Common.t =
        {user_command; previous_receipt_chain_hash= account.receipt_chain_hash}
      in
      let%map timing =
        validate_timing ~txn_amount:fee ~txn_global_slot:current_global_slot
          ~account
>>>>>>> d7a43a14
      in
      ( location
      , { account with
          balance
        ; nonce= Account.Nonce.succ account.nonce
        ; receipt_chain_hash=
            Receipt.Chain_hash.cons payload account.receipt_chain_hash
        ; timing }
      , undo_common )
    in
    (* Charge the fee. This must happen, whether or not the command itself
       succeeds, to ensure that the network is compensated for processing this
       command.
    *)
    set_with_location ledger fee_payer_location fee_payer_account ;
    let source = User_command.source user_command in
    let receiver = User_command.receiver user_command in
    let exception Reject of Error.t in
    let compute_updates () =
      (* Compute the necessary changes to apply the command, failing if any of
         the conditions are not met.
      *)
      let%bind () =
        if
          Public_key.Compressed.equal
            (User_command.fee_payer_pk user_command)
            (User_command.source_pk user_command)
        then return ()
        else
          (* TODO(#4554): Hook predicate evaluation in here once implemented. *)
          Or_error.errorf
            "The fee-payer is not authorised to issue commands for the source \
             account"
      in
      match payload.body with
      | Stake_delegation _ ->
          let%bind receiver_location, _receiver_account =
            (* Check that receiver account exists. *)
            get_with_location ledger receiver
          in
          let%bind source_location, source_account =
            get_with_location ledger source
          in
          let%map () =
            match (source_location, receiver_location) with
            | `Existing _, `Existing _ ->
                return ()
            | `New, _ ->
                Or_error.errorf "The delegating account does not exist"
            | _, `New ->
                Or_error.errorf "The delegated-to account does not exist"
          in
          let previous_delegate = source_account.delegate in
          let source_account =
            {source_account with delegate= Account_id.public_key receiver}
          in
          ( [(source_location, source_account)]
          , Undo.User_command_undo.Body.Stake_delegation {previous_delegate} )
      | Payment {amount; token_id= token; _} ->
          let%bind receiver_location, receiver_account =
            get_with_location ledger receiver
          in
          (* Charge the account creation fee. *)
          let%bind receiver_amount, creation_fee =
            match receiver_location with
            | `Existing _ ->
                return (amount, Amount.zero)
            | `New ->
                if Token_id.equal fee_token token then
                  (* Subtract the creation fee from the transaction amount. *)
                  let%map amount = sub_account_creation_fee `Added amount in
                  (amount, Amount.zero)
                else
                  (* Charge the fee-payer for creating the account.
                 Note: We don't have a better choice here: there is no other
                 source of tokens in this transaction that is known to have
                 accepted value.
               *)
                  let account_creation_fee =
                    Amount.of_fee Coda_compile_config.account_creation_fee
                  in
                  return (amount, account_creation_fee)
          in
          (* NOTE: From here on, either [fee_payer_account] is unchanged, or
             [fee_payer] is distinct from both [source] and [receiver], due to
             the [Token_id.equal] check above.
          *)
          let%bind fee_payer_account =
            let%bind balance =
              sub_amount fee_payer_account.balance creation_fee
            in
            let%map timing =
              validate_timing ~txn_amount:creation_fee
                ~txn_global_slot:current_global_slot ~account:fee_payer_account
            in
            {fee_payer_account with balance; timing}
          in
          let%bind receiver_account =
            let%map balance =
              add_amount receiver_account.balance receiver_amount
            in
            {receiver_account with balance}
          in
          let%map source_location, source_account =
            let ret =
              let%bind location, account =
                if Account_id.equal source receiver then
                  match receiver_location with
                  | `Existing _ ->
                      return (receiver_location, receiver_account)
                  | `New ->
                      Or_error.errorf "The source account does not exist"
                else get_with_location ledger source
              in
              let%bind () =
                match location with
                | `Existing _ ->
                    return ()
                | `New ->
                    Or_error.errorf "The source account does not exist"
              in
              let%bind timing =
                validate_timing ~txn_amount:amount
                  ~txn_global_slot:current_global_slot ~account
              in
              let%map balance = sub_amount account.balance amount in
              (location, {account with timing; balance})
            in
            if Account_id.equal fee_payer source then
              (* Don't process transactions with insufficient balance from the
                 fee-payer.
              *)
              match ret with Ok _ -> ret | Error err -> raise (Reject err)
            else ret
          in
          let previous_empty_accounts =
            match receiver_location with
            | `Existing _ ->
                []
            | `New ->
                [receiver]
          in
          ( [ (fee_payer_location, fee_payer_account)
            ; (receiver_location, receiver_account)
            ; (source_location, source_account) ]
          , Undo.User_command_undo.Body.Payment {previous_empty_accounts} )
    in
    match compute_updates () with
    | Ok (located_accounts, undo_body) ->
        (* Update the ledger. *)
        List.iter located_accounts ~f:(fun (location, account) ->
            set_with_location ledger location account ) ;
        return
          ({common= undo_common; body= undo_body} : Undo.User_command_undo.t)
    | Error _ ->
        (* Do not update the ledger. *)
        return ({common= undo_common; body= Failed} : Undo.User_command_undo.t)
    | exception Reject err ->
        (* TODO: These transactions should never reach this stage, this error
           should be fatal.
        *)
        Error err

  let apply_user_command ledger ~txn_global_slot
      (user_command : User_command.With_valid_signature.t) =
<<<<<<< HEAD
    apply_user_command_unchecked ledger ~txn_global_slot
      (user_command :> User_command.t)
=======
    apply_user_command_unchecked ledger
      (User_command.forget_check user_command)
>>>>>>> d7a43a14

  let process_fee_transfer t (transfer : Fee_transfer.t) ~modify_balance =
    let open Or_error.Let_syntax in
    (* TODO(#4555): Allow token_id to vary from default. *)
    match transfer with
    | `One (pk, fee) ->
        let account_id = Account_id.create pk Token_id.default in
        (* TODO(#4496): Do not use get_or_create here; we should not create a
           new account before we know that the transaction will go through and
           thus the creation fee has been paid.
        *)
        let action, a, loc = get_or_create t account_id in
        let emptys = previous_empty_accounts action account_id in
        let%map balance = modify_balance action account_id a.balance fee in
        set t loc {a with balance} ;
        emptys
    | `Two ((pk1, fee1), (pk2, fee2)) ->
        let account_id1 = Account_id.create pk1 Token_id.default in
        (* TODO(#4496): Do not use get_or_create here; we should not create a
           new account before we know that the transaction will go through and
           thus the creation fee has been paid.
        *)
        let action1, a1, l1 = get_or_create t account_id1 in
        let emptys1 = previous_empty_accounts action1 account_id1 in
        if Public_key.Compressed.equal pk1 pk2 then (
          let%bind fee = error_opt "overflow" (Fee.add fee1 fee2) in
          let%map balance =
            modify_balance action1 account_id1 a1.balance fee
          in
          set t l1 {a1 with balance} ;
          emptys1 )
        else
          let account_id2 = Account_id.create pk2 Token_id.default in
          (* TODO(#4496): Do not use get_or_create here; we should not create a
             new account before we know that the transaction will go through
             and thus the creation fee has been paid.
          *)
          let action2, a2, l2 = get_or_create t account_id2 in
          let emptys2 = previous_empty_accounts action2 account_id2 in
          let%bind balance1 =
            modify_balance action1 account_id1 a1.balance fee1
          in
          let%map balance2 =
            modify_balance action2 account_id2 a2.balance fee2
          in
          set t l1 {a1 with balance= balance1} ;
          set t l2 {a2 with balance= balance2} ;
          emptys1 @ emptys2

  let apply_fee_transfer t transfer =
    let open Or_error.Let_syntax in
    let%map previous_empty_accounts =
      process_fee_transfer t transfer ~modify_balance:(fun action _ b f ->
          let%bind amount =
            let amount = Amount.of_fee f in
            sub_account_creation_fee action amount
          in
          add_amount b amount )
    in
    Undo.Fee_transfer_undo.{fee_transfer= transfer; previous_empty_accounts}

  let undo_fee_transfer t
      ({previous_empty_accounts; fee_transfer} : Undo.Fee_transfer_undo.t) =
    let open Or_error.Let_syntax in
    let%map _ =
      process_fee_transfer t fee_transfer ~modify_balance:(fun _ aid b f ->
          let action =
            if List.mem ~equal:Account_id.equal previous_empty_accounts aid
            then `Added
            else `Existed
          in
          let%bind amount =
            sub_account_creation_fee action (Amount.of_fee f)
          in
          sub_amount b amount )
    in
    remove_accounts_exn t previous_empty_accounts

  let apply_coinbase t
      (* TODO: Better system needed for making atomic changes. Could use a monad. *)
      ({receiver; fee_transfer; amount= coinbase_amount} as cb : Coinbase.t) =
    let open Or_error.Let_syntax in
    let%bind receiver_reward, emptys1, transferee_update =
      match fee_transfer with
      | None ->
          return (coinbase_amount, [], None)
      | Some ({receiver_pk= transferee; fee} as ft) ->
          assert (not @@ Public_key.Compressed.equal transferee receiver) ;
          let transferee_id = Coinbase.Fee_transfer.receiver ft in
          let fee = Amount.of_fee fee in
          let%bind receiver_reward =
            error_opt "Coinbase fee transfer too large"
              (Amount.sub coinbase_amount fee)
          in
          let action, transferee_account, transferee_location =
            (* TODO(#4496): Do not use get_or_create here; we should not create
               a new account before we know that the transaction will go
               through and thus the creation fee has been paid.
            *)
            get_or_create t transferee_id
          in
          let emptys = previous_empty_accounts action transferee_id in
          let%map balance =
            let%bind amount = sub_account_creation_fee action fee in
            add_amount transferee_account.balance amount
          in
          ( receiver_reward
          , emptys
          , Some (transferee_location, {transferee_account with balance}) )
    in
    let receiver_id = Account_id.create receiver Token_id.default in
    let action2, receiver_account, receiver_location =
      (* TODO(#4496): Do not use get_or_create here; we should not create a new
         account before we know that the transaction will go through and thus
         the creation fee has been paid.
      *)
      get_or_create t receiver_id
    in
    let emptys2 = previous_empty_accounts action2 receiver_id in
    let%map receiver_balance =
      let%bind amount = sub_account_creation_fee action2 receiver_reward in
      add_amount receiver_account.balance amount
    in
    set t receiver_location {receiver_account with balance= receiver_balance} ;
    Option.iter transferee_update ~f:(fun (l, a) -> set t l a) ;
    Undo.Coinbase_undo.
      {coinbase= cb; previous_empty_accounts= emptys1 @ emptys2}

  (* Don't have to be atomic here because these should never fail. In fact, none of
  the undo functions should ever return an error. This should be fixed in the types. *)
  let undo_coinbase t
      Undo.Coinbase_undo.
        { coinbase= {receiver; fee_transfer; amount= coinbase_amount}
        ; previous_empty_accounts } =
    let receiver_reward =
      match fee_transfer with
      | None ->
          coinbase_amount
      | Some ({receiver_pk= _; fee} as ft) ->
          let fee = Amount.of_fee fee in
          let transferee_id = Coinbase.Fee_transfer.receiver ft in
          let transferee_location =
            Or_error.ok_exn (location_of_account' t "transferee" transferee_id)
          in
          let transferee_account =
            Or_error.ok_exn (get' t "transferee" transferee_location)
          in
          let transferee_balance =
            let action =
              if
                List.mem previous_empty_accounts transferee_id
                  ~equal:Account_id.equal
              then `Added
              else `Existed
            in
            let amount =
              sub_account_creation_fee action fee |> Or_error.ok_exn
            in
            Option.value_exn
              (Balance.sub_amount transferee_account.balance amount)
          in
          set t transferee_location
            {transferee_account with balance= transferee_balance} ;
          Option.value_exn (Amount.sub coinbase_amount fee)
    in
    let receiver_id = Account_id.create receiver Token_id.default in
    let receiver_location =
      Or_error.ok_exn (location_of_account' t "receiver" receiver_id)
    in
    let receiver_account =
      Or_error.ok_exn (get' t "receiver" receiver_location)
    in
    let receiver_balance =
      let action =
        if List.mem previous_empty_accounts receiver_id ~equal:Account_id.equal
        then `Added
        else `Existed
      in
      let amount =
        sub_account_creation_fee action receiver_reward |> Or_error.ok_exn
      in
      Option.value_exn (Balance.sub_amount receiver_account.balance amount)
    in
    set t receiver_location {receiver_account with balance= receiver_balance} ;
    remove_accounts_exn t previous_empty_accounts

  let undo_user_command ledger
      { Undo.User_command_undo.common=
          { user_command= {payload; signer= _; signature= _} as user_command
          ; previous_receipt_chain_hash }
      ; body } =
    let open Or_error.Let_syntax in
    (* Fee-payer information *)
    let fee_token = User_command.fee_token user_command in
    let fee_payer = User_command.fee_payer user_command in
    let nonce = User_command.nonce user_command in
    let%bind fee_payer_location =
      location_of_account' ledger "fee payer" fee_payer
    in
    (* Refund the fee to the fee-payer. *)
    let%bind fee_payer_account =
      let%bind account = get' ledger "fee payer" fee_payer_location in
      let%bind () = validate_nonces (Account.Nonce.succ nonce) account.nonce in
      let%map balance =
        add_amount account.balance
          (Amount.of_fee (User_command.fee user_command))
      in
      { account with
        balance
      ; nonce
      ; receipt_chain_hash= previous_receipt_chain_hash }
    in
    (* Update the fee-payer's account. *)
    set ledger fee_payer_location fee_payer_account ;
    (* Reverse any other effects that the user command had. *)
    match (User_command.Payload.body payload, body) with
    | _, Failed ->
        (* The user command failed, only the fee was charged. *)
        return ()
    | Stake_delegation (Set_delegate _), Stake_delegation {previous_delegate}
      ->
        let source = User_command.source user_command in
        let%bind source_location =
          location_of_account' ledger "source" source
        in
        let%bind source_account = get' ledger "source" source_location in
        set ledger source_location
          {source_account with delegate= previous_delegate} ;
        return ()
    | Payment {amount; token_id= token; _}, Payment {previous_empty_accounts}
      ->
        let source = User_command.source user_command in
        let receiver = User_command.receiver user_command in
        let%bind fee_payer_account =
          let%map balance =
            if
              Token_id.equal fee_token token
              || List.is_empty previous_empty_accounts
            then return fee_payer_account.balance
            else add_account_creation_fee_bal `Added fee_payer_account.balance
          in
          {fee_payer_account with balance}
        in
        let%bind receiver_location, receiver_account =
          let%bind location =
            location_of_account' ledger "receiver" receiver
          in
          let%map account = get' ledger "receiver" location in
          let balance =
            (* NOTE: [sub_amount] is only [None] if the account creation fee
               was charged, in which case this account will be deleted by
               [remove_accounts_exn] below anyway.
            *)
            Option.value ~default:Balance.zero
              (Balance.sub_amount account.balance amount)
          in
          (location, {account with balance})
        in
        let%map source_location, source_account =
          let%bind location, account =
            if Account_id.equal source receiver then
              return (receiver_location, receiver_account)
            else
              let%bind location =
                location_of_account' ledger "source" source
              in
              let%map account = get' ledger "source" location in
              (location, account)
          in
          let%map balance = add_amount account.balance amount in
          (location, {account with balance})
        in
        set ledger fee_payer_location fee_payer_account ;
        set ledger receiver_location receiver_account ;
        set ledger source_location source_account ;
        remove_accounts_exn ledger previous_empty_accounts
    | _, _ ->
        failwith "Undo/command mismatch"

  let undo : t -> Undo.t -> unit Or_error.t =
   fun ledger undo ->
    let open Or_error.Let_syntax in
    let%map res =
      match undo.varying with
      | Fee_transfer u ->
          undo_fee_transfer ledger u
      | User_command u ->
          undo_user_command ledger u
      | Coinbase c ->
          undo_coinbase ledger c ; Ok ()
    in
    Debug_assert.debug_assert (fun () ->
        [%test_eq: Ledger_hash.t] undo.previous_hash (merkle_root ledger) ) ;
    res

  let apply_transaction ledger ~txn_global_slot (t : Transaction.t) =
    O1trace.measure "apply_transaction" (fun () ->
        let previous_hash = merkle_root ledger in
        Or_error.map
          ( match t with
          | User_command txn ->
              Or_error.map (apply_user_command ledger ~txn_global_slot txn)
                ~f:(fun u -> Undo.Varying.User_command u)
          | Fee_transfer t ->
              Or_error.map (apply_fee_transfer ledger t) ~f:(fun u ->
                  Undo.Varying.Fee_transfer u )
          | Coinbase t ->
              Or_error.map (apply_coinbase ledger t) ~f:(fun u ->
                  Undo.Varying.Coinbase u ) )
          ~f:(fun varying -> {Undo.previous_hash; varying}) )

  let merkle_root_after_user_command_exn ledger ~txn_global_slot payment =
    let undo =
      Or_error.ok_exn (apply_user_command ~txn_global_slot ledger payment)
    in
    let root = merkle_root ledger in
    Or_error.ok_exn (undo_user_command ledger undo) ;
    root

  module For_tests = struct
    let validate_timing = validate_timing
  end
end<|MERGE_RESOLUTION|>--- conflicted
+++ resolved
@@ -408,19 +408,11 @@
   (* someday: It would probably be better if we didn't modify the receipt chain hash
   in the case that the sender is equal to the receiver, but it complicates the SNARK, so
   we don't for now. *)
-<<<<<<< HEAD
   let apply_user_command_unchecked ledger ~txn_global_slot
-      ({payload; sender; signature= _} as user_command : User_command.t) =
-    let sender = Public_key.compress sender in
-    let nonce = User_command.Payload.nonce payload in
-=======
-  let apply_user_command_unchecked ledger
       ({payload; signer; signature= _} as user_command : User_command.t) =
->>>>>>> d7a43a14
     let open Or_error.Let_syntax in
     let signer_pk = Public_key.compress signer in
-    (* TODO: Put actual value here. See issue #4036. *)
-    let current_global_slot = Global_slot.zero in
+    let current_global_slot = txn_global_slot in
     let%bind () =
       validate_time
         ~valid_until:(User_command.valid_until user_command)
@@ -460,30 +452,12 @@
       let fee = Amount.of_fee (User_command.fee user_command) in
       let%bind balance = sub_amount account.balance fee in
       let%bind () = validate_nonces nonce account.nonce in
-<<<<<<< HEAD
-      let%bind () =
-        validate_time ~valid_until:payload.common.valid_until
-          ~current_global_slot:txn_global_slot
-      in
-      let%map timing =
-        if User_command.Payload.is_payment payload then
-          let txn_amount =
-            match User_command.Payload.body payload with
-            | Payment {amount; _} ->
-                amount
-            | _ ->
-                failwith "Expected payment when validating transaction timing"
-          in
-          validate_timing ~txn_amount ~txn_global_slot ~account
-        else return account.timing
-=======
       let undo_common : Undo.User_command_undo.Common.t =
         {user_command; previous_receipt_chain_hash= account.receipt_chain_hash}
       in
       let%map timing =
         validate_timing ~txn_amount:fee ~txn_global_slot:current_global_slot
           ~account
->>>>>>> d7a43a14
       in
       ( location
       , { account with
@@ -649,13 +623,8 @@
 
   let apply_user_command ledger ~txn_global_slot
       (user_command : User_command.With_valid_signature.t) =
-<<<<<<< HEAD
     apply_user_command_unchecked ledger ~txn_global_slot
-      (user_command :> User_command.t)
-=======
-    apply_user_command_unchecked ledger
       (User_command.forget_check user_command)
->>>>>>> d7a43a14
 
   let process_fee_transfer t (transfer : Fee_transfer.t) ~modify_balance =
     let open Or_error.Let_syntax in
