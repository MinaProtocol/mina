--- conflicted
+++ resolved
@@ -512,28 +512,6 @@
 
   let apply_coinbase t
       (* TODO: Better system needed for making atomic changes. Could use a monad. *)
-<<<<<<< HEAD
-      ({producer; fee_transfer; amount= coinbase_amount; state_body_hash= _} as
-       cb :
-        Coinbase.t) =
-    let get_or_initialize pk =
-      let initial_account = Account.initialize pk in
-      match get_or_create_account_exn t pk (Account.initialize pk) with
-      | `Added, location ->
-          (location, initial_account, [pk])
-      | `Existed, location ->
-          (location, Option.value_exn (get t location), [])
-    in
-    let open Or_error.Let_syntax in
-    let%bind producer_reward, emptys1, receiver_update =
-      match fee_transfer with
-      | None ->
-          return (coinbase_amount, [], None)
-      | Some (receiver, fee) ->
-          assert (not @@ Public_key.Compressed.equal receiver producer) ;
-          let fee = Amount.of_fee fee in
-          let%bind producer_reward =
-=======
       ({receiver; fee_transfer; amount= coinbase_amount} as cb : Coinbase.t) =
     let open Or_error.Let_syntax in
     let%bind receiver_reward, emptys1, transferee_update =
@@ -544,38 +522,24 @@
           assert (not @@ Public_key.Compressed.equal transferee receiver) ;
           let fee = Amount.of_fee fee in
           let%bind receiver_reward =
->>>>>>> 44243171
             error_opt "Coinbase fee transfer too large"
               (Amount.sub coinbase_amount fee)
           in
           let action, transferee_account, transferee_location =
             get_or_create t transferee
           in
-<<<<<<< HEAD
-          let%map balance = add_amount receiver_account.balance fee in
-          ( producer_reward
-=======
           let emptys = previous_empty_accounts action transferee in
           let%map balance =
             let%bind amount = sub_account_creation_fee action fee in
             add_amount transferee_account.balance amount
           in
           ( receiver_reward
->>>>>>> 44243171
           , emptys
           , Some (transferee_location, {transferee_account with balance}) )
     in
     let action2, receiver_account, receiver_location =
       get_or_create t receiver
     in
-<<<<<<< HEAD
-    let producer_location, producer_account, emptys2 =
-      get_or_initialize producer
-    in
-    let%map balance = add_amount producer_account.balance producer_reward in
-    set t producer_location {producer_account with balance} ;
-    Option.iter receiver_update ~f:(fun (l, a) -> set t l a) ;
-=======
     let emptys2 = previous_empty_accounts action2 receiver in
     let%map receiver_balance =
       let%bind amount = sub_account_creation_fee action2 receiver_reward in
@@ -583,7 +547,6 @@
     in
     set t receiver_location {receiver_account with balance= receiver_balance} ;
     Option.iter transferee_update ~f:(fun (l, a) -> set t l a) ;
->>>>>>> 44243171
     Undo.Coinbase_undo.
       {coinbase= cb; previous_empty_accounts= emptys1 @ emptys2}
 
@@ -591,19 +554,9 @@
   the undo functions should ever return an error. This should be fixed in the types. *)
   let undo_coinbase t
       Undo.Coinbase_undo.
-<<<<<<< HEAD
-        { coinbase=
-            { producer
-            ; fee_transfer
-            ; amount= coinbase_amount
-            ; state_body_hash= _ }
-        ; previous_empty_accounts } =
-    let producer_reward =
-=======
         { coinbase= {receiver; fee_transfer; amount= coinbase_amount}
         ; previous_empty_accounts } =
     let receiver_reward =
->>>>>>> 44243171
       match fee_transfer with
       | None ->
           coinbase_amount
@@ -633,19 +586,6 @@
             {transferee_account with balance= transferee_balance} ;
           Option.value_exn (Amount.sub coinbase_amount fee)
     in
-<<<<<<< HEAD
-    let producer_location =
-      Or_error.ok_exn (location_of_key' t "receiver" producer)
-    in
-    let producer_account =
-      Or_error.ok_exn (get' t "producer" producer_location)
-    in
-    set t producer_location
-      { producer_account with
-        balance=
-          Option.value_exn
-            (Balance.sub_amount producer_account.balance producer_reward) } ;
-=======
     let receiver_location =
       Or_error.ok_exn (location_of_key' t "receiver" receiver)
     in
@@ -664,7 +604,6 @@
       Option.value_exn (Balance.sub_amount receiver_account.balance amount)
     in
     set t receiver_location {receiver_account with balance= receiver_balance} ;
->>>>>>> 44243171
     remove_accounts_exn t previous_empty_accounts
 
   let undo_user_command ledger
