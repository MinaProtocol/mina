--- conflicted
+++ resolved
@@ -12,16 +12,6 @@
     ; timestamp: 'time }
   [@@deriving sexp, eq, compare, fields, yojson]
 
-<<<<<<< HEAD
-  module Stable : sig
-    module V1 : sig
-      type nonrec t =
-        ( Staged_ledger_hash.Stable.V1.t
-        , Frozen_ledger_hash.Stable.V1.t
-        , Block_time.Stable.V1.t )
-        t_
-      [@@deriving bin_io, sexp, eq, compare, hash, yojson]
-=======
   module Value : sig
     module Stable : sig
       module V1 : sig
@@ -30,23 +20,15 @@
           , Frozen_ledger_hash.Stable.V1.t
           , Block_time.Stable.V1.t )
           t_
-        [@@deriving bin_io, sexp, eq, compare, hash]
+        [@@deriving bin_io, sexp, eq, compare, hash, yojson]
       end
 
       module Latest : module type of V1
->>>>>>> 1f5a34af
     end
 
-    type t = Stable.Latest.t [@@deriving sexp, eq, compare, hash]
+    type t = Stable.Latest.t [@@deriving sexp, eq, compare, hash, yojson]
   end
 
-<<<<<<< HEAD
-  type t = Stable.V1.t [@@deriving sexp, eq, compare, hash, yojson]
-
-  type value = t [@@deriving sexp, eq, compare, hash, yojson]
-
-=======
->>>>>>> 1f5a34af
   include
     Snarkable.S
     with type var =
@@ -107,19 +89,6 @@
     ; timestamp: 'time }
   [@@deriving bin_io, sexp, fields, eq, compare, hash, yojson]
 
-<<<<<<< HEAD
-  module Stable = struct
-    module V1 = struct
-      module T = struct
-        let version = 1
-
-        type t =
-          ( Staged_ledger_hash.Stable.V1.t
-          , Frozen_ledger_hash.Stable.V1.t
-          , Block_time.Stable.V1.t )
-          t_
-        [@@deriving bin_io, sexp, eq, compare, hash, yojson]
-=======
   module Value = struct
     module Stable = struct
       module V1 = struct
@@ -131,12 +100,11 @@
             , Frozen_ledger_hash.Stable.V1.t
             , Block_time.Stable.V1.t )
             t_
-          [@@deriving bin_io, sexp, eq, compare, hash]
+          [@@deriving bin_io, sexp, eq, compare, hash, yojson]
         end
 
         include T
         include Module_version.Registration.Make_latest_version (T)
->>>>>>> 1f5a34af
       end
 
       module Latest = V1
@@ -152,25 +120,15 @@
     end
 
     (* bin_io omitted *)
-    type t = Stable.Latest.t [@@deriving sexp, eq, compare, hash]
+    type t = Stable.Latest.t [@@deriving sexp, eq, compare, hash, yojson]
   end
 
-<<<<<<< HEAD
-  type t = Stable.V1.t [@@deriving sexp, eq, compare, hash, yojson]
-
-=======
->>>>>>> 1f5a34af
   type var =
     ( Staged_ledger_hash.var
     , Frozen_ledger_hash.var
     , Block_time.Unpacked.var )
     t_
 
-<<<<<<< HEAD
-  type value = t [@@deriving sexp, eq, compare, hash, yojson]
-
-=======
->>>>>>> 1f5a34af
   let create_value ~staged_ledger_hash ~snarked_ledger_hash ~timestamp =
     {staged_ledger_hash; snarked_ledger_hash; timestamp}
 
