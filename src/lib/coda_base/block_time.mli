--- conflicted
+++ resolved
@@ -139,22 +139,17 @@
 
     val peek : 'a t -> 'a option
 
-<<<<<<< HEAD
-  val remaining_time : 'a t -> Span.t
-
-  val await :
-       timeout_duration:Span.t
-    -> Controller.t
-    -> 'a Deferred.t
-    -> [`Ok of 'a | `Timeout] Deferred.t
-
-  val await_exn :
-    timeout_duration:Span.t -> Controller.t -> 'a Deferred.t -> 'a Deferred.t
-end
-=======
     val cancel : Controller.t -> 'a t -> 'a -> unit
 
     val remaining_time : 'a t -> Span.t
+
+    val await :
+         timeout_duration:Span.t
+      -> Controller.t
+      -> 'a Deferred.t
+      -> [`Ok of 'a | `Timeout] Deferred.t
+
+    val await_exn :
+      timeout_duration:Span.t -> Controller.t -> 'a Deferred.t -> 'a Deferred.t
   end
-  with type time := t
->>>>>>> 77c106da
+  with type time := t