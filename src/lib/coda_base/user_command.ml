--- conflicted
+++ resolved
@@ -79,14 +79,6 @@
   ; sender= kp.public_key
   ; signature= Schnorr.sign kp.private_key payload }
 
-<<<<<<< HEAD
-let gen ~key_gen ~max_amount ~max_fee =
-  let open Quickcheck.Generator.Let_syntax in
-  let%map sender, receiver = key_gen
-  and fee = Int.gen_incl 0 max_fee >>| Currency.Fee.of_int
-  and amount = Int.gen_incl 1 max_amount >>| Currency.Amount.of_int
-  and memo = String.quickcheck_generator in
-=======
 module For_tests = struct
   (* Pretend to sign a command. Much faster than actually signing. *)
   let fake_sign (kp : Signature_keypair.t) (payload : Payload.t) : t =
@@ -95,23 +87,13 @@
     ; signature= (kp.private_key, kp.private_key) }
 end
 
-let gen_inner (sign' : Signature_lib.Keypair.t -> Payload.t -> t) ~keys
-    ?(nonce = Account_nonce.zero) ?(sender_idx = None) ~max_amount ~max_fee ()
-    =
+let gen_inner (sign' : Signature_lib.Keypair.t -> Payload.t -> t) ~key_gen
+    ?(nonce = Account_nonce.zero) ~max_amount ~max_fee () =
   let open Quickcheck.Generator.Let_syntax in
-  let%map sender_idx' =
-    match sender_idx with
-    | None ->
-        Int.gen_incl 0 (Array.length keys - 1)
-    | Some idx ->
-        Quickcheck.Generator.return idx
-  and receiver_idx = Int.gen_incl 0 (Array.length keys - 1)
+  let%map sender, receiver = key_gen
   and fee = Int.gen_incl 0 max_fee >>| Currency.Fee.of_int
   and amount = Int.gen_incl 1 max_amount >>| Currency.Amount.of_int
   and memo = String.quickcheck_generator in
-  let sender = keys.(sender_idx') in
-  let receiver = keys.(receiver_idx) in
->>>>>>> 72190cd7
   let payload : Payload.t =
     Payload.create ~fee ~nonce
       ~memo:(User_command_memo.create_exn memo)
@@ -122,18 +104,21 @@
   in
   sign' sender payload
 
-let gen = gen_inner sign
+let gen ?(sign_type = `Fake) =
+  match sign_type with
+  | `Fake ->
+      gen_inner For_tests.fake_sign
+  | `Real ->
+      gen_inner sign
 
-let gen_with_fake_signature = gen_inner For_tests.fake_sign
-
-let gen_with_random_participants ~keys ~max_amount ~max_fee =
+let gen_with_random_participants ?sign_type ~keys ?nonce ~max_amount ~max_fee =
   let key_gen =
     let open Quickcheck.Let_syntax in
     let%map sender_idx = Int.gen_incl 0 (Array.length keys - 1)
     and receiver_idx = Int.gen_incl 0 (Array.length keys - 1) in
     (keys.(sender_idx), keys.(receiver_idx))
   in
-  gen ~key_gen ~max_amount ~max_fee
+  gen ?sign_type ~key_gen ?nonce ~max_amount ~max_fee
 
 module With_valid_signature = struct
   module Stable = struct
@@ -150,11 +135,7 @@
 
       let gen = gen
 
-<<<<<<< HEAD
       let gen_with_random_participants = gen_with_random_participants
-=======
-      let gen_with_fake_signature = gen_with_fake_signature
->>>>>>> 72190cd7
     end
 
     module Latest = V1
@@ -189,11 +170,8 @@
 
 let gen_test =
   let keys = Array.init 2 ~f:(fun _ -> Signature_keypair.create ()) in
-<<<<<<< HEAD
-  gen_with_random_participants ~keys ~max_amount:10000 ~max_fee:1000
-=======
-  gen ~keys ~max_amount:10000 ~max_fee:1000 ()
->>>>>>> 72190cd7
+  gen_with_random_participants ~sign_type:`Real ~keys ~max_amount:10000
+    ~max_fee:1000 ()
 
 let%test_unit "completeness" =
   Quickcheck.test ~trials:20 gen_test ~f:(fun t -> assert (check_signature t))
