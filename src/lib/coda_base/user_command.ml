open Core
open Import
open Snark_params
open Coda_numbers
open Tick
module Fee = Currency.Fee
module Payload = User_command_payload

module Stable = struct
  module V1 = struct
    type ('payload, 'pk, 'signature) t_ =
      {payload: 'payload; sender: 'pk; signature: 'signature}
    [@@deriving bin_io, eq, sexp, hash, yojson]

    type t = (Payload.Stable.V1.t, Public_key.t, Signature.t) t_
    [@@deriving bin_io, eq, sexp, hash, yojson]

    type with_seed = string * t [@@deriving hash]

    let compare ~seed (t : t) (t' : t) =
      let same_sender = Public_key.equal t.sender t'.sender in
      let fee_compare =
        -Fee.compare (Payload.fee t.payload) (Payload.fee t'.payload)
      in
      if same_sender then
        (* We pick the one with a smaller nonce to go first *)
        let nonce_compare =
          Account_nonce.compare (Payload.nonce t.payload)
            (Payload.nonce t'.payload)
        in
        if nonce_compare <> 0 then nonce_compare else fee_compare
      else
        let hash x = hash_with_seed (seed, x) in
        if fee_compare <> 0 then fee_compare else hash t - hash t'
  end
end

include Stable.V1

type value = t

<<<<<<< HEAD
type var = (Payload.var, Public_key.var, Signature.var) t_

let payload {payload; _} = payload

=======
>>>>>>> 94e6cf7f
let accounts_accessed ({payload; sender; _} : value) =
  Public_key.compress sender :: Payload.accounts_accessed payload

let sign (kp : Signature_keypair.t) (payload : Payload.t) : t =
  { payload
  ; sender= kp.public_key
  ; signature= Schnorr.sign kp.private_key payload }

let gen ~keys ~max_amount ~max_fee =
  let open Quickcheck.Generator.Let_syntax in
  let%map sender_idx = Int.gen_incl 0 (Array.length keys - 1)
  and receiver_idx = Int.gen_incl 0 (Array.length keys - 1)
  and fee = Int.gen_incl 0 max_fee >>| Currency.Fee.of_int
  and amount = Int.gen_incl 1 max_amount >>| Currency.Amount.of_int
  and memo = String.gen in
  let sender = keys.(sender_idx) in
  let receiver = keys.(receiver_idx) in
  let payload : Payload.t =
    Payload.create ~fee ~nonce:Account_nonce.zero
      ~memo:(User_command_memo.create_exn memo)
      ~body:
        (Payment
           { receiver= Public_key.compress receiver.Signature_keypair.public_key
           ; amount })
  in
  sign sender payload

module With_valid_signature = struct
  type t = Stable.V1.t [@@deriving sexp, eq, bin_io]

  let compare = Stable.V1.compare

  let gen = gen
end

let check_signature ({payload; sender; signature} : t) =
  Schnorr.verify signature (Inner_curve.of_coords sender) payload

let gen_test =
  let keys = Array.init 2 ~f:(fun _ -> Signature_keypair.create ()) in
  gen ~keys ~max_amount:10000 ~max_fee:1000

let%test_unit "completeness" =
  Quickcheck.test ~trials:20 gen_test ~f:(fun t -> assert (check_signature t))

let%test_unit "json" =
  Quickcheck.test ~trials:400 ~sexp_of:sexp_of_t gen_test ~f:(fun t ->
      assert (Codable.For_tests.check_encoding (module Stable.V1) ~equal t) )

let check t = Option.some_if (check_signature t) t<|MERGE_RESOLUTION|>--- conflicted
+++ resolved
@@ -39,13 +39,8 @@
 
 type value = t
 
-<<<<<<< HEAD
-type var = (Payload.var, Public_key.var, Signature.var) t_
-
 let payload {payload; _} = payload
 
-=======
->>>>>>> 94e6cf7f
 let accounts_accessed ({payload; sender; _} : value) =
   Public_key.compress sender :: Payload.accounts_accessed payload
 
@@ -92,7 +87,7 @@
   Quickcheck.test ~trials:20 gen_test ~f:(fun t -> assert (check_signature t))
 
 let%test_unit "json" =
-  Quickcheck.test ~trials:400 ~sexp_of:sexp_of_t gen_test ~f:(fun t ->
+  Quickcheck.test ~trials:20 ~sexp_of:sexp_of_t gen_test ~f:(fun t ->
       assert (Codable.For_tests.check_encoding (module Stable.V1) ~equal t) )
 
 let check t = Option.some_if (check_signature t) t