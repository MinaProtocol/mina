--- conflicted
+++ resolved
@@ -85,14 +85,10 @@
 module For_tests = struct
   (* Pretend to sign a command. Much faster than actually signing. *)
   let fake_sign (kp : Signature_keypair.t) (payload : Payload.t) : t =
-<<<<<<< HEAD
-    {payload; sender= kp.public_key; signature= Signature.dummy}
-=======
     { payload
     ; sender= kp.public_key
-    ; signature= (Snark_params.Tock.Field.zero, Snark_params.Tock.Field.zero)
+    ; signature= Signature.dummy
     }
->>>>>>> d57c4cc6
 end
 
 module Gen = struct
