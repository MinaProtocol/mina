(** Pending_coinbase is to keep track of all the coinbase transactions that have been applied to the ledger but for which there is no ledger proof yet. Every ledger proof corresponds to a sequence of coinbase transactions which is part of all the transactions it proves. Each of these sequences[Stack] are stored using the merkle tree representation. The stacks are operated in a FIFO manner by keeping track of its positions in the merkle tree. Whenever a ledger proof is emitted, the oldest stack is removed from the tree and when a new coinbase is applied, the latest stack is updated with the new coinbase.
    The operations on the merkle tree of coinbase stacks include:
    1) adding a new singleton stack
    2) updating the latest stack when a new coinbase is added to it
    2) deleting the oldest stack

    A stack can be either be created or modified by pushing a coinbase on to it.

    This module also provides an interface for the checked computations required required to prove it in snark

    Stack operations are done for transaction snarks and tree operations are done for the blockchain snark*)

open Core
open Snark_params
open Snarky
open Tick
open Signature_lib
open Currency

module type S = sig
  type t [@@deriving sexp, to_yojson]

  module Stable : sig
    module V1 : sig
      type nonrec t = t [@@deriving bin_io, sexp, to_yojson, version]
    end

    module Latest = V1
  end

  module Coinbase_data : sig
    module Stable : sig
      module V1 : sig
        type t = Public_key.Compressed.Stable.V1.t * Amount.Stable.V1.t
        [@@deriving sexp, bin_io]
      end

      module Latest = V1
    end

    type t = Stable.Latest.t

    type value [@@deriving sexp]

    type var = Public_key.Compressed.var * Amount.var

    val typ : (var, value) Typ.t

    val empty : t

    val of_coinbase : Coinbase.t -> t

    val genesis : t

    val var_of_t : t -> var
  end

  module type Data_hash_intf = sig
    type t = private Field.t [@@deriving sexp, compare, eq, yojson, hash]

    type var

    val var_of_t : t -> var

    val typ : (var, t) Typ.t

    val var_to_hash_packed : var -> Field.Var.t

    val equal_var : var -> var -> (Boolean.var, _) Tick.Checked.t

    val to_bytes : t -> string

    val to_bits : t -> bool list

    val gen : t Quickcheck.Generator.t
  end

  module rec Hash : sig
    include Data_hash_intf

    val merge : height:int -> t -> t -> t

    val empty_hash : t

    val of_digest : Pedersen.Digest.t -> t
  end

  module Hash_versioned : sig
    [%%versioned:
    module Stable : sig
      module V1 : sig
        type nonrec t = Hash.t [@@deriving sexp, compare, eq, yojson, hash]
      end
    end]

    type nonrec t = Stable.Latest.t
    [@@deriving sexp, compare, eq, yojson, hash]
  end

  module Stack_versioned : sig
    type t [@@deriving sexp, compare, eq, yojson, hash]

    [%%versioned:
    module Stable : sig
      module V1 : sig
        type nonrec t = t [@@deriving sexp, compare, eq, yojson, hash]
      end
    end]
  end

  module Stack : sig
    type t = Stack_versioned.t [@@deriving sexp, compare, eq, yojson, hash]

    type var

    val data_hash : t -> Hash.t

    val var_of_t : t -> var

    val typ : (var, t) Typ.t

    val gen : t Quickcheck.Generator.t

    val to_input : t -> (Field.t, bool) Random_oracle.Input.t

    val to_bits : t -> bool list

    val to_bytes : t -> string

    val equal_var : var -> var -> (Boolean.var, _) Tick.Checked.t

    val var_to_input : var -> (Field.Var.t, Boolean.var) Random_oracle.Input.t

    val empty : t

    (** Creates a new stack with the state stack from an existing stack*)
    val create_with : t -> t

    val equal_data : t -> t -> bool

    val equal_state_hash : t -> t -> bool

    val push_coinbase : Coinbase.t -> t -> t

    val push_state : State_body_hash.t -> t -> t

    module Checked : sig
      type t = var

      val push_coinbase : Coinbase_data.var -> t -> (t, 'a) Tick.Checked.t

      val push_state : State_body_hash.var -> t -> (t, 'a) Tick.Checked.t

      val if_ : Boolean.var -> then_:t -> else_:t -> (t, _) Tick.Checked.t

      val empty : t

      val create_with : t -> t
    end
  end

  module Coinbase_stack_state : sig
    type t
  end

  module Update : sig
    module Action : sig
      [%%versioned:
      module Stable : sig
        module V1 : sig
          type t =
            | Update_none
            | Update_one
            | Update_two_coinbase_in_first
            | Update_two_coinbase_in_second
          [@@deriving sexp, to_yojson]
        end
      end]

      type t = Stable.Latest.t =
        | Update_none
        | Update_one
        | Update_two_coinbase_in_first
        | Update_two_coinbase_in_second
      [@@deriving sexp]

      type var = Boolean.var * Boolean.var

      val typ : (var, t) Typ.t

      val var_of_t : t -> var
    end

    module Stable : sig
      module V1 : sig
        type t =
          Action.Stable.V1.t
          * Coinbase_data.Stable.V1.t
          * State_body_hash.Stable.V1.t
        [@@deriving sexp]
      end

      module Latest = V1
    end

    type t = Stable.Latest.t

    type var = Action.var * Coinbase_data.var * State_body_hash.var

    val var_of_t : t -> var
  end

  val create : depth:int -> unit -> t Or_error.t

  (** Delete the oldest stack*)
  val remove_coinbase_stack : depth:int -> t -> (Stack.t * t) Or_error.t

  (** Root of the merkle tree that has stacks as leaves*)
  val merkle_root : t -> Hash.t

  val handler :
    depth:int -> t -> is_new_stack:bool -> (request -> response) Staged.t

  (** Update the current working stack or if [is_new_stack] add as the new working stack*)
  val update_coinbase_stack :
    depth:int -> t -> Stack.t -> is_new_stack:bool -> t Or_error.t

  (** Stack that is currently being updated. if [is_new_stack] then a new stack is returned*)
  val latest_stack : t -> is_new_stack:bool -> Stack.t Or_error.t

  (** The stack that corresponds to the next ledger proof that is to be generated*)
  val oldest_stack : t -> Stack.t Or_error.t

  (** Hash of the auxiliary data (everything except the merkle root (Hash.t))*)
  val hash_extra : t -> string

  module Checked : sig
    type var = Hash.var

    type path

    module Address : sig
      type value

      type var

      val typ : depth:int -> (var, value) Typ.t
    end

    type _ Request.t +=
      | Coinbase_stack_path : Address.value -> path Request.t
      | Get_coinbase_stack : Address.value -> (Stack.t * path) Request.t
      | Set_coinbase_stack : Address.value * Stack.t -> unit Request.t
      | Set_oldest_coinbase_stack : Address.value * Stack.t -> unit Request.t
      | Find_index_of_newest_stacks :
          Update.Action.t
          -> (Address.value * Address.value) Request.t
      | Find_index_of_oldest_stack : Address.value Request.t
      | Get_previous_stack : Coinbase_stack_state.t Request.t

    val get : depth:int -> var -> Address.var -> (Stack.var, _) Tick.Checked.t

    (**
       [update_stack t ~is_new_stack updated_stack] implements the following spec:
       - gets the address[addr] of the latest stack or a new stack
       - finds a coinbase stack in [t] at path [addr] and pushes the coinbase_data on to the stack
       - returns a root [t'] of the tree
    *)
    val add_coinbase :
<<<<<<< HEAD
         constraint_constants:Genesis_constants.Constraint_constants.t
      -> var
      -> Update.var
      -> (var, 's) Tick.Checked.t
=======
      depth:int -> var -> Update.var -> (var, 's) Tick.Checked.t
>>>>>>> abb5ad15

    (**
       [pop_coinbases t pk updated_stack] implements the following spec:

       - gets the address[addr] of the oldest stack.
       - finds a coinbase stack in [t] at path [addr] and replaces it with empty stack if a [proof_emitted] is true
       - returns a root [t'] of the tree
    *)
    val pop_coinbases :
         depth:int
      -> var
      -> proof_emitted:Boolean.var
      -> (var * Stack.var, 's) Tick.Checked.t
  end
end<|MERGE_RESOLUTION|>--- conflicted
+++ resolved
@@ -267,14 +267,10 @@
        - returns a root [t'] of the tree
     *)
     val add_coinbase :
-<<<<<<< HEAD
          constraint_constants:Genesis_constants.Constraint_constants.t
       -> var
       -> Update.var
       -> (var, 's) Tick.Checked.t
-=======
-      depth:int -> var -> Update.var -> (var, 's) Tick.Checked.t
->>>>>>> abb5ad15
 
     (**
        [pop_coinbases t pk updated_stack] implements the following spec:
@@ -284,7 +280,7 @@
        - returns a root [t'] of the tree
     *)
     val pop_coinbases :
-         depth:int
+         constraint_constants:Genesis_constants.Constraint_constants.t
       -> var
       -> proof_emitted:Boolean.var
       -> (var * Stack.var, 's) Tick.Checked.t
