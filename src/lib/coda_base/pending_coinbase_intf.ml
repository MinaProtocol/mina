--- conflicted
+++ resolved
@@ -98,12 +98,7 @@
   end
 
   and Stack : sig
-<<<<<<< HEAD
-    type t [@@deriving yojson, sexp, eq, compare, hash]
-
-=======
     [%%versioned:
->>>>>>> d7ee6e0c
     module Stable : sig
       module V1 : sig
         type t [@@deriving sexp, compare, eq, yojson, hash]
