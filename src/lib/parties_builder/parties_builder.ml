(* parties_builder.ml -- combinators to build Parties.t for tests *)

open Core_kernel
open Mina_base

let mk_forest ps : (Party.Body.Simple.t, unit, unit) Parties.Call_forest.t =
  List.map ps ~f:(fun p -> { With_stack_hash.elt = p; stack_hash = () })

let mk_node party calls =
  { Parties.Call_forest.Tree.party; party_digest = (); calls = mk_forest calls }

let mk_party_body caller kp token_id balance_change : Party.Body.Simple.t =
  let open Signature_lib in
  { update = Party.Update.noop
  ; public_key = Public_key.compress kp.Keypair.public_key
  ; token_id
  ; balance_change =
      Currency.Amount.Signed.create
        ~magnitude:(Currency.Amount.of_int (Int.abs balance_change))
        ~sgn:(if Int.is_negative balance_change then Sgn.Neg else Pos)
  ; increment_nonce = false
  ; events = []
  ; sequence_events = []
  ; call_data = Pickles.Impls.Step.Field.Constant.zero
  ; call_depth = 0
  ; preconditions =
      { network = Zkapp_precondition.Protocol_state.accept
      ; account = Party.Account_precondition.Accept
      }
  ; use_full_commitment = true
  ; caller
  }

let mk_parties_transaction ?memo ~fee ~fee_payer_pk ~fee_payer_nonce
    other_parties : Parties.t =
  let fee_payer : Party.Fee_payer.t =
    { body =
        { update = Party.Update.noop
        ; public_key = fee_payer_pk
        ; fee = Currency.Fee.of_int fee
        ; events = []
        ; sequence_events = []
        ; protocol_state_precondition = Zkapp_precondition.Protocol_state.accept
        ; nonce = fee_payer_nonce
        }
    ; authorization = Signature.dummy
    }
  in
  let memo =
    Option.value_map memo ~default:Signed_command_memo.dummy
      ~f:Signed_command_memo.create_from_string_exn
  in
  { fee_payer
  ; memo
  ; other_parties =
      other_parties
      |> Parties.Call_forest.map
           ~f:(fun (p : Party.Body.Simple.t) : Party.Simple.t ->
             { body = p; authorization = Signature Signature.dummy } )
      |> Parties.Call_forest.add_callers_simple
      |> Parties.Call_forest.accumulate_hashes_predicated
  }

(* replace dummy signatures, proofs with valid ones for fee payer, other parties
   [keymap] maps compressed public keys to private keys
*)
let replace_authorizations ?prover ~keymap (parties : Parties.t) :
    Parties.t Async_kernel.Deferred.t =
  let memo_hash = Signed_command_memo.hash parties.memo in
  let fee_payer_hash =
    Party.of_fee_payer parties.fee_payer |> Parties.Digest.Party.create
  in
  let other_parties_hash = Parties.other_parties_hash parties in
  let tx_commitment =
    Parties.Transaction_commitment.create ~other_parties_hash
  in
  let full_tx_commitment =
    Parties.Transaction_commitment.create_complete tx_commitment ~memo_hash
      ~fee_payer_hash
  in
  let sign_for_party ~use_full_commitment sk =
    let commitment =
      if use_full_commitment then full_tx_commitment else tx_commitment
    in
    Signature_lib.Schnorr.Chunked.sign sk
      (Random_oracle.Input.Chunked.field commitment)
  in
  let fee_payer_sk =
    Signature_lib.Public_key.Compressed.Map.find_exn keymap
      parties.fee_payer.body.public_key
  in
  let fee_payer_signature =
    sign_for_party ~use_full_commitment:true fee_payer_sk
  in
  let fee_payer_with_valid_signature =
    { parties.fee_payer with authorization = fee_payer_signature }
  in
<<<<<<< HEAD
  let other_parties_with_valid_signatures =
    Parties.Call_forest.mapi_with_trees parties.other_parties
      ~f:(fun _ ({ body; authorization } : Party.t) tree ->
        let authorization_with_valid_signature =
=======
  let open Async.Deferred.Let_syntax in
  let%map other_parties_with_valid_signatures =
    Parties.Call_forest.deferred_mapi parties.other_parties
      ~f:(fun ndx ({ body; authorization } : Party.t) ->
        let%map authorization_with_valid_signature =
>>>>>>> 7827d992
          match authorization with
          | Control.Signature _dummy ->
              let pk = body.public_key in
              let sk =
                match
                  Signature_lib.Public_key.Compressed.Map.find keymap pk
                with
                | Some sk ->
                    sk
                | None ->
                    failwithf
                      "Could not find private key for public key %s in keymap"
                      (Signature_lib.Public_key.Compressed.to_base58_check pk)
                      ()
              in
              let use_full_commitment = body.use_full_commitment in
              let signature = sign_for_party ~use_full_commitment sk in
              return (Control.Signature signature)
          | Proof _ -> (
              match prover with
              | None ->
                  return authorization
              | Some prover ->
                  let txn_stmt = Zkapp_statement.of_tree tree in
                  let handler
                      (Snarky_backendless.Request.With { request; respond }) =
                    match request with _ -> respond Unhandled
                  in
<<<<<<< HEAD
                  let (), (), proof =
                    Async_unix.Thread_safe.block_on_async_exn (fun () ->
                        prover ?handler:(Some handler)
                          ( []
                            : ( unit
                              , unit
                              , unit )
                              Pickles_types.Hlist.H3.T
                                (Pickles.Statement_with_proof)
                              .t )
                          txn_stmt )
=======
                  let%map proof =
                    prover ?handler:(Some handler)
                      ( []
                        : ( unit
                          , unit
                          , unit )
                          Pickles_types.Hlist.H3.T(Pickles.Statement_with_proof)
                          .t )
                      txn_stmt
>>>>>>> 7827d992
                  in
                  Control.Proof proof )
          | None_given ->
              return authorization
        in
        { Party.body; authorization = authorization_with_valid_signature } )
  in
  { parties with
    fee_payer = fee_payer_with_valid_signature
  ; other_parties = other_parties_with_valid_signatures
  }<|MERGE_RESOLUTION|>--- conflicted
+++ resolved
@@ -95,18 +95,11 @@
   let fee_payer_with_valid_signature =
     { parties.fee_payer with authorization = fee_payer_signature }
   in
-<<<<<<< HEAD
-  let other_parties_with_valid_signatures =
-    Parties.Call_forest.mapi_with_trees parties.other_parties
-      ~f:(fun _ ({ body; authorization } : Party.t) tree ->
-        let authorization_with_valid_signature =
-=======
   let open Async.Deferred.Let_syntax in
   let%map other_parties_with_valid_signatures =
     Parties.Call_forest.deferred_mapi parties.other_parties
-      ~f:(fun ndx ({ body; authorization } : Party.t) ->
+      ~f:(fun _ ({ body; authorization } : Party.t) tree ->
         let%map authorization_with_valid_signature =
->>>>>>> 7827d992
           match authorization with
           | Control.Signature _dummy ->
               let pk = body.public_key in
@@ -135,20 +128,7 @@
                       (Snarky_backendless.Request.With { request; respond }) =
                     match request with _ -> respond Unhandled
                   in
-<<<<<<< HEAD
-                  let (), (), proof =
-                    Async_unix.Thread_safe.block_on_async_exn (fun () ->
-                        prover ?handler:(Some handler)
-                          ( []
-                            : ( unit
-                              , unit
-                              , unit )
-                              Pickles_types.Hlist.H3.T
-                                (Pickles.Statement_with_proof)
-                              .t )
-                          txn_stmt )
-=======
-                  let%map proof =
+                  let%map (), (), proof =
                     prover ?handler:(Some handler)
                       ( []
                         : ( unit
@@ -157,7 +137,6 @@
                           Pickles_types.Hlist.H3.T(Pickles.Statement_with_proof)
                           .t )
                       txn_stmt
->>>>>>> 7827d992
                   in
                   Control.Proof proof )
           | None_given ->
