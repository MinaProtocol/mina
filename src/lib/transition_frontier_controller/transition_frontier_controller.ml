--- conflicted
+++ resolved
@@ -5,12 +5,7 @@
 
 let run ~logger ~trust_system ~verifier ~network ~time_controller
     ~collected_transitions ~frontier ~network_transition_reader
-<<<<<<< HEAD
-    ~producer_transition_reader ~clear_reader ~constraint_constants
-    ~precomputed_values =
-=======
     ~producer_transition_reader ~clear_reader ~precomputed_values =
->>>>>>> 1179c768
   let valid_transition_pipe_capacity = 30 in
   let valid_transition_reader, valid_transition_writer =
     Strict_pipe.create ~name:"valid transitions"
@@ -57,29 +52,16 @@
   |> don't_wait_for ;
   let clean_up_catchup_scheduler = Ivar.create () in
   trace_recurring "processor" (fun () ->
-<<<<<<< HEAD
-      Transition_handler.Processor.run ~logger ~constraint_constants
-        ~precomputed_values ~time_controller ~trust_system ~verifier ~frontier
-=======
       Transition_handler.Processor.run ~logger ~precomputed_values
         ~time_controller ~trust_system ~verifier ~frontier
->>>>>>> 1179c768
         ~primary_transition_reader ~producer_transition_reader
         ~clean_up_catchup_scheduler ~catchup_job_writer
         ~catchup_breadcrumbs_reader ~catchup_breadcrumbs_writer
         ~processed_transition_writer ) ;
   trace_recurring "catchup" (fun () ->
-<<<<<<< HEAD
       Ledger_catchup.run ~logger ~precomputed_values ~trust_system ~verifier
         ~network ~frontier ~catchup_job_reader ~catchup_breadcrumbs_writer
         ~unprocessed_transition_cache ) ;
-=======
-      Ledger_catchup.run ~logger
-        ~consensus_constants:precomputed_values.consensus_constants
-        ~constraint_constants:precomputed_values.constraint_constants
-        ~trust_system ~verifier ~network ~frontier ~catchup_job_reader
-        ~catchup_breadcrumbs_writer ~unprocessed_transition_cache ) ;
->>>>>>> 1179c768
   Strict_pipe.Reader.iter_without_pushback clear_reader ~f:(fun _ ->
       let open Strict_pipe.Writer in
       kill valid_transition_writer ;
