--- conflicted
+++ resolved
@@ -50,13 +50,8 @@
     let catchup_job_reader, catchup_job_writer =
       Strict_pipe.create (Buffered (`Capacity 5, `Overflow Drop_head))
     in
-<<<<<<< HEAD
     let catchup_job_reader, catchup_job_writer = Linear_pipe.create () in
     Transition_handler.Validator.run ~transition_reader
-=======
-    let frontier = Transition_frontier.create () in
-    Transition_handler.Validator.run frontier ~transition_reader
->>>>>>> 7b8d4b6d
       ~valid_transition_writer ;
     Transition_handler.Processor.run ~frontier ~valid_transition_reader
       ~catchup_job_writer ;
