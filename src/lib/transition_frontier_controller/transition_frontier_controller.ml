open Core_kernel
open Protocols.Coda_pow
open Coda_base
open Pipe_lib

module type Inputs_intf = sig
  module Consensus_mechanism :
    Consensus_mechanism_intf with type protocol_state_hash := State_hash.t

  module Merkle_address : Merkle_address.S

  module Syncable_ledger :
    Syncable_ledger.S
    with type addr := Merkle_address.t
     and type hash := Ledger_hash.t

  module Transition_frontier :
    Transition_frontier_intf
    with type external_transition := Consensus_mechanism.External_transition.t
     and type state_hash := State_hash.t
     and type merkle_ledger := Ledger.t

  module Transition_handler :
    Transition_handler_intf
    with type external_transition := Consensus_mechanism.External_transition.t
     and type state_hash := State_hash.t
     and type transition_frontier := Transition_frontier.t

  module Catchup :
    Catchup_intf
    with type external_transition := Consensus_mechanism.External_transition.t
     and type state_hash := State_hash.t
     and type transition_frontier := Transition_frontier.t

  module Sync_handler :
    Sync_handler_intf
    with type addr := Merkle_address.t
     and type hash := Ledger_hash.t
     and type syncable_ledger := Syncable_ledger.t
     and type syncable_ledger_query := Syncable_ledger.query
     and type syncable_ledger_answer := Syncable_ledger.answer
     and type transition_frontier := Transition_frontier.t
end

module Make (Inputs : Inputs_intf) :
  Transition_frontier_controller_intf
  with type external_transition :=
              Inputs.Consensus_mechanism.External_transition.t
   and type syncable_ledger_query := Inputs.Syncable_ledger.query
   and type syncable_ledger_answer := Inputs.Syncable_ledger.answer
   and type transition_frontier := Inputs.Transition_frontier.t = struct
  open Inputs
  open Consensus_mechanism

<<<<<<< HEAD
  let run ~frontier ~transition_reader ~sync_query_reader ~sync_answer_writer =
=======
  let run ~genesis_transition ~transition_reader ~sync_query_reader
      ~sync_answer_writer =
>>>>>>> 58f39264
    let valid_transition_reader, valid_transition_writer =
      Strict_pipe.create (Buffered (`Capacity 10, `Overflow Drop_head))
    in
    let catchup_job_reader, catchup_job_writer =
      Strict_pipe.create (Buffered (`Capacity 5, `Overflow Drop_head))
    in
<<<<<<< HEAD
    Transition_handler.Validator.run ~frontier ~transition_reader
      ~valid_transition_writer ;
    Transition_handler.Processor.run ~frontier ~valid_transition_reader
      ~catchup_job_writer ;
    Catchup.run ~frontier ~catchup_job_reader ;
    Sync_handler.run ~frontier ~sync_query_reader ~sync_answer_writer
=======
    (* TODO: initialize transition frontier from disk *)
    let frontier =
      Transition_frontier.create
        ~root:
          (With_hash.of_data genesis_transition
             ~hash_data:
               (Fn.compose Protocol_state.hash
                  External_transition.protocol_state))
        ~ledger:Genesis_ledger.t
    in
    Transition_handler.Validator.run ~transition_reader
      ~valid_transition_writer ;
    Transition_handler.Processor.run ~valid_transition_reader
      ~catchup_job_writer ~frontier ;
    Catchup.run ~catchup_job_reader ~frontier ;
    Sync_handler.run ~sync_query_reader ~sync_answer_writer ~frontier
>>>>>>> 58f39264
end<|MERGE_RESOLUTION|>--- conflicted
+++ resolved
@@ -52,26 +52,14 @@
   open Inputs
   open Consensus_mechanism
 
-<<<<<<< HEAD
-  let run ~frontier ~transition_reader ~sync_query_reader ~sync_answer_writer =
-=======
   let run ~genesis_transition ~transition_reader ~sync_query_reader
       ~sync_answer_writer =
->>>>>>> 58f39264
     let valid_transition_reader, valid_transition_writer =
       Strict_pipe.create (Buffered (`Capacity 10, `Overflow Drop_head))
     in
     let catchup_job_reader, catchup_job_writer =
       Strict_pipe.create (Buffered (`Capacity 5, `Overflow Drop_head))
     in
-<<<<<<< HEAD
-    Transition_handler.Validator.run ~frontier ~transition_reader
-      ~valid_transition_writer ;
-    Transition_handler.Processor.run ~frontier ~valid_transition_reader
-      ~catchup_job_writer ;
-    Catchup.run ~frontier ~catchup_job_reader ;
-    Sync_handler.run ~frontier ~sync_query_reader ~sync_answer_writer
-=======
     (* TODO: initialize transition frontier from disk *)
     let frontier =
       Transition_frontier.create
@@ -88,5 +76,4 @@
       ~catchup_job_writer ~frontier ;
     Catchup.run ~catchup_job_reader ~frontier ;
     Sync_handler.run ~sync_query_reader ~sync_answer_writer ~frontier
->>>>>>> 58f39264
 end