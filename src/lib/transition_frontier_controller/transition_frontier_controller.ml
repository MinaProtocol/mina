--- conflicted
+++ resolved
@@ -77,8 +77,6 @@
   let unprocessed_transition_cache =
     Transition_handler.Unprocessed_transition_cache.create ~logger
       ~cache_exceptions
-<<<<<<< HEAD
-=======
   in
   let collected_transitions =
     List.filter_map collected_transitions ~f:(fun (x, vc) ->
@@ -90,7 +88,6 @@
             (* TODO: handle headers too (headers can't be actually received at
                this point, so this TODO is safe to be left for future.) *)
             None )
->>>>>>> 5a5a5472
   in
   List.iter collected_transitions ~f:(fun (t, vc) ->
       (* since the cache was just built, it's safe to assume
