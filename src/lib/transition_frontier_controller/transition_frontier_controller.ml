--- conflicted
+++ resolved
@@ -82,30 +82,6 @@
   let unprocessed_transition_cache =
     Transition_handler.Unprocessed_transition_cache.create ~logger
       ~cache_exceptions
-<<<<<<< HEAD
-  in
-  let collected_transitions =
-    List.filter_map collected_transitions ~f:(fun (x, vc) ->
-        let open Network_peer.Envelope.Incoming in
-        match data x with
-        | `Block b ->
-            Some (map x ~f:(const b), vc)
-        | _ ->
-            (* TODO: handle headers too (headers can't be actually received at
-               this point, so this TODO is safe to be left for future.) *)
-            None )
-  in
-  List.iter collected_transitions ~f:(fun (t, vc) ->
-      (* since the cache was just built, it's safe to assume
-       * registering these will not fail, so long as there
-       * are no duplicates in the list *)
-      let block_cached =
-        Transition_handler.Unprocessed_transition_cache.register_exn
-          unprocessed_transition_cache t
-      in
-      Strict_pipe.Writer.write primary_transition_writer
-        (`Block block_cached, `Valid_cb vc) ) ;
-=======
   in
   List.iter collected_transitions ~f:(fun (t, vc) ->
       let b_or_h =
@@ -122,7 +98,6 @@
             `Header (Network_peer.Envelope.Incoming.map ~f:(const h) t)
       in
       Strict_pipe.Writer.write primary_transition_writer (b_or_h, `Valid_cb vc) ) ;
->>>>>>> b51c3590
   let initial_state_hashes =
     List.map collected_transitions ~f:(fun (envelope, _) ->
         Network_peer.Envelope.Incoming.data envelope
