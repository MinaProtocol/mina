--- conflicted
+++ resolved
@@ -123,22 +123,20 @@
 
   module Transition_handler :
     Transition_handler_intf
-<<<<<<< HEAD
     with type time_controller := Time.Controller.t
-     and type external_transition := Consensus_mechanism.External_transition.t
-=======
-    with type external_transition := External_transition.t
->>>>>>> a5e9ce65
+     and type external_transition := External_transition.t
      and type state_hash := State_hash.t
      and type transition_frontier := Transition_frontier.t
-     and type transition_frontier_breadcrumb := Transition_frontier.Breadcrumb.t
+     and type transition_frontier_breadcrumb :=
+                Transition_frontier.Breadcrumb.t
 
   module Catchup :
     Catchup_intf
     with type external_transition := External_transition.t
      and type state_hash := State_hash.t
      and type transition_frontier := Transition_frontier.t
-     and type transition_frontier_breadcrumb := Transition_frontier.Breadcrumb.t
+     and type transition_frontier_breadcrumb :=
+                Transition_frontier.Breadcrumb.t
 
   module Sync_handler :
     Sync_handler_intf
@@ -152,13 +150,8 @@
 
 module Make (Inputs : Inputs_intf) :
   Transition_frontier_controller_intf
-<<<<<<< HEAD
   with type time_controller := Inputs.Time.Controller.t
-   and type external_transition :=
-              Inputs.Consensus_mechanism.External_transition.t
-=======
-  with type external_transition := Inputs.External_transition.t
->>>>>>> a5e9ce65
+   and type external_transition := Inputs.External_transition.t
    and type syncable_ledger_query := Inputs.Syncable_ledger.query
    and type syncable_ledger_answer := Inputs.Syncable_ledger.answer
    and type transition_frontier := Inputs.Transition_frontier.t
@@ -166,8 +159,8 @@
   open Inputs
   open Consensus_mechanism
 
-  let run ~logger ~time_controller ~genesis_transition ~transition_reader ~sync_query_reader
-      ~sync_answer_writer =
+  let run ~logger ~time_controller ~genesis_transition ~transition_reader
+      ~sync_query_reader ~sync_answer_writer =
     let logger = Logger.child logger "transition_frontier_controller" in
     let valid_transition_reader, valid_transition_writer =
       Strict_pipe.create (Buffered (`Capacity 10, `Overflow Drop_head))
@@ -192,8 +185,8 @@
     in
     Transition_handler.Validator.run ~frontier ~transition_reader
       ~valid_transition_writer ;
-    Transition_handler.Processor.run ~logger ~time_controller ~frontier ~valid_transition_reader
-      ~catchup_job_writer ~catchup_breadcrumbs_reader ;
+    Transition_handler.Processor.run ~logger ~time_controller ~frontier
+      ~valid_transition_reader ~catchup_job_writer ~catchup_breadcrumbs_reader ;
     Catchup.run ~frontier ~catchup_job_reader ~catchup_breadcrumbs_writer ;
     Sync_handler.run ~sync_query_reader ~sync_answer_writer ~frontier
 end