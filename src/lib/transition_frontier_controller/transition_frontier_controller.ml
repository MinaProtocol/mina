open Core_kernel
open Async_kernel
open Pipe_lib
open Mina_block
open Mina_base

module type CONTEXT = Context.MINI_CONTEXT

let create_transition_states =
  Transition_states_callbacks.create_transition_states

let run_with_normal_or_super_catchup ~context:(module Context : CONTEXT)
    ~trust_system ~verifier ~network ~time_controller ~get_completed_work
    ~(collected_transitions : Transition_frontier.Gossip.element list) ~frontier
    ~network_transition_reader ~producer_transition_reader ~clear_reader
    ~verified_transition_writer =
  let open Context in
  let valid_transition_pipe_capacity = 50 in
  let start_time = Time.now () in
  let f_drop_head name head gd_map =
    let valid_cbs = Transition_frontier.Gossip.valid_cbs gd_map in
    let state_hash =
      match head with
      | `Block b ->
          State_hash.With_state_hashes.state_hash @@ Validation.block_with_hash
          @@ Cache_lib.Cached.peek b
      | `Header h ->
          State_hash.With_state_hashes.state_hash
          @@ Validation.header_with_hash h
    in
    Mina_block.handle_dropped_transition ~valid_cbs ~logger ~pipe_name:name
      state_hash
  in
  let valid_transition_reader, valid_transition_writer =
    let name = "valid transitions" in
    Strict_pipe.create ~name
      (Buffered
         ( `Capacity valid_transition_pipe_capacity
         , `Overflow
             (Drop_head
                (fun (head, `Gossip_map gd_map) ->
                  Mina_metrics.(
                    Counter.inc_one
                      Pipe.Drop_on_overflow
                      .transition_frontier_valid_transitions) ;
                  f_drop_head name head gd_map ) ) ) )
  in
  let primary_transition_pipe_capacity =
    valid_transition_pipe_capacity + List.length collected_transitions
  in
  (* Ok to drop on overflow- catchup will be triggered if required*)
  let primary_transition_reader, primary_transition_writer =
    let name = "primary transitions" in
    Strict_pipe.create ~name
      (Buffered
         ( `Capacity primary_transition_pipe_capacity
         , `Overflow
             (Drop_head
                (fun (head, `Gossip_map gd_map) ->
                  Mina_metrics.(
                    Counter.inc_one
                      Pipe.Drop_on_overflow
                      .transition_frontier_primary_transitions) ;
                  f_drop_head name head gd_map ) ) ) )
  in
  let processed_transition_reader, processed_transition_writer =
    Strict_pipe.create ~name:"processed transitions"
      (Buffered (`Capacity 30, `Overflow Crash))
  in
  let catchup_job_reader, catchup_job_writer =
    Strict_pipe.create ~name:"catchup jobs"
      (Buffered (`Capacity 30, `Overflow Crash))
  in
  let catchup_breadcrumbs_reader, catchup_breadcrumbs_writer =
    Strict_pipe.create ~name:"catchup breadcrumbs"
      (Buffered (`Capacity 30, `Overflow Crash))
  in
  let unprocessed_transition_cache =
    Transition_handler.Unprocessed_transition_cache.create ~logger
  in
  List.iter collected_transitions ~f:(fun (t, `Gossip_map gd_map) ->
      Option.iter (String.Map.min_elt gd_map)
        ~f:(fun (_, Transition_frontier.Gossip.{ received_at; sender; _ }) ->
          let cached =
            match t with
            | `Block data ->
                let env =
                  { Network_peer.Envelope.Incoming.data; received_at; sender }
                in
                (* since the cache was just built, it's safe to assume
                 * registering these will not fail, so long as there
                 * are no duplicates in the list *)
                `Block
                  ( Transition_handler.Unprocessed_transition_cache.register_exn
                      unprocessed_transition_cache env
                  |> Cache_lib.Cached.transform ~f:(const data) )
            | `Header h ->
                `Header h
          in
          Strict_pipe.Writer.write primary_transition_writer
            (cached, `Gossip_map gd_map) ) ) ;
  let initial_state_hashes =
    List.map collected_transitions ~f:(fun (b_or_h, _) ->
        Transition_frontier.Gossip.header_with_hash b_or_h
        |> Mina_base.State_hash.With_state_hashes.state_hash )
    |> Mina_base.State_hash.Set.of_list
  in
  let extensions = Transition_frontier.extensions frontier in
  don't_wait_for
  @@ Pipe_lib.Broadcast_pipe.Reader.iter_until
       (Transition_frontier.Extensions.get_view_pipe extensions New_breadcrumbs)
       ~f:(fun new_breadcrumbs ->
         let open Mina_base.State_hash in
         let new_state_hashes =
           List.map new_breadcrumbs ~f:Transition_frontier.Breadcrumb.state_hash
           |> Set.of_list
         in
         if Set.is_empty @@ Set.inter initial_state_hashes new_state_hashes then
           Deferred.return false
         else (
           Mina_metrics.(
             Gauge.set Catchup.initial_catchup_time
               Time.(Span.to_min @@ diff (now ()) start_time)) ;
           Deferred.return true ) ) ;
  Transition_handler.Validator.run
    ~context:(module Context)
    ~trust_system ~time_controller ~frontier
    ~transition_reader:network_transition_reader ~valid_transition_writer
    ~unprocessed_transition_cache ;
  Strict_pipe.Reader.iter_without_pushback valid_transition_reader
    ~f:(Strict_pipe.Writer.write primary_transition_writer)
  |> don't_wait_for ;
  let clean_up_catchup_scheduler = Ivar.create () in
  Transition_handler.Processor.run
    ~context:(module Context)
    ~network ~time_controller ~trust_system ~verifier ~frontier
    ~get_completed_work ~primary_transition_reader ~producer_transition_reader
    ~clean_up_catchup_scheduler ~catchup_job_writer ~catchup_breadcrumbs_reader
    ~catchup_breadcrumbs_writer ~processed_transition_writer ;
  Ledger_catchup.run
    ~context:(module Context)
    ~trust_system ~verifier ~network ~frontier ~catchup_job_reader
    ~catchup_breadcrumbs_writer ~unprocessed_transition_cache ;
  upon (Strict_pipe.Reader.read clear_reader) (fun _ ->
      let open Strict_pipe.Writer in
      kill valid_transition_writer ;
      kill primary_transition_writer ;
      kill processed_transition_writer ;
      kill catchup_job_writer ;
      kill catchup_breadcrumbs_writer ;
      if Ivar.is_full clean_up_catchup_scheduler then
        [%log error] "Ivar.fill bug is here!" ;
<<<<<<< HEAD
      Ivar.fill clean_up_catchup_scheduler () )
  |> don't_wait_for ;

  Strict_pipe.Reader.iter_without_pushback processed_transition_reader
    ~f:(Strict_pipe.Writer.write verified_transition_writer)
  |> don't_wait_for

let run ~on_block_body_update_ref ~frontier =
  match Transition_frontier.catchup_state frontier with
  | Full _ | Hash _ ->
      run_with_normal_or_super_catchup ~frontier
  | Bit _ ->
      Bit_catchup.run ~on_block_body_update_ref ~frontier
=======
      Ivar.fill clean_up_catchup_scheduler () ) ;
  processed_transition_reader
>>>>>>> 2126bdac
<|MERGE_RESOLUTION|>--- conflicted
+++ resolved
@@ -150,7 +150,6 @@
       kill catchup_breadcrumbs_writer ;
       if Ivar.is_full clean_up_catchup_scheduler then
         [%log error] "Ivar.fill bug is here!" ;
-<<<<<<< HEAD
       Ivar.fill clean_up_catchup_scheduler () )
   |> don't_wait_for ;
 
@@ -163,8 +162,4 @@
   | Full _ | Hash _ ->
       run_with_normal_or_super_catchup ~frontier
   | Bit _ ->
-      Bit_catchup.run ~on_block_body_update_ref ~frontier
-=======
-      Ivar.fill clean_up_catchup_scheduler () ) ;
-  processed_transition_reader
->>>>>>> 2126bdac
+      Bit_catchup.run ~on_block_body_update_ref ~frontier