open Core_kernel
open Protocols.Coda_pow
open Coda_base
open Pipe_lib
open Signature_lib

module type Inputs_intf = sig
  module Time : Time_intf

  module Consensus_mechanism :
    Consensus_mechanism_intf with type protocol_state_hash := State_hash.t

  module External_transition :
    External_transition_intf
    with type protocol_state := Consensus_mechanism.Protocol_state.value
     and type ledger_builder_diff := Consensus_mechanism.ledger_builder_diff
     and type protocol_state_proof := Consensus_mechanism.protocol_state_proof

  module Ledger_builder_diff : Ledger_builder_diff_intf

  module Merkle_address : Merkle_address.S

  module Syncable_ledger :
    Syncable_ledger.S
    with type addr := Merkle_address.t
     and type hash := Ledger_hash.t

  module Ledger_builder : Ledger_builder_intf
    with type diff := Ledger_builder_diff.t
     and type valid_diff :=
                Ledger_builder_diff.With_valid_signatures_and_proofs.t
     and type ledger_builder_hash := Ledger_builder_hash.t
     and type ledger_hash := Ledger_hash.t
     and type frozen_ledger_hash := Frozen_ledger_hash.t
     and type public_key := Public_key.Compressed.t
     and type ledger := Ledger.t
     and type user_command_with_valid_signature :=
                User_command.With_valid_signature.t

  module Ledger_diff : sig
    type t

    val empty : t
  end

  module Transition_frontier :
    Transition_frontier_intf
    with type external_transition := External_transition.t
     and type state_hash := State_hash.t
     and type ledger_database := Ledger.Db.t
     and type ledger_diff := Ledger_diff.t

  type ledger_database

  type transaction_snark_scan_state

  type ledger_diff

  type staged_ledger

  module Transition_handler :
    Transition_handler_intf
    with type time_controller := Time.Controller.t
     and type external_transition := External_transition.t
     and type state_hash := State_hash.t
     and type transition_frontier := Transition_frontier.t
     and type transition_frontier_breadcrumb :=
                Transition_frontier.Breadcrumb.t

  module Catchup :
    Catchup_intf
    with type external_transition := External_transition.t
     and type state_hash := State_hash.t
     and type transition_frontier := Transition_frontier.t
     and type transition_frontier_breadcrumb :=
                Transition_frontier.Breadcrumb.t

  module Sync_handler :
    Sync_handler_intf
    with type addr := Merkle_address.t
     and type hash := State_hash.t
     and type syncable_ledger := Ledger.t
     and type transition_frontier := Transition_frontier.t
end

module Make (Inputs : Inputs_intf) :
  Transition_frontier_controller_intf
  with type time_controller := Inputs.Time.Controller.t
   and type external_transition := Inputs.External_transition.t
   and type syncable_ledger_query := Inputs.Syncable_ledger.query
   and type syncable_ledger_answer := Inputs.Syncable_ledger.answer
   and type transition_frontier := Inputs.Transition_frontier.t
   and type state_hash := State_hash.t = struct
  open Inputs
  open Consensus_mechanism

<<<<<<< HEAD
  let run ~genesis_transition ~transition_reader ~sync_query_reader
      ~sync_answer_writer ~logger =
=======
  let run ~logger ~time_controller ~genesis_transition ~transition_reader
      ~sync_query_reader ~sync_answer_writer =
    let logger = Logger.child logger "transition_frontier_controller" in
>>>>>>> 305b6642
    let valid_transition_reader, valid_transition_writer =
      Strict_pipe.create (Buffered (`Capacity 10, `Overflow Drop_head))
    in
    let catchup_job_reader, catchup_job_writer =
      Strict_pipe.create (Buffered (`Capacity 5, `Overflow Drop_head))
    in
    let catchup_breadcrumbs_reader, catchup_breadcrumbs_writer =
      Strict_pipe.create (Buffered (`Capacity 3, `Overflow Crash))
    in
    (* TODO: initialize transition frontier from disk *)
    let frontier =
      Transition_frontier.create
        ~root_transition:
          (With_hash.of_data genesis_transition
             ~hash_data:
               (Fn.compose Protocol_state.hash
                  External_transition.protocol_state))
        ~root_snarked_ledger:(
            Ledger.foldi Genesis_ledger.t ~init:(Ledger.Db.create ()) ~f:(fun _addr db account ->
            let key = Account.public_key account in
            ignore (Ledger.Db.get_or_create_account_exn db key account);
            db
            ) )
        ~root_transaction_snark_scan_state:Transition_frontier.Transaction_snark_scan_state.empty
        ~root_staged_ledger_diff:Ledger_builder_diff.empty
        ~logger
    in
    Transition_handler.Validator.run ~frontier ~transition_reader
      ~valid_transition_writer ;
    Transition_handler.Processor.run ~logger ~time_controller ~frontier
      ~valid_transition_reader ~catchup_job_writer ~catchup_breadcrumbs_reader ;
    Catchup.run ~frontier ~catchup_job_reader ~catchup_breadcrumbs_writer ;
    Sync_handler.run ~sync_query_reader ~sync_answer_writer ~frontier
end<|MERGE_RESOLUTION|>--- conflicted
+++ resolved
@@ -25,7 +25,8 @@
     with type addr := Merkle_address.t
      and type hash := Ledger_hash.t
 
-  module Ledger_builder : Ledger_builder_intf
+  module Ledger_builder :
+    Ledger_builder_intf
     with type diff := Ledger_builder_diff.t
      and type valid_diff :=
                 Ledger_builder_diff.With_valid_signatures_and_proofs.t
@@ -94,14 +95,9 @@
   open Inputs
   open Consensus_mechanism
 
-<<<<<<< HEAD
-  let run ~genesis_transition ~transition_reader ~sync_query_reader
-      ~sync_answer_writer ~logger =
-=======
   let run ~logger ~time_controller ~genesis_transition ~transition_reader
       ~sync_query_reader ~sync_answer_writer =
     let logger = Logger.child logger "transition_frontier_controller" in
->>>>>>> 305b6642
     let valid_transition_reader, valid_transition_writer =
       Strict_pipe.create (Buffered (`Capacity 10, `Overflow Drop_head))
     in
@@ -119,15 +115,15 @@
              ~hash_data:
                (Fn.compose Protocol_state.hash
                   External_transition.protocol_state))
-        ~root_snarked_ledger:(
-            Ledger.foldi Genesis_ledger.t ~init:(Ledger.Db.create ()) ~f:(fun _addr db account ->
-            let key = Account.public_key account in
-            ignore (Ledger.Db.get_or_create_account_exn db key account);
-            db
-            ) )
-        ~root_transaction_snark_scan_state:Transition_frontier.Transaction_snark_scan_state.empty
-        ~root_staged_ledger_diff:Ledger_builder_diff.empty
-        ~logger
+        ~root_snarked_ledger:
+          (Ledger.foldi Genesis_ledger.t ~init:(Ledger.Db.create ())
+             ~f:(fun _addr db account ->
+               let key = Account.public_key account in
+               ignore (Ledger.Db.get_or_create_account_exn db key account) ;
+               db ))
+        ~root_transaction_snark_scan_state:
+          Transition_frontier.Transaction_snark_scan_state.empty
+        ~root_staged_ledger_diff:Ledger_builder_diff.empty ~logger
     in
     Transition_handler.Validator.run ~frontier ~transition_reader
       ~valid_transition_writer ;
