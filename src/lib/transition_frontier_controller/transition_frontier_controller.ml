--- conflicted
+++ resolved
@@ -16,13 +16,7 @@
      and type staged_ledger_diff := Consensus_mechanism.staged_ledger_diff
      and type protocol_state_proof := Consensus_mechanism.protocol_state_proof
 
-<<<<<<< HEAD
-  module Merkle_address : Merkle_address.S
-
   module Staged_ledger_diff : Staged_ledger_diff_intf
-=======
-  module Ledger_builder_diff : Ledger_builder_diff_intf
->>>>>>> 83887e07
 
   module Merkle_address : Merkle_address.S
 
@@ -31,12 +25,12 @@
     with type addr := Merkle_address.t
      and type hash := Ledger_hash.t
 
-  module Ledger_builder :
-    Ledger_builder_intf
-    with type diff := Ledger_builder_diff.t
+  module Staged_ledger :
+    Staged_ledger_intf
+    with type diff := Staged_ledger_diff.t
      and type valid_diff :=
-                Ledger_builder_diff.With_valid_signatures_and_proofs.t
-     and type ledger_builder_hash := Ledger_builder_hash.t
+                Staged_ledger_diff.With_valid_signatures_and_proofs.t
+     and type staged_ledger_hash := Staged_ledger_hash.t
      and type ledger_hash := Ledger_hash.t
      and type frozen_ledger_hash := Frozen_ledger_hash.t
      and type public_key := Public_key.Compressed.t
@@ -50,77 +44,6 @@
     val empty : t
   end
 
-<<<<<<< HEAD
-  module Any_base :
-    Merkle_mask.Base_merkle_tree_intf.S
-    with module Addr = Location.Addr
-     and module Location = Location
-     and type account := Account.t
-     and type root_hash := Ledger_hash.t
-     and type hash := Ledger_hash.t
-     and type key := Key.t
-
-  module Ledger_mask : sig
-    include
-      Merkle_mask.Masking_merkle_tree_intf.S
-      with module Addr = Location.Addr
-       and module Location = Location
-       and module Attached.Addr = Location.Addr
-       and type account := Account.t
-       and type location := Location.t
-       and type key := Key.t
-       and type hash := Ledger_hash.t
-       and type parent := Any_base.t
-
-    val merkle_root : t -> Ledger_hash.t
-
-    val apply : t -> Ledger_diff.t -> unit
-
-    val commit : t -> unit
-  end
-
-  module Ledger_database : sig
-    include
-      Merkle_ledger.Database_intf.S
-      with module Location = Location
-       and module Addr = Location.Addr
-       and type account := Account.t
-       and type root_hash := Ledger_hash.t
-       and type hash := Ledger_hash.t
-       and type key := Key.t
-
-    val derive : t -> Ledger_mask.t
-
-    (* TODO: should be Any_base.t *)
-    val of_ledger : Ledger.t -> t
-  end
-
-  module Transaction_snark_scan_state : sig
-    type t
-
-    val empty : t
-
-    module Diff : sig
-      type t
-
-      (* hack until Parallel_scan_state().Diff.t fully diverges from Staged_ledger_diff.t and is included in External_transition *)
-      val of_staged_ledger_diff : Staged_ledger_diff.t -> t
-    end
-  end
-
-  module Staged_ledger : sig
-    type t
-
-    val create :
-         transaction_snark_scan_state:Transaction_snark_scan_state.t
-      -> ledger_mask:Ledger_mask.t
-      -> t
-
-    val apply : t -> Transaction_snark_scan_state.Diff.t -> t Or_error.t
-  end
-
-=======
->>>>>>> 83887e07
   module Transition_frontier :
     Transition_frontier_intf
     with type external_transition := External_transition.t
