open Core_kernel
open Coda_base
open Signature_lib
open Currency

let pk = Public_key.Compressed.of_base58_check_exn

let sk = Private_key.of_base58_check_exn

module type Base_intf = sig
  val accounts : (Private_key.t option * Account.t) list Lazy.t
end

module Make_from_base (Base : Base_intf) : Intf.S = struct
  include Base

  (* TODO: #1488 compute this at compile time instead of lazily *)
  let t =
<<<<<<< HEAD
    lazy
      (let ledger = Ledger.create_ephemeral () in
       List.iter accounts ~f:(fun (_, account) ->
           Ledger.create_new_account_exn ledger
             (Account.identifier account)
             account ) ;
       ledger)
=======
    let open Lazy.Let_syntax in
    let%map accounts = accounts in
    let ledger = Ledger.create_ephemeral () in
    List.iter accounts ~f:(fun (_, account) ->
        Ledger.create_new_account_exn ledger account.public_key account ) ;
    ledger
>>>>>>> bdffb0a1

  let find_account_record_exn ~f =
    List.find_exn (Lazy.force accounts) ~f:(fun (_, account) -> f account)

  let find_new_account_record_exn old_account_pks =
    find_account_record_exn ~f:(fun new_account ->
        not
          (List.exists old_account_pks ~f:(fun old_account_pk ->
               Public_key.equal
                 (Public_key.decompress_exn (Account.public_key new_account))
                 old_account_pk )) )

  let keypair_of_account_record_exn (private_key, account) =
    let open Account in
    let sk_error_msg =
      "cannot access genesis ledger account private key "
      ^ "(HINT: did you forget to compile with `--profile=test`?)"
    in
    let pk_error_msg = "failed to decompress a genesis ledger public key" in
    let private_key = Option.value_exn private_key ~message:sk_error_msg in
    let public_key =
      Option.value_exn
        (Public_key.decompress account.Poly.Stable.Latest.public_key)
        ~message:pk_error_msg
    in
    {Keypair.public_key; private_key}

  let largest_account_exn =
    let error_msg =
      "cannot calculate largest account in genesis ledger: "
      ^ "genesis ledger has no accounts"
    in
    Memo.unit (fun () ->
        List.max_elt (Lazy.force accounts) ~compare:(fun (_, a) (_, b) ->
            Balance.compare a.balance b.balance )
        |> Option.value_exn ?here:None ?error:None ~message:error_msg )

  let largest_account_keypair_exn =
    Memo.unit (fun () -> keypair_of_account_record_exn (largest_account_exn ()))
end

module With_private = struct
  type account_data =
    {pk: Public_key.Compressed.t; sk: Private_key.t; balance: int}

  module type Source_intf = sig
    val accounts : account_data list Lazy.t
  end

  module Make (Source : Source_intf) : Intf.S = struct
    include Make_from_base (struct
      let accounts =
<<<<<<< HEAD
        List.map Source.accounts ~f:(fun {pk; sk; balance} ->
            ( Some sk
            , Account.create
                (Account_id.create pk Token_id.default)
                (Balance.of_int balance) ) )
=======
        let open Lazy.Let_syntax in
        let%map accounts = Source.accounts in
        List.map accounts ~f:(fun {pk; sk; balance} ->
            (Some sk, Account.create pk (Balance.of_int balance)) )
>>>>>>> bdffb0a1
    end)
  end
end

module Without_private = struct
  type account_data =
    { pk: Public_key.Compressed.t
    ; balance: int
    ; delegate: Public_key.Compressed.t option }

  module type Source_intf = sig
    val accounts : account_data list Lazy.t
  end

  module Make (Source : Source_intf) : Intf.S = struct
    include Make_from_base (struct
      let accounts =
<<<<<<< HEAD
        List.map Source.accounts ~f:(fun {pk; balance; delegate} ->
            let account_id = Account_id.create pk Token_id.default in
            let base_acct =
              Account.create account_id (Balance.of_int balance)
            in
=======
        let open Lazy.Let_syntax in
        let%map accounts = Source.accounts in
        List.map accounts ~f:(fun {pk; balance; delegate} ->
            let base_acct = Account.create pk (Balance.of_int balance) in
>>>>>>> bdffb0a1
            (None, {base_acct with delegate= Option.value ~default:pk delegate})
        )
    end)
  end
end<|MERGE_RESOLUTION|>--- conflicted
+++ resolved
@@ -16,22 +16,14 @@
 
   (* TODO: #1488 compute this at compile time instead of lazily *)
   let t =
-<<<<<<< HEAD
-    lazy
-      (let ledger = Ledger.create_ephemeral () in
-       List.iter accounts ~f:(fun (_, account) ->
-           Ledger.create_new_account_exn ledger
-             (Account.identifier account)
-             account ) ;
-       ledger)
-=======
     let open Lazy.Let_syntax in
     let%map accounts = accounts in
     let ledger = Ledger.create_ephemeral () in
     List.iter accounts ~f:(fun (_, account) ->
-        Ledger.create_new_account_exn ledger account.public_key account ) ;
+        Ledger.create_new_account_exn ledger
+          (Account.identifier account)
+          account ) ;
     ledger
->>>>>>> bdffb0a1
 
   let find_account_record_exn ~f =
     List.find_exn (Lazy.force accounts) ~f:(fun (_, account) -> f account)
@@ -84,18 +76,13 @@
   module Make (Source : Source_intf) : Intf.S = struct
     include Make_from_base (struct
       let accounts =
-<<<<<<< HEAD
-        List.map Source.accounts ~f:(fun {pk; sk; balance} ->
+        let open Lazy.Let_syntax in
+        let%map accounts = Source.accounts in
+        List.map accounts ~f:(fun {pk; sk; balance} ->
             ( Some sk
             , Account.create
                 (Account_id.create pk Token_id.default)
                 (Balance.of_int balance) ) )
-=======
-        let open Lazy.Let_syntax in
-        let%map accounts = Source.accounts in
-        List.map accounts ~f:(fun {pk; sk; balance} ->
-            (Some sk, Account.create pk (Balance.of_int balance)) )
->>>>>>> bdffb0a1
     end)
   end
 end
@@ -113,18 +100,13 @@
   module Make (Source : Source_intf) : Intf.S = struct
     include Make_from_base (struct
       let accounts =
-<<<<<<< HEAD
-        List.map Source.accounts ~f:(fun {pk; balance; delegate} ->
+        let open Lazy.Let_syntax in
+        let%map accounts = Source.accounts in
+        List.map accounts ~f:(fun {pk; balance; delegate} ->
             let account_id = Account_id.create pk Token_id.default in
             let base_acct =
               Account.create account_id (Balance.of_int balance)
             in
-=======
-        let open Lazy.Let_syntax in
-        let%map accounts = Source.accounts in
-        List.map accounts ~f:(fun {pk; balance; delegate} ->
-            let base_acct = Account.create pk (Balance.of_int balance) in
->>>>>>> bdffb0a1
             (None, {base_acct with delegate= Option.value ~default:pk delegate})
         )
     end)
