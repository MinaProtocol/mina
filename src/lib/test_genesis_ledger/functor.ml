--- conflicted
+++ resolved
@@ -82,11 +82,7 @@
             ( Some sk
             , Account.create
                 (Account_id.create pk Token_id.default)
-<<<<<<< HEAD
-                (Balance.of_int balance) ) )
-=======
                 (Balance.of_formatted_string (Int.to_string balance)) ) )
->>>>>>> 0fbd8e9e
     end)
   end
 end
