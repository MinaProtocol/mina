[%%import
"../../../config.mlh"]

open Ppxlib
open Asttypes
open Parsetree
open Core

[%%if
proof_level = "full"]

let key_generation = true

[%%else]

let key_generation = false

[%%endif]

let pedersen_params ~loc =
  let module E = Ppxlib.Ast_builder.Make (struct
    let loc = loc
  end) in
  let open E in
  let arr = Crypto_params.Pedersen_params.params in
  let arr_expr =
    List.init (Array.length arr) ~f:(fun i ->
        let g, _, _, _ = arr.(i) in
        estring
          (Binable.to_string
             (module Lite_curve_choice.Tock.G1)
             (Lite_compat_algebra.g1 g)) )
    |> E.pexp_array
  in
  [%expr
<<<<<<< HEAD
    lazy
      (Array.map
         (fun s ->
           Core_kernel.Binable.of_string
             (module Lite_curve_choice.Tock.G1)
             (Base58_check.decode_exn s) )
         [%e arr_expr])]
=======
    Array.map
      (Core_kernel.Binable.of_string (module Lite_curve_choice.Tock.G1))
      [%e arr_expr]]
>>>>>>> e522a3e1

open Async

let main () =
  let fmt =
    Format.formatter_of_out_channel (Out_channel.create "pedersen_params.ml")
  in
  let loc = Ppxlib.Location.none in
  let structure =
    [%str let pedersen_params = lazy [%e pedersen_params ~loc]]
  in
  Pprintast.top_phrase fmt (Ptop_def structure) ;
  exit 0

let () =
  ignore (main ()) ;
  never_returns (Scheduler.go ())<|MERGE_RESOLUTION|>--- conflicted
+++ resolved
@@ -33,19 +33,9 @@
     |> E.pexp_array
   in
   [%expr
-<<<<<<< HEAD
-    lazy
-      (Array.map
-         (fun s ->
-           Core_kernel.Binable.of_string
-             (module Lite_curve_choice.Tock.G1)
-             (Base58_check.decode_exn s) )
-         [%e arr_expr])]
-=======
     Array.map
       (Core_kernel.Binable.of_string (module Lite_curve_choice.Tock.G1))
       [%e arr_expr]]
->>>>>>> e522a3e1
 
 open Async
 
