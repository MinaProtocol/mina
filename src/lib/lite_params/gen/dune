(executable
  (name gen)
  (libraries
     async
     core
     crypto_params
     snarky
     snarkette
     ppxlib
     lite_compat_algebra)
   (preprocessor_deps "../../../config.mlh")
<<<<<<< HEAD
   (preprocess (pps ppx_coda ppx_optcomp ppxlib.metaquot ppxlib.runner))
=======
   (preprocess (pps ppx_optcomp ppxlib.metaquot))
>>>>>>> ba630315
   (modes native))<|MERGE_RESOLUTION|>--- conflicted
+++ resolved
@@ -9,9 +9,5 @@
      ppxlib
      lite_compat_algebra)
    (preprocessor_deps "../../../config.mlh")
-<<<<<<< HEAD
-   (preprocess (pps ppx_coda ppx_optcomp ppxlib.metaquot ppxlib.runner))
-=======
-   (preprocess (pps ppx_optcomp ppxlib.metaquot))
->>>>>>> ba630315
+   (preprocess (pps ppx_coda ppx_optcomp ppxlib.metaquot))
    (modes native))