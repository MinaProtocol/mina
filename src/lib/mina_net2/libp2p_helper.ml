open Async
open Core
open Pipe_lib

exception Libp2p_helper_died_unexpectedly

module Go_log = struct
  let ours_of_go lvl =
    let open Logger.Level in
    match lvl with
    | "error" | "panic" | "fatal" ->
        Error
    | "warn" ->
        Debug
    | "info" ->
        (* this is intentionally debug, because the go info logs are too verbose for our info *)
        Debug
    | "debug" ->
        Spam
    | _ ->
        Spam

  (* there should be no other levels. *)

  type record =
    { ts : string
    ; module_ : string [@key "logger"]
    ; level : string
    ; msg : string
    ; metadata : Yojson.Safe.t String.Map.t
    }

  let record_of_yojson (json : Yojson.Safe.t) =
    let open Result.Let_syntax in
    let prefix = "Mina_net2.Go_log.record_of_yojson: " in
    let string_of_yojson = function
      | `String s ->
          Ok s
      | _ ->
          Error "Expected a string"
    in
    let take_string map key =
      match Map.find map key with
      | Some json -> (
          match string_of_yojson json with
          | Ok value ->
              Ok (value, Map.remove map key)
          | Error err ->
              Error
                (Printf.sprintf "%sCould not parse field '%s': %s" prefix key
                   err ) )
      | None ->
          Error (Printf.sprintf "%sField '%s' is required" prefix key)
    in
    let rewrite_key map bad_key good_key =
      match Map.find map bad_key with
      | Some data -> (
          match Map.remove map bad_key |> Map.add ~key:good_key ~data with
          | `Ok map' ->
              Ok map'
          | `Duplicate ->
              Error
                (Printf.sprintf "%sField '%s' should not already exist" prefix
                   good_key ) )
      | None ->
          Ok map
    in
    match json with
    | `Assoc fields ->
        let obj = String.Map.of_alist_exn fields in
        let%bind ts, obj = take_string obj "ts" in
        let%bind module_, obj = take_string obj "logger" in
        let%bind level, obj = take_string obj "level" in
        let%bind msg, obj = take_string obj "msg" in
        let%map metadata = rewrite_key obj "error" "go_error" in
        { ts; module_; level; msg; metadata }
    | _ ->
        Error (prefix ^ "Expected a JSON object")

  let record_to_message r =
    Logger.Message.
      { timestamp = Time.of_string r.ts
      ; level = ours_of_go r.level
      ; source =
          Some
            (Logger.Source.create
               ~module_:(sprintf "Libp2p_helper.Go.%s" r.module_)
               ~location:"(not tracked)" )
      ; message = String.concat [ "libp2p_helper: "; r.msg ]
      ; metadata = r.metadata
      ; event_id = None
      }
end

let%test "record_of_yojson 1" =
  let lines =
    [ "{\"level\":\"info\",\"ts\":\"2021-09-20T16:36:34.150+0300\",\"logger\":\"helper \
       top-level JSON handling\",\"msg\":\"libp2p_helper has the following \
       logging subsystems active: [badger swarm2 p2p-config dht blankhost \
       connmgr ipns mplex reuseport-transport tcp-tpt basichost autorelay \
       addrutil dht.pb providers dht/RtRefreshManager mdns routedhost table \
       routing/record peerstore/ds test-logger peerstore autonat helper \
       top-level JSON handling relay codanet.Helper eventlog discovery nat \
       net/identify ping pubsub stream-upgrader diversityFilter]\"}"
    ; "2021/09/20 17:38:12 capnp: decode: too many segments to decode"
    ]
  in
  List.equal Bool.equal
    (List.map
       ~f:(fun line ->
         try
           match line |> Yojson.Safe.from_string |> Go_log.record_of_yojson with
           | Ok _ ->
               true
           | Error _ ->
               false
         with _ -> false )
       lines )
    [ true; false ]

type t =
  { process : Child_processes.t
  ; logger : Logger.t
  ; mutable finished : bool
  ; outstanding_requests :
      Libp2p_ipc.rpc_response_body Or_error.t Ivar.t
      Libp2p_ipc.Sequence_number.Table.t
  }

let handle_libp2p_helper_termination t ~pids ~killed result =
  Hashtbl.iter t.outstanding_requests ~f:(fun iv ->
      Ivar.fill_if_empty iv
        (Or_error.error_string "libp2p_helper process died before answering") ) ;
  Hashtbl.clear t.outstanding_requests ;
  Child_processes.Termination.remove pids (Child_processes.pid t.process) ;
  if (not killed) && not t.finished then (
    match result with
    | Ok ((Error (`Exit_non_zero _) | Error (`Signal _)) as e) ->
        [%log' fatal t.logger]
          !"libp2p_helper process died unexpectedly: $exit_status"
          ~metadata:
            [ ("exit_status", `String (Unix.Exit_or_signal.to_string_hum e)) ] ;
        t.finished <- true ;
        raise Libp2p_helper_died_unexpectedly
    | Error err ->
        [%log' fatal t.logger]
          !"Child processes library could not track libp2p_helper process: $err"
          ~metadata:[ ("err", Error_json.error_to_yojson err) ] ;
        t.finished <- true ;
        let%map () = Deferred.ignore_m (Child_processes.kill t.process) in
        raise Libp2p_helper_died_unexpectedly
    | Ok (Ok ()) ->
        [%log' error t.logger]
          "libp2p helper process exited peacefully but it should have been \
           killed by shutdown!" ;
        Deferred.unit )
  else
    let exit_status =
      match result with
      | Ok e ->
          `String (Unix.Exit_or_signal.to_string_hum e)
      | Error err ->
          Error_json.error_to_yojson err
    in
    [%log' info t.logger]
      !"libp2p_helper process killed successfully: $exit_status"
      ~metadata:[ ("exit_status", exit_status) ] ;
    Deferred.unit

let handle_incoming_message t msg ~handle_push_message =
  let open Libp2p_ipc.Reader in
  let open DaemonInterface.Message in
  let record_message_delay time_sent_ipc =
    let message_delay =
      Time_ns.diff (Time_ns.now ())
        (Libp2p_ipc.unix_nano_to_time_span time_sent_ipc)
    in
    Mina_metrics.Network.(
      Ipc_latency_histogram.observe ipc_latency_ns_summary
        (Time_ns.Span.to_ns message_delay))
  in
  match msg with
  | RpcResponse rpc_response ->
      O1trace.sync_thread "handle_libp2p_ipc_rpc_response" (fun () ->
          let rpc_header =
            Libp2pHelperInterface.RpcResponse.header_get rpc_response
          in
          let sequence_number =
            RpcMessageHeader.sequence_number_get rpc_header
          in
          record_message_delay (RpcMessageHeader.time_sent_get rpc_header) ;
          match Hashtbl.find t.outstanding_requests sequence_number with
          | Some ivar ->
              if Ivar.is_full ivar then
                [%log' error t.logger]
                  "Attempted fill outstanding libp2p_helper RPC request more \
                   than once"
              else
                Ivar.fill ivar
                  (Libp2p_ipc.rpc_response_to_or_error rpc_response)
          | None ->
              [%log' error t.logger]
                "Attempted to fill outstanding libp2p_helper RPC request, but \
                 not outstanding request was found" ) ;
      Deferred.unit
  | PushMessage push_msg ->
      O1trace.thread "handle_libp2p_ipc_push" (fun () ->
          let push_header = DaemonInterface.PushMessage.header_get push_msg in
          record_message_delay (PushMessageHeader.time_sent_get push_header) ;
          handle_push_message t (DaemonInterface.PushMessage.get push_msg) )
  | Undefined n ->
      Libp2p_ipc.undefined_union ~context:"DaemonInterface.Message" n ;
      Deferred.unit

let spawn ~logger ~pids ~conf_dir ~handle_push_message =
  let termination_handler = ref (fun ~killed:_ _result -> Deferred.unit) in
  match%map
    O1trace.thread "manage_libp2p_helper_subprocess" (fun () ->
        Child_processes.start_custom ~logger ~name:"libp2p_helper"
          ~git_root_relative_path:
            "src/app/libp2p_helper/result/bin/libp2p_helper" ~conf_dir ~args:[]
          ~stdout:`Chunks ~stderr:`Lines
          ~termination:
            (`Handler
              (fun ~killed _process result ->
                !termination_handler ~killed result ) ) )
  with
  | Error e ->
      Or_error.tag (Error e)
        ~tag:
          "Could not start libp2p_helper. If you are a dev, did you forget to \
           `make libp2p_helper` and set MINA_LIBP2P_HELPER_PATH? Try \
           MINA_LIBP2P_HELPER_PATH=$PWD/src/app/libp2p_helper/result/bin/libp2p_helper."
  | Ok process ->
      Child_processes.register_process pids process Libp2p_helper ;
      let t =
        { process
        ; logger
        ; finished = false
        ; outstanding_requests = Libp2p_ipc.Sequence_number.Table.create ()
        }
      in
      termination_handler := handle_libp2p_helper_termination t ~pids ;
      O1trace.background_thread "handle_libp2p_helper_subprocess_logs"
        (fun () ->
          Child_processes.stderr process
          |> Strict_pipe.Reader.iter ~f:(fun line ->
                 Mina_metrics.(
                   Counter.inc_one Mina_metrics.Network.ipc_logs_received_total) ;
                 let record_result =
                   try
                     Some
                       (Go_log.record_of_yojson @@ Yojson.Safe.from_string line)
                   with Yojson.Json_error _error -> None
                 in
                 ( match record_result with
                 | Some (Ok record) ->
                     record |> Go_log.record_to_message |> Logger.raw logger
                 | Some (Error error) ->
                     [%log error]
                       "failed to parse record over libp2p_helper stderr: \
                        $error"
                       ~metadata:[ ("error", `String error) ]
                 | None ->
                     Core.print_endline line ) ;
                 Deferred.unit ) ) ;
      O1trace.background_thread "handle_libp2p_ipc_incoming" (fun () ->
          Child_processes.stdout process
          |> Libp2p_ipc.read_incoming_messages
          |> Strict_pipe.Reader.iter ~f:(function
               | Ok msg ->
                   let msg =
                     Libp2p_ipc.Reader.DaemonInterface.Message.get msg
                   in
                   handle_incoming_message t msg ~handle_push_message
               | Error error ->
                   [%log error]
                     "failed to parse IPC message over libp2p_helper stdout: \
                      $error"
                     ~metadata:
                       [ ("error", `String (Error.to_string_hum error)) ] ;
                   Deferred.unit ) ) ;
      Or_error.return t

let shutdown t =
  t.finished <- true ;
  Deferred.ignore_m (Child_processes.kill t.process)

let do_rpc (type a b) (t : t) ((module Rpc) : (a, b) Libp2p_ipc.Rpcs.rpc)
    (request : a) : b Deferred.Or_error.t =
  let open Deferred.Or_error.Let_syntax in
  if
    (not t.finished)
    && (not @@ Writer.is_closed (Child_processes.stdin t.process))
  then (
    [%log' spam t.logger] "sending $message_type to libp2p_helper"
      ~metadata:[ ("message_type", `String Rpc.name) ] ;
    let ivar = Ivar.create () in
    let sequence_number = Libp2p_ipc.Sequence_number.create () in
    Hashtbl.add_exn t.outstanding_requests ~key:sequence_number ~data:ivar ;
    request |> Rpc.Request.to_rpc_request_body
    |> Libp2p_ipc.create_rpc_request ~sequence_number
    |> Libp2p_ipc.rpc_request_to_outgoing_message
    |> Libp2p_ipc.write_outgoing_message (Child_processes.stdin t.process) ;
    let%bind response = Ivar.read ivar in
    match Rpc.Response.of_rpc_response_body response with
    | Some r ->
        Deferred.Or_error.return r
    | None ->
        Deferred.Or_error.error_string "invalid RPC response" )
  else
    Deferred.Or_error.errorf "helper process already exited (doing RPC %s)"
      Rpc.name

let send_push ~msg t =
  if
    (not t.finished)
    && (not @@ Writer.is_closed (Child_processes.stdin t.process))
  then
<<<<<<< HEAD
    Libp2p_ipc.create_push_message ~validation_id ~validation_result
    |> Libp2p_ipc.push_message_to_outgoing_message
    |> Libp2p_ipc.write_outgoing_message (Child_processes.stdin t.process)

=======
    Libp2p_ipc.push_message_to_outgoing_message msg
    |> Libp2p_ipc.write_outgoing_message (Child_processes.stdin t.process)

let send_validation ~validation_id ~validation_result =
  send_push
    ~msg:
      (Libp2p_ipc.create_validation_push_message ~validation_id
         ~validation_result )

let send_add_resource ~tag ~body =
  let open Staged_ledger_diff in
  let tag = Body.Tag.to_enum tag in
  let data = Body.to_binio_bigstring body |> Bigstring.to_string in
  send_push ~msg:(Libp2p_ipc.create_add_resource_push_message ~tag ~data)

let send_heartbeat ~peer_id =
  send_push ~msg:(Libp2p_ipc.create_heartbeat_peer_push_message ~peer_id)

let test_with_libp2p_helper ?(logger = Logger.null ())
    ?(handle_push_message = fun _ -> assert false) f =
  let pids = Pid.Table.create () in
  Thread_safe.block_on_async_exn (fun () ->
      let%bind conf_dir = Async.Unix.mkdtemp "libp2p_helper_test" in
      let%bind helper =
        spawn ~logger ~pids ~conf_dir ~handle_push_message >>| Or_error.ok_exn
      in
      Monitor.protect
        (fun () -> f conf_dir helper)
        ~finally:(fun () ->
          let%bind () = shutdown helper in
          File_system.remove_dir conf_dir ) )

>>>>>>> a5d2b57c
let%test_module "bitswap blocks" =
  ( module struct
    open Staged_ledger_diff.Bitswap_block

<<<<<<< HEAD
    let with_libp2p_helper f =
      let logger = Logger.null () in
      let pids = Pid.Table.create () in
      let handle_push_message _ = assert false in
      Thread_safe.block_on_async_exn (fun () ->
          let%bind conf_dir = Async.Unix.mkdtemp "bitswap_block_test" in
          let%bind helper =
            spawn ~logger ~pids ~conf_dir ~handle_push_message
            >>| Or_error.ok_exn
          in
          Monitor.protect
            (fun () -> f helper)
            ~finally:(fun () ->
              let%bind () = shutdown helper in
              File_system.remove_dir conf_dir ) )

=======
>>>>>>> a5d2b57c
    let%test_unit "forall x: libp2p_helper#decode (daemon#encode x) = x" =
      Quickcheck.test For_tests.gen ~trials:100
        ~f:(fun (max_block_size, data) ->
          let blocks, root_block_hash = blocks_of_data ~max_block_size data in
          let result =
<<<<<<< HEAD
            with_libp2p_helper (fun helper ->
=======
            test_with_libp2p_helper (fun _ helper ->
>>>>>>> a5d2b57c
                let open Libp2p_ipc.Rpcs in
                let request =
                  TestDecodeBitswapBlocks.create_request
                    ~blocks:
                      (blocks |> Map.map ~f:Bigstring.to_string |> Map.to_alist)
                    ~root_block_hash
                in
                do_rpc helper (module TestDecodeBitswapBlocks) request )
            |> Or_error.ok_exn
            |> Libp2p_ipc.Reader.Libp2pHelperInterface.TestDecodeBitswapBlocks
               .Response
               .decoded_data_get |> Bigstring.of_string
          in
          [%test_eq: Bigstring.t] data result )

    let%test_unit "forall x: daemon#decode (libp2p_helper#encode x) = x" =
      Quickcheck.test For_tests.gen ~trials:100
        ~f:(fun (max_block_size, data) ->
          let blocks, root_block_hash =
            let resp =
<<<<<<< HEAD
              with_libp2p_helper (fun helper ->
=======
              test_with_libp2p_helper (fun _ helper ->
>>>>>>> a5d2b57c
                  let open Libp2p_ipc.Rpcs in
                  let request =
                    TestEncodeBitswapBlocks.create_request ~max_block_size
                      ~data:(Bigstring.to_string data)
                  in
                  do_rpc helper (module TestEncodeBitswapBlocks) request )
              |> Or_error.ok_exn
            in
            let open Libp2p_ipc.Reader in
            let open Libp2pHelperInterface.TestEncodeBitswapBlocks in
            let blocks =
              Capnp.Array.map_list (Response.blocks_get resp)
                ~f:(fun block_with_id ->
                  let hash =
                    Blake2.of_raw_string
                    @@ BlockWithId.blake2b_hash_get block_with_id
                  in
                  let block =
                    Bigstring.of_string @@ BlockWithId.block_get block_with_id
                  in
                  (hash, block) )
            in
            let root_block_hash =
              Blake2.of_raw_string @@ RootBlockId.blake2b_hash_get
              @@ Response.root_block_id_get resp
            in
            (Blake2.Map.of_alist_exn blocks, root_block_hash)
          in
          let result =
            Or_error.ok_exn (data_of_blocks blocks root_block_hash)
          in
          [%test_eq: Bigstring.t] data result )
  end )<|MERGE_RESOLUTION|>--- conflicted
+++ resolved
@@ -317,12 +317,6 @@
     (not t.finished)
     && (not @@ Writer.is_closed (Child_processes.stdin t.process))
   then
-<<<<<<< HEAD
-    Libp2p_ipc.create_push_message ~validation_id ~validation_result
-    |> Libp2p_ipc.push_message_to_outgoing_message
-    |> Libp2p_ipc.write_outgoing_message (Child_processes.stdin t.process)
-
-=======
     Libp2p_ipc.push_message_to_outgoing_message msg
     |> Libp2p_ipc.write_outgoing_message (Child_processes.stdin t.process)
 
@@ -355,40 +349,16 @@
           let%bind () = shutdown helper in
           File_system.remove_dir conf_dir ) )
 
->>>>>>> a5d2b57c
 let%test_module "bitswap blocks" =
   ( module struct
     open Staged_ledger_diff.Bitswap_block
 
-<<<<<<< HEAD
-    let with_libp2p_helper f =
-      let logger = Logger.null () in
-      let pids = Pid.Table.create () in
-      let handle_push_message _ = assert false in
-      Thread_safe.block_on_async_exn (fun () ->
-          let%bind conf_dir = Async.Unix.mkdtemp "bitswap_block_test" in
-          let%bind helper =
-            spawn ~logger ~pids ~conf_dir ~handle_push_message
-            >>| Or_error.ok_exn
-          in
-          Monitor.protect
-            (fun () -> f helper)
-            ~finally:(fun () ->
-              let%bind () = shutdown helper in
-              File_system.remove_dir conf_dir ) )
-
-=======
->>>>>>> a5d2b57c
     let%test_unit "forall x: libp2p_helper#decode (daemon#encode x) = x" =
       Quickcheck.test For_tests.gen ~trials:100
         ~f:(fun (max_block_size, data) ->
           let blocks, root_block_hash = blocks_of_data ~max_block_size data in
           let result =
-<<<<<<< HEAD
-            with_libp2p_helper (fun helper ->
-=======
             test_with_libp2p_helper (fun _ helper ->
->>>>>>> a5d2b57c
                 let open Libp2p_ipc.Rpcs in
                 let request =
                   TestDecodeBitswapBlocks.create_request
@@ -409,11 +379,7 @@
         ~f:(fun (max_block_size, data) ->
           let blocks, root_block_hash =
             let resp =
-<<<<<<< HEAD
-              with_libp2p_helper (fun helper ->
-=======
               test_with_libp2p_helper (fun _ helper ->
->>>>>>> a5d2b57c
                   let open Libp2p_ipc.Rpcs in
                   let request =
                     TestEncodeBitswapBlocks.create_request ~max_block_size
