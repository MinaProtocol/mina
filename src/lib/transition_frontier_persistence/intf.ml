open Coda_base
open Async_kernel
open Pipe_lib

module type Transition_database_schema = sig
  type external_transition_validated

  type state_hash

  type scan_state

  type pending_coinbases

  type _ t =
    | Transition :
        state_hash
        -> (external_transition_validated * state_hash list) t
    | Root : (state_hash * scan_state * pending_coinbases) t

  include Rocksdb.Serializable.GADT.Key_intf with type 'a t := 'a t
end

module type Frontier_diff = sig
  type external_transition_verified

  type state_hash

  type scan_state

  type add_transition = (external_transition_verified, state_hash) With_hash.t

  type move_root =
    { best_tip: add_transition
    ; removed_transitions: state_hash list
    ; new_root: state_hash
    ; new_scan_state: scan_state }

  type t = Add_transition of add_transition | Move_root of move_root
end

module type Worker_inputs = sig
  include Transition_frontier.Inputs_intf

  module Transition_storage : sig
    module Schema :
      Transition_database_schema
      with type external_transition_validated :=
                  External_transition.Validated.Stable.Latest.t
       and type state_hash := State_hash.Stable.Latest.t
       and type scan_state := Staged_ledger.Scan_state.Stable.Latest.t
       and type pending_coinbases := Pending_coinbase.t

    include Rocksdb.Serializable.GADT.S with type 'a g := 'a Schema.t

    val get : t -> logger:Logger.t -> ?location:string -> 'a Schema.t -> 'a
  end

  module Transition_frontier :
    Coda_intf.Transition_frontier_intf
    with type external_transition_validated := External_transition.Validated.t
     and type mostly_validated_external_transition :=
                ( [`Time_received] * Truth.true_t
                , [`Proof] * Truth.true_t
                , [`Frontier_dependencies] * Truth.true_t
                , [`Staged_ledger_diff] * Truth.false_t )
                External_transition.Validation.with_transition
     and type transaction_snark_scan_state := Staged_ledger.Scan_state.t
     and type staged_ledger_diff := Staged_ledger_diff.t
     and type staged_ledger := Staged_ledger.t
     and type verifier := Verifier.t
end

module type Worker = sig
  type hash

  type diff

  type transition_storage

  type t

  val create : ?directory_name:string -> logger:Logger.t -> unit -> t

  val close : t -> unit

  val handle_diff : t -> hash -> diff -> hash

  module For_tests : sig
    val transition_storage : t -> transition_storage
  end
end

module type Main_inputs = sig
  include Worker_inputs

  module Make_worker (Inputs : Worker_inputs) : sig
    open Inputs.Transition_frontier

    include
      Worker
<<<<<<< HEAD
      with type hash := Inputs.Transition_frontier.Diff.Hash.t
       and type diff := Inputs.Transition_frontier.Diff.Mutant.E.t
       and type transition_storage := Inputs.Transition_storage.t

    val handle_diff :
         t
      -> Inputs.Transition_frontier.Diff.Hash.t
      -> Inputs.Transition_frontier.Diff.Mutant.E.t
      -> Inputs.Transition_frontier.Diff.Hash.t Deferred.Or_error.t
=======
      with type hash := Diff_hash.t
       and type diff := Diff_mutant.E.t
       and type transition_storage := Inputs.Transition_storage.t

    val handle_diff :
      t -> Diff_hash.t -> Diff_mutant.E.t -> Diff_hash.t Deferred.Or_error.t
>>>>>>> d276654d
  end
end

module type S = sig
  type frontier

  type t

  type verifier

  type root_snarked_ledger

  type consensus_local_state

  val create :
       ?directory_name:string
    -> logger:Logger.t
    -> flush_capacity:int
    -> max_buffer_capacity:int
    -> unit
    -> t

  val listen_to_frontier_broadcast_pipe :
    frontier option Broadcast_pipe.Reader.t -> t -> unit Deferred.t

  val deserialize :
       directory_name:string
    -> logger:Logger.t
    -> verifier:verifier
    -> trust_system:Trust_system.t
    -> root_snarked_ledger:root_snarked_ledger
    -> consensus_local_state:consensus_local_state
    -> frontier Deferred.t
end<|MERGE_RESOLUTION|>--- conflicted
+++ resolved
@@ -94,11 +94,8 @@
   include Worker_inputs
 
   module Make_worker (Inputs : Worker_inputs) : sig
-    open Inputs.Transition_frontier
-
     include
       Worker
-<<<<<<< HEAD
       with type hash := Inputs.Transition_frontier.Diff.Hash.t
        and type diff := Inputs.Transition_frontier.Diff.Mutant.E.t
        and type transition_storage := Inputs.Transition_storage.t
@@ -108,14 +105,6 @@
       -> Inputs.Transition_frontier.Diff.Hash.t
       -> Inputs.Transition_frontier.Diff.Mutant.E.t
       -> Inputs.Transition_frontier.Diff.Hash.t Deferred.Or_error.t
-=======
-      with type hash := Diff_hash.t
-       and type diff := Diff_mutant.E.t
-       and type transition_storage := Inputs.Transition_storage.t
-
-    val handle_diff :
-      t -> Diff_hash.t -> Diff_mutant.E.t -> Diff_hash.t Deferred.Or_error.t
->>>>>>> d276654d
   end
 end
 
@@ -125,10 +114,6 @@
   type t
 
   type verifier
-
-  type root_snarked_ledger
-
-  type consensus_local_state
 
   val create :
        ?directory_name:string
@@ -146,7 +131,7 @@
     -> logger:Logger.t
     -> verifier:verifier
     -> trust_system:Trust_system.t
-    -> root_snarked_ledger:root_snarked_ledger
-    -> consensus_local_state:consensus_local_state
+    -> root_snarked_ledger:Ledger.Db.t
+    -> consensus_local_state:Consensus.Data.Local_state.t
     -> frontier Deferred.t
 end