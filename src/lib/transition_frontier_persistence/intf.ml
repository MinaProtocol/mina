--- conflicted
+++ resolved
@@ -46,6 +46,7 @@
       with type external_transition := External_transition.Stable.Latest.t
        and type state_hash := State_hash.Stable.Latest.t
        and type scan_state := Staged_ledger.Scan_state.Stable.Latest.t
+       and type pending_coinbases := Pending_coinbase.t
 
     include Rocksdb.Serializable.GADT.S with type 'a g := 'a Schema.t
 
@@ -76,11 +77,7 @@
 
   type diff
 
-<<<<<<< HEAD
-  type pending_coinbases
-=======
   type transition_storage
->>>>>>> ca4fc2f5
 
   type t
 
@@ -91,22 +88,7 @@
   val handle_diff : t -> hash -> diff -> hash
 
   module For_tests : sig
-<<<<<<< HEAD
-    module Transition_storage : sig
-      module Schema :
-        Transition_database_schema
-        with type external_transition := external_transition
-         and type state_hash := state_hash
-         and type scan_state := scan_state
-         and type pending_coinbases := pending_coinbases
-
-      include Rocksdb.Serializable.GADT.S with type 'a g := 'a Schema.t
-    end
-
-    val transition_storage : t -> Transition_storage.t
-=======
     val transition_storage : t -> transition_storage
->>>>>>> ca4fc2f5
   end
 end
 
@@ -149,22 +131,10 @@
     -> t
     -> unit Deferred.t
 
-<<<<<<< HEAD
-  module For_tests : sig
-    val write_diff_and_verify :
-         logger:Logger.t
-      -> acc_hash:diff_hash
-      -> worker
-      -> frontier
-      -> 'output diff
-      -> diff_hash Deferred.t
-  end
-=======
   val deserialize :
        directory_name:string
     -> logger:Logger.t
     -> root_snarked_ledger:root_snarked_ledger
     -> consensus_local_state:consensus_local_state
     -> frontier Deferred.t
->>>>>>> ca4fc2f5
 end