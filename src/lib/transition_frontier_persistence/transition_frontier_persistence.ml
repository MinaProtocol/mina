--- conflicted
+++ resolved
@@ -8,21 +8,7 @@
 module Diff_hash = Diff_hash
 module Transition_storage = Transition_storage
 
-<<<<<<< HEAD
-module Make (Inputs : Intf.Main_inputs) =
-(* :
-  Intf.S
-  with type frontier := Inputs.Transition_frontier.t
-   and type worker := Inputs.Worker.t
-   and type diff_hash := Inputs.Diff_hash.t
-   and type 'output diff :=
-              ( (Inputs.External_transition.t, State_hash.t) With_hash.t
-              , 'output )
-              Inputs.Diff_mutant.t  *)
-struct
-=======
 module Make (Inputs : Intf.Main_inputs) = struct
->>>>>>> ca4fc2f5
   open Inputs
   module Worker = Inputs.Make_worker (Inputs)
 
@@ -158,7 +144,7 @@
 
   let read ~logger ~root_snarked_ledger ~consensus_local_state
       transition_storage =
-    let state_hash, scan_state =
+    let state_hash, scan_state, pending_coinbases =
       Transition_storage.get transition_storage ~logger Root
     in
     let get_verified_transition state_hash =
@@ -187,8 +173,10 @@
           Deferred.unit )
     in
     let%bind root_staged_ledger =
-      Staged_ledger.of_scan_state_and_snarked_ledger ~scan_state
+      Staged_ledger.of_scan_state_pending_coinbases_and_snarked_ledger
+        ~scan_state
         ~snarked_ledger:(Ledger.of_database root_snarked_ledger)
+        ~pending_coinbases
         ~expected_merkle_root:
           (staged_ledger_hash @@ With_hash.data root_transition)
       |> Deferred.Or_error.ok_exn
