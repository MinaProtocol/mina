--- conflicted
+++ resolved
@@ -17,113 +17,24 @@
     ; max_buffer_capacity: int
     ; flush_capacity: int
     ; worker_writer:
-        ( Transition_frontier.Diff_mutant.E.with_value list
+        ( Transition_frontier.Diff.Mutant.E.with_value list
         , Strict_pipe.synchronous
         , unit Deferred.t )
         Strict_pipe.Writer.t
-    ; buffer: Transition_frontier.Diff_mutant.E.with_value Queue.t }
-
-<<<<<<< HEAD
-  let create = Worker.create
-
-  let scan_state t =
-    t |> Transition_frontier.Breadcrumb.staged_ledger
-    |> Inputs.Staged_ledger.scan_state
-
-  let pending_coinbase t =
-    t |> Transition_frontier.Breadcrumb.staged_ledger
-    |> Staged_ledger.pending_coinbase_collection
-
-  let apply_diff (type mutant) ~logger frontier
-      (diff : mutant Transition_frontier.Diff.Mutant.t) : mutant =
-    match diff with
-    | New_frontier _ ->
-        ()
-    | Add_transition {data= transition; _} ->
-        let parent_hash =
-          External_transition.Validated.parent_hash transition
-        in
-        Transition_frontier.find_exn frontier parent_hash
-        |> Transition_frontier.Breadcrumb.transition_with_hash
-        |> With_hash.data |> External_transition.Validated.protocol_state
-        |> Protocol_state.consensus_state
-    | Remove_transitions external_transitions_with_hashes ->
-        List.map external_transitions_with_hashes
-          ~f:(fun transition_with_hash ->
-            With_hash.data transition_with_hash
-            |> External_transition.Validated.protocol_state
-            |> Protocol_state.consensus_state )
-    | Update_root (new_root_hash, _, _) ->
-        let previous_root =
-          (let open Transition_frontier in
-          let open Option.Let_syntax in
-          let%bind root =
-            match find frontier new_root_hash with
-            | Some root ->
-                Some root
-            | None ->
-                find_in_root_history frontier new_root_hash
-          in
-          let previous_root_hash =
-            External_transition.Validated.parent_hash
-            @@ Breadcrumb.external_transition root
-          in
-          find_in_root_history frontier previous_root_hash)
-          |> Option.value_exn
-        in
-        let previous_state_hash =
-          Transition_frontier.Breadcrumb.state_hash previous_root
-        in
-        let mutant =
-          ( previous_state_hash
-          , scan_state previous_root
-          , pending_coinbase previous_root )
-        in
-        Logger.trace logger ~module_:__MODULE__ ~location:__LOC__
-          ~metadata:
-            [ ( "mutant"
-              , Transition_frontier.Diff.Mutant.value_to_yojson diff mutant )
-            ]
-          "Ground truth root update" ;
-        mutant
-
-  let to_state_hash_diff (type output)
-      (diff : output Transition_frontier.Diff.Mutant.t) :
-      Transition_frontier.Diff.Mutant.E.t =
-    match diff with
-    | Remove_transitions removed_transitions ->
-        E (Remove_transitions removed_transitions)
-    | New_frontier first_root ->
-        E (New_frontier first_root)
-    | Add_transition added_transition ->
-        E (Add_transition added_transition)
-    | Update_root new_root ->
-        E (Update_root new_root)
-
-  let write_diff_and_verify ~logger ~acc_hash worker frontier diff_mutant =
-    Logger.trace logger "Handling mutant diff" ~module_:__MODULE__
-      ~location:__LOC__
-      ~metadata:
-        [ ( "diff_mutant"
-          , Transition_frontier.Diff.Mutant.key_to_yojson diff_mutant ) ] ;
-    let ground_truth_diff = apply_diff ~logger frontier diff_mutant in
-    let ground_truth_hash =
-      Transition_frontier.Diff.Mutant.hash acc_hash diff_mutant
-        ground_truth_diff
-=======
+    ; buffer: Transition_frontier.Diff.Mutant.E.with_value Queue.t }
+
   let write_diff_and_verify ~logger ~acc_hash worker (diff, ground_truth_mutant)
       =
     Logger.trace logger "Handling mutant diff" ~module_:__MODULE__
       ~location:__LOC__
       ~metadata:
-        [("diff_mutant", Transition_frontier.Diff_mutant.key_to_yojson diff)] ;
+        [("diff_mutant", Transition_frontier.Diff.Mutant.key_to_yojson diff)] ;
     let ground_truth_hash =
-      Transition_frontier.Diff_mutant.hash acc_hash diff ground_truth_mutant
->>>>>>> d276654d
+      Transition_frontier.Diff.Mutant.hash acc_hash diff ground_truth_mutant
     in
     match%map
       Worker.handle_diff worker acc_hash
-        (Transition_frontier.Diff_mutant.E.E diff)
+        (Transition_frontier.Diff.Mutant.E.E diff)
     with
     | Error e ->
         Logger.error ~module_:__MODULE__ ~location:__LOC__ logger
@@ -137,35 +48,9 @@
             !"Unable to write mutant diff correctly as hashes are different:\n\
              \ %s. Hash of groundtruth %s Hash of actual %s"
             (Yojson.Safe.to_string
-<<<<<<< HEAD
-               (Transition_frontier.Diff.Mutant.key_to_yojson diff_mutant))
+               (Transition_frontier.Diff.Mutant.key_to_yojson diff))
             (Transition_frontier.Diff.Hash.to_string ground_truth_hash)
             (Transition_frontier.Diff.Hash.to_string new_hash)
-            ()
-
-  let listen_to_frontier_broadcast_pipe ~logger
-      (frontier_broadcast_pipe :
-        Transition_frontier.t option Broadcast_pipe.Reader.t) worker =
-    let%bind (_ : Transition_frontier.Diff.Hash.t) =
-      Broadcast_pipe.Reader.fold frontier_broadcast_pipe
-        ~init:Transition_frontier.Diff.Hash.empty
-        ~f:(fun acc_hash frontier_opt ->
-          match frontier_opt with
-          | Some frontier ->
-              Broadcast_pipe.Reader.fold
-                (Transition_frontier.persistence_diff_pipe frontier)
-                ~init:acc_hash ~f:(fun acc_hash diffs ->
-                  Deferred.List.fold diffs ~init:acc_hash
-                    ~f:(fun acc_hash (E mutant) ->
-                      write_diff_and_verify ~logger ~acc_hash worker frontier
-                        mutant ) )
-          | None ->
-              (* TODO: need to delete persistence once it get's back up *)
-              Deferred.return Transition_frontier.Diff.Hash.empty )
-=======
-               (Transition_frontier.Diff_mutant.key_to_yojson diff))
-            (Transition_frontier.Diff_hash.to_string ground_truth_hash)
-            (Transition_frontier.Diff_hash.to_string new_hash)
             ()
 
   let rec flush ({buffer; worker_writer; flush_capacity; _} as t) =
@@ -182,17 +67,16 @@
         Strict_pipe.Synchronous
     in
     let worker_thread =
-      Strict_pipe.Reader.fold reader ~init:Transition_frontier.Diff_hash.empty
+      Strict_pipe.Reader.fold reader ~init:Transition_frontier.Diff.Hash.empty
         ~f:(fun init_hash diff_pairs ->
           Deferred.List.fold diff_pairs ~init:init_hash
             ~f:(fun acc_hash
-               (Transition_frontier.Diff_mutant.E.With_value
+               (Transition_frontier.Diff.Mutant.E.With_value
                  (diff, ground_truth_mutant))
                ->
               write_diff_and_verify ~logger ~acc_hash worker
                 (diff, ground_truth_mutant) ) )
       |> Deferred.ignore
->>>>>>> d276654d
     in
     { worker
     ; worker_writer= writer
