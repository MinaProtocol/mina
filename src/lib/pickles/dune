--- conflicted
+++ resolved
@@ -3,20 +3,8 @@
   (flags -verbose -show-counts))
  (name pickles)
  (public_name pickles)
-<<<<<<< HEAD
- (modules_without_implementation
-  full_signature
-  type
-  intf
-  pickles_intf)
+ (modules_without_implementation full_signature type intf pickles_intf)
  (flags -open Core_kernel)
-=======
- (modules_without_implementation full_signature type intf pickles_intf)
- (flags
-  (:standard -w +a-40..42-44 -warn-error +a-27)
-  -open
-  Core_kernel)
->>>>>>> 8c440bb5
  (instrumentation
   (backend bisect_ppx))
  (preprocess
