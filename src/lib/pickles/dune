(library
 (inline_tests
  (flags -verbose -show-counts))
 (name pickles)
 (public_name pickles)
 (modules_without_implementation full_signature type intf pickles_intf)
<<<<<<< HEAD
 (flags
  (:standard -w +a-40..42-44 -warn-error +a-27)
  -open
  Core_kernel)
=======
 (flags -open Core_kernel)
>>>>>>> 9364acfe
 (instrumentation
  (backend bisect_ppx))
 (preprocess
  (pps
   ppx_version
   ppx_mina
   ppx_jane
   ppx_compare
   ppx_deriving_yojson
   h_list.ppx))
 (libraries
  ;; opam libraries
  stdio
  integers
  result
  base.caml
  bignum.bigint
  core_kernel
  base64
  digestif
  ppx_inline_test.config
  sexplib0
  base
  async_kernel
  bin_prot.shape
  ;; local libraries
  mina_wire_types
  kimchi_bindings
  kimchi_types
  pasta_bindings
  kimchi_pasta
  kimchi_pasta.basic
  kimchi_pasta.constraint_system
  kimchi_pasta_snarky_backend
  bitstring_lib
  snarky.intf
  pickles.backend
  pickles_types
  snarky.backendless
  snarky_group_map
  sponge
  pickles.pseudo
  pickles.limb_vector
  pickles_base
  plonkish_prelude
  kimchi_backend
  base58_check
  codable
  random_oracle_input
  pickles.composition_types
  pickles.plonk_checks
  pickles_base.one_hot_vector
  snarky_log
  group_map
  snarky_curve
  key_cache
  snark_keys_header
  tuple_lib
  promise
  kimchi_backend_common
  logger
  logger.context_logger
  ppx_version.runtime
  error_json
  bounded_types))<|MERGE_RESOLUTION|>--- conflicted
+++ resolved
@@ -4,14 +4,7 @@
  (name pickles)
  (public_name pickles)
  (modules_without_implementation full_signature type intf pickles_intf)
-<<<<<<< HEAD
- (flags
-  (:standard -w +a-40..42-44 -warn-error +a-27)
-  -open
-  Core_kernel)
-=======
  (flags -open Core_kernel)
->>>>>>> 9364acfe
  (instrumentation
   (backend bisect_ppx))
  (preprocess
