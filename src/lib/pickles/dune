--- conflicted
+++ resolved
@@ -14,9 +14,11 @@
    ppx_deriving_yojson
    h_list.ppx))
  (libraries
-<<<<<<< HEAD
   digestif
   mina_version
+  base58_check
+  base64
+  codable
   kimchi_backend
   random_oracle_input
   pickles_base
@@ -34,29 +36,4 @@
   snarky.backendless
   key_cache
   core_kernel
-  snark_keys_header))
-=======
-   digestif
-   mina_version
-   base58_check
-   base64
-   codable
-   zexe_backend
-   random_oracle_input
-   pickles_base
-   pickles.composition_types
-   pickles.limb_vector
-   pickles.plonk_checks
-   pickles.precomputed
-   pickles.one_hot_vector
-   pickles.pseudo
-   snarky_log
-   sponge
-   group_map
-   snarky_group_map
-   snarky_curve
-   snarky.backendless
-   key_cache
-   core_kernel
-   snark_keys_header))
->>>>>>> 8c1dc0c9
+  snark_keys_header))