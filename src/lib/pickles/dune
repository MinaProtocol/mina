--- conflicted
+++ resolved
@@ -19,63 +19,6 @@
    ppx_deriving_yojson
    h_list.ppx))
  (libraries
-<<<<<<< HEAD
-   ;; opam libraries
-   stdio
-   integers
-   result
-   base.caml
-   bignum.bigint
-   core_kernel
-   base64
-   digestif
-   ppx_inline_test.config
-   sexplib0
-   base
-   async_kernel
-   bin_prot.shape
-   ;; local libraries
-   mina_wire_types
-   kimchi_bindings
-   kimchi_types
-   pasta_bindings
-   kimchi_pasta
-   kimchi_pasta.basic
-   kimchi_pasta.constraint_system
-   kimchi_pasta_snarky_backend
-   bitstring_lib
-   snarky.intf
-   pickles.backend
-   pickles_types
-   snarky.backendless
-   snarky_group_map
-   sponge
-   pickles.pseudo
-   pickles.limb_vector
-   pickles_base
-   plonkish_prelude
-   kimchi_backend
-   base58_check
-   codable
-   random_oracle_input
-   pickles.composition_types
-   pickles.plonk_checks
-   pickles_base.one_hot_vector
-   snarky_log
-   group_map
-   snarky_curve
-   key_cache
-   snark_keys_header
-   tuple_lib
-   promise
-   kimchi_backend_common
-   logger
-   logger.context_logger
-   ppx_version.runtime
-   error_json
-   bounded_types
-))
-=======
   ;; opam libraries
   stdio
   integers
@@ -129,5 +72,4 @@
   logger.context_logger
   ppx_version.runtime
   error_json
-  bounded_types))
->>>>>>> 297ad51c
+  bounded_types))