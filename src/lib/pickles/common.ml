--- conflicted
+++ resolved
@@ -80,7 +80,6 @@
 
 let compute_challenges chals =
   Vector.map chals ~f:(fun {Bulletproof_challenge.prechallenge; is_square} ->
-<<<<<<< HEAD
       compute_challenge ~is_square prechallenge )
 
 let compute_sg chals =
@@ -91,7 +90,4 @@
       (Dlog_based.Keypair.load_urs ())
       (Fq.Vector.of_array (Vector.to_array (compute_challenges chals)))
   in
-  Snarky_bn382.G.Affine.Vector.get (unshifted comm) 0 |> G.Affine.of_backend
-=======
-      compute_challenge ~is_square prechallenge )
->>>>>>> 337b263d
+  Snarky_bn382.G.Affine.Vector.get (unshifted comm) 0 |> G.Affine.of_backend