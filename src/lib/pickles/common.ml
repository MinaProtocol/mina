--- conflicted
+++ resolved
@@ -7,17 +7,10 @@
   let step_log2 = Nat.to_int Backend.Tick.Rounds.n
 
   let step = 1 lsl step_log2
-<<<<<<< HEAD
 
   let wrap_log2 = Nat.to_int Backend.Tock.Rounds.n
 
-  let wrap = 1 lsl wrap_log2
-=======
-
-  let wrap_log2 = Nat.to_int Backend.Tock.Rounds.n
-
   let _wrap = 1 lsl wrap_log2
->>>>>>> 9fb710f4
 end
 
 let tick_shifts, tock_shifts =
@@ -35,11 +28,7 @@
   let h =
     match proofs_verified with 0 -> 13 | 1 -> 14 | 2 -> 15 | _ -> assert false
   in
-<<<<<<< HEAD
-  { Domains.h = Pow_2_roots_of_unity h }
-=======
   { Domains.h = Domain.Pow_2_roots_of_unity h }
->>>>>>> 9fb710f4
 
 let actual_wrap_domain_size ~log_2_domain_size =
   let d =
@@ -99,53 +88,6 @@
   stage (fun x -> Group_map.to_group m ~params x)
 
 module Shifts = struct
-<<<<<<< HEAD
-  let tock1 : Tock.Field.t Shifted_value.Type1.Shift.t =
-    Shifted_value.Type1.Shift.create (module Tock.Field)
-
-  let tock2 : Tock.Field.t Shifted_value.Type2.Shift.t =
-    Shifted_value.Type2.Shift.create (module Tock.Field)
-
-  let tick1 : Tick.Field.t Shifted_value.Type1.Shift.t =
-    Shifted_value.Type1.Shift.create (module Tick.Field)
-
-  let tick2 : Tick.Field.t Shifted_value.Type2.Shift.t =
-    Shifted_value.Type2.Shift.create (module Tick.Field)
-end
-
-module Lookup_parameters = struct
-  let tick_zero : _ Composition_types.Zero_values.t =
-    { value =
-        { challenge = Challenge.Constant.zero
-        ; scalar =
-            Shifted_value.Type2.Shifted_value Impls.Wrap.Field.Constant.zero
-        }
-    ; var =
-        { challenge = Impls.Step.Field.zero
-        ; scalar =
-            Shifted_value.Type2.Shifted_value
-              (Impls.Step.Field.zero, Impls.Step.Boolean.false_)
-        }
-    }
-
-  let tock_zero : _ Composition_types.Zero_values.t =
-    { value =
-        { challenge = Challenge.Constant.zero
-        ; scalar =
-            Shifted_value.Type2.Shifted_value Impls.Wrap.Field.Constant.zero
-        }
-    ; var =
-        { challenge = Impls.Wrap.Field.zero
-        ; scalar = Shifted_value.Type2.Shifted_value Impls.Wrap.Field.zero
-        }
-    }
-end
-
-let finite_exn : 'a Kimchi_types.or_infinity -> 'a * 'a = function
-  | Finite (x, y) ->
-      (x, y)
-  | Infinity ->
-=======
   let tock2 : Backend.Tock.Field.t Shifted_value.Type2.Shift.t =
     Shifted_value.Type2.Shift.create (module Backend.Tock.Field)
 
@@ -187,7 +129,6 @@
   | Kimchi_types.Finite (x, y) ->
       (x, y)
   | Kimchi_types.Infinity ->
->>>>>>> 9fb710f4
       invalid_arg "finite_exn"
 
 let or_infinite_conv : ('a * 'a) Or_infinity.t -> 'a Kimchi_types.or_infinity =
@@ -202,13 +143,7 @@
 
   (* TODO: Make all this completely generic over backend *)
 
-<<<<<<< HEAD
-  let compute_challenge (type f) ~endo_to_field
-      (module Field : Kimchi_backend.Field.S with type t = f) c =
-    endo_to_field c
-=======
   let compute_challenge ~endo_to_field _ c = endo_to_field c
->>>>>>> 9fb710f4
 
   let compute_challenges ~endo_to_field field chals =
     Vector.map chals ~f:(fun prechallenge ->
@@ -293,13 +228,8 @@
     (Backend.Tick.Field.Vector.length input)
     ~f:(Backend.Tick.Field.Vector.get input)
 
-<<<<<<< HEAD
-let ft_comm ~add:( + ) ~scale ~endoscale ~negate
-    ~verification_key:(m : _ Plonk_verification_key_evals.t) ~alpha
-=======
 let ft_comm ~add:( + ) ~scale ~endoscale:_ ~negate
     ~verification_key:(m : _ Plonk_verification_key_evals.t) ~alpha:_
->>>>>>> 9fb710f4
     ~(plonk : _ Types.Wrap.Proof_state.Deferred_values.Plonk.In_circuit.t)
     ~t_comm =
   let ( * ) x g = scale g x in
