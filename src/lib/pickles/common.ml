--- conflicted
+++ resolved
@@ -238,55 +238,7 @@
   let _, [ sigma_comm_last ] =
     Vector.split m.sigma_comm (snd (Plonk_types.Permuts_minus_1.add Nat.N1.n))
   in
-<<<<<<< HEAD
-  let ( * ) x g = scale g x in
-  (* [cond_mul] conditionally scale elements based on the relevant feature
-     flags, and their values.
-
-     Whenever anything is "misaligned" between the 3 arguments, this function
-     returns [None]. *)
-  let cond_mul flag sc comm =
-    match flag with
-    | Opt.Flag.(Yes | Maybe) -> (
-        match (Opt.to_option_unsafe sc, Opt.to_option_unsafe comm) with
-        | None, _ | _, None ->
-            None
-        | Some x, Some g ->
-            Some (x * g) )
-    | Opt.Flag.No ->
-        None
-  in
-  (* [x +? xopt ] optionally adds [xopt] to [x]. This function is used in
-     combination with [cond_mul] to keep the same scaling/adding pattern for
-     optional features as for non-optional ones. *)
-  let ( +? ) v = function None -> v | Some v1 -> v + v1 in
-  let f_comm =
-    let opt_comms = m.optional_columns_comm in
-    let opt_scalars = plonk.optional_column_scalars in
-    let open Plonk_types.Features in
-    (plonk.perm * sigma_comm_last)
-    + (plonk.vbmul * m.mul_comm)
-    + (plonk.complete_add * m.complete_add_comm)
-    + (plonk.endomul * m.emul_comm)
-    + (plonk.endomul_scalar * m.endomul_scalar_comm)
-    +? cond_mul options.range_check0 opt_scalars.range_check0
-         opt_comms.range_check0
-    +? cond_mul options.range_check1 opt_scalars.range_check1
-         opt_comms.range_check1
-    +? cond_mul options.foreign_field_add opt_scalars.foreign_field_add
-         opt_comms.foreign_field_add
-    +? cond_mul options.foreign_field_mul opt_scalars.foreign_field_mul
-         opt_comms.foreign_field_mul
-    +? cond_mul options.xor opt_scalars.xor opt_comms.xor
-    +? cond_mul options.rot opt_scalars.rot opt_comms.rot
-    +? cond_mul options.lookup opt_scalars.lookup_gate opt_comms.lookup_gate
-    +? cond_mul options.runtime_tables opt_scalars.runtime_tables
-         opt_comms.runtime_tables
-  in
-
-=======
   let f_comm = List.reduce_exn ~f:( + ) [ plonk.perm * sigma_comm_last ] in
->>>>>>> 62782873
   let chunked_t_comm =
     let n = Array.length t_comm in
     let res = ref t_comm.(n - 1) in
