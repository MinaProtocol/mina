--- conflicted
+++ resolved
@@ -28,16 +28,7 @@
   let h =
     match proofs_verified with 0 -> 13 | 1 -> 14 | 2 -> 15 | _ -> assert false
   in
-<<<<<<< HEAD
   { Domains.h = Pow_2_roots_of_unity h }
-=======
-  { Domains.h = Pow_2_roots_of_unity h
-  ; x =
-      Pow_2_roots_of_unity
-        (let (T (typ, _, _)) = Impls.Wrap.input () in
-         Int.ceil_log2 (Impls.Wrap.Data_spec.size [ typ ]) )
-  }
->>>>>>> 2a77cca7
 
 let hash_step_me_only ~app_state (t : _ Types.Step.Proof_state.Me_only.t) =
   let g (x, y) = [ x; y ] in
