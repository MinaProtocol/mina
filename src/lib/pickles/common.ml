--- conflicted
+++ resolved
@@ -121,7 +121,6 @@
     let (T (typ, _conv)) = Impls.Dlog_based.input () in
     Impls.Dlog_based.generate_public_input [typ] prev_statement
   in
-<<<<<<< HEAD
   List.init (Fq.Vector.length input) ~f:(Fq.Vector.get input)
 
 let fq_public_input_of_statement s =
@@ -138,7 +137,4 @@
     in
     Impls.Pairing_based.generate_public_input [input] prev_statement
   in
-  Fp.one :: List.init (Fp.Vector.length input) ~f:(Fp.Vector.get input)
-=======
-  List.init (Fq.Vector.length input) ~f:(Fq.Vector.get input)
->>>>>>> 06a1a7f7
+  Fp.one :: List.init (Fp.Vector.length input) ~f:(Fp.Vector.get input)