--- conflicted
+++ resolved
@@ -234,7 +234,6 @@
     ~verification_key:(m : _ array Plonk_verification_key_evals.t) ~alpha:_
     ~(plonk : _ Types.Wrap.Proof_state.Deferred_values.Plonk.In_circuit.t)
     ~t_comm =
-<<<<<<< HEAD
   let reduce_chunks comm =
     let n = Array.length comm in
     let res = ref comm.(n - 1) in
@@ -243,27 +242,12 @@
     done ;
     !res
   in
-  let ( * ) x g = scale g x in
   let _, [ sigma_comm_last ] =
     Vector.split m.sigma_comm (snd (Plonk_types.Permuts_minus_1.add Nat.N1.n))
   in
   let sigma_comm_last = reduce_chunks sigma_comm_last in
-  let f_comm = List.reduce_exn ~f:( + ) [ plonk.perm * sigma_comm_last ] in
+  let f_comm = List.reduce_exn ~f:( + ) [ scale sigma_comm_last plonk.perm ] in
   let chunked_t_comm = reduce_chunks t_comm in
-=======
-  let _, [ sigma_comm_last ] =
-    Vector.split m.sigma_comm (snd (Plonk_types.Permuts_minus_1.add Nat.N1.n))
-  in
-  let f_comm = List.reduce_exn ~f:( + ) [ scale sigma_comm_last plonk.perm ] in
-  let chunked_t_comm =
-    let n = Array.length t_comm in
-    let res = ref t_comm.(n - 1) in
-    for i = n - 2 downto 0 do
-      res := t_comm.(i) + scale !res plonk.zeta_to_srs_length
-    done ;
-    !res
-  in
->>>>>>> 9e52acfb
   f_comm + chunked_t_comm
   + negate (scale chunked_t_comm plonk.zeta_to_domain_size)
 
