--- conflicted
+++ resolved
@@ -1,14 +1,3 @@
 include Make_sponge.Make (Backend.Tick.Field)
 
-<<<<<<< HEAD
-let params =
-  (* HACK *)
-  Sponge.Params.(
-    let testbit n i = Bigint.(equal (shift_right n i land one) one) in
-    map pasta_p_kimchi ~f:(fun s ->
-        Backend.Tick.Field.of_bits
-          (List.init Backend.Tick.Field.size_in_bits
-             (testbit (Bigint.of_string s)) ) ))
-=======
-let params = Kimchi_pasta_basic.poseidon_params_fp
->>>>>>> fe8d85b4
+let params = Kimchi_pasta_basic.poseidon_params_fp