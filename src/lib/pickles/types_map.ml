--- conflicted
+++ resolved
@@ -76,11 +76,6 @@
 end
 
 module Compiled = struct
-<<<<<<< HEAD
-  type f = Impls.Wrap.field
-
-=======
->>>>>>> 9fb710f4
   type ('a_var, 'a_value, 'max_proofs_verified, 'branches) basic =
     { public_input : ('a_var, 'a_value) Impls.Step.Typ.t
     ; proofs_verifieds : (int, 'branches) Vector.t
@@ -111,15 +106,9 @@
     | T : ('var, 'value, 'n1, 'n2) Tag.id * ('var, 'value, 'n1, 'n2) t -> packed
 
   let to_basic
-<<<<<<< HEAD
-      { branches
-      ; max_proofs_verified
-      ; proofs_verifieds
-=======
       { branches = _
       ; max_proofs_verified
       ; proofs_verifieds = _
->>>>>>> 9fb710f4
       ; public_input
       ; wrap_vk
       ; wrap_domains
@@ -154,7 +143,7 @@
     ; feature_flags : Plonk_types.Opt.Flag.t Plonk_types.Features.t
     }
 
-  let of_side_loaded (type a b c d e f)
+  let of_side_loaded (type a b c d)
       ({ ephemeral
        ; permanent =
            { branches; max_proofs_verified; public_input; feature_flags }
@@ -187,10 +176,7 @@
        ; wrap_domains
        ; step_domains
        ; feature_flags
-<<<<<<< HEAD
-=======
        ; wrap_vk = _
->>>>>>> 9fb710f4
        } :
         _ Compiled.t ) =
     { branches
@@ -262,7 +248,6 @@
       (lookup_compiled tag.id).public_input
   | Side_loaded ->
       (lookup_side_loaded tag.id).permanent.public_input
-<<<<<<< HEAD
 
 let feature_flags :
     type var value.
@@ -274,32 +259,13 @@
   | Side_loaded ->
       (lookup_side_loaded tag.id).permanent.feature_flags
 
-let value_to_field_elements :
-    type a. (_, a, _, _) Tag.t -> a -> Tick.Field.t array =
-=======
-
-let feature_flags :
-    type var value.
-    (var, value, _, _) Tag.t -> Plonk_types.Opt.Flag.t Plonk_types.Features.t =
- fun tag ->
-  match tag.kind with
-  | Compiled ->
-      (lookup_compiled tag.id).feature_flags
-  | Side_loaded ->
-      (lookup_side_loaded tag.id).permanent.feature_flags
-
 let _value_to_field_elements :
     type a. (_, a, _, _) Tag.t -> a -> Backend.Tick.Field.t array =
->>>>>>> 9fb710f4
  fun t ->
   let (Typ typ) = public_input t in
   fun x -> fst (typ.value_to_fields x)
 
-<<<<<<< HEAD
-let lookup_map (type var value c d) (t : (var, value, c, d) Tag.t) ~self
-=======
 let _lookup_map (type var value c d) (t : (var, value, c, d) Tag.t) ~self
->>>>>>> 9fb710f4
     ~default
     ~(f :
           [ `Compiled of (var, value, c, d) Compiled.t
@@ -328,11 +294,7 @@
   tag
 
 let set_ephemeral { Tag.kind; id } (eph : Side_loaded.Ephemeral.t) =
-<<<<<<< HEAD
-  (match kind with Side_loaded -> () | _ -> failwith "Expected Side_loaded") ;
-=======
   assert (match kind with Side_loaded -> true | Compiled -> false) ;
->>>>>>> 9fb710f4
   Hashtbl.update univ.side_loaded (Type_equal.Id.uid id) ~f:(function
     | None ->
         assert false
