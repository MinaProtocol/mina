--- conflicted
+++ resolved
@@ -7,7 +7,9 @@
 (* We maintain a global hash table which stores for each inductive proof system some
    data.
 *)
-type inner_curve_var = Tick.Field.t Snarky.Cvar.t * Tick.Field.t Snarky.Cvar.t
+type inner_curve_var =
+  Tick.Field.t Snarky_backendless.Cvar.t
+  * Tick.Field.t Snarky_backendless.Cvar.t
 
 module Basic = struct
   type ('var, 'value, 'n1, 'n2) t =
@@ -109,47 +111,12 @@
     ; wrap_domains: Domains.t
     ; step_domains: (Domains.t, 'branches) Vector.t }
 
-<<<<<<< HEAD
   type packed =
     | T :
         ('var, 'value, 'n1, 'n2) Tag.tag * ('var, 'value, 'n1, 'n2) t
         -> packed
 
   let to_basic
-=======
-  type ('a, 'b, 'c, 'd) data = ('a, 'b, 'c, 'd) t
-
-  module For_step = struct
-    type inner_curve_var =
-      Tick.Field.t Snarky_backendless.Cvar.t
-      * Tick.Field.t Snarky_backendless.Cvar.t
-
-    type ('a_var, 'a_value, 'max_branching, 'branches) t =
-      { branches: 'branches Nat.t
-      ; max_branching: (module Nat.Add.Intf with type n = 'max_branching)
-      ; branchings: (int, 'branches) Vector.t
-      ; typ: ('a_var, 'a_value) Impls.Step.Typ.t
-      ; a_value_to_field_elements: 'a_value -> Tick.Field.t array
-      ; a_var_to_field_elements: 'a_var -> Impls.Step.Field.t array
-      ; wrap_key:
-          inner_curve_var Dlog_marlin_types.Poly_comm.Without_degree_bound.t
-          Abc.t
-          Matrix_evals.t
-      ; wrap_domains: Domains.t
-      ; step_domains: (Domains.t, 'branches) Vector.t }
-
-    let create
-        ({ branches
-         ; max_branching
-         ; branchings
-         ; typ
-         ; a_value_to_field_elements
-         ; a_var_to_field_elements
-         ; wrap_key
-         ; wrap_domains
-         ; step_domains } :
-          _ data) =
->>>>>>> 65c99263
       { branches
       ; max_branching
       ; branchings
