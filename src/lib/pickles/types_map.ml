--- conflicted
+++ resolved
@@ -19,11 +19,8 @@
     ; wrap_key : Tick.Inner_curve.Affine.t array Plonk_verification_key_evals.t
     ; wrap_vk : Impls.Wrap.Verification_key.t
     ; feature_flags : Opt.Flag.t Plonk_types.Features.Full.t
-<<<<<<< HEAD
     ; num_chunks : int
     ; zk_rows : int
-=======
->>>>>>> 48443f55
     }
 end
 
@@ -101,11 +98,8 @@
     ; wrap_domains : Domains.t
     ; step_domains : (Domains.t, 'branches) Vector.t
     ; feature_flags : Opt.Flag.t Plonk_types.Features.Full.t
-<<<<<<< HEAD
     ; num_chunks : int
     ; zk_rows : int
-=======
->>>>>>> 48443f55
     }
 
   (* This is the data associated to an inductive proof system with statement type
@@ -119,22 +113,14 @@
           (* For each branch in this rule, how many predecessor proofs does it have? *)
     ; public_input : ('a_var, 'a_value) Impls.Step.Typ.t
     ; wrap_key :
-<<<<<<< HEAD
-        Tick.Inner_curve.Affine.t array Plonk_verification_key_evals.t Lazy.t
-    ; wrap_vk : Impls.Wrap.Verification_key.t Lazy.t
-    ; wrap_domains : Domains.t
-    ; step_domains : (Domains.t, 'branches) Vector.t
-    ; feature_flags : Opt.Flag.t Plonk_types.Features.Full.t
-    ; num_chunks : int
-    ; zk_rows : int
-=======
         Tick.Inner_curve.Affine.t array Plonk_verification_key_evals.t Promise.t
         Lazy.t
     ; wrap_vk : Impls.Wrap.Verification_key.t Promise.t Lazy.t
     ; wrap_domains : Domains.t
     ; step_domains : (Domains.t Promise.t, 'branches) Vector.t
     ; feature_flags : Opt.Flag.t Plonk_types.Features.Full.t
->>>>>>> 48443f55
+    ; num_chunks : int
+    ; zk_rows : int
     }
 
   type packed =
@@ -182,11 +168,8 @@
           Impls.Step.field Pickles_base.Proofs_verified.One_hot.Checked.t ]
     ; step_domains : [ `Known of (Domains.t, 'branches) Vector.t | `Side_loaded ]
     ; feature_flags : Opt.Flag.t Plonk_types.Features.Full.t
-<<<<<<< HEAD
     ; num_chunks : int
     ; zk_rows : int
-=======
->>>>>>> 48443f55
     }
 
   let of_side_loaded (type a b c d)
@@ -245,11 +228,8 @@
        ; step_domains = _
        ; feature_flags
        ; wrap_vk = _
-<<<<<<< HEAD
        ; num_chunks
        ; zk_rows
-=======
->>>>>>> 48443f55
        } :
         _ Compiled.t ) =
     { branches
@@ -258,11 +238,7 @@
         `Known (Vector.map proofs_verifieds ~f:Impls.Step.Field.of_int)
     ; public_input
     ; wrap_key =
-<<<<<<< HEAD
-        Plonk_verification_key_evals.map (Lazy.force wrap_key)
-=======
         Plonk_verification_key_evals.map wrap_key
->>>>>>> 48443f55
           ~f:(Array.map ~f:Step_main_inputs.Inner_curve.constant)
     ; wrap_domain = `Known wrap_domains.h
     ; step_domains = `Known step_domains
@@ -353,7 +329,6 @@
   | Side_loaded ->
       (lookup_side_loaded tag.id).permanent.feature_flags
 
-<<<<<<< HEAD
 let num_chunks : type var value. (var, value, _, _) Tag.t -> int =
  fun tag ->
   match tag.kind with
@@ -362,8 +337,6 @@
   | Side_loaded ->
       (lookup_side_loaded tag.id).permanent.num_chunks
 
-=======
->>>>>>> 48443f55
 let _value_to_field_elements :
     type a. (_, a, _, _) Tag.t -> a -> Backend.Tick.Field.t array =
  fun t ->
