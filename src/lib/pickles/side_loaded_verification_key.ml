(** A verification key for a pickles proof, whose contents are not fixed within
    the verifier circuit.
    This is used to verify a proof where the verification key is determined by
    some other constraint, for example to use a verification key provided as
    input to the circuit, or loaded from an account that was chosen based upon
    the circuit inputs.

    Here and elsewhere, we use the terms
    * **width**:
      - the number of proofs that a proof has verified itself;
      - (equivalently) the maximum number of proofs that a proof depends upon
        directly.
      - NB: This does not include recursively-verified proofs, this only refers
        to proofs that were provided directly to pickles when the proof was
        being generated.
    * **branch**:
      - a single 'rule' or 'circuit' for which a proof can be generated, where
        a verification key verifies a proof for any of these branches.
      - It is common to have a 'base' branch and a 'recursion' branch. For
        example, the transaction snark has a 'transaction' proof that evaluates
        a single transaction and a 'merge' proof that combines two transaction
        snark proofs that prove sequential updates, each of which may be either
        a 'transaction' or a 'merge'.
*)

open Core_kernel
open Pickles_types
open Common
open Import
module V = Pickles_base.Side_loaded_verification_key

include (
  V :
    module type of V
      with module Width := V.Width
       and module Domains := V.Domains )

let bits = V.bits

let input_size ~of_int ~add ~mul w =
  let open Composition_types in
  (* This should be an affine function in [a]. *)
  let size a =
    let (T (typ, _conv, _conv_inv)) =
      Impls.Step.input ~proofs_verified:a ~wrap_rounds:Backend.Tock.Rounds.n
    in
    Impls.Step.Data_spec.size [ typ ]
  in
  let f0 = size Nat.N0.n in
  let slope = size Nat.N1.n - f0 in
  add (of_int f0) (mul (of_int slope) w)

module Width : sig
  [%%versioned:
  module Stable : sig
    module V1 : sig
      type t = V.Width.Stable.V1.t
      [@@deriving sexp, equal, compare, hash, yojson]
    end
  end]

  val of_int_exn : int -> t

  val to_int : t -> int

  val to_bits : t -> bool list

  val zero : t

  open Impls.Step

  module Checked : sig
    type t

    val to_field : t -> Field.t

    val to_bits : t -> Boolean.var list
  end

  val typ : (Checked.t, t) Typ.t

  module Max = Nat.N2

  module Max_vector : Vector.With_version(Max).S

  module Max_at_most : sig
    [%%versioned:
    module Stable : sig
      module V1 : sig
        type 'a t = ('a, Max.n) At_most.t
        [@@deriving compare, sexp, yojson, hash, equal]
      end
    end]
  end

  module Length : Nat.Add.Intf_transparent
end = struct
  include V.Width
  open Impls.Step

  module Checked = struct
    (* A "width" is represented by a 4 bit integer. *)
    type t = (Boolean.var, Length.n) Vector.t

    let to_field : t -> Field.t = Fn.compose Field.project Vector.to_list

    let to_bits = Vector.to_list
  end

  let typ : (Checked.t, t) Typ.t =
    Typ.transport
      (Vector.typ Boolean.typ Length.n)
      ~there:(fun x ->
        let x = to_int x in
        Vector.init Length.n ~f:(fun i -> (x lsr i) land 1 = 1) )
      ~back:(fun v ->
        Vector.foldi v ~init:0 ~f:(fun i acc b ->
            if b then acc lor (1 lsl i) else acc )
        |> of_int_exn )
end

module Domain = struct
  type 'a t = Pow_2_roots_of_unity of 'a [@@deriving sexp]

  let log2_size (Pow_2_roots_of_unity x) = x
end

module Domains = struct
  include V.Domains

  let typ =
    let open Impls.Step in
    let dom =
      Typ.transport Typ.field
        ~there:(fun (Plonk_checks.Domain.Pow_2_roots_of_unity n) ->
          Field.Constant.of_int n )
        ~back:(fun _ -> assert false)
      |> Typ.transport_var
           ~there:(fun (Domain.Pow_2_roots_of_unity n) -> n)
           ~back:(fun n -> Domain.Pow_2_roots_of_unity n)
    in
    Typ.of_hlistable [ dom ] ~var_to_hlist:to_hlist ~value_to_hlist:to_hlist
      ~var_of_hlist:of_hlist ~value_of_hlist:of_hlist
end

let max_domains =
  { Domains.h = Domain.Pow_2_roots_of_unity (Nat.to_int Backend.Tick.Rounds.n) }

module Vk = struct
  type t = (Impls.Wrap.Verification_key.t[@sexp.opaque]) [@@deriving sexp]

  let to_yojson _ = `String "opaque"

  let of_yojson _ = Error "Vk: yojson not supported"

  let hash _ = Unit.hash ()

  let hash_fold_t s _ = Unit.hash_fold_t s ()

  let equal _ _ = true

  let compare _ _ = 0
end

module R = struct
  [%%versioned
  module Stable = struct
    module V2 = struct
      type t = Backend.Tock.Curve.Affine.Stable.V1.t Repr.Stable.V2.t
      [@@deriving sexp, equal, compare, yojson]

      let to_latest = Fn.id
    end
  end]
end

[%%versioned_binable
module Stable = struct
  module V2 = struct
    module T = struct
      type t =
        ( Backend.Tock.Curve.Affine.t
        , Pickles_base.Proofs_verified.Stable.V1.t
        , Vk.t )
        Poly.Stable.V2.t
      [@@deriving hash]

      let to_latest = Fn.id

      let description = "Verification key"

      let version_byte = Base58_check.Version_bytes.verification_key

<<<<<<< HEAD
      let to_repr { Poly.max_width; wrap_index; wrap_vk = _ } =
        { Repr.Stable.V2.max_width; wrap_index }

      let of_repr ({ Repr.Stable.V2.max_width; wrap_index = c } : R.Stable.V2.t)
          : t =
=======
      let to_repr { Poly.max_proofs_verified; wrap_index; wrap_vk = _ } =
        { Repr.Stable.V2.max_proofs_verified; wrap_index }

      let of_repr
          ({ Repr.Stable.V2.max_proofs_verified; wrap_index = c } :
            R.Stable.V2.t ) : t =
>>>>>>> 70288505
        let d =
          (Common.wrap_domains
             ~proofs_verified:
               (Pickles_base.Proofs_verified.to_int max_proofs_verified) )
            .h
        in
        let log2_size = Import.Domain.log2_size d in
        let max_quot_size = Common.max_quot_size_int (Import.Domain.size d) in
        (* we only compute the wrap_vk if the srs can be loaded *)
        let srs =
          try Some (Backend.Tock.Keypair.load_urs ()) with _ -> None
        in
        let wrap_vk =
          Option.map srs ~f:(fun srs : Impls.Wrap.Verification_key.t ->
              { domain =
                  { log_size_of_group = log2_size
                  ; group_gen = Backend.Tock.Field.domain_generator log2_size
                  }
              ; max_poly_size = 1 lsl Nat.to_int Backend.Tock.Rounds.n
              ; max_quot_size
              ; srs
              ; evals =
                  (let g (x, y) =
                     { Kimchi_types.unshifted = [| Kimchi_types.Finite (x, y) |]
                     ; shifted = None
                     }
                   in
                   { sigma_comm = Array.map ~f:g (Vector.to_array c.sigma_comm)
                   ; coefficients_comm =
                       Array.map ~f:g (Vector.to_array c.coefficients_comm)
                   ; generic_comm = g c.generic_comm
                   ; mul_comm = g c.mul_comm
                   ; psm_comm = g c.psm_comm
                   ; emul_comm = g c.emul_comm
                   ; complete_add_comm = g c.complete_add_comm
                   ; endomul_scalar_comm = g c.endomul_scalar_comm
                   ; chacha_comm = None
                   } )
              ; shifts = Common.tock_shifts ~log2_size
              ; lookup_index = None
              } )
        in
<<<<<<< HEAD
        { Poly.max_width; wrap_index = c; wrap_vk }
=======
        { Poly.max_proofs_verified; wrap_index = c; wrap_vk }
>>>>>>> 70288505

      (* Proxy derivers to [R.t]'s, ignoring [wrap_vk] *)

      let sexp_of_t t = R.sexp_of_t (to_repr t)

      let t_of_sexp sexp = of_repr (R.t_of_sexp sexp)

      let to_yojson t = R.to_yojson (to_repr t)

      let of_yojson json = Result.map ~f:of_repr (R.of_yojson json)

      let equal x y = R.equal (to_repr x) (to_repr y)

      let compare x y = R.compare (to_repr x) (to_repr y)

      include
        Binable.Of_binable
          (R.Stable.V2)
          (struct
            type nonrec t = t

            let to_binable r = to_repr r

            let of_binable r = of_repr r
          end)
    end

    include T
    include Codable.Make_base58_check (T)
  end
end]

[%%define_locally
Stable.Latest.
  ( to_base58_check
  , of_base58_check
  , of_base58_check_exn
  , sexp_of_t
  , t_of_sexp
  , to_yojson
  , of_yojson
  , equal
  , compare )]

let dummy : t =
<<<<<<< HEAD
  { max_width = Width.zero
=======
  { max_proofs_verified = N2
>>>>>>> 70288505
  ; wrap_index =
      (let g = Backend.Tock.Curve.(to_affine_exn one) in
       { sigma_comm = Vector.init Plonk_types.Permuts.n ~f:(fun _ -> g)
       ; coefficients_comm = Vector.init Plonk_types.Columns.n ~f:(fun _ -> g)
       ; generic_comm = g
       ; psm_comm = g
       ; complete_add_comm = g
       ; mul_comm = g
       ; emul_comm = g
       ; endomul_scalar_comm = g
       } )
  ; wrap_vk = None
  }

module Checked = struct
  open Step_main_inputs
  open Impl

  type t =
<<<<<<< HEAD
    { (* TODO: Not sure this is used *)
      max_width : Width.Checked.t
=======
    { max_proofs_verified :
        Impl.field Pickles_base.Proofs_verified.One_hot.Checked.t
>>>>>>> 70288505
          (** The maximum of all of the [step_widths]. *)
    ; wrap_index : Inner_curve.t Plonk_verification_key_evals.t
          (** The plonk verification key for the 'wrapping' proof that this key
              is used to verify.
          *)
    }
  [@@deriving hlist, fields]

  (** [log_2] of the width. *)
  let width_size = Nat.to_int Width.Length.n

  let to_input =
    let open Random_oracle_input.Chunked in
<<<<<<< HEAD
    fun { max_width; wrap_index } : _ Random_oracle_input.Chunked.t ->
      let width w = (Width.Checked.to_field w, width_size) in
      List.reduce_exn ~f:append
        [ packed (width max_width)
=======
    fun { max_proofs_verified; wrap_index } : _ Random_oracle_input.Chunked.t ->
      let max_proofs_verified =
        Pickles_base.Proofs_verified.One_hot.Checked.to_input
          max_proofs_verified
      in
      List.reduce_exn ~f:append
        [ max_proofs_verified
>>>>>>> 70288505
        ; wrap_index_to_input
            (Fn.compose Array.of_list Inner_curve.to_field_elements)
            wrap_index
        ]
end

let%test_unit "input_size" =
  List.iter
    (List.range 0 (Nat.to_int Width.Max.n) ~stop:`inclusive ~start:`inclusive)
    ~f:(fun n ->
      [%test_eq: int]
        (input_size ~of_int:Fn.id ~add:( + ) ~mul:( * ) n)
        (let (T a) = Nat.of_int n in
         let (T (typ, _conv, _conv_inv)) =
           Impls.Step.input ~proofs_verified:a
             ~wrap_rounds:Backend.Tock.Rounds.n
         in
         Impls.Step.Data_spec.size [ typ ] ) )

let typ : (Checked.t, t) Impls.Step.Typ.t =
  let open Step_main_inputs in
  let open Impl in
  Typ.of_hlistable
<<<<<<< HEAD
    [ Width.typ; Plonk_verification_key_evals.typ Inner_curve.typ ]
    ~var_to_hlist:Checked.to_hlist ~var_of_hlist:Checked.of_hlist
    ~value_of_hlist:(fun _ ->
      failwith "Side_loaded_verification_key: value_of_hlist" )
    ~value_to_hlist:(fun { Poly.wrap_index; max_width; _ } ->
      [ max_width; wrap_index ] )
=======
    [ Pickles_base.Proofs_verified.One_hot.typ (module Impls.Step)
    ; Plonk_verification_key_evals.typ Inner_curve.typ
    ]
    ~var_to_hlist:Checked.to_hlist ~var_of_hlist:Checked.of_hlist
    ~value_of_hlist:(fun _ ->
      failwith "Side_loaded_verification_key: value_of_hlist" )
    ~value_to_hlist:(fun { Poly.wrap_index; max_proofs_verified; _ } ->
      [ max_proofs_verified; wrap_index ] )
>>>>>>> 70288505
<|MERGE_RESOLUTION|>--- conflicted
+++ resolved
@@ -191,20 +191,12 @@
 
       let version_byte = Base58_check.Version_bytes.verification_key
 
-<<<<<<< HEAD
-      let to_repr { Poly.max_width; wrap_index; wrap_vk = _ } =
-        { Repr.Stable.V2.max_width; wrap_index }
-
-      let of_repr ({ Repr.Stable.V2.max_width; wrap_index = c } : R.Stable.V2.t)
-          : t =
-=======
       let to_repr { Poly.max_proofs_verified; wrap_index; wrap_vk = _ } =
         { Repr.Stable.V2.max_proofs_verified; wrap_index }
 
       let of_repr
           ({ Repr.Stable.V2.max_proofs_verified; wrap_index = c } :
             R.Stable.V2.t ) : t =
->>>>>>> 70288505
         let d =
           (Common.wrap_domains
              ~proofs_verified:
@@ -247,11 +239,7 @@
               ; lookup_index = None
               } )
         in
-<<<<<<< HEAD
-        { Poly.max_width; wrap_index = c; wrap_vk }
-=======
         { Poly.max_proofs_verified; wrap_index = c; wrap_vk }
->>>>>>> 70288505
 
       (* Proxy derivers to [R.t]'s, ignoring [wrap_vk] *)
 
@@ -297,11 +285,7 @@
   , compare )]
 
 let dummy : t =
-<<<<<<< HEAD
-  { max_width = Width.zero
-=======
   { max_proofs_verified = N2
->>>>>>> 70288505
   ; wrap_index =
       (let g = Backend.Tock.Curve.(to_affine_exn one) in
        { sigma_comm = Vector.init Plonk_types.Permuts.n ~f:(fun _ -> g)
@@ -321,13 +305,8 @@
   open Impl
 
   type t =
-<<<<<<< HEAD
-    { (* TODO: Not sure this is used *)
-      max_width : Width.Checked.t
-=======
     { max_proofs_verified :
         Impl.field Pickles_base.Proofs_verified.One_hot.Checked.t
->>>>>>> 70288505
           (** The maximum of all of the [step_widths]. *)
     ; wrap_index : Inner_curve.t Plonk_verification_key_evals.t
           (** The plonk verification key for the 'wrapping' proof that this key
@@ -341,12 +320,6 @@
 
   let to_input =
     let open Random_oracle_input.Chunked in
-<<<<<<< HEAD
-    fun { max_width; wrap_index } : _ Random_oracle_input.Chunked.t ->
-      let width w = (Width.Checked.to_field w, width_size) in
-      List.reduce_exn ~f:append
-        [ packed (width max_width)
-=======
     fun { max_proofs_verified; wrap_index } : _ Random_oracle_input.Chunked.t ->
       let max_proofs_verified =
         Pickles_base.Proofs_verified.One_hot.Checked.to_input
@@ -354,7 +327,6 @@
       in
       List.reduce_exn ~f:append
         [ max_proofs_verified
->>>>>>> 70288505
         ; wrap_index_to_input
             (Fn.compose Array.of_list Inner_curve.to_field_elements)
             wrap_index
@@ -378,14 +350,6 @@
   let open Step_main_inputs in
   let open Impl in
   Typ.of_hlistable
-<<<<<<< HEAD
-    [ Width.typ; Plonk_verification_key_evals.typ Inner_curve.typ ]
-    ~var_to_hlist:Checked.to_hlist ~var_of_hlist:Checked.of_hlist
-    ~value_of_hlist:(fun _ ->
-      failwith "Side_loaded_verification_key: value_of_hlist" )
-    ~value_to_hlist:(fun { Poly.wrap_index; max_width; _ } ->
-      [ max_width; wrap_index ] )
-=======
     [ Pickles_base.Proofs_verified.One_hot.typ (module Impls.Step)
     ; Plonk_verification_key_evals.typ Inner_curve.typ
     ]
@@ -393,5 +357,4 @@
     ~value_of_hlist:(fun _ ->
       failwith "Side_loaded_verification_key: value_of_hlist" )
     ~value_to_hlist:(fun { Poly.wrap_index; max_proofs_verified; _ } ->
-      [ max_proofs_verified; wrap_index ] )
->>>>>>> 70288505
+      [ max_proofs_verified; wrap_index ] )