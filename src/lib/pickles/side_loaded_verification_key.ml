--- conflicted
+++ resolved
@@ -188,30 +188,6 @@
 
 [%%versioned_binable
 module Stable = struct
-<<<<<<< HEAD
-  module V1 = struct
-    type t = (Backend.Tock.Curve.Affine.t, Vk.t) Poly.Stable.V1.t
-    [@@deriving sexp, equal, compare, hash, yojson]
-
-    let to_latest = Fn.id
-
-    include
-      Binable.Of_binable
-        (R.Stable.V1)
-        (struct
-          type nonrec t = t
-
-          module Repr_conv = struct
-            include Vk
-
-            let of_repr { Repr.Stable.V1.step_data; max_width; wrap_index = c }
-                : Impls.Wrap.Verification_key.t =
-              let d = Common.wrap_domains.h in
-              let log2_size = Import.Domain.log2_size d in
-              let max_quot_size =
-                Common.max_quot_size_int (Import.Domain.size d)
-              in
-=======
   module V2 = struct
     module T = struct
       type t = (Backend.Tock.Curve.Affine.t, Vk.t) Poly.Stable.V2.t
@@ -228,7 +204,7 @@
 
       let of_repr
           ({ Repr.Stable.V2.step_data; max_width; wrap_index = c } :
-            R.Stable.V2.t) : t =
+            R.Stable.V2.t ) : t =
         let d =
           (Common.wrap_domains ~proofs_verified:(Width.to_int max_width)).h
         in
@@ -240,39 +216,12 @@
         in
         let wrap_vk =
           Option.map srs ~f:(fun srs : Impls.Wrap.Verification_key.t ->
->>>>>>> ea6c7ee8
               { domain =
                   { log_size_of_group = log2_size
                   ; group_gen = Backend.Tock.Field.domain_generator log2_size
                   }
               ; max_poly_size = 1 lsl Nat.to_int Backend.Tock.Rounds.n
               ; max_quot_size
-<<<<<<< HEAD
-              ; urs = Backend.Tock.Keypair.load_urs ()
-              ; evals =
-                  Plonk_verification_key_evals.map c ~f:(fun unshifted ->
-                      { Marlin_plonk_bindings.Types.Poly_comm.shifted = None
-                      ; unshifted =
-                          Array.of_list_map unshifted ~f:(fun x ->
-                              Or_infinity.Finite x )
-                      } )
-              ; shifts = Common.tock_shifts ~log2_size
-              }
-          end
-
-          let to_binable { Poly.step_data; max_width; wrap_index; wrap_vk = _ }
-              =
-            { Repr.Stable.V1.step_data; max_width; wrap_index }
-
-          let of_binable
-              ({ Repr.Stable.V1.step_data; max_width; wrap_index = c } as t) =
-            { Poly.step_data
-            ; max_width
-            ; wrap_index = c
-            ; wrap_vk = Some (Repr_conv.of_repr t)
-            }
-        end)
-=======
               ; srs
               ; evals =
                   (let g (x, y) =
@@ -290,10 +239,10 @@
                    ; complete_add_comm = g c.complete_add_comm
                    ; endomul_scalar_comm = g c.endomul_scalar_comm
                    ; chacha_comm = None
-                   })
+                   } )
               ; shifts = Common.tock_shifts ~log2_size
               ; lookup_index = None
-              })
+              } )
         in
         { Poly.step_data; max_width; wrap_index = c; wrap_vk }
 
@@ -311,20 +260,20 @@
 
       let compare x y = R.compare (to_repr x) (to_repr y)
 
-      include Binable.Of_binable
-                (R.Stable.V2)
-                (struct
-                  type nonrec t = t
-
-                  let to_binable r = to_repr r
-
-                  let of_binable r = of_repr r
-                end)
+      include
+        Binable.Of_binable
+          (R.Stable.V2)
+          (struct
+            type nonrec t = t
+
+            let to_binable r = to_repr r
+
+            let of_binable r = of_repr r
+          end)
     end
 
     include T
     include Codable.Make_base58_check (T)
->>>>>>> ea6c7ee8
   end
 end]
 
@@ -349,21 +298,11 @@
        ; coefficients_comm = Vector.init Plonk_types.Columns.n ~f:(fun _ -> g)
        ; generic_comm = g
        ; psm_comm = g
-<<<<<<< HEAD
-       ; add_comm = g
-       ; mul1_comm = g
-       ; mul2_comm = g
-       ; emul1_comm = g
-       ; emul2_comm = g
-       ; emul3_comm = g
-       } )
-=======
        ; complete_add_comm = g
        ; mul_comm = g
        ; emul_comm = g
        ; endomul_scalar_comm = g
-       })
->>>>>>> ea6c7ee8
+       } )
   ; wrap_vk = None
   }
 
@@ -399,21 +338,11 @@
       List.reduce_exn ~f:append
         [ map_reduce (Vector.to_array step_domains) ~f:(fun { Domains.h } ->
               map_reduce [| h |] ~f:(fun (Domain.Pow_2_roots_of_unity x) ->
-<<<<<<< HEAD
-                  bitstring (Field.unpack x ~length:max_log2_degree) ) )
-        ; Array.map (Vector.to_array step_widths) ~f:Width.Checked.to_bits
-          |> bitstrings
-        ; bitstring (Width.Checked.to_bits max_width)
-        ; wrap_index_to_input
-            (Array.concat_map
-               ~f:(Fn.compose Array.of_list Inner_curve.to_field_elements) )
-=======
-                  packed (x, max_log2_degree)))
+                  packed (x, max_log2_degree) ) )
         ; Array.map (Vector.to_array step_widths) ~f:width |> packeds
         ; packed (width max_width)
         ; wrap_index_to_input
             (Fn.compose Array.of_list Inner_curve.to_field_elements)
->>>>>>> ea6c7ee8
             wrap_index
         ; packed
             ( Field.project (Vector.to_list num_branches)
@@ -441,15 +370,7 @@
     [ Vector.typ Domains.typ Max_branches.n
     ; Vector.typ Width.typ Max_branches.n
     ; Width.typ
-<<<<<<< HEAD
-    ; Plonk_verification_key_evals.typ
-        (Typ.array Inner_curve.typ
-           ~length:
-             (index_commitment_length ~max_degree:Max_degree.wrap
-                Common.wrap_domains.h ) )
-=======
     ; Plonk_verification_key_evals.typ Inner_curve.typ
->>>>>>> ea6c7ee8
     ; Vector.typ Boolean.typ Max_branches.Log2.n
     ]
     ~var_to_hlist:Checked.to_hlist ~var_of_hlist:Checked.of_hlist
