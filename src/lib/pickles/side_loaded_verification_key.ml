(** A verification key for a pickles proof, whose contents are not fixed within
    the verifier circuit.
    This is used to verify a proof where the verification key is determined by
    some other constraint, for example to use a verification key provided as
    input to the circuit, or loaded from an account that was chosen based upon
    the circuit inputs.

    Here and elsewhere, we use the terms
    * **width**:
      - the number of proofs that a proof has verified itself;
      - (equivalently) the maximum number of proofs that a proof depends upon
        directly.
      - NB: This does not include recursively-verified proofs, this only refers
        to proofs that were provided directly to pickles when the proof was
        being generated.
    * **branch**:
      - a single 'rule' or 'circuit' for which a proof can be generated, where
        a verification key verifies a proof for any of these branches.
      - It is common to have a 'base' branch and a 'recursion' branch. For
        example, the transaction snark has a 'transaction' proof that evaluates
        a single transaction and a 'merge' proof that combines two transaction
        snark proofs that prove sequential updates, each of which may be either
        a 'transaction' or a 'merge'.
*)

open Core_kernel
open Pickles_types
open Common
open Import
module V = Pickles_base.Side_loaded_verification_key

include (
  V :
    module type of V
      with module Width := V.Width
       and module Domains := V.Domains )

let bits = V.bits

let input_size ~of_int ~add ~mul w =
  let open Composition_types in
  (* This should be an affine function in [a]. *)
  let size a =
    let (T (typ, conv)) =
      Impls.Step.input ~branching:a ~wrap_rounds:Backend.Tock.Rounds.n
    in
    Impls.Step.Data_spec.size [ typ ]
  in
  let f0 = size Nat.N0.n in
  let slope = size Nat.N1.n - f0 in
  add (of_int f0) (mul (of_int slope) w)

module Width : sig
  [%%versioned:
  module Stable : sig
    module V1 : sig
      type t = V.Width.Stable.V1.t
      [@@deriving sexp, equal, compare, hash, yojson]
    end
  end]

  val of_int_exn : int -> t

  val to_int : t -> int

  val to_bits : t -> bool list

  val zero : t

  open Impls.Step

  module Checked : sig
    type t

    val to_field : t -> Field.t

    val to_bits : t -> Boolean.var list
  end

  val typ : (Checked.t, t) Typ.t

  module Max = Nat.N2

  module Max_vector : Vector.With_version(Max).S

  module Max_at_most : sig
    [%%versioned:
    module Stable : sig
      module V1 : sig
        type 'a t = ('a, Max.n) At_most.t
        [@@deriving compare, sexp, yojson, hash, equal]
      end
    end]
  end

  module Length : Nat.Add.Intf_transparent
end = struct
  include V.Width
  open Impls.Step

  module Checked = struct
    (* A "width" is represented by a 4 bit integer. *)
    type t = (Boolean.var, Length.n) Vector.t

    let to_field : t -> Field.t = Fn.compose Field.project Vector.to_list

    let to_bits = Vector.to_list
  end

  let typ : (Checked.t, t) Typ.t =
    Typ.transport
      (Vector.typ Boolean.typ Length.n)
      ~there:(fun x ->
        let x = to_int x in
        Vector.init Length.n ~f:(fun i -> (x lsr i) land 1 = 1))
      ~back:(fun v ->
        Vector.foldi v ~init:0 ~f:(fun i acc b ->
            if b then acc lor (1 lsl i) else acc)
        |> of_int_exn)
end

module Domain = struct
  type 'a t = Pow_2_roots_of_unity of 'a [@@deriving sexp]

  let log2_size (Pow_2_roots_of_unity x) = x
end

module Domains = struct
  include V.Domains

  let typ =
    let open Impls.Step in
    let dom =
      Typ.transport Typ.field
        ~there:(fun (Plonk_checks.Domain.Pow_2_roots_of_unity n) ->
          Field.Constant.of_int n)
        ~back:(fun _ -> assert false)
      |> Typ.transport_var
           ~there:(fun (Domain.Pow_2_roots_of_unity n) -> n)
           ~back:(fun n -> Domain.Pow_2_roots_of_unity n)
    in
    Typ.of_hlistable [ dom ] ~var_to_hlist:to_hlist ~value_to_hlist:to_hlist
      ~var_of_hlist:of_hlist ~value_of_hlist:of_hlist
end

(* TODO: Probably better to have these match the step rounds. *)
let max_domains = { Domains.h = Domain.Pow_2_roots_of_unity 20 }

let max_domains_with_x =
  let conv (Domain.Pow_2_roots_of_unity n) =
    Plonk_checks.Domain.Pow_2_roots_of_unity n
  in
  let x =
    Plonk_checks.Domain.Pow_2_roots_of_unity
      (Int.ceil_log2
         (input_size ~of_int:Fn.id ~add:( + ) ~mul:( * )
            (Nat.to_int Width.Max.n)))
  in
  { Ds.h = conv max_domains.h; x }

module Vk = struct
  type t = (Impls.Wrap.Verification_key.t[@sexp.opaque]) [@@deriving sexp]

  let to_yojson _ = `String "opaque"

  let of_yojson _ = Error "Vk: yojson not supported"

  let hash _ = Unit.hash ()

  let hash_fold_t s _ = Unit.hash_fold_t s ()

  let equal _ _ = true

  let compare _ _ = 0
end

module R = struct
  [%%versioned
  module Stable = struct
    module V2 = struct
      type t = Backend.Tock.Curve.Affine.Stable.V1.t Repr.Stable.V2.t

      let to_latest = Fn.id
    end
  end]
end

[%%versioned_binable
module Stable = struct
  module V2 = struct
    type t = (Backend.Tock.Curve.Affine.t, Vk.t) Poly.Stable.V2.t
    [@@deriving sexp, equal, compare, hash, yojson]

    let to_latest = Fn.id

    let description = "Verification key"

    let version_byte = Base58_check.Version_bytes.verification_key

    let to_repr { Poly.step_data; max_width; wrap_index; wrap_vk = _ } =
      { Repr.Stable.V2.step_data; max_width; wrap_index }

    let of_repr
        ({ Repr.Stable.V2.step_data; max_width; wrap_index = c } :
          R.Stable.V2.t) : t =
      let d = Common.wrap_domains.h in
      let log2_size = Import.Domain.log2_size d in
      let max_quot_size = Common.max_quot_size_int (Import.Domain.size d) in
      let wrap_vk : Impls.Wrap.Verification_key.t =
        { domain =
            { log_size_of_group = log2_size
            ; group_gen = Backend.Tock.Field.domain_generator log2_size
            }
        ; max_poly_size = 1 lsl Nat.to_int Backend.Tock.Rounds.n
        ; max_quot_size
        ; srs = Backend.Tock.Keypair.load_urs ()
        ; evals =
            (let g (x, y) =
               { Kimchi.Protocol.unshifted =
                   [| Kimchi.Foundations.Finite (x, y) |]
               ; shifted = None
               }
             in
             { sigma_comm = Array.map ~f:g (Vector.to_array c.sigma_comm)
             ; coefficients_comm =
                 Array.map ~f:g (Vector.to_array c.coefficients_comm)
             ; generic_comm = g c.generic_comm
             ; mul_comm = g c.mul_comm
             ; psm_comm = g c.psm_comm
             ; emul_comm = g c.emul_comm
             ; complete_add_comm = g c.complete_add_comm
             ; endomul_scalar_comm = g c.endomul_scalar_comm
             ; chacha_comm = None
             })
        ; shifts = Common.tock_shifts ~log2_size
<<<<<<< HEAD
=======
        ; lookup_index = None
>>>>>>> 2f2fd44e
        }
      in
      { Poly.step_data; max_width; wrap_index = c; wrap_vk = Some wrap_vk }

    include Binable.Of_binable
              (R.Stable.V2)
              (struct
                type nonrec t = t

                let to_binable r = to_repr r

                let of_binable r = of_repr r
              end)
  end
end]

include Codable.Make_base58_check (Stable.Latest)

let dummy : t =
  { step_data = At_most.[]
  ; max_width = Width.zero
  ; wrap_index =
      (let g = Backend.Tock.Curve.(to_affine_exn one) in
       { sigma_comm = Vector.init Dlog_plonk_types.Permuts.n ~f:(fun _ -> g)
       ; coefficients_comm =
           Vector.init Dlog_plonk_types.Columns.n ~f:(fun _ -> g)
       ; generic_comm = g
       ; psm_comm = g
       ; complete_add_comm = g
       ; mul_comm = g
       ; emul_comm = g
       ; endomul_scalar_comm = g
       })
  ; wrap_vk = None
  }

module Checked = struct
  open Step_main_inputs
  open Impl

  type t =
    { step_domains : (Field.t Domain.t Domains.t, Max_branches.n) Vector.t
          (** The domain size for proofs of each branch. *)
    ; step_widths : (Width.Checked.t, Max_branches.n) Vector.t
          (** The width for for proofs of each branch. *)
    ; max_width : Width.Checked.t
          (** The maximum of all of the [step_widths]. *)
    ; wrap_index : Inner_curve.t Plonk_verification_key_evals.t
          (** The plonk verification key for the 'wrapping' proof that this key
              is used to verify.
          *)
    ; num_branches : (Boolean.var, Max_branches.Log2.n) Vector.t
          (** The number of branches, encoded as a bitstring. *)
    }
  [@@deriving hlist, fields]

  (** [log_2] of the width. *)
  let width_size = Nat.to_int Width.Length.n

  let to_input =
    let open Random_oracle_input.Chunked in
    let map_reduce t ~f = Array.map t ~f |> Array.reduce_exn ~f:append in
    fun { step_domains; step_widths; max_width; wrap_index; num_branches } :
        _ Random_oracle_input.Chunked.t ->
      let width w = (Width.Checked.to_field w, width_size) in
      List.reduce_exn ~f:append
        [ map_reduce (Vector.to_array step_domains) ~f:(fun { Domains.h } ->
              map_reduce [| h |] ~f:(fun (Domain.Pow_2_roots_of_unity x) ->
                  packed (x, max_log2_degree)))
        ; Array.map (Vector.to_array step_widths) ~f:width |> packeds
        ; packed (width max_width)
        ; wrap_index_to_input
            (Fn.compose Array.of_list Inner_curve.to_field_elements)
            wrap_index
        ; packed
            ( Field.project (Vector.to_list num_branches)
            , Nat.to_int Max_branches.Log2.n )
        ]
end

let%test_unit "input_size" =
  List.iter
    (List.range 0 (Nat.to_int Width.Max.n) ~stop:`inclusive ~start:`inclusive)
    ~f:(fun n ->
      [%test_eq: int]
        (input_size ~of_int:Fn.id ~add:( + ) ~mul:( * ) n)
        (let (T a) = Nat.of_int n in
         let (T (typ, conv)) =
           Impls.Step.input ~branching:a ~wrap_rounds:Backend.Tock.Rounds.n
         in
         Impls.Step.Data_spec.size [ typ ]))

let typ : (Checked.t, t) Impls.Step.Typ.t =
  let open Step_main_inputs in
  let open Impl in
  Typ.of_hlistable
    [ Vector.typ Domains.typ Max_branches.n
    ; Vector.typ Width.typ Max_branches.n
    ; Width.typ
    ; Plonk_verification_key_evals.typ Inner_curve.typ
    ; Vector.typ Boolean.typ Max_branches.Log2.n
    ]
    ~var_to_hlist:Checked.to_hlist ~var_of_hlist:Checked.of_hlist
    ~value_of_hlist:(fun _ ->
      failwith "Side_loaded_verification_key: value_of_hlist")
    ~value_to_hlist:(fun { Poly.step_data; wrap_index; max_width; _ } ->
      [ At_most.extend_to_vector
          (At_most.map step_data ~f:fst)
          dummy_domains Max_branches.n
      ; At_most.extend_to_vector
          (At_most.map step_data ~f:snd)
          dummy_width Max_branches.n
      ; max_width
      ; wrap_index
      ; (let n = At_most.length step_data in
         Vector.init Max_branches.Log2.n ~f:(fun i -> (n lsr i) land 1 = 1))
      ])<|MERGE_RESOLUTION|>--- conflicted
+++ resolved
@@ -233,10 +233,7 @@
              ; chacha_comm = None
              })
         ; shifts = Common.tock_shifts ~log2_size
-<<<<<<< HEAD
-=======
         ; lookup_index = None
->>>>>>> 2f2fd44e
         }
       in
       { Poly.step_data; max_width; wrap_index = c; wrap_vk = Some wrap_vk }
