(** A verification key for a pickles proof, whose contents are not fixed within
    the verifier circuit.
    This is used to verify a proof where the verification key is determined by
    some other constraint, for example to use a verification key provided as
    input to the circuit, or loaded from an account that was chosen based upon
    the circuit inputs.

    Here and elsewhere, we use the terms
    * **width**:
      - the number of proofs that a proof has verified itself;
      - (equivalently) the maximum number of proofs that a proof depends upon
        directly.
      - NB: This does not include recursively-verified proofs, this only refers
        to proofs that were provided directly to pickles when the proof was
        being generated.
    * **branch**:
      - a single 'rule' or 'circuit' for which a proof can be generated, where
        a verification key verifies a proof for any of these branches.
      - It is common to have a 'base' branch and a 'recursion' branch. For
        example, the transaction snark has a 'transaction' proof that evaluates
        a single transaction and a 'merge' proof that combines two transaction
        snark proofs that prove sequential updates, each of which may be either
        a 'transaction' or a 'merge'.
*)

open Core_kernel
open Pickles_types
open Import
module V = Pickles_base.Side_loaded_verification_key

include (
  V :
    module type of V
      with module Width := V.Width
       and module Domains := V.Domains )

let bits = V.bits

<<<<<<< HEAD
let input_size ~of_int ~add ~mul w =
  (* This should be an affine function in [a]. *)
  let size a =
    let (T (Typ typ, _conv, _conv_inv)) =
      Impls.Step.input ~proofs_verified:a ~wrap_rounds:Backend.Tock.Rounds.n
    in

    typ.size_in_field_elements
  in
  let f0 = size Nat.N0.n in
  let slope = size Nat.N1.n - f0 in
  add (of_int f0) (mul (of_int slope) w)

=======
>>>>>>> 605b8c87
module Width : sig
  [%%versioned:
  module Stable : sig
    module V1 : sig
      type t = V.Width.Stable.V1.t
      [@@deriving sexp, equal, compare, hash, yojson]
    end
  end]

  open Impls.Step

  module Checked : sig
    type t

    val to_field : t -> Field.t

    val to_bits : t -> Boolean.var list
  end

  val typ : (Checked.t, t) Typ.t

  module Max = Nat.N2

  module Max_vector : Vector.With_version(Max).S

  module Max_at_most : sig
    [%%versioned:
    module Stable : sig
      module V1 : sig
        type 'a t = ('a, Max.n) At_most.t
        [@@deriving compare, sexp, yojson, hash, equal]
      end
    end]
  end

  module Length : Nat.Add.Intf_transparent
end = struct
  include V.Width
  open Impls.Step

  module Checked = struct
    (* A "width" is represented by a 4 bit integer. *)
    type t = (Boolean.var, Length.n) Vector.t

    let to_field : t -> Field.t = Fn.compose Field.project Vector.to_list

    let to_bits = Vector.to_list
  end

  let typ : (Checked.t, t) Typ.t =
    Typ.transport
      (Vector.typ Boolean.typ Length.n)
      ~there:(fun x ->
        let x = to_int x in
        Vector.init Length.n ~f:(fun i -> (x lsr i) land 1 = 1) )
      ~back:(fun v ->
        Vector.foldi v ~init:0 ~f:(fun i acc b ->
            if b then acc lor (1 lsl i) else acc )
        |> of_int_exn )
end

module Domain = struct
  type 'a t = Pow_2_roots_of_unity of 'a [@@deriving sexp]

  let log2_size (Pow_2_roots_of_unity x) = x
end
[@@warning "-4"]

module Domains = struct
  include V.Domains

  let _typ =
    let open Impls.Step in
    let dom =
      Typ.transport Typ.field
        ~there:(fun (Plonk_checks.Domain.Pow_2_roots_of_unity n) ->
          Field.Constant.of_int n )
        ~back:(fun _ -> assert false)
      |> Typ.transport_var
           ~there:(fun (Domain.Pow_2_roots_of_unity n) -> n)
           ~back:(fun n -> Domain.Pow_2_roots_of_unity n)
    in
    Typ.of_hlistable [ dom ] ~var_to_hlist:to_hlist ~value_to_hlist:to_hlist
      ~var_of_hlist:of_hlist ~value_of_hlist:of_hlist
end

let max_domains =
  { Domains.h = Domain.Pow_2_roots_of_unity (Nat.to_int Backend.Tick.Rounds.n) }

module Vk = struct
  type t = (Impls.Wrap.Verification_key.t[@sexp.opaque]) [@@deriving sexp]

  let hash_fold_t s _ = Unit.hash_fold_t s ()
end

module R = struct
  [%%versioned
  module Stable = struct
    module V2 = struct
      type t = Backend.Tock.Curve.Affine.Stable.V1.t Repr.Stable.V2.t
      [@@deriving sexp, equal, compare, yojson]

      let to_latest = Fn.id
    end
  end]
end

[%%versioned_binable
module Stable = struct
  module V2 = struct
    module T = struct
      type t =
        ( Backend.Tock.Curve.Affine.t
        , Pickles_base.Proofs_verified.Stable.V1.t
        , Vk.t )
        Poly.Stable.V2.t
      [@@deriving hash]

      let to_latest = Fn.id

      let description = "Verification key"

      let version_byte = Base58_check.Version_bytes.verification_key

      let to_repr
          { Poly.max_proofs_verified
          ; actual_wrap_domain_size
          ; wrap_index
          ; wrap_vk = _
          } =
        { Repr.Stable.V2.max_proofs_verified
        ; actual_wrap_domain_size
        ; wrap_index
        }

      let of_repr
          ({ Repr.Stable.V2.max_proofs_verified
           ; actual_wrap_domain_size
           ; wrap_index = c
           } :
            R.Stable.V2.t ) : t =
        let d =
          (Common.wrap_domains
             ~proofs_verified:
               (Pickles_base.Proofs_verified.to_int actual_wrap_domain_size) )
            .h
        in
        let log2_size = Import.Domain.log2_size d in
        let public =
          let (T (input, _conv, _conv_inv)) =
            Impls.Wrap.input ~feature_flags:Plonk_types.Features.Full.maybe ()
          in
          let (Typ typ) = input in
          typ.size_in_field_elements
        in
        (* we only compute the wrap_vk if the srs can be loaded *)
        let srs =
          try Some (Backend.Tock.Keypair.load_urs ()) with _ -> None
        in
        let wrap_vk =
          Option.map srs ~f:(fun srs : Impls.Wrap.Verification_key.t ->
              { domain =
                  { log_size_of_group = log2_size
                  ; group_gen = Backend.Tock.Field.domain_generator ~log2_size
                  }
              ; max_poly_size = 1 lsl Nat.to_int Backend.Tock.Rounds.n
              ; public
              ; prev_challenges = 2 (* Due to Wrap_hack *)
              ; srs
              ; evals =
                  (let g (x, y) =
                     { Kimchi_types.unshifted = [| Kimchi_types.Finite (x, y) |]
                     ; shifted = None
                     }
                   in
                   { sigma_comm = Array.map ~f:g (Vector.to_array c.sigma_comm)
                   ; coefficients_comm =
                       Array.map ~f:g (Vector.to_array c.coefficients_comm)
                   ; generic_comm = g c.generic_comm
                   ; mul_comm = g c.mul_comm
                   ; psm_comm = g c.psm_comm
                   ; emul_comm = g c.emul_comm
                   ; complete_add_comm = g c.complete_add_comm
                   ; endomul_scalar_comm = g c.endomul_scalar_comm
                   ; xor_comm = None
                   ; range_check0_comm = None
                   ; range_check1_comm = None
                   ; foreign_field_add_comm = None
                   ; foreign_field_mul_comm = None
                   ; rot_comm = None
                   } )
              ; shifts = Common.tock_shifts ~log2_size
              ; lookup_index = None
              ; zk_rows = 3
              } )
        in
        { Poly.max_proofs_verified
        ; actual_wrap_domain_size
        ; wrap_index = c
        ; wrap_vk
        }

      (* Proxy derivers to [R.t]'s, ignoring [wrap_vk] *)

      let sexp_of_t t = R.sexp_of_t (to_repr t)

      let t_of_sexp sexp = of_repr (R.t_of_sexp sexp)

      let _to_yojson t = R.to_yojson (to_repr t)

      let _of_yojson json = Result.map ~f:of_repr (R.of_yojson json)

      let equal x y = R.equal (to_repr x) (to_repr y)

      let compare x y = R.compare (to_repr x) (to_repr y)

      include
        Binable.Of_binable
          (R.Stable.V2)
          (struct
            type nonrec t = t

            let to_binable r = to_repr r

            let of_binable r = of_repr r
          end)
    end

    include T
    include Codable.Make_base58_check (T)
    include Codable.Make_base64 (T)
  end
end]

[%%define_locally
Stable.Latest.
  ( to_base58_check
  , of_base58_check
  , of_base58_check_exn
  , to_base64
  , of_base64
  , sexp_of_t
  , t_of_sexp
  , to_yojson
  , of_yojson
  , equal
  , compare )]

let dummy : t =
  { max_proofs_verified = N2
  ; actual_wrap_domain_size = N2
  ; wrap_index =
      (let g = Backend.Tock.Curve.(to_affine_exn one) in
       { sigma_comm = Vector.init Plonk_types.Permuts.n ~f:(fun _ -> g)
       ; coefficients_comm = Vector.init Plonk_types.Columns.n ~f:(fun _ -> g)
       ; generic_comm = g
       ; psm_comm = g
       ; complete_add_comm = g
       ; mul_comm = g
       ; emul_comm = g
       ; endomul_scalar_comm = g
       } )
  ; wrap_vk = None
  }

module Checked = struct
  open Step_main_inputs
  open Impl

  type t =
    { max_proofs_verified :
        Impl.field Pickles_base.Proofs_verified.One_hot.Checked.t
          (** The maximum of all of the [step_widths]. *)
    ; actual_wrap_domain_size :
        Impl.field Pickles_base.Proofs_verified.One_hot.Checked.t
          (** The actual domain size used by the wrap circuit. *)
    ; wrap_index : Inner_curve.t Plonk_verification_key_evals.t
          (** The plonk verification key for the 'wrapping' proof that this key
              is used to verify.
          *)
    }
  [@@deriving hlist, fields]

  (** [log_2] of the width. *)
  let _width_size = Nat.to_int Width.Length.n

  let to_input =
    let open Random_oracle_input.Chunked in
    fun { max_proofs_verified; actual_wrap_domain_size; wrap_index } :
        _ Random_oracle_input.Chunked.t ->
      let max_proofs_verified =
        Pickles_base.Proofs_verified.One_hot.Checked.to_input
          max_proofs_verified
      in
      let actual_wrap_domain_size =
        Pickles_base.Proofs_verified.One_hot.Checked.to_input
          actual_wrap_domain_size
      in
      List.reduce_exn ~f:append
        [ max_proofs_verified
        ; actual_wrap_domain_size
        ; wrap_index_to_input
            (Fn.compose Array.of_list Inner_curve.to_field_elements)
            wrap_index
        ]
end

<<<<<<< HEAD
let%test_unit "input_size" =
  List.iter
    (List.range 0 (Nat.to_int Width.Max.n) ~stop:`inclusive ~start:`inclusive)
    ~f:(fun n ->
      [%test_eq: int]
        (input_size ~of_int:Fn.id ~add:( + ) ~mul:( * ) n)
        (let (T a) = Nat.of_int n in
         let (T (Typ typ, _conv, _conv_inv)) =
           Impls.Step.input ~proofs_verified:a
             ~wrap_rounds:Backend.Tock.Rounds.n
         in
         typ.size_in_field_elements ) )

=======
>>>>>>> 605b8c87
let typ : (Checked.t, t) Impls.Step.Typ.t =
  let open Step_main_inputs in
  let open Impl in
  Typ.of_hlistable
    [ Pickles_base.Proofs_verified.One_hot.typ (module Impls.Step)
    ; Pickles_base.Proofs_verified.One_hot.typ (module Impls.Step)
    ; Plonk_verification_key_evals.typ Inner_curve.typ
    ]
    ~var_to_hlist:Checked.to_hlist ~var_of_hlist:Checked.of_hlist
    ~value_of_hlist:(fun _ ->
      failwith "Side_loaded_verification_key: value_of_hlist" )
    ~value_to_hlist:(fun { Poly.wrap_index
                         ; actual_wrap_domain_size
                         ; max_proofs_verified
                         ; _
                         } ->
      [ max_proofs_verified; actual_wrap_domain_size; wrap_index ] )<|MERGE_RESOLUTION|>--- conflicted
+++ resolved
@@ -36,22 +36,6 @@
 
 let bits = V.bits
 
-<<<<<<< HEAD
-let input_size ~of_int ~add ~mul w =
-  (* This should be an affine function in [a]. *)
-  let size a =
-    let (T (Typ typ, _conv, _conv_inv)) =
-      Impls.Step.input ~proofs_verified:a ~wrap_rounds:Backend.Tock.Rounds.n
-    in
-
-    typ.size_in_field_elements
-  in
-  let f0 = size Nat.N0.n in
-  let slope = size Nat.N1.n - f0 in
-  add (of_int f0) (mul (of_int slope) w)
-
-=======
->>>>>>> 605b8c87
 module Width : sig
   [%%versioned:
   module Stable : sig
@@ -359,22 +343,6 @@
         ]
 end
 
-<<<<<<< HEAD
-let%test_unit "input_size" =
-  List.iter
-    (List.range 0 (Nat.to_int Width.Max.n) ~stop:`inclusive ~start:`inclusive)
-    ~f:(fun n ->
-      [%test_eq: int]
-        (input_size ~of_int:Fn.id ~add:( + ) ~mul:( * ) n)
-        (let (T a) = Nat.of_int n in
-         let (T (Typ typ, _conv, _conv_inv)) =
-           Impls.Step.input ~proofs_verified:a
-             ~wrap_rounds:Backend.Tock.Rounds.n
-         in
-         typ.size_in_field_elements ) )
-
-=======
->>>>>>> 605b8c87
 let typ : (Checked.t, t) Impls.Step.Typ.t =
   let open Step_main_inputs in
   let open Impl in
