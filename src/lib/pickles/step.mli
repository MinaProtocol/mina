open Pickles_types

module Make
    (A : Pickles_types.Poly_types.T0) (A_value : sig
      type t
    end)
    (Max_proofs_verified : Pickles_types.Nat.Add.Intf_transparent) : sig
  val f :
       ?handler:
         (   Snarky_backendless.Request.request
          -> Snarky_backendless.Request.response )
    -> proof_cache:Proof_cache.t option
    -> ( A.t
       , A_value.t
       , 'ret_var
       , 'ret_value
       , 'auxiliary_var
       , 'auxiliary_value
       , Max_proofs_verified.n
       , 'self_branches
       , 'prev_vars
       , 'prev_values
       , 'local_widths
       , 'local_heights )
       Step_branch_data.t
    -> A_value.t
    -> maxes:
         (module Pickles_types.Hlist.Maxes.S
            with type length = Max_proofs_verified.n
             and type ns = 'max_local_max_proof_verifieds )
    -> prevs_length:('prev_vars, 'prevs_length) Pickles_types.Hlist.Length.t
    -> self:('a, 'b, 'c, 'd) Tag.t
<<<<<<< HEAD
    -> step_domains:
         (Import.Domains.t, 'self_branches) Pickles_types.Vector.t Promise.t
=======
    -> step_domains:(Import.Domains.t, 'self_branches) Pickles_types.Vector.t
    -> zk_rows:int
>>>>>>> 5794dc21
    -> feature_flags:Opt.Flag.t Plonk_types.Features.Full.t
    -> self_dlog_plonk_index:
         Backend.Tick.Inner_curve.Affine.t array
         Pickles_types.Plonk_verification_key_evals.t
    -> public_input:
         ( 'var
         , 'value
         , A.t
         , A_value.t
         , 'ret_var
         , 'ret_value )
         Inductive_rule.public_input
    -> auxiliary_typ:('auxiliary_var, 'auxiliary_value) Impls.Step.Typ.t
    -> Kimchi_pasta.Vesta_based_plonk.Keypair.t
    -> Impls.Wrap.Verification_key.t
    -> ( ( 'value
         , ( Unfinalized.Constant.t
           , Max_proofs_verified.n )
           Pickles_types.Vector.t
         , (Backend.Tock.Curve.Affine.t, 'prevs_length) Pickles_types.Vector.t
         , ( Import.Challenge.Constant.t Import.Types.Scalar_challenge.t
             Import.Types.Bulletproof_challenge.t
             Import.Types.Step_bp_vec.t
           , 'prevs_length )
           Pickles_types.Vector.t
         , 'local_widths
           Pickles_types.Hlist.H1.T
             (Proof.Base.Messages_for_next_proof_over_same_field.Wrap)
           .t
         , ( ( Backend.Tock.Field.t
             , Backend.Tock.Field.t array )
             Pickles_types.Plonk_types.All_evals.t
           , Max_proofs_verified.n )
           Pickles_types.Vector.t )
         Proof.Base.Step.t
       * 'ret_value
       * 'auxiliary_value
       * (int, 'prevs_length) Pickles_types.Vector.t )
       Promise.t
end<|MERGE_RESOLUTION|>--- conflicted
+++ resolved
@@ -30,13 +30,9 @@
              and type ns = 'max_local_max_proof_verifieds )
     -> prevs_length:('prev_vars, 'prevs_length) Pickles_types.Hlist.Length.t
     -> self:('a, 'b, 'c, 'd) Tag.t
-<<<<<<< HEAD
     -> step_domains:
          (Import.Domains.t, 'self_branches) Pickles_types.Vector.t Promise.t
-=======
-    -> step_domains:(Import.Domains.t, 'self_branches) Pickles_types.Vector.t
     -> zk_rows:int
->>>>>>> 5794dc21
     -> feature_flags:Opt.Flag.t Plonk_types.Features.Full.t
     -> self_dlog_plonk_index:
          Backend.Tick.Inner_curve.Affine.t array
