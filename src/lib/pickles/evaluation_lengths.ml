--- conflicted
+++ resolved
@@ -1,10 +1,5 @@
-<<<<<<< HEAD
-let create ~of_int =
-  let one = of_int 1 in
-=======
 let default =
   let one = 1 in
->>>>>>> 1c6a4483
   let open Pickles_types in
   let open Plonk_types in
   Evals.
