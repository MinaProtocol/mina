(library
 (name limb_vector)
 (public_name pickles.limb_vector)
<<<<<<< HEAD
 (flags -warn-error -27)
=======
 (flags
   (:standard
    -w +a-40..42-44
    -warn-error +a)
    -open Core_kernel)
>>>>>>> fe8d85b4
 (modules_without_implementation limb_vector)
 (instrumentation (backend bisect_ppx))
 (preprocess (pps ppx_version ppx_mina ppx_jane ppx_deriving.std ppx_deriving_yojson ))
 (libraries
   ;; opam libraries
   bin_prot.shape
   sexplib0
   core_kernel
   base.caml
   result
   ;; local libraries
   snarky.backendless
   pickles.backend
   pickles_types
   kimchi_backend.pasta
   kimchi_backend.pasta.basic
   ppx_version.runtime
))<|MERGE_RESOLUTION|>--- conflicted
+++ resolved
@@ -1,15 +1,11 @@
 (library
  (name limb_vector)
  (public_name pickles.limb_vector)
-<<<<<<< HEAD
- (flags -warn-error -27)
-=======
  (flags
    (:standard
     -w +a-40..42-44
     -warn-error +a)
     -open Core_kernel)
->>>>>>> fe8d85b4
  (modules_without_implementation limb_vector)
  (instrumentation (backend bisect_ppx))
  (preprocess (pps ppx_version ppx_mina ppx_jane ppx_deriving.std ppx_deriving_yojson ))
