--- conflicted
+++ resolved
@@ -76,12 +76,9 @@
     { Domains.h =
         Pow_2_roots_of_unity Int.(max lookup_table_length_log2 (ceil_log2 rows))
     }
-<<<<<<< HEAD
-=======
   in
   let constraint_builder =
     Impl.constraint_system_manual ~input_typ:typ ~return_typ
->>>>>>> 48443f55
   in
   let%map.Promise res = constraint_builder.run_circuit main in
   let constraint_system = constraint_builder.finish_computation res in
