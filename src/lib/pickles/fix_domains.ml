open Core_kernel
open Import

let zk_rows = 3

let domains (sys : _ Kimchi_backend_common.Plonk_constraint_system.t) :
    Domains.t =
  let open Domain in
  let public_input_size = Set_once.get_exn sys.public_input_size [%here] in
  let rows = zk_rows + public_input_size + List.length sys.rows_rev in
  { h = Pow_2_roots_of_unity Int.(ceil_log2 rows)
  ; x = Pow_2_roots_of_unity (Int.ceil_log2 public_input_size)
  }

let rough_domains : Domains.t =
  let d = Domain.Pow_2_roots_of_unity 20 in
  { h = d; x = Pow_2_roots_of_unity 6 }

let domains (type field rust_gates)
    (module Impl : Snarky_backendless.Snark_intf.Run
      with type field = field
       and type R1CS_constraint_system.t = ( field
                                           , rust_gates )
                                           Kimchi_backend_common
                                           .Plonk_constraint_system
<<<<<<< HEAD
                                           .t ) (Spec.ETyp.T (typ, conv))
    return_typ main =
=======
                                           .t )
    (Spec.ETyp.T (typ, conv, _conv_inv)) return_typ main =
>>>>>>> 2a77cca7
  let main x () : unit = main (conv x) in
  domains (Impl.constraint_system ~exposing:[ typ ] ~return_typ main)<|MERGE_RESOLUTION|>--- conflicted
+++ resolved
@@ -23,12 +23,7 @@
                                            , rust_gates )
                                            Kimchi_backend_common
                                            .Plonk_constraint_system
-<<<<<<< HEAD
-                                           .t ) (Spec.ETyp.T (typ, conv))
-    return_typ main =
-=======
                                            .t )
     (Spec.ETyp.T (typ, conv, _conv_inv)) return_typ main =
->>>>>>> 2a77cca7
   let main x () : unit = main (conv x) in
   domains (Impl.constraint_system ~exposing:[ typ ] ~return_typ main)