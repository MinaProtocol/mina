--- conflicted
+++ resolved
@@ -17,20 +17,9 @@
 let domains (type field rust_gates)
     (module Impl : Snarky_backendless.Snark_intf.Run
       with type field = field
-<<<<<<< HEAD
-       and type R1CS_constraint_system.t = ( field
-                                           , rust_gates )
-                                           Kimchi_backend_common
-                                           .Plonk_constraint_system
-                                           .t )
+       and type R1CS_constraint_system.t =
+         (field, rust_gates) Kimchi_backend_common.Plonk_constraint_system.t )
     (Spec.ETyp.T (typ, conv, _conv_inv))
     (Spec.ETyp.T (return_typ, _ret_conv, ret_conv_inv)) main =
   let main x () = ret_conv_inv (main (conv x)) in
-  domains (Impl.constraint_system ~exposing:[ typ ] ~return_typ main)
-=======
-       and type R1CS_constraint_system.t =
-         (a, field) Zexe_backend_common.Plonk_constraint_system.t )
-    (Spec.ETyp.T (typ, conv)) main =
-  let main x () : unit = main (conv x) in
-  domains (Impl.constraint_system ~exposing:[ typ ] main)
->>>>>>> b1e92026
+  domains (Impl.constraint_system ~exposing:[ typ ] ~return_typ main)