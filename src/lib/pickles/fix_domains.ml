open Core_kernel
open Import

let zk_rows = 3

let domains (sys : _ Kimchi_backend_common.Plonk_constraint_system.t) :
    Domains.t =
  let open Domain in
  let public_input_size = Set_once.get_exn sys.public_input_size [%here] in
  let rows = zk_rows + public_input_size + List.length sys.rows_rev in
  { h = Pow_2_roots_of_unity Int.(ceil_log2 rows)
  ; x = Pow_2_roots_of_unity (Int.ceil_log2 public_input_size)
  }

let rough_domains : Domains.t =
  let d = Domain.Pow_2_roots_of_unity 20 in
  { h = d; x = Pow_2_roots_of_unity 6 }

<<<<<<< HEAD
let domains_etyp (type field rust_gates)
    (module Impl : Snarky_backendless.Snark_intf.Run
      with type field = field
       and type R1CS_constraint_system.t = ( field
                                           , rust_gates )
                                           Kimchi_backend_common
                                           .Plonk_constraint_system
                                           .t ) (Spec.ETyp.T (typ, conv))
    return_typ main =
  let main x () = main (conv x) in
  domains (Impl.constraint_system ~exposing:[ typ ] ~return_typ main)

=======
>>>>>>> 1d377865
let domains (type field rust_gates)
    (module Impl : Snarky_backendless.Snark_intf.Run
      with type field = field
       and type R1CS_constraint_system.t = ( field
                                           , rust_gates )
                                           Kimchi_backend_common
                                           .Plonk_constraint_system
<<<<<<< HEAD
                                           .t ) typ return_typ main =
  let main x () = main x in
=======
                                           .t )
    (Spec.ETyp.T (typ, conv, _conv_inv)) return_typ main =
  let main x () : unit = main (conv x) in
>>>>>>> 1d377865
  domains (Impl.constraint_system ~exposing:[ typ ] ~return_typ main)<|MERGE_RESOLUTION|>--- conflicted
+++ resolved
@@ -16,21 +16,6 @@
   let d = Domain.Pow_2_roots_of_unity 20 in
   { h = d; x = Pow_2_roots_of_unity 6 }
 
-<<<<<<< HEAD
-let domains_etyp (type field rust_gates)
-    (module Impl : Snarky_backendless.Snark_intf.Run
-      with type field = field
-       and type R1CS_constraint_system.t = ( field
-                                           , rust_gates )
-                                           Kimchi_backend_common
-                                           .Plonk_constraint_system
-                                           .t ) (Spec.ETyp.T (typ, conv))
-    return_typ main =
-  let main x () = main (conv x) in
-  domains (Impl.constraint_system ~exposing:[ typ ] ~return_typ main)
-
-=======
->>>>>>> 1d377865
 let domains (type field rust_gates)
     (module Impl : Snarky_backendless.Snark_intf.Run
       with type field = field
@@ -38,12 +23,8 @@
                                            , rust_gates )
                                            Kimchi_backend_common
                                            .Plonk_constraint_system
-<<<<<<< HEAD
-                                           .t ) typ return_typ main =
-  let main x () = main x in
-=======
                                            .t )
-    (Spec.ETyp.T (typ, conv, _conv_inv)) return_typ main =
-  let main x () : unit = main (conv x) in
->>>>>>> 1d377865
+    (Spec.ETyp.T (typ, conv, _conv_inv))
+    (Spec.ETyp.T (return_typ, _ret_conv, ret_conv_inv)) main =
+  let main x () = ret_conv_inv (main (conv x)) in
   domains (Impl.constraint_system ~exposing:[ typ ] ~return_typ main)