--- conflicted
+++ resolved
@@ -5,11 +5,7 @@
 
 let rough_domains =
   let d = Domain.Pow_2_roots_of_unity 20 in
-<<<<<<< HEAD
-  { h = d }
-=======
   { Domains.h = d }
->>>>>>> 9fb710f4
 
 let domains (type field)
     (module Impl : Snarky_backendless.Snark_intf.Run with type field = field)
@@ -17,11 +13,7 @@
     (Spec.ETyp.T (return_typ, _ret_conv, ret_conv_inv)) main =
   let main x () = ret_conv_inv (main (conv x)) in
 
-<<<<<<< HEAD
-  let domains2 sys : Domains.t =
-=======
   let domains2 sys =
->>>>>>> 9fb710f4
     let open Domain in
     let public_input_size =
       Set_once.get_exn
@@ -31,10 +23,6 @@
     let rows =
       zk_rows + public_input_size + Impl.R1CS_constraint_system.get_rows_len sys
     in
-<<<<<<< HEAD
-    { h = Pow_2_roots_of_unity Int.(ceil_log2 rows) }
-=======
     { Domains.h = Pow_2_roots_of_unity Int.(ceil_log2 rows) }
->>>>>>> 9fb710f4
   in
   domains2 (Impl.constraint_system ~input_typ:typ ~return_typ main)