open Core_kernel
open Pickles_types
open Pickles.Impls.Step
open Pickles_optional_custom_gates_circuits

(** Testing
    -------

    Component: Pickles
    Subject: Testing the integration of custom gates
    Invocation: dune exec \
    src/lib/pickles/test/optional_custom_gates/pickles_test_optional_custom_gates.exe
*)

(* Set this value for reproducibility *)
let seed = [| Random.int 1_000_000 |]

let state = Random.State.make seed

let () = Pickles.Backend.Tick.Keypair.set_urs_info []

let () = Pickles.Backend.Tock.Keypair.set_urs_info []

(* Parameters *)
let random_table_id = Random.State.int state 1_000

let size = 1 + Random.State.int state 1_000

let values =
  Array.init size ~f:(fun _ ->
      let x = Random.State.int state 1_000_000 in
      Field.Constant.of_int x )

let idx1 = Random.State.int state size

let idx2 = Random.State.int state size

let idx3 = Random.State.int state size

let main_fixed_lookup_tables () =
  let table_id = random_table_id in
  let indexes = Array.init size ~f:Field.Constant.of_int in
  add_plonk_constraint
    (AddFixedLookupTable
       { id = Int32.of_int_exn table_id; data = [| indexes; values |] } ) ;
  let v1 = values.(idx1) in
  let v2 = values.(idx2) in
  let v3 = values.(idx3) in
  add_plonk_constraint
    (Lookup
       { (* table id *)
         w0 = fresh_int table_id
       ; (* idx1 *) w1 = fresh_int idx1
       ; (* v1 *) w2 = exists Field.typ ~compute:(fun () -> v1)
       ; (* idx2 *) w3 = fresh_int idx2
       ; (* v2 *) w4 = exists Field.typ ~compute:(fun () -> v2)
       ; (* idx3 *) w5 = fresh_int idx3
       ; (* v3 *) w6 = exists Field.typ ~compute:(fun () -> v3)
       } )

(* Parameters *)
(* nb of fixed lookup tables *)
let m = 1 + Random.State.int state 10

let f_lt_data =
  Array.init m ~f:(fun _ ->
      let size = 1 + Random.State.int state 100 in
      let indexes = Array.init size ~f:Field.Constant.of_int in
      let values =
        Array.init size ~f:(fun _ ->
            Field.Constant.of_int (Random.State.int state 100_000_000) )
      in
      (indexes, values) )

(* number of lookups *)
let n = 1 + Random.State.int state 10

let lookups =
  Array.init n ~f:(fun _ ->
      let table_id = Random.State.int state m in
      let indexes, values = f_lt_data.(table_id) in
      let table_size = Array.length indexes in
      let idx1 = Random.State.int state table_size in
      let idx2 = Random.State.int state table_size in
      let idx3 = Random.State.int state table_size in
      ( table_id
      , (idx1, values.(idx1))
      , (idx2, values.(idx2))
      , (idx3, values.(idx3)) ) )

let main_fixed_lookup_tables_multiple_tables_multiple_lookups () =
  Array.iteri f_lt_data ~f:(fun table_id (indexes, values) ->
      add_plonk_constraint
        (AddFixedLookupTable
           { id = Int32.of_int_exn table_id; data = [| indexes; values |] } ) ) ;
  Array.iter lookups ~f:(fun (table_id, (idx1, v1), (idx2, v2), (idx3, v3)) ->
      add_plonk_constraint
        (Lookup
           { w0 = fresh_int table_id
           ; w1 = fresh_int idx1
           ; w2 = exists Field.typ ~compute:(fun () -> v1)
           ; w3 = fresh_int idx2
           ; w4 = exists Field.typ ~compute:(fun () -> v2)
           ; w5 = fresh_int idx3
           ; w6 = exists Field.typ ~compute:(fun () -> v3)
           } ) )

let main_runtime_table_cfg () =
  let table_ids = Array.init 5 ~f:(fun i -> Int32.of_int_exn i) in
  let size = 10 in
  let first_column = Array.init size ~f:Field.Constant.of_int in
  Array.iter table_ids ~f:(fun table_id ->
      add_plonk_constraint (AddRuntimeTableCfg { id = table_id; first_column }) ) ;
  let num_lookup = 20 in
  let rec make_lookup i n =
    if i = n then ()
    else
      let table_id = 3 in
      add_plonk_constraint
        (Lookup
           { w0 = fresh_int table_id
           ; w1 = fresh_int 1
           ; w2 = fresh_int 1
           ; w3 = fresh_int 2
           ; w4 = fresh_int 2
           ; w5 = fresh_int 3
           ; w6 = fresh_int 3
           } ) ;
      make_lookup (i + 1) n
  in
  make_lookup 0 num_lookup

let add_tests, get_tests =
  let tests = ref [] in
  ( (fun name testcases -> tests := (name, testcases) :: !tests)
  , fun () -> List.rev !tests )

let constraint_constants =
  { Snark_keys_header.Constraint_constants.sub_windows_per_window = 0
  ; ledger_depth = 0
  ; work_delay = 0
  ; block_window_duration_ms = 0
  ; transaction_capacity = Log_2 0
  ; pending_coinbase_depth = 0
  ; coinbase_amount = Unsigned.UInt64.of_int 0
  ; supercharged_coinbase_factor = 0
  ; account_creation_fee = Unsigned.UInt64.of_int 0
  ; fork = None
  }

let main_body ~(feature_flags : _ Plonk_types.Features.t) () =
  Pickles_optional_custom_gates_circuits.main_body ~feature_flags () ;
  if feature_flags.runtime_tables then main_runtime_table_cfg () ;
  if feature_flags.lookup then (
    main_fixed_lookup_tables () ;
    main_fixed_lookup_tables_multiple_tables_multiple_lookups () )

let register_test name feature_flags1 feature_flags2 custom_gate_type1 custom_gate_type2 =
  let _tag, _cache_handle, proof, Pickles.Provers.[ prove1; prove2 ] =
    Pickles.compile ~public_input:(Pickles.Inductive_rule.Input Typ.unit)
      ~auxiliary_typ:Typ.unit
      ~branches:(module Nat.N2)
      ~max_proofs_verified:(module Nat.N0)
      ~name:"optional_custom_gates"
      ~constraint_constants (* TODO(mrmr1993): This was misguided.. Delete. *)
      ~choices:(fun ~self:_ ->
        [ { identifier = "main1"
          ; prevs = []
          ; main =
              (fun _ ->
                main_body ~feature_flags:feature_flags1 () ;
                { previous_proof_statements = []
                ; public_output = ()
                ; auxiliary_output = ()
                } )
          ; feature_flags = feature_flags1
          ; custom_gate_type = custom_gate_type1
          }
        ; { identifier = "main2"
          ; prevs = []
          ; main =
              (fun _ ->
                main_body ~feature_flags:feature_flags2 () ;
                { previous_proof_statements = []
                ; public_output = ()
                ; auxiliary_output = ()
                } )
          ; feature_flags = feature_flags2
          ; custom_gate_type = custom_gate_type2
          }
        ] )
      ()
  in
  let module Proof = (val proof) in
  let test_prove1 () =
    let public_input1, (), proof1 =
      Async.Thread_safe.block_on_async_exn (fun () -> prove1 ())
    in
    Or_error.ok_exn
      (Async.Thread_safe.block_on_async_exn (fun () ->
           Proof.verify [ (public_input1, proof1) ] ) )
  in
  let test_prove2 () =
    let public_input2, (), proof2 =
      Async.Thread_safe.block_on_async_exn (fun () -> prove2 ())
    in
    Or_error.ok_exn
      (Async.Thread_safe.block_on_async_exn (fun () ->
           Proof.verify [ (public_input2, proof2) ] ) )
  in

  let open Alcotest in
  add_tests name
    [ test_case "prove 1" `Quick test_prove1
    ; test_case "prove 2" `Quick test_prove2
    ]

let register_feature_test (name, specific_feature_flags, custom_gate_type) =
  (* Tests activating "on" logic *)
  register_test name specific_feature_flags specific_feature_flags custom_gate_type custom_gate_type ;
  (* Tests activating "maybe on" logic *)
  register_test
    (Printf.sprintf "%s (maybe)" name)
    specific_feature_flags Plonk_types.Features.none_bool custom_gate_type custom_gate_type

let () =
  let configurations =
    [ ("xor", Plonk_types.Features.{ none_bool with xor = true }, false)
    ; ( "range check 0"
      , Plonk_types.Features.{ none_bool with range_check0 = true }, false )
    ; ( "range check 1"
      , Plonk_types.Features.{ none_bool with range_check1 = true }, false )
    ; ("rot", Plonk_types.Features.{ none_bool with rot = true }, false)
    ; ( "foreign field addition"
      , Plonk_types.Features.{ none_bool with foreign_field_add = true }, false )
    ; ( "foreign field multiplication"
      , Plonk_types.Features.{ none_bool with foreign_field_mul = true }, false )
    ; ( "Fixed lookup tables"
<<<<<<< HEAD
      , Plonk_types.Features.{ none_bool with lookup = true }, false )
=======
      , Plonk_types.Features.{ none_bool with lookup = true } )
    ; ( "Runtime lookup tables"
      , Plonk_types.Features.
          { none_bool with lookup = true; runtime_tables = true } )
>>>>>>> cc262a7e
    ]
  in
  List.iter ~f:register_feature_test configurations ;
  register_test "different sizes of lookup"
    Plonk_types.Features.{ none_bool with foreign_field_mul = true }
    Plonk_types.Features.{ none_bool with xor = true } false false;
  Alcotest.run "Custom gates" (get_tests ())<|MERGE_RESOLUTION|>--- conflicted
+++ resolved
@@ -236,14 +236,10 @@
     ; ( "foreign field multiplication"
       , Plonk_types.Features.{ none_bool with foreign_field_mul = true }, false )
     ; ( "Fixed lookup tables"
-<<<<<<< HEAD
       , Plonk_types.Features.{ none_bool with lookup = true }, false )
-=======
-      , Plonk_types.Features.{ none_bool with lookup = true } )
     ; ( "Runtime lookup tables"
       , Plonk_types.Features.
-          { none_bool with lookup = true; runtime_tables = true } )
->>>>>>> cc262a7e
+          { none_bool with lookup = true; runtime_tables = true }, false )
     ]
   in
   List.iter ~f:register_feature_test configurations ;
