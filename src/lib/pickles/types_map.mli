--- conflicted
+++ resolved
@@ -15,11 +15,8 @@
         Pickles_types.Plonk_verification_key_evals.t
     ; wrap_vk : Impls.Wrap.Verification_key.t
     ; feature_flags : Opt.Flag.t Plonk_types.Features.Full.t
-<<<<<<< HEAD
-=======
     ; num_chunks : int
     ; zk_rows : int
->>>>>>> 605b8c87
     }
 end
 
@@ -66,11 +63,8 @@
     ; wrap_domains : Import.Domains.t
     ; step_domains : (Import.Domains.t, 'branches) Pickles_types.Vector.t
     ; feature_flags : Opt.Flag.t Plonk_types.Features.Full.t
-<<<<<<< HEAD
-=======
     ; num_chunks : int
     ; zk_rows : int
->>>>>>> 605b8c87
     }
 
   type ('a_var, 'a_value, 'max_proofs_verified, 'branches) t =
@@ -88,11 +82,8 @@
     ; wrap_domains : Import.Domains.t
     ; step_domains : (Import.Domains.t, 'branches) Pickles_types.Vector.t
     ; feature_flags : Opt.Flag.t Plonk_types.Features.Full.t
-<<<<<<< HEAD
-=======
     ; num_chunks : int
     ; zk_rows : int
->>>>>>> 605b8c87
     }
 end
 
@@ -115,11 +106,8 @@
         [ `Known of (Import.Domains.t, 'branches) Pickles_types.Vector.t
         | `Side_loaded ]
     ; feature_flags : Opt.Flag.t Plonk_types.Features.Full.t
-<<<<<<< HEAD
-=======
     ; num_chunks : int
     ; zk_rows : int
->>>>>>> 605b8c87
     }
 
   val of_side_loaded : ('a, 'b, 'c, 'd) Side_loaded.t -> ('a, 'b, 'c, 'd) t
@@ -150,11 +138,8 @@
   -> (module Pickles_types.Nat.Add.Intf with type n = 'n1)
 
 val feature_flags : _ Tag.t -> Opt.Flag.t Plonk_types.Features.Full.t
-<<<<<<< HEAD
-=======
 
 val num_chunks : _ Tag.t -> int
->>>>>>> 605b8c87
 
 val add_exn :
   ('var, 'value, 'c, 'd) Tag.t -> ('var, 'value, 'c, 'd) Compiled.t -> unit
