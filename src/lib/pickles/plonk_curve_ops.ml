--- conflicted
+++ resolved
@@ -293,84 +293,4 @@
       ~num_bits
 
   let scale_fast a b = with_label __LOC__ (fun () -> scale_fast a b)
-<<<<<<< HEAD
-
-  let%test_module "curve_ops" =
-    ( module struct
-      module T = Internal_Basic
-
-      let random_point =
-        let rec pt x =
-          let y2 = G.Params.(T.Field.(b + (x * (a + (x * x))))) in
-          if T.Field.is_square y2 then (x, T.Field.sqrt y2)
-          else pt T.Field.(x + one)
-        in
-        G.Constant.of_affine (pt (T.Field.of_int 0))
-
-      let n = Field.size_in_bits
-
-      let%test_unit "scale fast 2" =
-        Quickcheck.test ~trials:5 Field.Constant.gen ~f:(fun s ->
-            let input =
-              let s_odd = T.Bigint.test_bit (T.Bigint.of_field s) 0 in
-              Field.Constant.((if s_odd then s - one else s) / of_int 2, s_odd)
-            in
-            T.Test.test_equal ~equal:G.Constant.equal
-              ~sexp_of_t:G.Constant.sexp_of_t
-              (Typ.tuple2 G.typ (Typ.tuple2 Field.typ Boolean.typ))
-              G.typ
-              (fun (g, s) ->
-                make_checked (fun () ->
-                    scale_fast2 ~num_bits:n g
-                      (Pickles_types.Shifted_value.Type2.Shifted_value s) ) )
-              (fun (g, _) ->
-                let x =
-                  let chunks_needed = chunks_needed ~num_bits:(n - 1) in
-                  let actual_bits_used = chunks_needed * bits_per_chunk in
-                  Pickles_types.Pcs_batch.pow ~one:G.Constant.Scalar.one
-                    ~mul:G.Constant.Scalar.( * )
-                    G.Constant.Scalar.(of_int 2)
-                    actual_bits_used
-                  |> G.Constant.Scalar.( + )
-                       (G.Constant.Scalar.project (Field.Constant.unpack s))
-                in
-                G.Constant.scale g x )
-              (random_point, input) )
-
-      let%test_unit "scale fast" =
-        let open Pickles_types in
-        let shift =
-          Shifted_value.Type1.Shift.create (module G.Constant.Scalar)
-        in
-        Quickcheck.test ~trials:10
-          Quickcheck.Generator.(
-            map (list_with_length n Bool.quickcheck_generator) ~f:(fun bs ->
-                Field.Constant.project bs |> Field.Constant.unpack ))
-          ~f:(fun xs ->
-            try
-              T.Test.test_equal ~equal:G.Constant.equal
-                ~sexp_of_t:G.Constant.sexp_of_t
-                (Typ.tuple2 G.typ (Typ.list ~length:n Boolean.typ))
-                G.typ
-                (fun (g, s) ->
-                  make_checked (fun () ->
-                      scale_fast ~num_bits:n g
-                        (Pickles_types.Shifted_value.Type1.Shifted_value
-                           (Field.project s) ) ) )
-                (fun (g, s) ->
-                  let open G.Constant.Scalar in
-                  let s = project s in
-                  let x =
-                    Shifted_value.Type1.to_field
-                      (module G.Constant.Scalar)
-                      ~shift (Pickles_types.Shifted_value.Type1.Shifted_value s)
-                  in
-                  G.Constant.scale g x )
-                (random_point, xs)
-            with e ->
-              eprintf !"Input %{sexp: bool list}\n%!" xs ;
-              raise e )
-    end )
-=======
->>>>>>> 605b8c87
 end