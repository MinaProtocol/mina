--- conflicted
+++ resolved
@@ -2,7 +2,6 @@
 open Pickles_types
 open Common
 open Import
-open Backend
 
 module Instance = struct
   type t =
@@ -15,16 +14,6 @@
         -> t
 end
 
-<<<<<<< HEAD
-=======
-(* TODO: Just stick this in plonk_checks.ml *)
-module Plonk_checks = struct
-  include Plonk_checks
-  module Type1 =
-    Plonk_checks.Make (Shifted_value.Type1) (Plonk_checks.Scalars.Tick)
-end
-
->>>>>>> 9aacfa73
 let verify_heterogenous (ts : Instance.t list) =
   let module Tick_field = Backend.Tick.Field in
   let logger = Internal_tracing_context_logger.get () in
@@ -46,11 +35,7 @@
     ((fun (lab, b) -> if not b then r := lab :: !r), result)
   in
   [%log internal] "Compute_plonks_and_chals" ;
-<<<<<<< HEAD
-  let computed_bp_chals, deferred_values =
-=======
-  let in_circuit_plonks, _computed_bp_chals =
->>>>>>> 9aacfa73
+  let _computed_bp_chals, deferred_values =
     List.map ts
       ~f:(fun
            (T
@@ -103,149 +88,13 @@
         in
         Timer.clock __LOC__ ;
         let { Deferred_values.Minimal.plonk = _
-            ; branch_data
+            ; branch_data = _
             ; bulletproof_challenges
             } =
           Deferred_values.Minimal.map_challenges
             ~f:Challenge.Constant.to_tick_field ~scalar:sc
             proof_state.deferred_values
         in
-<<<<<<< HEAD
-=======
-        let zeta = sc plonk0.zeta in
-        let alpha = sc plonk0.alpha in
-        let step_domain = Branch_data.domain branch_data in
-        check
-          ( lazy "domain size is small enough"
-          , Domain.log2_size step_domain <= Nat.to_int Backend.Tick.Rounds.n ) ;
-        let w =
-          Tick.Field.domain_generator ~log2_size:(Domain.log2_size step_domain)
-        in
-        let zetaw = Tick.Field.mul zeta w in
-        let tick_plonk_minimal :
-            _ Composition_types.Wrap.Proof_state.Deferred_values.Plonk.Minimal.t
-            =
-          let chal = Challenge.Constant.to_tick_field in
-          { zeta
-          ; alpha
-          ; beta = chal plonk0.beta
-          ; gamma = chal plonk0.gamma
-          ; joint_combiner = Option.map ~f:sc plonk0.joint_combiner
-          ; feature_flags = plonk0.feature_flags
-          }
-        in
-        let tick_combined_evals =
-          Plonk_checks.evals_of_split_evals
-            (module Tick.Field)
-            evals.evals.evals ~rounds:(Nat.to_int Tick.Rounds.n) ~zeta ~zetaw
-          |> Plonk_types.Evals.to_in_circuit
-        in
-        let tick_domain =
-          Plonk_checks.domain
-            (module Tick.Field)
-            step_domain ~shifts:Common.tick_shifts
-            ~domain_generator:Backend.Tick.Field.domain_generator
-        in
-        let tick_env =
-          let module Env_bool = struct
-            type t = bool
-
-            let true_ = true
-
-            let false_ = false
-
-            let ( &&& ) = ( && )
-
-            let ( ||| ) = ( || )
-
-            let any = List.exists ~f:Fn.id
-          end in
-          let module Env_field = struct
-            include Tick.Field
-
-            type bool = Env_bool.t
-
-            let if_ (b : bool) ~then_ ~else_ = if b then then_ () else else_ ()
-          end in
-          Plonk_checks.scalars_env
-            (module Env_bool)
-            (module Env_field)
-            ~endo:Endo.Step_inner_curve.base ~mds:Tick_field_sponge.params.mds
-            ~srs_length_log2:Common.Max_degree.step_log2
-            ~field_of_hex:(fun s ->
-              Kimchi_pasta.Pasta.Bigint256.of_hex_string s
-              |> Kimchi_pasta.Pasta.Fp.of_bigint )
-            ~domain:tick_domain tick_plonk_minimal tick_combined_evals
-        in
-        let plonk =
-          let p =
-            let module Field = struct
-              include Tick.Field
-            end in
-            Plonk_checks.Type1.derive_plonk
-              (module Field)
-              ~shift:Shifts.tick1 ~env:tick_env tick_plonk_minimal
-              tick_combined_evals
-          in
-          { p with
-            zeta = plonk0.zeta
-          ; alpha = plonk0.alpha
-          ; beta = plonk0.beta
-          ; gamma = plonk0.gamma
-          ; lookup =
-              Option.map (Plonk_types.Opt.to_option_unsafe p.lookup)
-                ~f:(fun _l ->
-                  { Types.Wrap.Proof_state.Deferred_values.Plonk.In_circuit
-                    .Lookup
-                    .joint_combiner = Option.value_exn plonk0.joint_combiner
-                  } )
-          }
-        in
-        Timer.clock __LOC__ ;
-        let absorb, squeeze =
-          let open Tick_field_sponge.Bits in
-          let sponge =
-            let s = create Tick_field_sponge.params in
-            absorb s
-              (Digest.Constant.to_tick_field
-                 statement.proof_state.sponge_digest_before_evaluations ) ;
-            s
-          in
-          let squeeze () =
-            let underlying =
-              Challenge.Constant.of_bits
-                (squeeze sponge ~length:Challenge.Constant.length)
-            in
-            sc (Scalar_challenge.create underlying)
-          in
-          (absorb sponge, squeeze)
-        in
-        let old_bulletproof_challenges =
-          Vector.map ~f:Ipa.Step.compute_challenges
-            statement.messages_for_next_step_proof.old_bulletproof_challenges
-        in
-        (let challenges_digest =
-           let open Tick_field_sponge.Field in
-           let sponge = create Tick_field_sponge.params in
-           Vector.iter old_bulletproof_challenges
-             ~f:(Vector.iter ~f:(absorb sponge)) ;
-           squeeze sponge
-         in
-         absorb challenges_digest ;
-         absorb evals.ft_eval1 ;
-         let xs = Plonk_types.Evals.to_absorption_sequence evals.evals.evals in
-         let x1, x2 = evals.evals.public_input in
-         absorb x1 ;
-         absorb x2 ;
-         List.iter xs ~f:(fun (x1, x2) ->
-             Array.iter ~f:absorb x1 ; Array.iter ~f:absorb x2 ) ) ;
-        let xi_actual = squeeze () in
-        let r_actual = squeeze () in
-        Timer.clock __LOC__ ;
-        (* TODO: The deferred values "bulletproof_challenges" should get routed
-           into a "batch dlog Tick acc verifier" *)
-        let actual_proofs_verified = Vector.length old_bulletproof_challenges in
->>>>>>> 9aacfa73
         Timer.clock __LOC__ ;
         let deferred_values =
           Wrap_deferred_values.expand_deferred ~evals
