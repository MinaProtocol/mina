module SC = Scalar_challenge
open Pickles_types
open Common
open Import
<<<<<<< HEAD
open Backend
open Tuple_lib
=======
>>>>>>> 96453589

module Instance = struct
  type chunking_data = { num_chunks : int; domain_size : int; zk_rows : int }

  type t =
    | T :
        (module Nat.Intf with type n = 'n)
        * (module Intf.Statement_value with type t = 'a)
        * chunking_data option
        * Verification_key.t
        * 'a
        * ('n, 'n) Proof.t
        -> t
end

let verify_heterogenous (ts : Instance.t list) =
<<<<<<< HEAD
  let module Plonk = Types.Wrap.Proof_state.Deferred_values.Plonk in
=======
>>>>>>> 96453589
  let module Tick_field = Backend.Tick.Field in
  let logger = Internal_tracing_context_logger.get () in
  [%log internal] "Verify_heterogenous"
    ~metadata:[ ("count", `Int (List.length ts)) ] ;
  let tick_field : _ Plonk_checks.field = (module Tick_field) in
  let check, result =
    let r = ref [] in
    let result () =
      match !r with
      | [] ->
          Ok ()
      | _ ->
          Error
            ( Error.tag ~tag:"Pickles.verify"
            @@ Error.of_list
            @@ List.map !r ~f:(fun lab -> Error.of_string (Lazy.force lab)) )
    in
    ((fun (lab, b) -> if not b then r := lab :: !r), result)
  in
  [%log internal] "Compute_plonks_and_chals" ;
<<<<<<< HEAD
  let computed_bp_chals, deferred_values =
=======
  let _computed_bp_chals, deferred_values =
>>>>>>> 96453589
    List.map ts
      ~f:(fun
           (T
             ( _max_proofs_verified
             , _statement
             , chunking_data
             , key
             , _app_state
             , T
                 { statement =
                     { proof_state
                     ; messages_for_next_step_proof =
                         { old_bulletproof_challenges; _ }
                     }
                 ; prev_evals = evals
                 ; proof = _
                 } ) )
         ->
        Timer.start __LOC__ ;
<<<<<<< HEAD
        let non_chunking =
=======
        let non_chunking, expected_num_chunks =
          let expected_num_chunks =
            Option.value_map ~default:1 chunking_data ~f:(fun x ->
                x.Instance.num_chunks )
          in
>>>>>>> 96453589
          let exception Is_chunked in
          match
            Pickles_types.Plonk_types.Evals.map evals.evals.evals
              ~f:(fun (x, y) ->
<<<<<<< HEAD
                if Array.length x > 1 || Array.length y > 1 then
                  raise Is_chunked )
          with
          | exception Is_chunked ->
              false
          | _unit_evals ->
              (* we do not care about _unit_evals, if we reached this point, we
                 know all evals have length 1 for they cannot have length 0 *)
              true
        in
        check (lazy "only uses single chunks", non_chunking) ;
        check
          ( lazy "feature flags are consistent with evaluations"
          , Pickles_types.Plonk_types.Evals.validate_feature_flags
              ~feature_flags:proof_state.deferred_values.plonk.feature_flags
              evals.evals.evals ) ;
        Timer.start __LOC__ ;
        let open Types.Wrap.Proof_state in
        let step_domain =
          Branch_data.domain proof_state.deferred_values.branch_data
        in
        check
          ( lazy "domain size is small enough"
          , Domain.log2_size step_domain <= Nat.to_int Backend.Tick.Rounds.n ) ;
=======
                if
                  Array.length x > expected_num_chunks
                  || Array.length y > expected_num_chunks
                then raise Is_chunked )
          with
          | exception Is_chunked ->
              (false, expected_num_chunks)
          | _unit_evals ->
              (* we do not care about _unit_evals, if we reached this point, we
                 know all evals have length 1 for they cannot have length 0 *)
              (true, expected_num_chunks)
        in
        check
          ( lazy (sprintf "only uses %i chunks" expected_num_chunks)
          , non_chunking ) ;
        check
          ( lazy "feature flags are consistent with evaluations"
          , Pickles_types.Plonk_types.Evals.validate_feature_flags
              ~feature_flags:proof_state.deferred_values.plonk.feature_flags
              evals.evals.evals ) ;
        Timer.start __LOC__ ;
        let open Types.Wrap.Proof_state in
        let step_domain =
          Branch_data.domain proof_state.deferred_values.branch_data
        in
        let expected_domain_size =
          match chunking_data with
          | None ->
              Nat.to_int Backend.Tick.Rounds.n
          | Some { domain_size; _ } ->
              domain_size
        in
        check
          ( lazy "domain size is small enough"
          , Domain.log2_size step_domain <= expected_domain_size ) ;
>>>>>>> 96453589
        let sc =
          SC.to_field_constant tick_field ~endo:Endo.Wrap_inner_curve.scalar
        in
        Timer.clock __LOC__ ;
        let { Deferred_values.Minimal.plonk = _
<<<<<<< HEAD
            ; branch_data
=======
            ; branch_data = _
>>>>>>> 96453589
            ; bulletproof_challenges
            } =
          Deferred_values.Minimal.map_challenges
            ~f:Challenge.Constant.to_tick_field ~scalar:sc
            proof_state.deferred_values
        in
        Timer.clock __LOC__ ;
        let deferred_values =
<<<<<<< HEAD
          Wrap_deferred_values.expand_deferred ~evals
=======
          let zk_rows =
            Option.value_map ~default:3 chunking_data ~f:(fun x ->
                x.Instance.zk_rows )
          in
          Wrap_deferred_values.expand_deferred ~evals ~zk_rows
>>>>>>> 96453589
            ~old_bulletproof_challenges ~proof_state
        in
        Timer.clock __LOC__ ;
        let deferred_values = { deferred_values with bulletproof_challenges } in
        let () =
          let [ Pow_2_roots_of_unity greatest_wrap_domain
              ; _
              ; Pow_2_roots_of_unity least_wrap_domain
              ] =
            Wrap_verifier.all_possible_domains ()
          in
          let actual_wrap_domain = key.index.domain.log_size_of_group in
          check
            ( lazy
                (sprintf !"wrap_domain: %i > %i" actual_wrap_domain
                   least_wrap_domain )
            , Int.( <= ) actual_wrap_domain least_wrap_domain ) ;
          check
            ( lazy
                (sprintf !"wrap_domain: %i < %i" actual_wrap_domain
                   greatest_wrap_domain )
            , Int.( >= ) actual_wrap_domain greatest_wrap_domain )
        in
        (bulletproof_challenges, deferred_values) )
    |> List.unzip
  in
  [%log internal] "Compute_plonks_and_chals_done" ;
  let open Backend.Tock.Proof in
  let open Promise.Let_syntax in
  [%log internal] "Accumulator_check" ;
  let%bind accumulator_check =
    Ipa.Step.accumulator_check
<<<<<<< HEAD
      (List.map ts ~f:(fun (T (_, _, _, _, T t)) ->
=======
      (List.map ts ~f:(fun (T (_, _, _, _, _, T t)) ->
>>>>>>> 96453589
           ( t.statement.proof_state.messages_for_next_wrap_proof
               .challenge_polynomial_commitment
           , Ipa.Step.compute_challenges
               t.statement.proof_state.deferred_values.bulletproof_challenges ) )
      )
  in
  [%log internal] "Accumulator_check_done" ;
  Common.time "batch_step_dlog_check" (fun () ->
      check (lazy "batch_step_dlog_check", accumulator_check) ) ;
  [%log internal] "Compute_batch_verify_inputs" ;
  let batch_verify_inputs =
    List.map2_exn ts deferred_values
      ~f:(fun
           (T
             ( (module Max_proofs_verified)
             , (module A_value)
<<<<<<< HEAD
=======
             , _chunking_data
>>>>>>> 96453589
             , key
             , app_state
             , T t ) )
           deferred_values
         ->
        let prepared_statement : _ Types.Wrap.Statement.In_circuit.t =
          { messages_for_next_step_proof =
              Common.hash_messages_for_next_step_proof
                ~app_state:A_value.to_field_elements
                (Reduced_messages_for_next_proof_over_same_field.Step.prepare
<<<<<<< HEAD
                   ~dlog_plonk_index:key.commitments
=======
                   ~dlog_plonk_index:
                     (Plonk_verification_key_evals.map
                        ~f:(fun x -> [| x |])
                        key.commitments )
>>>>>>> 96453589
                   { t.statement.messages_for_next_step_proof with app_state } )
          ; proof_state =
              { deferred_values =
                  { plonk = deferred_values.plonk
                  ; combined_inner_product =
                      deferred_values.combined_inner_product
                  ; b = deferred_values.b
                  ; xi = deferred_values.xi
                  ; bulletproof_challenges =
                      deferred_values.bulletproof_challenges
                  ; branch_data = deferred_values.branch_data
                  }
              ; sponge_digest_before_evaluations =
                  t.statement.proof_state.sponge_digest_before_evaluations
              ; messages_for_next_wrap_proof =
                  Wrap_hack.hash_messages_for_next_wrap_proof
                    Max_proofs_verified.n
                    (Reduced_messages_for_next_proof_over_same_field.Wrap
                     .prepare
                       t.statement.proof_state.messages_for_next_wrap_proof )
              }
          }
        in
        let input =
<<<<<<< HEAD
          tock_unpadded_public_input_of_statement prepared_statement
=======
          tock_unpadded_public_input_of_statement
            ~feature_flags:Plonk_types.Features.Full.maybe prepared_statement
>>>>>>> 96453589
        in
        let message =
          Wrap_hack.pad_accumulator
            (Vector.map2
               ~f:(fun g cs ->
                 { Challenge_polynomial.challenges =
                     Vector.to_array (Ipa.Wrap.compute_challenges cs)
                 ; commitment = g
                 } )
               (Vector.extend_front_exn
                  t.statement.messages_for_next_step_proof
                    .challenge_polynomial_commitments Max_proofs_verified.n
                  (Lazy.force Dummy.Ipa.Wrap.sg) )
               t.statement.proof_state.messages_for_next_wrap_proof
                 .old_bulletproof_challenges )
        in
<<<<<<< HEAD
        (key.index, Wrap_wire_proof.to_kimchi_proof t.proof, input, Some message) )
=======
        ( key.index
        , { proof = Wrap_wire_proof.to_kimchi_proof t.proof
          ; public_evals = None
          }
        , input
        , Some message ) )
>>>>>>> 96453589
  in
  [%log internal] "Compute_batch_verify_inputs_done" ;
  [%log internal] "Dlog_check_batch_verify" ;
  let%map dlog_check = batch_verify batch_verify_inputs in
  [%log internal] "Dlog_check_batch_verify_done" ;
  Common.time "dlog_check" (fun () -> check (lazy "dlog_check", dlog_check)) ;
  result ()

<<<<<<< HEAD
let verify (type a return_typ n)
=======
let verify (type a n) ?chunking_data
>>>>>>> 96453589
    (max_proofs_verified : (module Nat.Intf with type n = n))
    (a_value : (module Intf.Statement_value with type t = a))
    (key : Verification_key.t) (ts : (a * (n, n) Proof.t) list) =
  verify_heterogenous
    (List.map ts ~f:(fun (x, p) ->
<<<<<<< HEAD
         Instance.T (max_proofs_verified, a_value, key, x, p) ) )
=======
         Instance.T (max_proofs_verified, a_value, chunking_data, key, x, p) )
    )
>>>>>>> 96453589
<|MERGE_RESOLUTION|>--- conflicted
+++ resolved
@@ -2,11 +2,6 @@
 open Pickles_types
 open Common
 open Import
-<<<<<<< HEAD
-open Backend
-open Tuple_lib
-=======
->>>>>>> 96453589
 
 module Instance = struct
   type chunking_data = { num_chunks : int; domain_size : int; zk_rows : int }
@@ -23,10 +18,6 @@
 end
 
 let verify_heterogenous (ts : Instance.t list) =
-<<<<<<< HEAD
-  let module Plonk = Types.Wrap.Proof_state.Deferred_values.Plonk in
-=======
->>>>>>> 96453589
   let module Tick_field = Backend.Tick.Field in
   let logger = Internal_tracing_context_logger.get () in
   [%log internal] "Verify_heterogenous"
@@ -47,11 +38,7 @@
     ((fun (lab, b) -> if not b then r := lab :: !r), result)
   in
   [%log internal] "Compute_plonks_and_chals" ;
-<<<<<<< HEAD
-  let computed_bp_chals, deferred_values =
-=======
   let _computed_bp_chals, deferred_values =
->>>>>>> 96453589
     List.map ts
       ~f:(fun
            (T
@@ -71,45 +58,15 @@
                  } ) )
          ->
         Timer.start __LOC__ ;
-<<<<<<< HEAD
-        let non_chunking =
-=======
         let non_chunking, expected_num_chunks =
           let expected_num_chunks =
             Option.value_map ~default:1 chunking_data ~f:(fun x ->
                 x.Instance.num_chunks )
           in
->>>>>>> 96453589
           let exception Is_chunked in
           match
             Pickles_types.Plonk_types.Evals.map evals.evals.evals
               ~f:(fun (x, y) ->
-<<<<<<< HEAD
-                if Array.length x > 1 || Array.length y > 1 then
-                  raise Is_chunked )
-          with
-          | exception Is_chunked ->
-              false
-          | _unit_evals ->
-              (* we do not care about _unit_evals, if we reached this point, we
-                 know all evals have length 1 for they cannot have length 0 *)
-              true
-        in
-        check (lazy "only uses single chunks", non_chunking) ;
-        check
-          ( lazy "feature flags are consistent with evaluations"
-          , Pickles_types.Plonk_types.Evals.validate_feature_flags
-              ~feature_flags:proof_state.deferred_values.plonk.feature_flags
-              evals.evals.evals ) ;
-        Timer.start __LOC__ ;
-        let open Types.Wrap.Proof_state in
-        let step_domain =
-          Branch_data.domain proof_state.deferred_values.branch_data
-        in
-        check
-          ( lazy "domain size is small enough"
-          , Domain.log2_size step_domain <= Nat.to_int Backend.Tick.Rounds.n ) ;
-=======
                 if
                   Array.length x > expected_num_chunks
                   || Array.length y > expected_num_chunks
@@ -145,17 +102,12 @@
         check
           ( lazy "domain size is small enough"
           , Domain.log2_size step_domain <= expected_domain_size ) ;
->>>>>>> 96453589
         let sc =
           SC.to_field_constant tick_field ~endo:Endo.Wrap_inner_curve.scalar
         in
         Timer.clock __LOC__ ;
         let { Deferred_values.Minimal.plonk = _
-<<<<<<< HEAD
-            ; branch_data
-=======
             ; branch_data = _
->>>>>>> 96453589
             ; bulletproof_challenges
             } =
           Deferred_values.Minimal.map_challenges
@@ -164,15 +116,11 @@
         in
         Timer.clock __LOC__ ;
         let deferred_values =
-<<<<<<< HEAD
-          Wrap_deferred_values.expand_deferred ~evals
-=======
           let zk_rows =
             Option.value_map ~default:3 chunking_data ~f:(fun x ->
                 x.Instance.zk_rows )
           in
           Wrap_deferred_values.expand_deferred ~evals ~zk_rows
->>>>>>> 96453589
             ~old_bulletproof_challenges ~proof_state
         in
         Timer.clock __LOC__ ;
@@ -205,11 +153,7 @@
   [%log internal] "Accumulator_check" ;
   let%bind accumulator_check =
     Ipa.Step.accumulator_check
-<<<<<<< HEAD
-      (List.map ts ~f:(fun (T (_, _, _, _, T t)) ->
-=======
       (List.map ts ~f:(fun (T (_, _, _, _, _, T t)) ->
->>>>>>> 96453589
            ( t.statement.proof_state.messages_for_next_wrap_proof
                .challenge_polynomial_commitment
            , Ipa.Step.compute_challenges
@@ -226,10 +170,7 @@
            (T
              ( (module Max_proofs_verified)
              , (module A_value)
-<<<<<<< HEAD
-=======
              , _chunking_data
->>>>>>> 96453589
              , key
              , app_state
              , T t ) )
@@ -240,14 +181,10 @@
               Common.hash_messages_for_next_step_proof
                 ~app_state:A_value.to_field_elements
                 (Reduced_messages_for_next_proof_over_same_field.Step.prepare
-<<<<<<< HEAD
-                   ~dlog_plonk_index:key.commitments
-=======
                    ~dlog_plonk_index:
                      (Plonk_verification_key_evals.map
                         ~f:(fun x -> [| x |])
                         key.commitments )
->>>>>>> 96453589
                    { t.statement.messages_for_next_step_proof with app_state } )
           ; proof_state =
               { deferred_values =
@@ -272,12 +209,8 @@
           }
         in
         let input =
-<<<<<<< HEAD
-          tock_unpadded_public_input_of_statement prepared_statement
-=======
           tock_unpadded_public_input_of_statement
             ~feature_flags:Plonk_types.Features.Full.maybe prepared_statement
->>>>>>> 96453589
         in
         let message =
           Wrap_hack.pad_accumulator
@@ -294,16 +227,12 @@
                t.statement.proof_state.messages_for_next_wrap_proof
                  .old_bulletproof_challenges )
         in
-<<<<<<< HEAD
-        (key.index, Wrap_wire_proof.to_kimchi_proof t.proof, input, Some message) )
-=======
         ( key.index
         , { proof = Wrap_wire_proof.to_kimchi_proof t.proof
           ; public_evals = None
           }
         , input
         , Some message ) )
->>>>>>> 96453589
   in
   [%log internal] "Compute_batch_verify_inputs_done" ;
   [%log internal] "Dlog_check_batch_verify" ;
@@ -312,19 +241,11 @@
   Common.time "dlog_check" (fun () -> check (lazy "dlog_check", dlog_check)) ;
   result ()
 
-<<<<<<< HEAD
-let verify (type a return_typ n)
-=======
 let verify (type a n) ?chunking_data
->>>>>>> 96453589
     (max_proofs_verified : (module Nat.Intf with type n = n))
     (a_value : (module Intf.Statement_value with type t = a))
     (key : Verification_key.t) (ts : (a * (n, n) Proof.t) list) =
   verify_heterogenous
     (List.map ts ~f:(fun (x, p) ->
-<<<<<<< HEAD
-         Instance.T (max_proofs_verified, a_value, key, x, p) ) )
-=======
          Instance.T (max_proofs_verified, a_value, chunking_data, key, x, p) )
-    )
->>>>>>> 96453589
+    )