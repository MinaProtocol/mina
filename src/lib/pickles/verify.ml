--- conflicted
+++ resolved
@@ -15,16 +15,6 @@
         -> t
 end
 
-<<<<<<< HEAD
-(* TODO: Just stick this in plonk_checks.ml *)
-module Plonk_checks = struct
-  include Plonk_checks
-  module Type1 =
-    Plonk_checks.Make (Shifted_value.Type1) (Plonk_checks.Scalars.Tick)
-end
-
-=======
->>>>>>> 67808bec
 let verify_heterogenous (ts : Instance.t list) =
   let module Tick_field = Backend.Tick.Field in
   let logger = Internal_tracing_context_logger.get () in
@@ -46,11 +36,7 @@
     ((fun (lab, b) -> if not b then r := lab :: !r), result)
   in
   [%log internal] "Compute_plonks_and_chals" ;
-<<<<<<< HEAD
-  let in_circuit_plonks, _computed_bp_chals =
-=======
   let computed_bp_chals, deferred_values =
->>>>>>> 67808bec
     List.map ts
       ~f:(fun
            (T
@@ -106,117 +92,9 @@
             ; branch_data
             ; bulletproof_challenges
             } =
-<<<<<<< HEAD
-          Deferred_values.map_challenges ~f:Challenge.Constant.to_tick_field
-            ~scalar:sc statement.proof_state.deferred_values
-        in
-        let zeta = sc plonk0.zeta in
-        let alpha = sc plonk0.alpha in
-        let step_domain = Branch_data.domain branch_data in
-        check
-          ( lazy "domain size is small enough"
-          , Domain.log2_size step_domain <= Nat.to_int Backend.Tick.Rounds.n ) ;
-        let w =
-          Tick.Field.domain_generator ~log2_size:(Domain.log2_size step_domain)
-        in
-        let zetaw = Tick.Field.mul zeta w in
-        let tick_plonk_minimal :
-            _ Composition_types.Wrap.Proof_state.Deferred_values.Plonk.Minimal.t
-            =
-          let chal = Challenge.Constant.to_tick_field in
-          { zeta
-          ; alpha
-          ; beta = chal plonk0.beta
-          ; gamma = chal plonk0.gamma
-          ; joint_combiner = Option.map ~f:sc plonk0.joint_combiner
-          ; feature_flags = plonk0.feature_flags
-          }
-        in
-        let tick_combined_evals =
-          Plonk_checks.evals_of_split_evals
-            (module Tick.Field)
-            evals.evals.evals ~rounds:(Nat.to_int Tick.Rounds.n) ~zeta ~zetaw
-          |> Plonk_types.Evals.to_in_circuit
-        in
-        let tick_domain =
-          Plonk_checks.domain
-            (module Tick.Field)
-            step_domain ~shifts:Common.tick_shifts
-            ~domain_generator:Backend.Tick.Field.domain_generator
-        in
-        let feature_flags =
-          Plonk_types.Features.map
-            ~f:(function
-              | false ->
-                  Plonk_types.Opt.Flag.No
-              | true ->
-                  Plonk_types.Opt.Flag.Yes )
-            plonk0.feature_flags
-        in
-        let tick_env =
-          let module Env_bool = struct
-            type t = bool
-
-            let true_ = true
-
-            let false_ = false
-
-            let ( &&& ) = ( && )
-
-            let ( ||| ) = ( || )
-
-            let any = List.exists ~f:Fn.id
-          end in
-          let module Env_field = struct
-            include Tick.Field
-
-            type bool = Env_bool.t
-
-            let if_ (b : bool) ~then_ ~else_ = if b then then_ () else else_ ()
-          end in
-          Plonk_checks.scalars_env
-            (module Env_bool)
-            (module Env_field)
-            ~endo:Endo.Step_inner_curve.base ~mds:Tick_field_sponge.params.mds
-            ~srs_length_log2:Common.Max_degree.step_log2
-            ~field_of_hex:(fun s ->
-              Kimchi_pasta.Pasta.Bigint256.of_hex_string s
-              |> Kimchi_pasta.Pasta.Fp.of_bigint )
-            ~domain:tick_domain tick_plonk_minimal tick_combined_evals
-        in
-        let plonk =
-          let p =
-            let module Field = struct
-              include Tick.Field
-            end in
-            Plonk_checks.Type1.derive_plonk
-              (module Field)
-              ~feature_flags ~shift:Shifts.tick1 ~env:tick_env
-              tick_plonk_minimal tick_combined_evals
-          in
-          { p with
-            zeta = plonk0.zeta
-          ; alpha = plonk0.alpha
-          ; beta = plonk0.beta
-          ; gamma = plonk0.gamma
-          ; lookup =
-              Option.map (Plonk_types.Opt.to_option_unsafe p.lookup)
-                ~f:(fun _l ->
-                  { Types.Wrap.Proof_state.Deferred_values.Plonk.In_circuit
-                    .Lookup
-                    .joint_combiner = Option.value_exn plonk0.joint_combiner
-                  } )
-          ; optional_column_scalars =
-              Composition_types.Wrap.Proof_state.Deferred_values.Plonk
-              .In_circuit
-              .Optional_column_scalars
-              .map ~f:Plonk_types.Opt.to_option p.optional_column_scalars
-          }
-=======
           Deferred_values.Minimal.map_challenges
             ~f:Challenge.Constant.to_tick_field ~scalar:sc
             proof_state.deferred_values
->>>>>>> 67808bec
         in
         Timer.clock __LOC__ ;
         let deferred_values =
