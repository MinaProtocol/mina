--- conflicted
+++ resolved
@@ -241,12 +241,8 @@
   Common.time "dlog_check" (fun () -> check (lazy "dlog_check", dlog_check)) ;
   result ()
 
-<<<<<<< HEAD
-let verify (type a n) (max_proofs_verified : (module Nat.Intf with type n = n))
-=======
 let verify (type a n) ?chunking_data
     (max_proofs_verified : (module Nat.Intf with type n = n))
->>>>>>> 605b8c87
     (a_value : (module Intf.Statement_value with type t = a))
     (key : Verification_key.t) (ts : (a * (n, n) Proof.t) list) =
   verify_heterogenous
