--- conflicted
+++ resolved
@@ -200,14 +200,12 @@
                t.statement.proof_state.messages_for_next_wrap_proof
                  .old_bulletproof_challenges )
         in
-<<<<<<< HEAD
         ( key.index
-        , { proof = t.proof; public_evals = None }
+        , { proof = Wrap_wire_proof.to_kimchi_proof t.proof
+          ; public_evals = None
+          }
         , input
         , Some message ) )
-=======
-        (key.index, Wrap_wire_proof.to_kimchi_proof t.proof, input, Some message) )
->>>>>>> e4e96c18
   in
   [%log internal] "Compute_batch_verify_inputs_done" ;
   [%log internal] "Dlog_check_batch_verify" ;
