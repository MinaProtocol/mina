open Core_kernel
open Pickles_types
open Hlist
open Common
open Import
open Types
open Wrap_main_inputs
open Impl
module SC = Scalar_challenge

(* Let's define an OCaml encoding for inductive NP sets. Let A be an inductive NP set.

   To encode A, we require types [var(A)] and [value(A)] corresponding to
   \mathcal{U}(A) the underlying set of A.

   Let r_1, ..., r_n be the inductive rules of A.
   For each i, let (A_{i, 1}, ..., A_{i, k_i}) be the predecessor inductive sets for rule i.

   We define a few type level lists.

   - For each rule r_i,
     [prev_vars(r_i) := var(A_{i, 1}) * (var(A_{i, 2}) * (... * var(A_{i, k_i})))]
     [prev_values(r_i) := value(A_{i, 1}) * (value(A_{i, 2}) * (... * value(A_{i, k_i})))]

   - [prev_varss(A) := map prev_vars (r_1, ..., r_n)]
   - [prev_valuess(A) := map prev_values (r_1, ..., r_n)]

   We use corresponding type variable names throughout this file.
*)

module Old_bulletproof_chals = struct
  type t =
    | T :
        'max_local_max_proofs_verified Nat.t
        * 'max_local_max_proofs_verified Challenges_vector.t
        -> t
end

let pack_statement max_proofs_verified t =
  let open Types.Step in
  Spec.pack
    (module Impl)
    (Statement.spec max_proofs_verified Backend.Tock.Rounds.n)
    (Statement.to_data t)

let shifts ~log2_size = Common.tock_shifts ~log2_size

let domain_generator ~log2_size =
  Backend.Tock.Field.domain_generator ~log2_size |> Impl.Field.constant

let _split_field_typ : (Field.t * Boolean.var, Field.Constant.t) Typ.t =
  Typ.transport
    Typ.(field * Boolean.typ)
    ~there:(fun (x : Field.Constant.t) ->
      let n = Bigint.of_field x in
      let is_odd = Bigint.test_bit n 0 in
      let y = Field.Constant.((if is_odd then x - one else x) / of_int 2) in
      (y, is_odd) )
    ~back:(fun (hi, is_odd) ->
      let open Field.Constant in
      let x = hi + hi in
      if is_odd then x + one else x )

(* Split a field element into its high bits (packed) and the low bit.

   It does not check that the "high bits" actually fit into n - 1 bits,
   this is deferred to a call to scale_fast2, which performs this check.
*)
let split_field (x : Field.t) : Field.t * Boolean.var =
  let ((y, is_odd) as res) =
    exists
      Typ.(field * Boolean.typ)
      ~compute:(fun () ->
        let x = As_prover.read_var x in
        let n = Bigint.of_field x in
        let is_odd = Bigint.test_bit n 0 in
        let y = Field.Constant.((if is_odd then x - one else x) / of_int 2) in
        (y, is_odd) )
  in
  Field.(Assert.equal ((of_int 2 * y) + (is_odd :> t)) x) ;
  res

(* The SNARK function for wrapping any proof coming from the given set of keys *)
let wrap_main
    (type max_proofs_verified branches prev_varss max_local_max_proofs_verifieds)
<<<<<<< HEAD
    ~feature_flags
=======
    ~num_chunks ~feature_flags
>>>>>>> 605b8c87
    (full_signature :
      ( max_proofs_verified
      , branches
      , max_local_max_proofs_verifieds )
      Full_signature.t ) (pi_branches : (prev_varss, branches) Hlist.Length.t)
    (step_keys :
      ( ( Wrap_main_inputs.Inner_curve.Constant.t array
        , Wrap_main_inputs.Inner_curve.Constant.t array option )
        Wrap_verifier.index'
      , branches )
      Vector.t
      Lazy.t ) (step_widths : (int, branches) Vector.t)
    (step_domains : (Domains.t, branches) Vector.t) ~srs
    (max_proofs_verified :
      (module Nat.Add.Intf with type n = max_proofs_verified) ) :
    (max_proofs_verified, max_local_max_proofs_verifieds) Requests.Wrap.t
    * (   ( _
          , _
          , _ Shifted_value.Type1.t
          , _
          , _
          , _
          , _
          , _
          , _
          , _
          , _ )
          Types.Wrap.Statement.In_circuit.t
       -> unit ) =
  Timer.clock __LOC__ ;
  let module Max_proofs_verified = ( val max_proofs_verified : Nat.Add.Intf
                                       with type n = max_proofs_verified )
  in
  let T = Max_proofs_verified.eq in
  let branches = Hlist.Length.to_nat pi_branches in
  Timer.clock __LOC__ ;
  let (module Req) =
    Requests.Wrap.(
      (create () : (max_proofs_verified, max_local_max_proofs_verifieds) t))
  in
  Timer.clock __LOC__ ;
  let { Full_signature.padded = _; maxes = (module Max_widths_by_slot) } =
    full_signature
  in
  Timer.clock __LOC__ ;
  let main
      ({ proof_state =
           { deferred_values =
               { plonk
               ; xi
               ; combined_inner_product
               ; b
               ; branch_data
               ; bulletproof_challenges
               }
           ; sponge_digest_before_evaluations
           ; messages_for_next_wrap_proof = messages_for_next_wrap_proof_digest
           }
       ; messages_for_next_step_proof = _
       } :
        ( _
        , _
        , _ Shifted_value.Type1.t
        , _
        , _
        , _
        , _
        , _
        , _
        , _
        , Field.t )
        Types.Wrap.Statement.In_circuit.t ) =
    let logger = Internal_tracing_context_logger.get () in
    with_label __LOC__ (fun () ->
        let which_branch' =
          exists
            (Typ.transport Field.typ ~there:Field.Constant.of_int
               ~back:(fun _ -> failwith "unimplemented") )
            ~request:(fun () -> Req.Which_branch)
        in
        let which_branch =
          Wrap_verifier.One_hot_vector.of_index which_branch' ~length:branches
        in
        let actual_proofs_verified_mask =
          Util.ones_vector
            (module Impl)
            ~first_zero:
              (Wrap_verifier.Pseudo.choose
                 (which_branch, step_widths)
                 ~f:Field.of_int )
            Max_proofs_verified.n
          |> Vector.rev
        in
        let domain_log2 =
          Wrap_verifier.Pseudo.choose
            ( which_branch
            , Vector.map ~f:(fun ds -> Domain.log2_size ds.h) step_domains )
            ~f:Field.of_int
        in
        let () =
          with_label __LOC__ (fun () ->
              (* Check that the branch_data public-input is correct *)
              Branch_data.Checked.pack
                (module Impl)
                { proofs_verified_mask =
                    Vector.extend_front_exn actual_proofs_verified_mask Nat.N2.n
                      Boolean.false_
                ; domain_log2
                }
              |> Field.Assert.equal branch_data )
        in
        let prev_proof_state =
          with_label __LOC__ (fun () ->
              let open Types.Step.Proof_state in
              let typ =
                typ
                  (module Impl)
                  ~assert_16_bits:(Wrap_verifier.assert_n_bits ~n:16)
                  (Vector.init Max_proofs_verified.n ~f:(fun _ ->
                       Plonk_types.Features.none ) )
                  (Shifted_value.Type2.typ Field.typ)
              in
              exists typ ~request:(fun () -> Req.Proof_state) )
        in
        let step_plonk_index =
          with_label __LOC__ (fun () ->
              Wrap_verifier.choose_key which_branch
                (Vector.map (Lazy.force step_keys)
                   ~f:
                     (Plonk_verification_key_evals.Step.map
                        ~f:(Array.map ~f:Inner_curve.constant) ~f_opt:(function
                       | None ->
                           Opt.nothing
                       | Some x ->
                           Opt.just (Array.map ~f:Inner_curve.constant x) ) ) ) )
        in
        let prev_step_accs =
          with_label __LOC__ (fun () ->
              exists (Vector.typ Inner_curve.typ Max_proofs_verified.n)
                ~request:(fun () -> Req.Step_accs) )
        in
        let old_bp_chals =
          with_label __LOC__ (fun () ->
              let typ =
                let module T =
                  H1.Typ (Impls.Wrap) (Nat) (Challenges_vector)
                    (Challenges_vector.Constant)
                    (struct
                      let f (type n) (n : n Nat.t) =
                        Vector.typ
                          (Vector.typ Field.typ Backend.Tock.Rounds.n)
                          n
                    end)
                in
                T.f Max_widths_by_slot.maxes
              in
              let module Z = H1.Zip (Nat) (Challenges_vector) in
              let module M =
                H1.Map
                  (H1.Tuple2 (Nat) (Challenges_vector))
                     (E01 (Old_bulletproof_chals))
                  (struct
                    let f (type n)
                        ((n, v) : n H1.Tuple2(Nat)(Challenges_vector).t) =
                      Old_bulletproof_chals.T (n, v)
                  end)
              in
              let module V = H1.To_vector (Old_bulletproof_chals) in
              Z.f Max_widths_by_slot.maxes
                (exists typ ~request:(fun () -> Req.Old_bulletproof_challenges))
              |> M.f
              |> V.f Max_widths_by_slot.length )
        in
        let new_bulletproof_challenges =
          with_label __LOC__ (fun () ->
              let evals =
                let ty =
                  let ty =
                    Plonk_types.All_evals.typ
                      (module Impl)
                      ~num_chunks:1 feature_flags
                  in
                  Vector.typ ty Max_proofs_verified.n
                in
                exists ty ~request:(fun () -> Req.Evals)
              in
              let chals =
                let wrap_domains =
                  let all_possible_domains =
                    Wrap_verifier.all_possible_domains ()
                  in
                  let wrap_domain_indices =
                    exists (Vector.typ Field.typ Max_proofs_verified.n)
                      ~request:(fun () -> Req.Wrap_domain_indices)
                  in
                  Vector.map wrap_domain_indices ~f:(fun index ->
                      let which_branch =
                        Wrap_verifier.One_hot_vector.of_index index
                          ~length:Wrap_verifier.num_possible_domains
                      in
                      Wrap_verifier.Pseudo.Domain.to_domain ~shifts
                        ~domain_generator
                        (which_branch, all_possible_domains) )
                in
                Vector.mapn
                  [ (* This is padded to max_proofs_verified for the benefit of wrapping with dummy unfinalized proofs *)
                    prev_proof_state.unfinalized_proofs
                  ; old_bp_chals
                  ; evals
                  ; wrap_domains
                  ]
                  ~f:(fun
                       [ { deferred_values
                         ; sponge_digest_before_evaluations
                         ; should_finalize
                         }
                       ; old_bulletproof_challenges
                       ; evals
                       ; wrap_domain
                       ]
                     ->
                    let sponge =
                      let s = Sponge.create sponge_params in
                      Sponge.absorb s sponge_digest_before_evaluations ;
                      s
                    in

                    (* the type of the local max proofs-verified depends on
                       which kind of step proof we are wrapping. *)
                    (* For each i in [0..max_proofs_verified-1], we have
                       max_local_max_proofs_verified, which is the largest
                       Local_max_proofs_verified which is the i^th inner proof of a step proof.

                       Need to compute this value from the which_branch.
                    *)
                    let (T
                          ( _max_local_max_proofs_verified
                          , old_bulletproof_challenges ) ) =
                      old_bulletproof_challenges
                    in
                    let old_bulletproof_challenges =
                      Wrap_hack.Checked.pad_challenges
                        old_bulletproof_challenges
                    in
                    let finalized, chals =
                      with_label __LOC__ (fun () ->
                          Wrap_verifier.finalize_other_proof
                            (module Wrap_hack.Padded_length)
                            ~domain:(wrap_domain :> _ Plonk_checks.plonk_domain)
                            ~sponge ~old_bulletproof_challenges deferred_values
                            evals )
                    in
                    Boolean.(Assert.any [ finalized; not should_finalize ]) ;
                    chals )
              in
              chals )
        in
        let prev_statement =
          let prev_messages_for_next_wrap_proof =
            Vector.map2 prev_step_accs old_bp_chals
              ~f:(fun sacc (T (max_local_max_proofs_verified, chals)) ->
                Wrap_hack.Checked.hash_messages_for_next_wrap_proof
                  max_local_max_proofs_verified
                  { challenge_polynomial_commitment = sacc
                  ; old_bulletproof_challenges = chals
                  } )
          in
          { Types.Step.Statement.messages_for_next_wrap_proof =
              prev_messages_for_next_wrap_proof
          ; proof_state = prev_proof_state
          }
        in
        let openings_proof =
          let shift = Shifts.tick1 in
          exists
            (Plonk_types.Openings.Bulletproof.typ
               ( Typ.transport Wrap_verifier.Other_field.Packed.typ
                   ~there:(fun x ->
                     (* When storing, make it a shifted value *)
                     match
                       Shifted_value.Type1.of_field
                         (module Backend.Tick.Field)
                         ~shift x
                     with
                     | Shifted_value x ->
                         x )
                   ~back:(fun x ->
                     Shifted_value.Type1.to_field
                       (module Backend.Tick.Field)
                       ~shift (Shifted_value x) )
               (* When reading, unshift *)
               |> Typ.transport_var
                  (* For the var, we just wrap the now shifted underlying value. *)
                    ~there:(fun (Shifted_value.Type1.Shifted_value x) -> x)
                    ~back:(fun x -> Shifted_value x) )
               Inner_curve.typ
               ~length:(Nat.to_int Backend.Tick.Rounds.n) )
            ~request:(fun () -> Req.Openings_proof)
        in
        let ( sponge_digest_before_evaluations_actual
            , (`Success bulletproof_success, bulletproof_challenges_actual) ) =
          let messages =
            with_label __LOC__ (fun () ->
                exists
                  (Plonk_types.Messages.typ
                     (module Impl)
                     Inner_curve.typ ~bool:Boolean.typ feature_flags
                     ~dummy:Inner_curve.Params.one
<<<<<<< HEAD
                     ~commitment_lengths:Commitment_lengths.default )
=======
                     ~commitment_lengths:
                       (Commitment_lengths.default ~num_chunks) )
>>>>>>> 605b8c87
                  ~request:(fun () -> Req.Messages) )
          in
          let sponge = Wrap_verifier.Opt.create sponge_params in
          with_label __LOC__ (fun () ->
              [%log internal] "Wrap_verifier_incrementally_verify_proof" ;
              let res =
                Wrap_verifier.incrementally_verify_proof max_proofs_verified
                  ~actual_proofs_verified_mask ~step_domains
                  ~verification_key:step_plonk_index ~srs ~xi ~sponge
                  ~public_input:
                    (Array.map
                       (pack_statement Max_proofs_verified.n prev_statement)
                       ~f:(function
                      | `Field (Shifted_value x) ->
                          `Field (split_field x)
                      | `Packed_bits (x, n) ->
                          `Packed_bits (x, n) ) )
                  ~sg_old:prev_step_accs
                  ~advice:{ b; combined_inner_product }
                  ~messages ~which_branch ~openings_proof ~plonk
              in
              [%log internal] "Wrap_verifier_incrementally_verify_proof_done" ;
              res )
        in
        with_label __LOC__ (fun () ->
            Boolean.Assert.is_true bulletproof_success ) ;
        with_label __LOC__ (fun () ->
            Field.Assert.equal messages_for_next_wrap_proof_digest
              (Wrap_hack.Checked.hash_messages_for_next_wrap_proof
                 Max_proofs_verified.n
                 { Types.Wrap.Proof_state.Messages_for_next_wrap_proof
                   .challenge_polynomial_commitment =
                     openings_proof.challenge_polynomial_commitment
                 ; old_bulletproof_challenges = new_bulletproof_challenges
                 } ) ) ;
        with_label __LOC__ (fun () ->
            Field.Assert.equal sponge_digest_before_evaluations
              sponge_digest_before_evaluations_actual ) ;
        Array.iter2_exn bulletproof_challenges_actual
          (Vector.to_array bulletproof_challenges)
          ~f:(fun
               { prechallenge = { inner = x1 } }
               ({ prechallenge = { inner = x2 } } :
                 _ SC.t Bulletproof_challenge.t )
             -> with_label __LOC__ (fun () -> Field.Assert.equal x1 x2) ) ;
        () )
  in
  Timer.clock __LOC__ ;
  ((module Req), main)<|MERGE_RESOLUTION|>--- conflicted
+++ resolved
@@ -83,11 +83,7 @@
 (* The SNARK function for wrapping any proof coming from the given set of keys *)
 let wrap_main
     (type max_proofs_verified branches prev_varss max_local_max_proofs_verifieds)
-<<<<<<< HEAD
-    ~feature_flags
-=======
     ~num_chunks ~feature_flags
->>>>>>> 605b8c87
     (full_signature :
       ( max_proofs_verified
       , branches
@@ -396,12 +392,8 @@
                      (module Impl)
                      Inner_curve.typ ~bool:Boolean.typ feature_flags
                      ~dummy:Inner_curve.Params.one
-<<<<<<< HEAD
-                     ~commitment_lengths:Commitment_lengths.default )
-=======
                      ~commitment_lengths:
                        (Commitment_lengths.default ~num_chunks) )
->>>>>>> 605b8c87
                   ~request:(fun () -> Req.Messages) )
           in
           let sponge = Wrap_verifier.Opt.create sponge_params in
