--- conflicted
+++ resolved
@@ -83,11 +83,7 @@
 (* The SNARK function for wrapping any proof coming from the given set of keys *)
 let wrap_main
     (type max_proofs_verified branches prev_varss max_local_max_proofs_verifieds)
-<<<<<<< HEAD
     ~num_chunks ~feature_flags
-=======
-    ~feature_flags
->>>>>>> 48443f55
     (full_signature :
       ( max_proofs_verified
       , branches
@@ -199,38 +195,6 @@
                 (* Check that the branch_data public-input is correct *)
                 Branch_data.Checked.pack
                   (module Impl)
-<<<<<<< HEAD
-                  ~assert_16_bits:(Wrap_verifier.assert_n_bits ~n:16)
-                  (Vector.init Max_proofs_verified.n ~f:(fun _ ->
-                       Plonk_types.Features.none ) )
-                  (Shifted_value.Type2.typ Field.typ)
-              in
-              exists typ ~request:(fun () -> Req.Proof_state) )
-        in
-        let step_plonk_index =
-          with_label __LOC__ (fun () ->
-              Wrap_verifier.choose_key which_branch
-                (Vector.map (Lazy.force step_keys)
-                   ~f:
-                     (Plonk_verification_key_evals.Step.map
-                        ~f:(Array.map ~f:Inner_curve.constant) ~f_opt:(function
-                       | None ->
-                           Opt.nothing
-                       | Some x ->
-                           Opt.just (Array.map ~f:Inner_curve.constant x) ) ) ) )
-        in
-        let prev_step_accs =
-          with_label __LOC__ (fun () ->
-              exists (Vector.typ Inner_curve.typ Max_proofs_verified.n)
-                ~request:(fun () -> Req.Step_accs) )
-        in
-        let old_bp_chals =
-          with_label __LOC__ (fun () ->
-              let typ =
-                let module T =
-                  H1.Typ (Impls.Wrap) (Nat) (Challenges_vector)
-                    (Challenges_vector.Constant)
-=======
                   { proofs_verified_mask =
                       Vector.extend_front_exn actual_proofs_verified_mask
                         Nat.N2.n Boolean.false_
@@ -374,7 +338,6 @@
                   H1.Map
                     (H1.Tuple2 (Nat) (Challenges_vector))
                        (E01 (Old_bulletproof_chals))
->>>>>>> 48443f55
                     (struct
                       let f (type n)
                           ((n, v) : n H1.Tuple2(Nat)(Challenges_vector).t) =
@@ -392,16 +355,12 @@
             with_label __LOC__ (fun () ->
                 let evals =
                   let ty =
-<<<<<<< HEAD
-                    Plonk_types.All_evals.typ
-                      (module Impl)
-                      ~num_chunks:1 feature_flags
-=======
                     let ty =
-                      Plonk_types.All_evals.typ (module Impl) feature_flags
+                      Plonk_types.All_evals.typ
+                        (module Impl)
+                        ~num_chunks:1 feature_flags
                     in
                     Vector.typ ty Max_proofs_verified.n
->>>>>>> 48443f55
                   in
                   exists ty ~request:(fun () -> Req.Evals)
                 in
@@ -452,23 +411,11 @@
                          max_local_max_proofs_verified, which is the largest
                          Local_max_proofs_verified which is the i^th inner proof of a step proof.
 
-<<<<<<< HEAD
-                       Need to compute this value from the which_branch.
-                    *)
-                    let (T
-                          ( _max_local_max_proofs_verified
-                          , old_bulletproof_challenges ) ) =
-                      old_bulletproof_challenges
-                    in
-                    let old_bulletproof_challenges =
-                      Wrap_hack.Checked.pad_challenges
-=======
                          Need to compute this value from the which_branch.
                       *)
                       let (T
                             ( _max_local_max_proofs_verified
                             , old_bulletproof_challenges ) ) =
->>>>>>> 48443f55
                         old_bulletproof_challenges
                       in
                       let old_bulletproof_challenges =
@@ -543,21 +490,12 @@
                        (module Impl)
                        Inner_curve.typ ~bool:Boolean.typ feature_flags
                        ~dummy:Inner_curve.Params.one
-                       ~commitment_lengths:Commitment_lengths.default )
+                       ~commitment_lengths:
+                         (Commitment_lengths.default ~num_chunks) )
                     ~request:(fun () -> Req.Messages) )
             in
             let sponge = Wrap_verifier.Opt.create sponge_params in
             with_label __LOC__ (fun () ->
-<<<<<<< HEAD
-                exists
-                  (Plonk_types.Messages.typ
-                     (module Impl)
-                     Inner_curve.typ ~bool:Boolean.typ feature_flags
-                     ~dummy:Inner_curve.Params.one
-                     ~commitment_lengths:
-                       (Commitment_lengths.default ~num_chunks) )
-                  ~request:(fun () -> Req.Messages) )
-=======
                 [%log internal] "Wrap_verifier_incrementally_verify_proof" ;
                 let res =
                   Wrap_verifier.incrementally_verify_proof max_proofs_verified
@@ -577,7 +515,6 @@
                 in
                 [%log internal] "Wrap_verifier_incrementally_verify_proof_done" ;
                 res )
->>>>>>> 48443f55
           in
           with_label __LOC__ (fun () ->
               Boolean.Assert.is_true bulletproof_success ) ;
