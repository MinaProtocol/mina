open Core_kernel
open Pickles_types
open Hlist
open Common
open Import
open Types
open Wrap_main_inputs
open Impl
module SC = Scalar_challenge

(* Let's define an OCaml encoding for inductive NP sets. Let A be an inductive NP set.

   To encode A, we require types [var(A)] and [value(A)] corresponding to
   \mathcal{U}(A) the underlying set of A.

   Let r_1, ..., r_n be the inductive rules of A.
   For each i, let (A_{i, 1}, ..., A_{i, k_i}) be the predecessor inductive sets for rule i.

   We define a few type level lists.

   - For each rule r_i,
     [prev_vars(r_i) := var(A_{i, 1}) * (var(A_{i, 2}) * (... * var(A_{i, k_i})))]
     [prev_values(r_i) := value(A_{i, 1}) * (value(A_{i, 2}) * (... * value(A_{i, k_i})))]

   - [prev_varss(A) := map prev_vars (r_1, ..., r_n)]
   - [prev_valuess(A) := map prev_values (r_1, ..., r_n)]

   We use corresponding type variable names throughout this file.
*)

module Old_bulletproof_chals = struct
  type t =
    | T :
        'max_local_max_proofs_verified Nat.t
        * 'max_local_max_proofs_verified Challenges_vector.t
        -> t
end

let pack_statement max_proofs_verified t =
  let open Types.Step in
  Spec.pack
    (module Impl)
    (Statement.spec max_proofs_verified Backend.Tock.Rounds.n)
    (Statement.to_data t)

let shifts ~log2_size = Common.tock_shifts ~log2_size

let domain_generator ~log2_size =
  Backend.Tock.Field.domain_generator ~log2_size |> Impl.Field.constant

let _split_field_typ : (Field.t * Boolean.var, Field.Constant.t) Typ.t =
  Typ.transport
    Typ.(field * Boolean.typ)
    ~there:(fun (x : Field.Constant.t) ->
      let n = Bigint.of_field x in
      let is_odd = Bigint.test_bit n 0 in
      let y = Field.Constant.((if is_odd then x - one else x) / of_int 2) in
      (y, is_odd) )
    ~back:(fun (hi, is_odd) ->
      let open Field.Constant in
      let x = hi + hi in
      if is_odd then x + one else x )

(* Split a field element into its high bits (packed) and the low bit.

   It does not check that the "high bits" actually fit into n - 1 bits,
   this is deferred to a call to scale_fast2, which performs this check.
*)
let split_field (x : Field.t) : Field.t * Boolean.var =
  let ((y, is_odd) as res) =
    exists
      Typ.(field * Boolean.typ)
      ~compute:(fun () ->
        let x = As_prover.read_var x in
        let n = Bigint.of_field x in
        let is_odd = Bigint.test_bit n 0 in
        let y = Field.Constant.((if is_odd then x - one else x) / of_int 2) in
        (y, is_odd) )
  in
  Field.(Assert.equal ((of_int 2 * y) + (is_odd :> t)) x) ;
  res

(* The SNARK function for wrapping any proof coming from the given set of keys *)
let wrap_main
    (type max_proofs_verified branches prev_varss max_local_max_proofs_verifieds)
    ~feature_flags
    (full_signature :
      ( max_proofs_verified
      , branches
      , max_local_max_proofs_verifieds )
      Full_signature.t ) (pi_branches : (prev_varss, branches) Hlist.Length.t)
    (step_keys :
      ( ( Wrap_main_inputs.Inner_curve.Constant.t array
        , Wrap_main_inputs.Inner_curve.Constant.t array option )
        Wrap_verifier.index'
      , branches )
      Vector.t
      Promise.t
      Lazy.t ) (step_widths : (int, branches) Vector.t)
    (step_domains : (Domains.t, branches) Vector.t Promise.t) ~srs
    (max_proofs_verified :
      (module Nat.Add.Intf with type n = max_proofs_verified) ) :
    (max_proofs_verified, max_local_max_proofs_verifieds) Requests.Wrap.t
    * (   ( _
          , _
          , _ Shifted_value.Type1.t
          , _
          , _
          , _
          , _
          , _
          , _
          , _
          , _ )
          Types.Wrap.Statement.In_circuit.t
       -> unit )
      Promise.t
      Lazy.t =
  Timer.clock __LOC__ ;
  let module Max_proofs_verified = ( val max_proofs_verified : Nat.Add.Intf
                                       with type n = max_proofs_verified )
  in
  let T = Max_proofs_verified.eq in
  let branches = Hlist.Length.to_nat pi_branches in
  Timer.clock __LOC__ ;
  let (module Req) =
    Requests.Wrap.(
      (create () : (max_proofs_verified, max_local_max_proofs_verifieds) t))
  in
  Timer.clock __LOC__ ;
  let { Full_signature.padded = _; maxes = (module Max_widths_by_slot) } =
    full_signature
  in
  Timer.clock __LOC__ ;
  let main =
    let%map.Lazy step_keys = step_keys in
    let%bind.Promise step_domains = step_domains in
    let%map.Promise step_keys = step_keys in
    fun ({ proof_state =
             { deferred_values =
                 { plonk
                 ; xi
                 ; combined_inner_product
                 ; b
                 ; branch_data
                 ; bulletproof_challenges
                 }
             ; sponge_digest_before_evaluations
             ; messages_for_next_wrap_proof =
                 messages_for_next_wrap_proof_digest
             }
         ; messages_for_next_step_proof = _
         } :
          ( _
          , _
          , _ Shifted_value.Type1.t
          , _
          , _
          , _
          , _
          , _
          , _
          , _
          , Field.t )
          Types.Wrap.Statement.In_circuit.t ) ->
      let logger = Internal_tracing_context_logger.get () in
      with_label __LOC__ (fun () ->
          let which_branch' =
            exists
              (Typ.transport Field.typ ~there:Field.Constant.of_int
                 ~back:(fun _ -> failwith "unimplemented") )
              ~request:(fun () -> Req.Which_branch)
          in
          let which_branch =
            Wrap_verifier.One_hot_vector.of_index which_branch' ~length:branches
          in
          let actual_proofs_verified_mask =
            Util.ones_vector
              (module Impl)
              ~first_zero:
                (Wrap_verifier.Pseudo.choose
                   (which_branch, step_widths)
                   ~f:Field.of_int )
              Max_proofs_verified.n
            |> Vector.rev
          in
          let domain_log2 =
            Wrap_verifier.Pseudo.choose
              ( which_branch
              , Vector.map ~f:(fun ds -> Domain.log2_size ds.h) step_domains )
              ~f:Field.of_int
          in
          let () =
            with_label __LOC__ (fun () ->
                (* Check that the branch_data public-input is correct *)
                Branch_data.Checked.pack
                  (module Impl)
                  { proofs_verified_mask =
                      Vector.extend_front_exn actual_proofs_verified_mask
                        Nat.N2.n Boolean.false_
                  ; domain_log2
                  }
                |> Field.Assert.equal branch_data )
          in
          let prev_proof_state =
            with_label __LOC__ (fun () ->
                let open Types.Step.Proof_state in
                let typ =
                  typ
                    (module Impl)
                    ~assert_16_bits:(Wrap_verifier.assert_n_bits ~n:16)
                    (Vector.init Max_proofs_verified.n ~f:(fun _ ->
                         Plonk_types.Features.none ) )
                    (Shifted_value.Type2.typ Field.typ)
                in
                exists typ ~request:(fun () -> Req.Proof_state) )
          in
          let step_plonk_index =
            with_label __LOC__ (fun () ->
                Wrap_verifier.choose_key which_branch
                  (Vector.map step_keys
                     ~f:
                       (Plonk_verification_key_evals.Step.map
                          ~f:(Array.map ~f:Inner_curve.constant)
                          ~f_opt:(function
                         | None ->
                             Opt.nothing
                         | Some x ->
                             Opt.just (Array.map ~f:Inner_curve.constant x) ) ) ) )
          in
          let () =
            (* Check consistency between index and feature flags. *)
            let { Plonk_verification_key_evals.Step.sigma_comm = _
                ; coefficients_comm = _
                ; generic_comm = _
                ; psm_comm = _
                ; complete_add_comm = _
                ; mul_comm = _
                ; emul_comm = _
                ; endomul_scalar_comm = _
                ; xor_comm
                ; range_check0_comm
                ; range_check1_comm
                ; foreign_field_add_comm
                ; foreign_field_mul_comm
                ; rot_comm
                ; lookup_table_comm =
                    [ lookup_table_comm0
                    ; lookup_table_comm1
                    ; lookup_table_comm2
                    ; lookup_table_comm3
                    ]
                ; lookup_table_ids =
                    _ (* Unconstrained, doesn't affect the flags. *)
                ; runtime_tables_selector
                ; lookup_selector_lookup
                ; lookup_selector_xor
                ; lookup_selector_range_check
                ; lookup_selector_ffmul
                } =
              step_plonk_index
            in
            let { Plonk_types.Features.Full.range_check0
                ; range_check1
                ; foreign_field_add
                ; foreign_field_mul
                ; xor
                ; rot
                ; lookup
                ; runtime_tables
                ; uses_lookups
                ; table_width_at_least_1
                ; table_width_at_least_2
                ; table_width_3
                ; lookups_per_row_3
                ; lookups_per_row_4
                ; lookup_pattern_xor
                ; lookup_pattern_range_check
                } =
              Plonk_checks.expand_feature_flags
                ( module struct
                  type t = Boolean.var

                  include Boolean
                end )
                plonk.feature_flags
            in
            let commitment_flag = function
              | Opt.Just _ ->
                  Boolean.true_
              | Opt.Maybe (b, _) ->
                  b
              | Opt.Nothing ->
                  Boolean.false_
            in
            let assert_consistent comm flag =
              Boolean.Assert.( = ) (commitment_flag comm) (Lazy.force flag)
            in
            assert_consistent xor_comm xor ;
            assert_consistent range_check0_comm range_check0 ;
            assert_consistent range_check1_comm range_check1 ;
            assert_consistent foreign_field_add_comm foreign_field_add ;
            assert_consistent foreign_field_mul_comm foreign_field_mul ;
            assert_consistent rot_comm rot ;
            assert_consistent lookup_table_comm0 table_width_at_least_1 ;
            assert_consistent lookup_table_comm1 table_width_at_least_2 ;
            assert_consistent lookup_table_comm2 table_width_3 ;
            assert_consistent lookup_table_comm3 (lazy Boolean.false_) ;
            assert_consistent runtime_tables_selector runtime_tables ;
            assert_consistent lookup_selector_lookup lookup ;
            assert_consistent lookup_selector_xor lookup_pattern_xor ;
            assert_consistent lookup_selector_range_check
              lookup_pattern_range_check ;
            assert_consistent lookup_selector_ffmul foreign_field_mul
          in
          let prev_step_accs =
            with_label __LOC__ (fun () ->
                exists (Vector.typ Inner_curve.typ Max_proofs_verified.n)
                  ~request:(fun () -> Req.Step_accs) )
          in
          let old_bp_chals =
            with_label __LOC__ (fun () ->
                let typ =
                  let module T =
                    H1.Typ (Impls.Wrap) (Nat) (Challenges_vector)
                      (Challenges_vector.Constant)
                      (struct
                        let f (type n) (n : n Nat.t) =
                          Vector.typ
                            (Vector.typ Field.typ Backend.Tock.Rounds.n)
                            n
                      end)
                  in
                  T.f Max_widths_by_slot.maxes
                in
                let module Z = H1.Zip (Nat) (Challenges_vector) in
                let module M =
                  H1.Map
                    (H1.Tuple2 (Nat) (Challenges_vector))
                       (E01 (Old_bulletproof_chals))
                    (struct
                      let f (type n)
                          ((n, v) : n H1.Tuple2(Nat)(Challenges_vector).t) =
                        Old_bulletproof_chals.T (n, v)
                    end)
                in
                let module V = H1.To_vector (Old_bulletproof_chals) in
                Z.f Max_widths_by_slot.maxes
                  (exists typ ~request:(fun () ->
                       Req.Old_bulletproof_challenges ) )
                |> M.f
                |> V.f Max_widths_by_slot.length )
          in
          let new_bulletproof_challenges =
            with_label __LOC__ (fun () ->
                let evals =
                  let ty =
                    let ty =
                      Plonk_types.All_evals.typ (module Impl) feature_flags
                    in
                    Vector.typ ty Max_proofs_verified.n
                  in
                  exists ty ~request:(fun () -> Req.Evals)
                in
                let chals =
                  let wrap_domains =
                    let all_possible_domains =
                      Wrap_verifier.all_possible_domains ()
                    in
                    let wrap_domain_indices =
                      exists (Vector.typ Field.typ Max_proofs_verified.n)
                        ~request:(fun () -> Req.Wrap_domain_indices)
                    in
                    Vector.map wrap_domain_indices ~f:(fun index ->
                        let which_branch =
                          Wrap_verifier.One_hot_vector.of_index index
                            ~length:Wrap_verifier.num_possible_domains
                        in
                        Wrap_verifier.Pseudo.Domain.to_domain ~shifts
                          ~domain_generator
                          (which_branch, all_possible_domains) )
                  in
                  Vector.mapn
                    [ (* This is padded to max_proofs_verified for the benefit of wrapping with dummy unfinalized proofs *)
                      prev_proof_state.unfinalized_proofs
                    ; old_bp_chals
                    ; evals
                    ; wrap_domains
                    ]
                    ~f:(fun
                         [ { deferred_values
                           ; sponge_digest_before_evaluations
                           ; should_finalize
                           }
                         ; old_bulletproof_challenges
                         ; evals
                         ; wrap_domain
                         ]
                       ->
                      let sponge =
                        let s = Sponge.create sponge_params in
                        Sponge.absorb s sponge_digest_before_evaluations ;
                        s
                      in

                      (* the type of the local max proofs-verified depends on
                         which kind of step proof we are wrapping. *)
                      (* For each i in [0..max_proofs_verified-1], we have
                         max_local_max_proofs_verified, which is the largest
                         Local_max_proofs_verified which is the i^th inner proof of a step proof.

                         Need to compute this value from the which_branch.
                      *)
                      let (T
                            ( _max_local_max_proofs_verified
                            , old_bulletproof_challenges ) ) =
                        old_bulletproof_challenges
                      in
                      let old_bulletproof_challenges =
                        Wrap_hack.Checked.pad_challenges
                          old_bulletproof_challenges
                      in
                      let finalized, chals =
                        with_label __LOC__ (fun () ->
                            Wrap_verifier.finalize_other_proof
                              (module Wrap_hack.Padded_length)
                              ~domain:
                                (wrap_domain :> _ Plonk_checks.plonk_domain)
                              ~sponge ~old_bulletproof_challenges
                              deferred_values evals )
                      in
                      Boolean.(Assert.any [ finalized; not should_finalize ]) ;
                      chals )
                in
                chals )
          in
          let prev_statement =
            let prev_messages_for_next_wrap_proof =
              Vector.map2 prev_step_accs old_bp_chals
                ~f:(fun sacc (T (max_local_max_proofs_verified, chals)) ->
                  Wrap_hack.Checked.hash_messages_for_next_wrap_proof
                    max_local_max_proofs_verified
                    { challenge_polynomial_commitment = sacc
                    ; old_bulletproof_challenges = chals
                    } )
            in
            { Types.Step.Statement.messages_for_next_wrap_proof =
                prev_messages_for_next_wrap_proof
            ; proof_state = prev_proof_state
            }
          in
<<<<<<< HEAD
          Field.Assert.equal messages_for_next_step_proof
            prev_proof_state.messages_for_next_step_proof ;
          { Types.Step.Statement.messages_for_next_wrap_proof =
              prev_messages_for_next_wrap_proof
          ; proof_state = prev_proof_state
          }
        in
        let openings_proof =
          let shift = Shifts.tick1 in
          exists
            (Plonk_types.Openings.Bulletproof.typ
               ( Typ.transport Wrap_verifier.Other_field.Packed.typ
                   ~there:(fun x ->
                     (* When storing, make it a shifted value *)
                     match
                       Shifted_value.Type1.of_field
=======
          let openings_proof =
            let shift = Shifts.tick1 in
            exists
              (Plonk_types.Openings.Bulletproof.typ
                 ( Typ.transport Wrap_verifier.Other_field.Packed.typ
                     ~there:(fun x ->
                       (* When storing, make it a shifted value *)
                       match
                         Shifted_value.Type1.of_field
                           (module Backend.Tick.Field)
                           ~shift x
                       with
                       | Shifted_value x ->
                           x )
                     ~back:(fun x ->
                       Shifted_value.Type1.to_field
>>>>>>> 9d1cd89a
                         (module Backend.Tick.Field)
                         ~shift (Shifted_value x) )
                 (* When reading, unshift *)
                 |> Typ.transport_var
                    (* For the var, we just wrap the now shifted underlying value. *)
                      ~there:(fun (Shifted_value.Type1.Shifted_value x) -> x)
                      ~back:(fun x -> Shifted_value x) )
                 Inner_curve.typ
                 ~length:(Nat.to_int Backend.Tick.Rounds.n) )
              ~request:(fun () -> Req.Openings_proof)
          in
          let ( sponge_digest_before_evaluations_actual
              , (`Success bulletproof_success, bulletproof_challenges_actual) )
              =
            let messages =
              with_label __LOC__ (fun () ->
                  exists
                    (Plonk_types.Messages.typ
                       (module Impl)
                       Inner_curve.typ ~bool:Boolean.typ feature_flags
                       ~dummy:Inner_curve.Params.one
                       ~commitment_lengths:Commitment_lengths.default )
                    ~request:(fun () -> Req.Messages) )
            in
            let sponge = Wrap_verifier.Opt.create sponge_params in
            with_label __LOC__ (fun () ->
                [%log internal] "Wrap_verifier_incrementally_verify_proof" ;
                let res =
                  Wrap_verifier.incrementally_verify_proof max_proofs_verified
                    ~actual_proofs_verified_mask ~step_domains
                    ~verification_key:step_plonk_index ~srs ~xi ~sponge
                    ~public_input:
                      (Array.map
                         (pack_statement Max_proofs_verified.n prev_statement)
                         ~f:(function
                        | `Field (Shifted_value x) ->
                            `Field (split_field x)
                        | `Packed_bits (x, n) ->
                            `Packed_bits (x, n) ) )
                    ~sg_old:prev_step_accs
                    ~advice:{ b; combined_inner_product }
                    ~messages ~which_branch ~openings_proof ~plonk
                in
                [%log internal] "Wrap_verifier_incrementally_verify_proof_done" ;
                res )
          in
          with_label __LOC__ (fun () ->
              Boolean.Assert.is_true bulletproof_success ) ;
          with_label __LOC__ (fun () ->
              Field.Assert.equal messages_for_next_wrap_proof_digest
                (Wrap_hack.Checked.hash_messages_for_next_wrap_proof
                   Max_proofs_verified.n
                   { Types.Wrap.Proof_state.Messages_for_next_wrap_proof
                     .challenge_polynomial_commitment =
                       openings_proof.challenge_polynomial_commitment
                   ; old_bulletproof_challenges = new_bulletproof_challenges
                   } ) ) ;
          with_label __LOC__ (fun () ->
              Field.Assert.equal sponge_digest_before_evaluations
                sponge_digest_before_evaluations_actual ) ;
          Array.iter2_exn bulletproof_challenges_actual
            (Vector.to_array bulletproof_challenges)
            ~f:(fun
                 { prechallenge = { inner = x1 } }
                 ({ prechallenge = { inner = x2 } } :
                   _ SC.t Bulletproof_challenge.t )
               -> with_label __LOC__ (fun () -> Field.Assert.equal x1 x2) ) ;
          () )
  in
  Timer.clock __LOC__ ;
  ((module Req), main)<|MERGE_RESOLUTION|>--- conflicted
+++ resolved
@@ -149,7 +149,7 @@
              ; messages_for_next_wrap_proof =
                  messages_for_next_wrap_proof_digest
              }
-         ; messages_for_next_step_proof = _
+         ; messages_for_next_step_proof
          } :
           ( _
           , _
@@ -444,29 +444,13 @@
                     ; old_bulletproof_challenges = chals
                     } )
             in
+            Field.Assert.equal messages_for_next_step_proof
+              prev_proof_state.messages_for_next_step_proof ;
             { Types.Step.Statement.messages_for_next_wrap_proof =
                 prev_messages_for_next_wrap_proof
             ; proof_state = prev_proof_state
             }
           in
-<<<<<<< HEAD
-          Field.Assert.equal messages_for_next_step_proof
-            prev_proof_state.messages_for_next_step_proof ;
-          { Types.Step.Statement.messages_for_next_wrap_proof =
-              prev_messages_for_next_wrap_proof
-          ; proof_state = prev_proof_state
-          }
-        in
-        let openings_proof =
-          let shift = Shifts.tick1 in
-          exists
-            (Plonk_types.Openings.Bulletproof.typ
-               ( Typ.transport Wrap_verifier.Other_field.Packed.typ
-                   ~there:(fun x ->
-                     (* When storing, make it a shifted value *)
-                     match
-                       Shifted_value.Type1.of_field
-=======
           let openings_proof =
             let shift = Shifts.tick1 in
             exists
@@ -483,7 +467,6 @@
                            x )
                      ~back:(fun x ->
                        Shifted_value.Type1.to_field
->>>>>>> 9d1cd89a
                          (module Backend.Tick.Field)
                          ~shift (Shifted_value x) )
                  (* When reading, unshift *)
