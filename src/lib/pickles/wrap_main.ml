open Core_kernel
open Pickles_types
open Hlist
open Common
open Import
open Types
open Wrap_main_inputs
open Impl
module SC = Scalar_challenge

(* Let's define an OCaml encoding for inductive NP sets. Let A be an inductive NP set.

   To encode A, we require types [var(A)] and [value(A)] corresponding to
   \mathcal{U}(A) the underlying set of A.

   Let r_1, ..., r_n be the inductive rules of A.
   For each i, let (A_{i, 1}, ..., A_{i, k_i}) be the predecessor inductive sets for rule i.

   We define a few type level lists.

   - For each rule r_i,
     [prev_vars(r_i) := var(A_{i, 1}) * (var(A_{i, 2}) * (... * var(A_{i, k_i})))]
     [prev_values(r_i) := value(A_{i, 1}) * (value(A_{i, 2}) * (... * value(A_{i, k_i})))]

   - [prev_varss(A) := map prev_vars (r_1, ..., r_n)]
   - [prev_valuess(A) := map prev_values (r_1, ..., r_n)]

   We use corresponding type variable names throughout this file.
*)

module Old_bulletproof_chals = struct
  type t =
    | T :
        'max_local_max_proofs_verified Nat.t
        * 'max_local_max_proofs_verified Challenges_vector.t
        -> t
end

let pack_statement max_proofs_verified t =
  let open Types.Step in
  Spec.pack
    (module Impl)
    (Statement.spec max_proofs_verified Backend.Tock.Rounds.n)
    (Statement.to_data t)

let shifts ~log2_size = Common.tock_shifts ~log2_size

let domain_generator ~log2_size =
  Backend.Tock.Field.domain_generator ~log2_size |> Impl.Field.constant

<<<<<<< HEAD
let split_field_typ : (Field.t * Boolean.var, Field.Constant.t) Typ.t =
=======
let _split_field_typ : (Field.t * Boolean.var, Field.Constant.t) Typ.t =
>>>>>>> 96453589
  Typ.transport
    Typ.(field * Boolean.typ)
    ~there:(fun (x : Field.Constant.t) ->
      let n = Bigint.of_field x in
      let is_odd = Bigint.test_bit n 0 in
      let y = Field.Constant.((if is_odd then x - one else x) / of_int 2) in
      (y, is_odd) )
    ~back:(fun (hi, is_odd) ->
      let open Field.Constant in
      let x = hi + hi in
      if is_odd then x + one else x )

(* Split a field element into its high bits (packed) and the low bit.

   It does not check that the "high bits" actually fit into n - 1 bits,
   this is deferred to a call to scale_fast2, which performs this check.
*)
let split_field (x : Field.t) : Field.t * Boolean.var =
  let ((y, is_odd) as res) =
    exists
      Typ.(field * Boolean.typ)
      ~compute:(fun () ->
        let x = As_prover.read_var x in
        let n = Bigint.of_field x in
        let is_odd = Bigint.test_bit n 0 in
        let y = Field.Constant.((if is_odd then x - one else x) / of_int 2) in
        (y, is_odd) )
  in
  Field.(Assert.equal ((of_int 2 * y) + (is_odd :> t)) x) ;
  res

<<<<<<< HEAD
let lookup_config_for_pack =
  { Types.Wrap.Lookup_parameters.zero = Common.Lookup_parameters.tock_zero
  ; use = Plonk_types.Opt.Flag.No
  }

(* The SNARK function for wrapping any proof coming from the given set of keys *)
let wrap_main
    (type max_proofs_verified branches prev_varss prev_valuess env
    max_local_max_proofs_verifieds ) ~feature_flags
=======
(* The SNARK function for wrapping any proof coming from the given set of keys *)
let wrap_main
    (type max_proofs_verified branches prev_varss max_local_max_proofs_verifieds)
    ~num_chunks ~feature_flags
>>>>>>> 96453589
    (full_signature :
      ( max_proofs_verified
      , branches
      , max_local_max_proofs_verifieds )
      Full_signature.t ) (pi_branches : (prev_varss, branches) Hlist.Length.t)
    (step_keys :
<<<<<<< HEAD
      ( Wrap_main_inputs.Inner_curve.Constant.t Wrap_verifier.index'
=======
      ( ( Wrap_main_inputs.Inner_curve.Constant.t array
        , Wrap_main_inputs.Inner_curve.Constant.t array option )
        Wrap_verifier.index'
>>>>>>> 96453589
      , branches )
      Vector.t
      Lazy.t ) (step_widths : (int, branches) Vector.t)
    (step_domains : (Domains.t, branches) Vector.t) ~srs
    (max_proofs_verified :
      (module Nat.Add.Intf with type n = max_proofs_verified) ) :
    (max_proofs_verified, max_local_max_proofs_verifieds) Requests.Wrap.t
    * (   ( _
          , _
          , _ Shifted_value.Type1.t
          , _
          , _
          , _
          , _
          , _
          , _
          , _
          , _ )
          Types.Wrap.Statement.In_circuit.t
       -> unit ) =
  Timer.clock __LOC__ ;
  let module Max_proofs_verified = ( val max_proofs_verified : Nat.Add.Intf
                                       with type n = max_proofs_verified )
  in
  let T = Max_proofs_verified.eq in
  let branches = Hlist.Length.to_nat pi_branches in
  Timer.clock __LOC__ ;
  let (module Req) =
    Requests.Wrap.(
      (create () : (max_proofs_verified, max_local_max_proofs_verifieds) t))
  in
  Timer.clock __LOC__ ;
  let { Full_signature.padded = _; maxes = (module Max_widths_by_slot) } =
    full_signature
  in
  Timer.clock __LOC__ ;
  let main
      ({ proof_state =
           { deferred_values =
               { plonk
               ; xi
               ; combined_inner_product
               ; b
               ; branch_data
               ; bulletproof_challenges
               }
           ; sponge_digest_before_evaluations
           ; messages_for_next_wrap_proof = messages_for_next_wrap_proof_digest
           }
<<<<<<< HEAD
       ; messages_for_next_step_proof
=======
       ; messages_for_next_step_proof = _
>>>>>>> 96453589
       } :
        ( _
        , _
        , _ Shifted_value.Type1.t
        , _
        , _
        , _
        , _
        , _
        , _
        , _
        , Field.t )
        Types.Wrap.Statement.In_circuit.t ) =
    let logger = Internal_tracing_context_logger.get () in
    with_label __LOC__ (fun () ->
        let which_branch' =
          exists
            (Typ.transport Field.typ ~there:Field.Constant.of_int
               ~back:(fun _ -> failwith "unimplemented") )
            ~request:(fun () -> Req.Which_branch)
        in
        let which_branch =
          Wrap_verifier.One_hot_vector.of_index which_branch' ~length:branches
        in
        let actual_proofs_verified_mask =
          Util.ones_vector
            (module Impl)
            ~first_zero:
              (Wrap_verifier.Pseudo.choose
                 (which_branch, step_widths)
                 ~f:Field.of_int )
            Max_proofs_verified.n
          |> Vector.rev
        in
        let domain_log2 =
          Wrap_verifier.Pseudo.choose
            ( which_branch
            , Vector.map ~f:(fun ds -> Domain.log2_size ds.h) step_domains )
            ~f:Field.of_int
        in
        let () =
          with_label __LOC__ (fun () ->
              (* Check that the branch_data public-input is correct *)
              Branch_data.Checked.pack
                (module Impl)
                { proofs_verified_mask =
                    Vector.extend_front_exn actual_proofs_verified_mask Nat.N2.n
                      Boolean.false_
                ; domain_log2
                }
              |> Field.Assert.equal branch_data )
        in
        let prev_proof_state =
          with_label __LOC__ (fun () ->
              let open Types.Step.Proof_state in
              let typ =
                typ
                  (module Impl)
<<<<<<< HEAD
                  Common.Lookup_parameters.tock_zero
=======
>>>>>>> 96453589
                  ~assert_16_bits:(Wrap_verifier.assert_n_bits ~n:16)
                  (Vector.init Max_proofs_verified.n ~f:(fun _ ->
                       Plonk_types.Features.none ) )
                  (Shifted_value.Type2.typ Field.typ)
              in
              exists typ ~request:(fun () -> Req.Proof_state) )
        in
        let step_plonk_index =
          with_label __LOC__ (fun () ->
              Wrap_verifier.choose_key which_branch
                (Vector.map (Lazy.force step_keys)
<<<<<<< HEAD
                   ~f:(Plonk_verification_key_evals.map ~f:Inner_curve.constant) ) )
=======
                   ~f:
                     (Plonk_verification_key_evals.Step.map
                        ~f:(Array.map ~f:Inner_curve.constant) ~f_opt:(function
                       | None ->
                           Opt.nothing
                       | Some x ->
                           Opt.just (Array.map ~f:Inner_curve.constant x) ) ) ) )
>>>>>>> 96453589
        in
        let prev_step_accs =
          with_label __LOC__ (fun () ->
              exists (Vector.typ Inner_curve.typ Max_proofs_verified.n)
                ~request:(fun () -> Req.Step_accs) )
        in
        let old_bp_chals =
          with_label __LOC__ (fun () ->
              let typ =
                let module T =
                  H1.Typ (Impls.Wrap) (Nat) (Challenges_vector)
                    (Challenges_vector.Constant)
                    (struct
                      let f (type n) (n : n Nat.t) =
                        Vector.typ
                          (Vector.typ Field.typ Backend.Tock.Rounds.n)
                          n
                    end)
                in
                T.f Max_widths_by_slot.maxes
              in
              let module Z = H1.Zip (Nat) (Challenges_vector) in
              let module M =
                H1.Map
                  (H1.Tuple2 (Nat) (Challenges_vector))
                     (E01 (Old_bulletproof_chals))
                  (struct
                    let f (type n)
                        ((n, v) : n H1.Tuple2(Nat)(Challenges_vector).t) =
                      Old_bulletproof_chals.T (n, v)
                  end)
              in
              let module V = H1.To_vector (Old_bulletproof_chals) in
              Z.f Max_widths_by_slot.maxes
                (exists typ ~request:(fun () -> Req.Old_bulletproof_challenges))
              |> M.f
              |> V.f Max_widths_by_slot.length )
        in
        let new_bulletproof_challenges =
          with_label __LOC__ (fun () ->
              let evals =
                let ty =
                  let ty =
<<<<<<< HEAD
                    Plonk_types.All_evals.typ (module Impl) feature_flags
                  in
                  Vector.typ ty Max_proofs_verified.n
                in
                exists ty ~request:(fun () -> Req.Evals)
              in
              let chals =
                let wrap_domains =
                  let all_possible_domains =
                    Wrap_verifier.all_possible_domains ()
                  in
                  let wrap_domain_indices =
                    exists (Vector.typ Field.typ Max_proofs_verified.n)
                      ~request:(fun () -> Req.Wrap_domain_indices)
                  in
                  Vector.map wrap_domain_indices ~f:(fun index ->
                      let which_branch =
                        Wrap_verifier.One_hot_vector.of_index index
                          ~length:Wrap_verifier.num_possible_domains
                      in
                      Wrap_verifier.Pseudo.Domain.to_domain ~shifts
                        ~domain_generator
                        (which_branch, all_possible_domains) )
                in
=======
                    Plonk_types.All_evals.typ
                      (module Impl)
                      ~num_chunks:1 feature_flags
                  in
                  Vector.typ ty Max_proofs_verified.n
                in
                exists ty ~request:(fun () -> Req.Evals)
              in
              let chals =
                let wrap_domains =
                  let all_possible_domains =
                    Wrap_verifier.all_possible_domains ()
                  in
                  let wrap_domain_indices =
                    exists (Vector.typ Field.typ Max_proofs_verified.n)
                      ~request:(fun () -> Req.Wrap_domain_indices)
                  in
                  Vector.map wrap_domain_indices ~f:(fun index ->
                      let which_branch =
                        Wrap_verifier.One_hot_vector.of_index index
                          ~length:Wrap_verifier.num_possible_domains
                      in
                      Wrap_verifier.Pseudo.Domain.to_domain ~shifts
                        ~domain_generator
                        (which_branch, all_possible_domains) )
                in
>>>>>>> 96453589
                Vector.mapn
                  [ (* This is padded to max_proofs_verified for the benefit of wrapping with dummy unfinalized proofs *)
                    prev_proof_state.unfinalized_proofs
                  ; old_bp_chals
                  ; evals
                  ; wrap_domains
                  ]
                  ~f:(fun
                       [ { deferred_values
                         ; sponge_digest_before_evaluations
                         ; should_finalize
                         }
                       ; old_bulletproof_challenges
                       ; evals
                       ; wrap_domain
                       ]
                     ->
                    let sponge =
                      let s = Sponge.create sponge_params in
                      Sponge.absorb s sponge_digest_before_evaluations ;
                      s
                    in

                    (* the type of the local max proofs-verified depends on
                       which kind of step proof we are wrapping. *)
                    (* For each i in [0..max_proofs_verified-1], we have
                       max_local_max_proofs_verified, which is the largest
                       Local_max_proofs_verified which is the i^th inner proof of a step proof.

                       Need to compute this value from the which_branch.
                    *)
                    let (T
<<<<<<< HEAD
                          ( max_local_max_proofs_verified
=======
                          ( _max_local_max_proofs_verified
>>>>>>> 96453589
                          , old_bulletproof_challenges ) ) =
                      old_bulletproof_challenges
                    in
                    let old_bulletproof_challenges =
                      Wrap_hack.Checked.pad_challenges
                        old_bulletproof_challenges
                    in
                    let finalized, chals =
                      with_label __LOC__ (fun () ->
                          Wrap_verifier.finalize_other_proof
                            (module Wrap_hack.Padded_length)
                            ~domain:(wrap_domain :> _ Plonk_checks.plonk_domain)
                            ~sponge ~old_bulletproof_challenges deferred_values
                            evals )
                    in
                    Boolean.(Assert.any [ finalized; not should_finalize ]) ;
                    chals )
              in
              chals )
        in
        let prev_statement =
          let prev_messages_for_next_wrap_proof =
            Vector.map2 prev_step_accs old_bp_chals
              ~f:(fun sacc (T (max_local_max_proofs_verified, chals)) ->
                Wrap_hack.Checked.hash_messages_for_next_wrap_proof
                  max_local_max_proofs_verified
                  { challenge_polynomial_commitment = sacc
                  ; old_bulletproof_challenges = chals
                  } )
          in
          { Types.Step.Statement.messages_for_next_wrap_proof =
              prev_messages_for_next_wrap_proof
          ; proof_state = prev_proof_state
          }
        in
        let openings_proof =
          let shift = Shifts.tick1 in
          exists
            (Plonk_types.Openings.Bulletproof.typ
               ( Typ.transport Wrap_verifier.Other_field.Packed.typ
                   ~there:(fun x ->
                     (* When storing, make it a shifted value *)
                     match
                       Shifted_value.Type1.of_field
                         (module Backend.Tick.Field)
                         ~shift x
                     with
                     | Shifted_value x ->
                         x )
                   ~back:(fun x ->
                     Shifted_value.Type1.to_field
                       (module Backend.Tick.Field)
                       ~shift (Shifted_value x) )
               (* When reading, unshift *)
               |> Typ.transport_var
                  (* For the var, we just wrap the now shifted underlying value. *)
                    ~there:(fun (Shifted_value.Type1.Shifted_value x) -> x)
                    ~back:(fun x -> Shifted_value x) )
               Inner_curve.typ
               ~length:(Nat.to_int Backend.Tick.Rounds.n) )
            ~request:(fun () -> Req.Openings_proof)
        in
        let ( sponge_digest_before_evaluations_actual
            , (`Success bulletproof_success, bulletproof_challenges_actual) ) =
          let messages =
            with_label __LOC__ (fun () ->
                exists
                  (Plonk_types.Messages.typ
                     (module Impl)
                     Inner_curve.typ ~bool:Boolean.typ feature_flags
                     ~dummy:Inner_curve.Params.one
                     ~commitment_lengths:
<<<<<<< HEAD
                       (Commitment_lengths.create ~of_int:Fn.id) )
=======
                       (Commitment_lengths.default ~num_chunks) )
>>>>>>> 96453589
                  ~request:(fun () -> Req.Messages) )
          in
          let sponge = Wrap_verifier.Opt.create sponge_params in
          with_label __LOC__ (fun () ->
              [%log internal] "Wrap_verifier_incrementally_verify_proof" ;
              let res =
                Wrap_verifier.incrementally_verify_proof max_proofs_verified
                  ~actual_proofs_verified_mask ~step_domains
                  ~verification_key:step_plonk_index ~srs ~xi ~sponge
                  ~public_input:
                    (Array.map
                       (pack_statement Max_proofs_verified.n prev_statement)
                       ~f:(function
                      | `Field (Shifted_value x) ->
                          `Field (split_field x)
                      | `Packed_bits (x, n) ->
                          `Packed_bits (x, n) ) )
                  ~sg_old:prev_step_accs
                  ~advice:{ b; combined_inner_product }
                  ~messages ~which_branch ~openings_proof ~plonk
              in
              [%log internal] "Wrap_verifier_incrementally_verify_proof_done" ;
              res )
        in
        with_label __LOC__ (fun () ->
            Boolean.Assert.is_true bulletproof_success ) ;
        with_label __LOC__ (fun () ->
            Field.Assert.equal messages_for_next_wrap_proof_digest
              (Wrap_hack.Checked.hash_messages_for_next_wrap_proof
                 Max_proofs_verified.n
                 { Types.Wrap.Proof_state.Messages_for_next_wrap_proof
                   .challenge_polynomial_commitment =
                     openings_proof.challenge_polynomial_commitment
                 ; old_bulletproof_challenges = new_bulletproof_challenges
                 } ) ) ;
        with_label __LOC__ (fun () ->
            Field.Assert.equal sponge_digest_before_evaluations
              sponge_digest_before_evaluations_actual ) ;
        Array.iter2_exn bulletproof_challenges_actual
          (Vector.to_array bulletproof_challenges)
          ~f:(fun
               { prechallenge = { inner = x1 } }
               ({ prechallenge = { inner = x2 } } :
                 _ SC.t Bulletproof_challenge.t )
             -> with_label __LOC__ (fun () -> Field.Assert.equal x1 x2) ) ;
        () )
  in
  Timer.clock __LOC__ ;
  ((module Req), main)<|MERGE_RESOLUTION|>--- conflicted
+++ resolved
@@ -48,11 +48,7 @@
 let domain_generator ~log2_size =
   Backend.Tock.Field.domain_generator ~log2_size |> Impl.Field.constant
 
-<<<<<<< HEAD
-let split_field_typ : (Field.t * Boolean.var, Field.Constant.t) Typ.t =
-=======
 let _split_field_typ : (Field.t * Boolean.var, Field.Constant.t) Typ.t =
->>>>>>> 96453589
   Typ.transport
     Typ.(field * Boolean.typ)
     ~there:(fun (x : Field.Constant.t) ->
@@ -84,35 +80,19 @@
   Field.(Assert.equal ((of_int 2 * y) + (is_odd :> t)) x) ;
   res
 
-<<<<<<< HEAD
-let lookup_config_for_pack =
-  { Types.Wrap.Lookup_parameters.zero = Common.Lookup_parameters.tock_zero
-  ; use = Plonk_types.Opt.Flag.No
-  }
-
-(* The SNARK function for wrapping any proof coming from the given set of keys *)
-let wrap_main
-    (type max_proofs_verified branches prev_varss prev_valuess env
-    max_local_max_proofs_verifieds ) ~feature_flags
-=======
 (* The SNARK function for wrapping any proof coming from the given set of keys *)
 let wrap_main
     (type max_proofs_verified branches prev_varss max_local_max_proofs_verifieds)
     ~num_chunks ~feature_flags
->>>>>>> 96453589
     (full_signature :
       ( max_proofs_verified
       , branches
       , max_local_max_proofs_verifieds )
       Full_signature.t ) (pi_branches : (prev_varss, branches) Hlist.Length.t)
     (step_keys :
-<<<<<<< HEAD
-      ( Wrap_main_inputs.Inner_curve.Constant.t Wrap_verifier.index'
-=======
       ( ( Wrap_main_inputs.Inner_curve.Constant.t array
         , Wrap_main_inputs.Inner_curve.Constant.t array option )
         Wrap_verifier.index'
->>>>>>> 96453589
       , branches )
       Vector.t
       Lazy.t ) (step_widths : (int, branches) Vector.t)
@@ -162,11 +142,7 @@
            ; sponge_digest_before_evaluations
            ; messages_for_next_wrap_proof = messages_for_next_wrap_proof_digest
            }
-<<<<<<< HEAD
-       ; messages_for_next_step_proof
-=======
        ; messages_for_next_step_proof = _
->>>>>>> 96453589
        } :
         ( _
         , _
@@ -225,10 +201,6 @@
               let typ =
                 typ
                   (module Impl)
-<<<<<<< HEAD
-                  Common.Lookup_parameters.tock_zero
-=======
->>>>>>> 96453589
                   ~assert_16_bits:(Wrap_verifier.assert_n_bits ~n:16)
                   (Vector.init Max_proofs_verified.n ~f:(fun _ ->
                        Plonk_types.Features.none ) )
@@ -240,9 +212,6 @@
           with_label __LOC__ (fun () ->
               Wrap_verifier.choose_key which_branch
                 (Vector.map (Lazy.force step_keys)
-<<<<<<< HEAD
-                   ~f:(Plonk_verification_key_evals.map ~f:Inner_curve.constant) ) )
-=======
                    ~f:
                      (Plonk_verification_key_evals.Step.map
                         ~f:(Array.map ~f:Inner_curve.constant) ~f_opt:(function
@@ -250,7 +219,6 @@
                            Opt.nothing
                        | Some x ->
                            Opt.just (Array.map ~f:Inner_curve.constant x) ) ) ) )
->>>>>>> 96453589
         in
         let prev_step_accs =
           with_label __LOC__ (fun () ->
@@ -294,8 +262,9 @@
               let evals =
                 let ty =
                   let ty =
-<<<<<<< HEAD
-                    Plonk_types.All_evals.typ (module Impl) feature_flags
+                    Plonk_types.All_evals.typ
+                      (module Impl)
+                      ~num_chunks:1 feature_flags
                   in
                   Vector.typ ty Max_proofs_verified.n
                 in
@@ -319,34 +288,6 @@
                         ~domain_generator
                         (which_branch, all_possible_domains) )
                 in
-=======
-                    Plonk_types.All_evals.typ
-                      (module Impl)
-                      ~num_chunks:1 feature_flags
-                  in
-                  Vector.typ ty Max_proofs_verified.n
-                in
-                exists ty ~request:(fun () -> Req.Evals)
-              in
-              let chals =
-                let wrap_domains =
-                  let all_possible_domains =
-                    Wrap_verifier.all_possible_domains ()
-                  in
-                  let wrap_domain_indices =
-                    exists (Vector.typ Field.typ Max_proofs_verified.n)
-                      ~request:(fun () -> Req.Wrap_domain_indices)
-                  in
-                  Vector.map wrap_domain_indices ~f:(fun index ->
-                      let which_branch =
-                        Wrap_verifier.One_hot_vector.of_index index
-                          ~length:Wrap_verifier.num_possible_domains
-                      in
-                      Wrap_verifier.Pseudo.Domain.to_domain ~shifts
-                        ~domain_generator
-                        (which_branch, all_possible_domains) )
-                in
->>>>>>> 96453589
                 Vector.mapn
                   [ (* This is padded to max_proofs_verified for the benefit of wrapping with dummy unfinalized proofs *)
                     prev_proof_state.unfinalized_proofs
@@ -379,11 +320,7 @@
                        Need to compute this value from the which_branch.
                     *)
                     let (T
-<<<<<<< HEAD
-                          ( max_local_max_proofs_verified
-=======
                           ( _max_local_max_proofs_verified
->>>>>>> 96453589
                           , old_bulletproof_challenges ) ) =
                       old_bulletproof_challenges
                     in
@@ -456,11 +393,7 @@
                      Inner_curve.typ ~bool:Boolean.typ feature_flags
                      ~dummy:Inner_curve.Params.one
                      ~commitment_lengths:
-<<<<<<< HEAD
-                       (Commitment_lengths.create ~of_int:Fn.id) )
-=======
                        (Commitment_lengths.default ~num_chunks) )
->>>>>>> 96453589
                   ~request:(fun () -> Req.Messages) )
           in
           let sponge = Wrap_verifier.Opt.create sponge_params in
