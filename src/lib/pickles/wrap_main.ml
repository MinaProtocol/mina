--- conflicted
+++ resolved
@@ -355,18 +355,12 @@
             with_label __LOC__ (fun () ->
                 let evals =
                   let ty =
-<<<<<<< HEAD
-                    Plonk_types.All_evals.typ
-                      (module Impl)
-                      ~num_chunks:1 Plonk_types.Features.Full.none
-=======
                     let ty =
                       Plonk_types.All_evals.typ
                         (module Impl)
-                        ~num_chunks:1 feature_flags
+                        ~num_chunks:1 Plonk_types.Features.Full.none
                     in
                     Vector.typ ty Max_proofs_verified.n
->>>>>>> a883196f
                   in
                   exists ty ~request:(fun () -> Req.Evals)
                 in
