open Core_kernel
open Pickles_types
open Hlist
open Common
open Import
open Types
open Wrap_main_inputs
open Impl
module SC = Scalar_challenge

(* Let's define an OCaml encoding for inductive NP sets. Let A be an inductive NP set.

   To encode A, we require types [var(A)] and [value(A)] corresponding to
   \mathcal{U}(A) the underlying set of A.

   Let r_1, ..., r_n be the inductive rules of A.
   For each i, let (A_{i, 1}, ..., A_{i, k_i}) be the predecessor inductive sets for rule i.

   We define a few type level lists.

   - For each rule r_i,
     [prev_vars(r_i) := var(A_{i, 1}) * (var(A_{i, 2}) * (... * var(A_{i, k_i})))]
     [prev_values(r_i) := value(A_{i, 1}) * (value(A_{i, 2}) * (... * value(A_{i, k_i})))]

   - [prev_varss(A) := map prev_vars (r_1, ..., r_n)]
   - [prev_valuess(A) := map prev_values (r_1, ..., r_n)]

   We use corresponding type variable names throughout this file.
*)

module Old_bulletproof_chals = struct
  type t =
    | T :
        'max_local_max_proofs_verified Nat.t
        * 'max_local_max_proofs_verified Challenges_vector.t
        -> t
end

let pack_statement max_proofs_verified t =
  let open Types.Step in
  Spec.pack
    (module Impl)
<<<<<<< HEAD
    (Statement.spec
       (module Impl)
       max_proofs_verified Backend.Tock.Rounds.n lookup feature_flags )
    (Statement.to_data t ~option_map:Opt.map ~to_opt:Opt.to_option_unsafe)
=======
    (Statement.spec max_proofs_verified Backend.Tock.Rounds.n)
    (Statement.to_data t)
>>>>>>> 62782873

let shifts ~log2_size = Common.tock_shifts ~log2_size

let domain_generator ~log2_size =
  Backend.Tock.Field.domain_generator ~log2_size |> Impl.Field.constant

let _split_field_typ : (Field.t * Boolean.var, Field.Constant.t) Typ.t =
  Typ.transport
    Typ.(field * Boolean.typ)
    ~there:(fun (x : Field.Constant.t) ->
      let n = Bigint.of_field x in
      let is_odd = Bigint.test_bit n 0 in
      let y = Field.Constant.((if is_odd then x - one else x) / of_int 2) in
      (y, is_odd) )
    ~back:(fun (hi, is_odd) ->
      let open Field.Constant in
      let x = hi + hi in
      if is_odd then x + one else x )

(* Split a field element into its high bits (packed) and the low bit.

   It does not check that the "high bits" actually fit into n - 1 bits,
   this is deferred to a call to scale_fast2, which performs this check.
*)
let split_field (x : Field.t) : Field.t * Boolean.var =
  let ((y, is_odd) as res) =
    exists
      Typ.(field * Boolean.typ)
      ~compute:(fun () ->
        let x = As_prover.read_var x in
        let n = Bigint.of_field x in
        let is_odd = Bigint.test_bit n 0 in
        let y = Field.Constant.((if is_odd then x - one else x) / of_int 2) in
        (y, is_odd) )
  in
  Field.(Assert.equal ((of_int 2 * y) + (is_odd :> t)) x) ;
  res

<<<<<<< HEAD
let lookup_config_for_pack =
  { Types.Wrap.Lookup_parameters.zero = Common.Lookup_parameters.tock_zero
  ; use = Opt.Flag.No
  }

=======
>>>>>>> 62782873
(* The SNARK function for wrapping any proof coming from the given set of keys *)
let wrap_main
    (type max_proofs_verified branches prev_varss max_local_max_proofs_verifieds)
    ~feature_flags
    (full_signature :
      ( max_proofs_verified
      , branches
      , max_local_max_proofs_verifieds )
      Full_signature.t ) (pi_branches : (prev_varss, branches) Hlist.Length.t)
    (step_keys :
      ( Wrap_main_inputs.Inner_curve.Constant.t Wrap_verifier.index'
      , branches )
      Vector.t
      Lazy.t ) (step_widths : (int, branches) Vector.t)
    (step_domains : (Domains.t, branches) Vector.t) ~srs
    (max_proofs_verified :
      (module Nat.Add.Intf with type n = max_proofs_verified) ) :
    (max_proofs_verified, max_local_max_proofs_verifieds) Requests.Wrap.t
    * (   ( _
          , _
          , _ Shifted_value.Type1.t
          , _
          , _
          , _
          , _
          , _
          , _
          , _
          , _ )
          Types.Wrap.Statement.In_circuit.t
       -> unit ) =
  Timer.clock __LOC__ ;
  let module Max_proofs_verified = ( val max_proofs_verified : Nat.Add.Intf
                                       with type n = max_proofs_verified )
  in
  let T = Max_proofs_verified.eq in
  let branches = Hlist.Length.to_nat pi_branches in
  Timer.clock __LOC__ ;
  let (module Req) =
    Requests.Wrap.(
      (create () : (max_proofs_verified, max_local_max_proofs_verifieds) t))
  in
  Timer.clock __LOC__ ;
  let { Full_signature.padded = _; maxes = (module Max_widths_by_slot) } =
    full_signature
  in
  Timer.clock __LOC__ ;
  let main
      ({ proof_state =
           { deferred_values =
               { plonk
               ; xi
               ; combined_inner_product
               ; b
               ; branch_data
               ; bulletproof_challenges
               }
           ; sponge_digest_before_evaluations
           ; messages_for_next_wrap_proof = messages_for_next_wrap_proof_digest
           }
       ; messages_for_next_step_proof = _
       } :
        ( _
        , _
        , _ Shifted_value.Type1.t
        , _
        , _
        , _
        , _
        , _
        , _
        , _
        , Field.t )
        Types.Wrap.Statement.In_circuit.t ) =
    let logger = Internal_tracing_context_logger.get () in
    with_label __LOC__ (fun () ->
        let which_branch' =
          exists
            (Typ.transport Field.typ ~there:Field.Constant.of_int
               ~back:(fun _ -> failwith "unimplemented") )
            ~request:(fun () -> Req.Which_branch)
        in
        let which_branch =
          Wrap_verifier.One_hot_vector.of_index which_branch' ~length:branches
        in
        let actual_proofs_verified_mask =
          Util.ones_vector
            (module Impl)
            ~first_zero:
              (Wrap_verifier.Pseudo.choose
                 (which_branch, step_widths)
                 ~f:Field.of_int )
            Max_proofs_verified.n
          |> Vector.rev
        in
        let domain_log2 =
          Wrap_verifier.Pseudo.choose
            ( which_branch
            , Vector.map ~f:(fun ds -> Domain.log2_size ds.h) step_domains )
            ~f:Field.of_int
        in
        let () =
          with_label __LOC__ (fun () ->
              (* Check that the branch_data public-input is correct *)
              Branch_data.Checked.pack
                (module Impl)
                { proofs_verified_mask =
                    Vector.extend_front_exn actual_proofs_verified_mask Nat.N2.n
                      Boolean.false_
                ; domain_log2
                }
              |> Field.Assert.equal branch_data )
        in
        let prev_proof_state =
          with_label __LOC__ (fun () ->
              let open Types.Step.Proof_state in
              let typ =
                typ
                  (module Impl)
                  Common.Lookup_parameters.tock_zero
                  ~assert_16_bits:(Wrap_verifier.assert_n_bits ~n:16)
                  (Vector.init Max_proofs_verified.n ~f:(fun _ ->
                       Plonk_types.Features.none ) )
                  (Shifted_value.Type2.typ Field.typ)
              in
              exists typ ~request:(fun () -> Req.Proof_state) )
        in
        let step_plonk_index =
          with_label __LOC__ (fun () ->
              Wrap_verifier.choose_key which_branch
                (Vector.map (Lazy.force step_keys)
                   ~f:
                     (Plonk_verification_key_evals.in_circuit_map
                        ~f:Inner_curve.constant ) ) )
        in
        let prev_step_accs =
          with_label __LOC__ (fun () ->
              exists (Vector.typ Inner_curve.typ Max_proofs_verified.n)
                ~request:(fun () -> Req.Step_accs) )
        in
        let old_bp_chals =
          with_label __LOC__ (fun () ->
              let typ =
                let module T =
                  H1.Typ (Impls.Wrap) (Nat) (Challenges_vector)
                    (Challenges_vector.Constant)
                    (struct
                      let f (type n) (n : n Nat.t) =
                        Vector.typ
                          (Vector.typ Field.typ Backend.Tock.Rounds.n)
                          n
                    end)
                in
                T.f Max_widths_by_slot.maxes
              in
              let module Z = H1.Zip (Nat) (Challenges_vector) in
              let module M =
                H1.Map
                  (H1.Tuple2 (Nat) (Challenges_vector))
                     (E01 (Old_bulletproof_chals))
                  (struct
                    let f (type n)
                        ((n, v) : n H1.Tuple2(Nat)(Challenges_vector).t) =
                      Old_bulletproof_chals.T (n, v)
                  end)
              in
              let module V = H1.To_vector (Old_bulletproof_chals) in
              Z.f Max_widths_by_slot.maxes
                (exists typ ~request:(fun () -> Req.Old_bulletproof_challenges))
              |> M.f
              |> V.f Max_widths_by_slot.length )
        in
        let new_bulletproof_challenges =
          with_label __LOC__ (fun () ->
              let evals =
                let ty =
                  let ty =
                    Plonk_types.All_evals.typ (module Impl) feature_flags
                  in
                  Vector.typ ty Max_proofs_verified.n
                in
                exists ty ~request:(fun () -> Req.Evals)
              in
              let chals =
                let wrap_domains =
                  let all_possible_domains =
                    Wrap_verifier.all_possible_domains ()
                  in
                  let wrap_domain_indices =
                    exists (Vector.typ Field.typ Max_proofs_verified.n)
                      ~request:(fun () -> Req.Wrap_domain_indices)
                  in
                  Vector.map wrap_domain_indices ~f:(fun index ->
                      let which_branch =
                        Wrap_verifier.One_hot_vector.of_index index
                          ~length:Wrap_verifier.num_possible_domains
                      in
                      Wrap_verifier.Pseudo.Domain.to_domain ~shifts
                        ~domain_generator
                        (which_branch, all_possible_domains) )
                in
                Vector.mapn
                  [ (* This is padded to max_proofs_verified for the benefit of wrapping with dummy unfinalized proofs *)
                    prev_proof_state.unfinalized_proofs
                  ; old_bp_chals
                  ; evals
                  ; wrap_domains
                  ]
                  ~f:(fun
                       [ { deferred_values
                         ; sponge_digest_before_evaluations
                         ; should_finalize
                         }
                       ; old_bulletproof_challenges
                       ; evals
                       ; wrap_domain
                       ]
                     ->
                    let sponge =
                      let s = Sponge.create sponge_params in
                      Sponge.absorb s sponge_digest_before_evaluations ;
                      s
                    in

                    (* the type of the local max proofs-verified depends on
                       which kind of step proof we are wrapping. *)
                    (* For each i in [0..max_proofs_verified-1], we have
                       max_local_max_proofs_verified, which is the largest
                       Local_max_proofs_verified which is the i^th inner proof of a step proof.

                       Need to compute this value from the which_branch.
                    *)
                    let (T
                          ( _max_local_max_proofs_verified
                          , old_bulletproof_challenges ) ) =
                      old_bulletproof_challenges
                    in
                    let old_bulletproof_challenges =
                      Wrap_hack.Checked.pad_challenges
                        old_bulletproof_challenges
                    in
                    let finalized, chals =
                      with_label __LOC__ (fun () ->
                          Wrap_verifier.finalize_other_proof
                            (module Wrap_hack.Padded_length)
                            ~domain:(wrap_domain :> _ Plonk_checks.plonk_domain)
                            ~sponge ~old_bulletproof_challenges deferred_values
                            evals )
                    in
                    Boolean.(Assert.any [ finalized; not should_finalize ]) ;
                    chals )
              in
              chals )
        in
        let prev_statement =
          let prev_messages_for_next_wrap_proof =
            Vector.map2 prev_step_accs old_bp_chals
              ~f:(fun sacc (T (max_local_max_proofs_verified, chals)) ->
                Wrap_hack.Checked.hash_messages_for_next_wrap_proof
                  max_local_max_proofs_verified
                  { challenge_polynomial_commitment = sacc
                  ; old_bulletproof_challenges = chals
                  } )
          in
          { Types.Step.Statement.messages_for_next_wrap_proof =
              prev_messages_for_next_wrap_proof
          ; proof_state = prev_proof_state
          }
        in
        let openings_proof =
          let shift = Shifts.tick1 in
          exists
            (Plonk_types.Openings.Bulletproof.typ
               ( Typ.transport Wrap_verifier.Other_field.Packed.typ
                   ~there:(fun x ->
                     (* When storing, make it a shifted value *)
                     match
                       Shifted_value.Type1.of_field
                         (module Backend.Tick.Field)
                         ~shift x
                     with
                     | Shifted_value x ->
                         x )
                   ~back:(fun x ->
                     Shifted_value.Type1.to_field
                       (module Backend.Tick.Field)
                       ~shift (Shifted_value x) )
               (* When reading, unshift *)
               |> Typ.transport_var
                  (* For the var, we just wrap the now shifted underlying value. *)
                    ~there:(fun (Shifted_value.Type1.Shifted_value x) -> x)
                    ~back:(fun x -> Shifted_value x) )
               Inner_curve.typ
               ~length:(Nat.to_int Backend.Tick.Rounds.n) )
            ~request:(fun () -> Req.Openings_proof)
        in
        let ( sponge_digest_before_evaluations_actual
            , (`Success bulletproof_success, bulletproof_challenges_actual) ) =
          let messages =
            with_label __LOC__ (fun () ->
                exists
                  (Plonk_types.Messages.typ
                     (module Impl)
                     Inner_curve.typ ~bool:Boolean.typ feature_flags
                     ~dummy:Inner_curve.Params.one
                     ~commitment_lengths:
                       (Commitment_lengths.create ~of_int:Fn.id) )
                  ~request:(fun () -> Req.Messages) )
          in
          let sponge = Wrap_verifier.Opt.create sponge_params in
          with_label __LOC__ (fun () ->
              [%log internal] "Wrap_verifier_incrementally_verify_proof" ;
              let res =
                Wrap_verifier.incrementally_verify_proof max_proofs_verified
                  ~actual_proofs_verified_mask ~step_domains
                  ~verification_key:step_plonk_index ~srs ~xi ~sponge
                  ~public_input:
                    (Array.map
                       (pack_statement Max_proofs_verified.n prev_statement)
                       ~f:(function
                      | `Field (Shifted_value x) ->
                          `Field (split_field x)
                      | `Packed_bits (x, n) ->
                          `Packed_bits (x, n) ) )
                  ~sg_old:prev_step_accs
                  ~advice:{ b; combined_inner_product }
                  ~messages ~which_branch ~openings_proof ~plonk
                  ~options:feature_flags
              in
              [%log internal] "Wrap_verifier_incrementally_verify_proof_done" ;
              res )
        in
        with_label __LOC__ (fun () ->
            Boolean.Assert.is_true bulletproof_success ) ;
        with_label __LOC__ (fun () ->
            Field.Assert.equal messages_for_next_wrap_proof_digest
              (Wrap_hack.Checked.hash_messages_for_next_wrap_proof
                 Max_proofs_verified.n
                 { Types.Wrap.Proof_state.Messages_for_next_wrap_proof
                   .challenge_polynomial_commitment =
                     openings_proof.challenge_polynomial_commitment
                 ; old_bulletproof_challenges = new_bulletproof_challenges
                 } ) ) ;
        with_label __LOC__ (fun () ->
            Field.Assert.equal sponge_digest_before_evaluations
              sponge_digest_before_evaluations_actual ) ;
        Array.iter2_exn bulletproof_challenges_actual
          (Vector.to_array bulletproof_challenges)
          ~f:(fun
               { prechallenge = { inner = x1 } }
               ({ prechallenge = { inner = x2 } } :
                 _ SC.t Bulletproof_challenge.t )
             -> with_label __LOC__ (fun () -> Field.Assert.equal x1 x2) ) ;
        () )
  in
  Timer.clock __LOC__ ;
  ((module Req), main)<|MERGE_RESOLUTION|>--- conflicted
+++ resolved
@@ -40,15 +40,8 @@
   let open Types.Step in
   Spec.pack
     (module Impl)
-<<<<<<< HEAD
-    (Statement.spec
-       (module Impl)
-       max_proofs_verified Backend.Tock.Rounds.n lookup feature_flags )
-    (Statement.to_data t ~option_map:Opt.map ~to_opt:Opt.to_option_unsafe)
-=======
     (Statement.spec max_proofs_verified Backend.Tock.Rounds.n)
     (Statement.to_data t)
->>>>>>> 62782873
 
 let shifts ~log2_size = Common.tock_shifts ~log2_size
 
@@ -87,14 +80,6 @@
   Field.(Assert.equal ((of_int 2 * y) + (is_odd :> t)) x) ;
   res
 
-<<<<<<< HEAD
-let lookup_config_for_pack =
-  { Types.Wrap.Lookup_parameters.zero = Common.Lookup_parameters.tock_zero
-  ; use = Opt.Flag.No
-  }
-
-=======
->>>>>>> 62782873
 (* The SNARK function for wrapping any proof coming from the given set of keys *)
 let wrap_main
     (type max_proofs_verified branches prev_varss max_local_max_proofs_verifieds)
