open Core_kernel
open Pickles_types
open Hlist
open Common
open Import
open Types
open Wrap_main_inputs
open Impl
module SC = Scalar_challenge

(* Let's define an OCaml encoding for inductive NP sets. Let A be an inductive NP set.

   To encode A, we require types [var(A)] and [value(A)] corresponding to
   \mathcal{U}(A) the underlying set of A.

   Let r_1, ..., r_n be the inductive rules of A.
   For each i, let (A_{i, 1}, ..., A_{i, k_i}) be the predecessor inductive sets for rule i.

   We define a few type level lists.

   - For each rule r_i,
     [prev_vars(r_i) := var(A_{i, 1}) * (var(A_{i, 2}) * (... * var(A_{i, k_i})))]
     [prev_values(r_i) := value(A_{i, 1}) * (value(A_{i, 2}) * (... * value(A_{i, k_i})))]

   - [prev_varss(A) := map prev_vars (r_1, ..., r_n)]
   - [prev_valuess(A) := map prev_values (r_1, ..., r_n)]

   We use corresponding type variable names throughout this file.
*)

module Old_bulletproof_chals = struct
  type t =
    | T :
        'max_local_max_proofs_verified Nat.t
        * 'max_local_max_proofs_verified Challenges_vector.t
        -> t
end

let pack_statement max_proofs_verified t =
  let open Types.Step in
  Spec.pack
    (module Impl)
    (Statement.spec max_proofs_verified Backend.Tock.Rounds.n)
    (Statement.to_data t)

let shifts ~log2_size = Common.tock_shifts ~log2_size

let domain_generator ~log2_size =
  Backend.Tock.Field.domain_generator ~log2_size |> Impl.Field.constant

let _split_field_typ : (Field.t * Boolean.var, Field.Constant.t) Typ.t =
  Typ.transport
    Typ.(field * Boolean.typ)
    ~there:(fun (x : Field.Constant.t) ->
      let n = Bigint.of_field x in
      let is_odd = Bigint.test_bit n 0 in
      let y = Field.Constant.((if is_odd then x - one else x) / of_int 2) in
      (y, is_odd) )
    ~back:(fun (hi, is_odd) ->
      let open Field.Constant in
      let x = hi + hi in
      if is_odd then x + one else x )

(* Split a field element into its high bits (packed) and the low bit.

   It does not check that the "high bits" actually fit into n - 1 bits,
   this is deferred to a call to scale_fast2, which performs this check.
*)
let split_field (x : Field.t) : Field.t * Boolean.var =
  let ((y, is_odd) as res) =
    exists
      Typ.(field * Boolean.typ)
      ~compute:(fun () ->
        let x = As_prover.read_var x in
        let n = Bigint.of_field x in
        let is_odd = Bigint.test_bit n 0 in
        let y = Field.Constant.((if is_odd then x - one else x) / of_int 2) in
        (y, is_odd) )
  in
  Field.(Assert.equal ((of_int 2 * y) + (is_odd :> t)) x) ;
  res

(* The SNARK function for wrapping any proof coming from the given set of keys *)
let wrap_main
    (type max_proofs_verified branches prev_varss max_local_max_proofs_verifieds)
    ~num_chunks ~feature_flags
    (full_signature :
      ( max_proofs_verified
      , branches
      , max_local_max_proofs_verifieds )
      Full_signature.t ) (pi_branches : (prev_varss, branches) Hlist.Length.t)
    (step_keys :
      ( ( Wrap_main_inputs.Inner_curve.Constant.t array
        , Wrap_main_inputs.Inner_curve.Constant.t array option )
        Wrap_verifier.index'
      , branches )
      Vector.t
      Promise.t
      Lazy.t ) (step_widths : (int, branches) Vector.t)
    (step_domains : (Domains.t, branches) Vector.t Promise.t) ~srs
    (max_proofs_verified :
      (module Nat.Add.Intf with type n = max_proofs_verified) ) :
    (max_proofs_verified, max_local_max_proofs_verifieds) Requests.Wrap.t
    * (   ( _
          , _
          , _ Shifted_value.Type1.t
          , _
          , _
          , _
          , _
          , _
          , _
          , _
          , _ )
          Types.Wrap.Statement.In_circuit.t
       -> unit )
      Promise.t
      Lazy.t =
  Timer.clock __LOC__ ;
  let module Max_proofs_verified = ( val max_proofs_verified : Nat.Add.Intf
                                       with type n = max_proofs_verified )
  in
  let T = Max_proofs_verified.eq in
  let branches = Hlist.Length.to_nat pi_branches in
  Timer.clock __LOC__ ;
  let (module Req) =
    Requests.Wrap.(
      (create () : (max_proofs_verified, max_local_max_proofs_verifieds) t))
  in
  Timer.clock __LOC__ ;
  let { Full_signature.padded = _; maxes = (module Max_widths_by_slot) } =
    full_signature
  in
  Timer.clock __LOC__ ;
  let main =
    let%map.Lazy step_keys = step_keys in
    let%bind.Promise step_domains = step_domains in
    let%map.Promise step_keys = step_keys in
    fun ({ proof_state =
             { deferred_values =
                 { plonk
                 ; xi
                 ; combined_inner_product
                 ; b
                 ; branch_data
                 ; bulletproof_challenges
                 }
             ; sponge_digest_before_evaluations
             ; messages_for_next_wrap_proof =
                 messages_for_next_wrap_proof_digest
             }
         ; messages_for_next_step_proof = _
         } :
          ( _
          , _
          , _ Shifted_value.Type1.t
          , _
          , _
          , _
          , _
          , _
          , _
          , _
          , Field.t )
          Types.Wrap.Statement.In_circuit.t ) ->
      let logger = Internal_tracing_context_logger.get () in
      with_label __LOC__ (fun () ->
          let which_branch' =
            exists
              (Typ.transport Field.typ ~there:Field.Constant.of_int
                 ~back:(fun _ -> failwith "unimplemented") )
              ~request:(fun () -> Req.Which_branch)
          in
          let which_branch =
            Wrap_verifier.One_hot_vector.of_index which_branch' ~length:branches
          in
          let actual_proofs_verified_mask =
            Util.ones_vector
              (module Impl)
              ~first_zero:
                (Wrap_verifier.Pseudo.choose
                   (which_branch, step_widths)
                   ~f:Field.of_int )
              Max_proofs_verified.n
            |> Vector.rev
          in
          let domain_log2 =
            Wrap_verifier.Pseudo.choose
              ( which_branch
              , Vector.map ~f:(fun ds -> Domain.log2_size ds.h) step_domains )
              ~f:Field.of_int
          in
          let () =
            with_label __LOC__ (fun () ->
                (* Check that the branch_data public-input is correct *)
                Branch_data.Checked.pack
                  (module Impl)
                  { proofs_verified_mask =
                      Vector.extend_front_exn actual_proofs_verified_mask
                        Nat.N2.n Boolean.false_
                  ; domain_log2
                  }
                |> Field.Assert.equal branch_data )
          in
          let prev_proof_state =
            with_label __LOC__ (fun () ->
                let open Types.Step.Proof_state in
                let typ =
                  typ
                    (module Impl)
                    ~assert_16_bits:(Wrap_verifier.assert_n_bits ~n:16)
                    (Vector.init Max_proofs_verified.n ~f:(fun _ ->
                         Plonk_types.Features.none ) )
                    (Shifted_value.Type2.typ Field.typ)
                in
                exists typ ~request:(fun () -> Req.Proof_state) )
          in
          let step_plonk_index =
            with_label __LOC__ (fun () ->
                Wrap_verifier.choose_key which_branch
                  (Vector.map step_keys
                     ~f:
                       (Plonk_verification_key_evals.Step.map
                          ~f:(Array.map ~f:Inner_curve.constant)
                          ~f_opt:(function
                         | None ->
                             Opt.nothing
                         | Some x ->
                             Opt.just (Array.map ~f:Inner_curve.constant x) ) ) ) )
          in
          let () =
            (* Check consistency between index and feature flags. *)
            let { Plonk_verification_key_evals.Step.sigma_comm = _
                ; coefficients_comm = _
                ; generic_comm = _
                ; psm_comm = _
                ; complete_add_comm = _
                ; mul_comm = _
                ; emul_comm = _
                ; endomul_scalar_comm = _
                ; xor_comm
                ; range_check0_comm
                ; range_check1_comm
                ; foreign_field_add_comm
                ; foreign_field_mul_comm
                ; rot_comm
                ; lookup_table_comm =
                    [ lookup_table_comm0
                    ; lookup_table_comm1
                    ; lookup_table_comm2
                    ; lookup_table_comm3
                    ]
                ; lookup_table_ids =
                    _ (* Unconstrained, doesn't affect the flags. *)
                ; runtime_tables_selector
                ; lookup_selector_lookup
                ; lookup_selector_xor
                ; lookup_selector_range_check
                ; lookup_selector_ffmul
                } =
              step_plonk_index
            in
            let { Plonk_types.Features.Full.range_check0
                ; range_check1
                ; foreign_field_add
                ; foreign_field_mul
                ; xor
                ; rot
                ; lookup
                ; runtime_tables
                ; uses_lookups
                ; table_width_at_least_1
                ; table_width_at_least_2
                ; table_width_3
                ; lookups_per_row_3
                ; lookups_per_row_4
                ; lookup_pattern_xor
                ; lookup_pattern_range_check
                } =
              Plonk_checks.expand_feature_flags
                ( module struct
                  type t = Boolean.var

                  include Boolean
                end )
                plonk.feature_flags
            in
            let commitment_flag = function
              | Opt.Just _ ->
                  Boolean.true_
              | Opt.Maybe (b, _) ->
                  b
              | Opt.Nothing ->
                  Boolean.false_
            in
            let assert_consistent comm flag =
              Boolean.Assert.( = ) (commitment_flag comm) (Lazy.force flag)
            in
            assert_consistent xor_comm xor ;
            assert_consistent range_check0_comm range_check0 ;
            assert_consistent range_check1_comm range_check1 ;
            assert_consistent foreign_field_add_comm foreign_field_add ;
            assert_consistent foreign_field_mul_comm foreign_field_mul ;
            assert_consistent rot_comm rot ;
            assert_consistent lookup_table_comm0 table_width_at_least_1 ;
            assert_consistent lookup_table_comm1 table_width_at_least_2 ;
            assert_consistent lookup_table_comm2 table_width_3 ;
            assert_consistent lookup_table_comm3 (lazy Boolean.false_) ;
            assert_consistent runtime_tables_selector runtime_tables ;
            assert_consistent lookup_selector_lookup lookup ;
            assert_consistent lookup_selector_xor lookup_pattern_xor ;
            assert_consistent lookup_selector_range_check
              lookup_pattern_range_check ;
            assert_consistent lookup_selector_ffmul foreign_field_mul
          in
          let prev_step_accs =
            with_label __LOC__ (fun () ->
                exists (Vector.typ Inner_curve.typ Max_proofs_verified.n)
                  ~request:(fun () -> Req.Step_accs) )
          in
          let old_bp_chals =
            with_label __LOC__ (fun () ->
                let typ =
                  let module T =
                    H1.Typ (Impls.Wrap) (Nat) (Challenges_vector)
                      (Challenges_vector.Constant)
                      (struct
                        let f (type n) (n : n Nat.t) =
                          Vector.typ
                            (Vector.typ Field.typ Backend.Tock.Rounds.n)
                            n
                      end)
                  in
                  T.f Max_widths_by_slot.maxes
                in
                let module Z = H1.Zip (Nat) (Challenges_vector) in
                let module M =
                  H1.Map
                    (H1.Tuple2 (Nat) (Challenges_vector))
                       (E01 (Old_bulletproof_chals))
                    (struct
                      let f (type n)
                          ((n, v) : n H1.Tuple2(Nat)(Challenges_vector).t) =
                        Old_bulletproof_chals.T (n, v)
                    end)
                in
                let module V = H1.To_vector (Old_bulletproof_chals) in
                Z.f Max_widths_by_slot.maxes
                  (exists typ ~request:(fun () ->
                       Req.Old_bulletproof_challenges ) )
                |> M.f
                |> V.f Max_widths_by_slot.length )
          in
          let new_bulletproof_challenges =
            with_label __LOC__ (fun () ->
                let evals =
                  let ty =
<<<<<<< HEAD
                    let ty =
                      Plonk_types.All_evals.typ (module Impl) feature_flags
                    in
                    Vector.typ ty Max_proofs_verified.n
=======
                    Plonk_types.All_evals.typ
                      (module Impl)
                      ~num_chunks:1 feature_flags
>>>>>>> 962234d1
                  in
                  exists ty ~request:(fun () -> Req.Evals)
                in
                let chals =
                  let wrap_domains =
                    let all_possible_domains =
                      Wrap_verifier.all_possible_domains ()
                    in
                    let wrap_domain_indices =
                      exists (Vector.typ Field.typ Max_proofs_verified.n)
                        ~request:(fun () -> Req.Wrap_domain_indices)
                    in
                    Vector.map wrap_domain_indices ~f:(fun index ->
                        let which_branch =
                          Wrap_verifier.One_hot_vector.of_index index
                            ~length:Wrap_verifier.num_possible_domains
                        in
                        Wrap_verifier.Pseudo.Domain.to_domain ~shifts
                          ~domain_generator
                          (which_branch, all_possible_domains) )
                  in
                  Vector.mapn
                    [ (* This is padded to max_proofs_verified for the benefit of wrapping with dummy unfinalized proofs *)
                      prev_proof_state.unfinalized_proofs
                    ; old_bp_chals
                    ; evals
                    ; wrap_domains
                    ]
                    ~f:(fun
                         [ { deferred_values
                           ; sponge_digest_before_evaluations
                           ; should_finalize
                           }
                         ; old_bulletproof_challenges
                         ; evals
                         ; wrap_domain
                         ]
                       ->
                      let sponge =
                        let s = Sponge.create sponge_params in
                        Sponge.absorb s sponge_digest_before_evaluations ;
                        s
                      in

                      (* the type of the local max proofs-verified depends on
                         which kind of step proof we are wrapping. *)
                      (* For each i in [0..max_proofs_verified-1], we have
                         max_local_max_proofs_verified, which is the largest
                         Local_max_proofs_verified which is the i^th inner proof of a step proof.

                         Need to compute this value from the which_branch.
                      *)
                      let (T
                            ( _max_local_max_proofs_verified
                            , old_bulletproof_challenges ) ) =
                        old_bulletproof_challenges
                      in
                      let old_bulletproof_challenges =
                        Wrap_hack.Checked.pad_challenges
                          old_bulletproof_challenges
                      in
                      let finalized, chals =
                        with_label __LOC__ (fun () ->
                            Wrap_verifier.finalize_other_proof
                              (module Wrap_hack.Padded_length)
                              ~domain:
                                (wrap_domain :> _ Plonk_checks.plonk_domain)
                              ~sponge ~old_bulletproof_challenges
                              deferred_values evals )
                      in
                      Boolean.(Assert.any [ finalized; not should_finalize ]) ;
                      chals )
                in
                chals )
          in
          let prev_statement =
            let prev_messages_for_next_wrap_proof =
              Vector.map2 prev_step_accs old_bp_chals
                ~f:(fun sacc (T (max_local_max_proofs_verified, chals)) ->
                  Wrap_hack.Checked.hash_messages_for_next_wrap_proof
                    max_local_max_proofs_verified
                    { challenge_polynomial_commitment = sacc
                    ; old_bulletproof_challenges = chals
                    } )
            in
            { Types.Step.Statement.messages_for_next_wrap_proof =
                prev_messages_for_next_wrap_proof
            ; proof_state = prev_proof_state
            }
          in
          let openings_proof =
            let shift = Shifts.tick1 in
            exists
              (Plonk_types.Openings.Bulletproof.typ
                 ( Typ.transport Wrap_verifier.Other_field.Packed.typ
                     ~there:(fun x ->
                       (* When storing, make it a shifted value *)
                       match
                         Shifted_value.Type1.of_field
                           (module Backend.Tick.Field)
                           ~shift x
                       with
                       | Shifted_value x ->
                           x )
                     ~back:(fun x ->
                       Shifted_value.Type1.to_field
                         (module Backend.Tick.Field)
                         ~shift (Shifted_value x) )
                 (* When reading, unshift *)
                 |> Typ.transport_var
                    (* For the var, we just wrap the now shifted underlying value. *)
                      ~there:(fun (Shifted_value.Type1.Shifted_value x) -> x)
                      ~back:(fun x -> Shifted_value x) )
                 Inner_curve.typ
                 ~length:(Nat.to_int Backend.Tick.Rounds.n) )
              ~request:(fun () -> Req.Openings_proof)
          in
          let ( sponge_digest_before_evaluations_actual
              , (`Success bulletproof_success, bulletproof_challenges_actual) )
              =
            let messages =
              with_label __LOC__ (fun () ->
                  exists
                    (Plonk_types.Messages.typ
                       (module Impl)
                       Inner_curve.typ ~bool:Boolean.typ feature_flags
                       ~dummy:Inner_curve.Params.one
                       ~commitment_lengths:
                         (Commitment_lengths.default ~num_chunks) )
                    ~request:(fun () -> Req.Messages) )
            in
            let sponge = Wrap_verifier.Opt.create sponge_params in
            with_label __LOC__ (fun () ->
                [%log internal] "Wrap_verifier_incrementally_verify_proof" ;
                let res =
                  Wrap_verifier.incrementally_verify_proof max_proofs_verified
                    ~actual_proofs_verified_mask ~step_domains
                    ~verification_key:step_plonk_index ~srs ~xi ~sponge
                    ~public_input:
                      (Array.map
                         (pack_statement Max_proofs_verified.n prev_statement)
                         ~f:(function
                        | `Field (Shifted_value x) ->
                            `Field (split_field x)
                        | `Packed_bits (x, n) ->
                            `Packed_bits (x, n) ) )
                    ~sg_old:prev_step_accs
                    ~advice:{ b; combined_inner_product }
                    ~messages ~which_branch ~openings_proof ~plonk
                in
                [%log internal] "Wrap_verifier_incrementally_verify_proof_done" ;
                res )
          in
          with_label __LOC__ (fun () ->
              Boolean.Assert.is_true bulletproof_success ) ;
          with_label __LOC__ (fun () ->
              Field.Assert.equal messages_for_next_wrap_proof_digest
                (Wrap_hack.Checked.hash_messages_for_next_wrap_proof
                   Max_proofs_verified.n
                   { Types.Wrap.Proof_state.Messages_for_next_wrap_proof
                     .challenge_polynomial_commitment =
                       openings_proof.challenge_polynomial_commitment
                   ; old_bulletproof_challenges = new_bulletproof_challenges
                   } ) ) ;
          with_label __LOC__ (fun () ->
              Field.Assert.equal sponge_digest_before_evaluations
                sponge_digest_before_evaluations_actual ) ;
          Array.iter2_exn bulletproof_challenges_actual
            (Vector.to_array bulletproof_challenges)
            ~f:(fun
                 { prechallenge = { inner = x1 } }
                 ({ prechallenge = { inner = x2 } } :
                   _ SC.t Bulletproof_challenge.t )
               -> with_label __LOC__ (fun () -> Field.Assert.equal x1 x2) ) ;
          () )
  in
  Timer.clock __LOC__ ;
  ((module Req), main)<|MERGE_RESOLUTION|>--- conflicted
+++ resolved
@@ -355,16 +355,12 @@
             with_label __LOC__ (fun () ->
                 let evals =
                   let ty =
-<<<<<<< HEAD
                     let ty =
-                      Plonk_types.All_evals.typ (module Impl) feature_flags
+                      Plonk_types.All_evals.typ
+                        (module Impl)
+                        ~num_chunks:1 feature_flags
                     in
                     Vector.typ ty Max_proofs_verified.n
-=======
-                    Plonk_types.All_evals.typ
-                      (module Impl)
-                      ~num_chunks:1 feature_flags
->>>>>>> 962234d1
                   in
                   exists ty ~request:(fun () -> Req.Evals)
                 in
