open Import
open Types
open Pickles_types
open Hlist
open Snarky_backendless.Request
open Backend

module Wrap = struct
  module type S = sig
    type max_proofs_verified

    type max_local_max_proofs_verifieds

    open Impls.Wrap
    open Snarky_backendless.Request

    type _ t +=
      | Evals :
          ( (Field.Constant.t, Field.Constant.t array) Plonk_types.All_evals.t
          , max_proofs_verified )
          Vector.t
          t
      | Which_branch : int t
      | Step_accs : (Tock.Inner_curve.Affine.t, max_proofs_verified) Vector.t t
      | Old_bulletproof_challenges :
          max_local_max_proofs_verifieds H1.T(Challenges_vector.Constant).t t
      | Proof_state :
          ( ( ( Challenge.Constant.t
              , Challenge.Constant.t Scalar_challenge.t
              , Field.Constant.t Shifted_value.Type2.t
              , ( Challenge.Constant.t Scalar_challenge.t Bulletproof_challenge.t
                , Tock.Rounds.n )
                Vector.t
              , Digest.Constant.t
              , bool )
              Types.Step.Proof_state.Per_proof.In_circuit.t
            , max_proofs_verified )
            Vector.t
          , Digest.Constant.t )
          Types.Step.Proof_state.t
          t
      | Messages : Tock.Inner_curve.Affine.t Plonk_types.Messages.t t
      | Openings_proof :
          ( Tock.Inner_curve.Affine.t
          , Tick.Field.t )
          Plonk_types.Openings.Bulletproof.t
          t
      | Wrap_domain_indices : (Field.Constant.t, max_proofs_verified) Vector.t t
  end

  type ('mb, 'ml) t =
    (module S
       with type max_proofs_verified = 'mb
        and type max_local_max_proofs_verifieds = 'ml )

  let create : type mb ml. unit -> (mb, ml) t =
   fun () ->
    let module R = struct
      type nonrec max_proofs_verified = mb

      type nonrec max_local_max_proofs_verifieds = ml

      open Snarky_backendless.Request

      type 'a vec = ('a, max_proofs_verified) Vector.t

      type _ t +=
        | Evals :
            (Tock.Field.t, Tock.Field.t array) Plonk_types.All_evals.t vec t
        | Which_branch : int t
        | Step_accs : Tock.Inner_curve.Affine.t vec t
        | Old_bulletproof_challenges :
            max_local_max_proofs_verifieds H1.T(Challenges_vector.Constant).t t
        | Proof_state :
            ( ( ( Challenge.Constant.t
                , Challenge.Constant.t Scalar_challenge.t
                , Tock.Field.t Shifted_value.Type2.t
                , ( Challenge.Constant.t Scalar_challenge.t
                    Bulletproof_challenge.t
                  , Tock.Rounds.n )
                  Vector.t
                , Digest.Constant.t
                , bool )
                Types.Step.Proof_state.Per_proof.In_circuit.t
              , max_proofs_verified )
              Vector.t
            , Digest.Constant.t )
            Types.Step.Proof_state.t
            t
        | Messages : Tock.Inner_curve.Affine.t Plonk_types.Messages.t t
        | Openings_proof :
            ( Tock.Inner_curve.Affine.t
            , Tick.Field.t )
            Plonk_types.Openings.Bulletproof.t
            t
        | Wrap_domain_indices : (Tock.Field.t, max_proofs_verified) Vector.t t
    end in
    (module R)
end

module Step = struct
  module type S = sig
    type statement

    type return_value

    type prev_values

    type proofs_verified

    (* TODO: As an optimization this can be the local proofs-verified size *)
    type max_proofs_verified

    type local_signature

    type local_branches

    type auxiliary_value

    type _ t +=
      | Compute_prev_proof_parts :
          ( prev_values
          , local_signature )
          H2.T(Inductive_rule.Previous_proof_statement.Constant).t
          -> unit t
      | Proof_with_datas :
          ( prev_values
          , local_signature
          , local_branches )
          H3.T(Per_proof_witness.Constant.No_app_state).t
          t
      | Wrap_index : Tock.Curve.Affine.t Plonk_verification_key_evals.t t
      | App_state : statement t
      | Return_value : return_value -> unit t
      | Auxiliary_value : auxiliary_value -> unit t
      | Unfinalized_proofs :
          (Unfinalized.Constant.t, proofs_verified) Vector.t t
      | Messages_for_next_wrap_proof :
          (Digest.Constant.t, max_proofs_verified) Vector.t t
      | Wrap_domain_indices :
          (Pickles_base.Proofs_verified.t, proofs_verified) Vector.t t
  end

  let create :
<<<<<<< HEAD
      type proofs_verified local_signature local_branches statement return_value auxiliary_value prev_values prev_ret_values max_proofs_verified.
=======
      type proofs_verified local_signature local_branches statement return_value auxiliary_value prev_values max_proofs_verified.
>>>>>>> fe8d85b4
         unit
      -> (module S
            with type local_signature = local_signature
             and type local_branches = local_branches
             and type statement = statement
             and type return_value = return_value
             and type auxiliary_value = auxiliary_value
             and type prev_values = prev_values
             and type proofs_verified = proofs_verified
             and type max_proofs_verified = max_proofs_verified ) =
   fun () ->
    let module R = struct
      type nonrec max_proofs_verified = max_proofs_verified

      type nonrec proofs_verified = proofs_verified

      type nonrec statement = statement

      type nonrec return_value = return_value

      type nonrec auxiliary_value = auxiliary_value

      type nonrec prev_values = prev_values

      type nonrec local_signature = local_signature

      type nonrec local_branches = local_branches

      type _ t +=
        | Compute_prev_proof_parts :
            ( prev_values
            , local_signature )
            H2.T(Inductive_rule.Previous_proof_statement.Constant).t
            -> unit t
        | Proof_with_datas :
            ( prev_values
            , local_signature
            , local_branches )
            H3.T(Per_proof_witness.Constant.No_app_state).t
            t
        | Wrap_index : Tock.Curve.Affine.t Plonk_verification_key_evals.t t
        | App_state : statement t
        | Return_value : return_value -> unit t
        | Auxiliary_value : auxiliary_value -> unit t
        | Unfinalized_proofs :
            (Unfinalized.Constant.t, proofs_verified) Vector.t t
        | Messages_for_next_wrap_proof :
            (Digest.Constant.t, max_proofs_verified) Vector.t t
        | Wrap_domain_indices :
            (Pickles_base.Proofs_verified.t, proofs_verified) Vector.t t
    end in
    (module R)
end<|MERGE_RESOLUTION|>--- conflicted
+++ resolved
@@ -129,7 +129,7 @@
           , local_branches )
           H3.T(Per_proof_witness.Constant.No_app_state).t
           t
-      | Wrap_index : Tock.Curve.Affine.t Plonk_verification_key_evals.t t
+      | Wrap_index : Tock.Curve.Affine.t array Plonk_verification_key_evals.t t
       | App_state : statement t
       | Return_value : return_value -> unit t
       | Auxiliary_value : auxiliary_value -> unit t
@@ -142,11 +142,7 @@
   end
 
   let create :
-<<<<<<< HEAD
-      type proofs_verified local_signature local_branches statement return_value auxiliary_value prev_values prev_ret_values max_proofs_verified.
-=======
       type proofs_verified local_signature local_branches statement return_value auxiliary_value prev_values max_proofs_verified.
->>>>>>> fe8d85b4
          unit
       -> (module S
             with type local_signature = local_signature
@@ -187,7 +183,8 @@
             , local_branches )
             H3.T(Per_proof_witness.Constant.No_app_state).t
             t
-        | Wrap_index : Tock.Curve.Affine.t Plonk_verification_key_evals.t t
+        | Wrap_index :
+            Tock.Curve.Affine.t array Plonk_verification_key_evals.t t
         | App_state : statement t
         | Return_value : return_value -> unit t
         | Auxiliary_value : auxiliary_value -> unit t
