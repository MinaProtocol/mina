open Import
open Types
open Pickles_types
open Hlist
open Snarky_backendless.Request
open Backend

module Wrap = struct
  module type S = sig
    type max_proofs_verified

    type max_local_max_proofs_verifieds

    open Impls.Wrap
    open Snarky_backendless.Request

    type _ t +=
      | Evals :
          ( (Field.Constant.t, Field.Constant.t array) Plonk_types.All_evals.t
          , max_proofs_verified )
          Vector.t
          t
      | Which_branch : int t
      | Step_accs : (Tock.Inner_curve.Affine.t, max_proofs_verified) Vector.t t
      | Old_bulletproof_challenges :
          max_local_max_proofs_verifieds H1.T(Challenges_vector.Constant).t t
      | Proof_state :
          ( ( ( Challenge.Constant.t
              , Challenge.Constant.t Scalar_challenge.t
              , Field.Constant.t Shifted_value.Type2.t
              , ( Challenge.Constant.t Scalar_challenge.t Bulletproof_challenge.t
                , Tock.Rounds.n )
                Vector.t
              , Digest.Constant.t
              , bool )
              Types.Step.Proof_state.Per_proof.In_circuit.t
            , max_proofs_verified )
            Vector.t
          , Digest.Constant.t )
          Types.Step.Proof_state.t
          t
      | Messages : Tock.Inner_curve.Affine.t Plonk_types.Messages.t t
      | Openings_proof :
          ( Tock.Inner_curve.Affine.t
          , Tick.Field.t )
          Plonk_types.Openings.Bulletproof.t
          t
      | Wrap_domain_indices : (Field.Constant.t, max_proofs_verified) Vector.t t
  end

  type ('mb, 'ml) t =
    (module S
       with type max_proofs_verified = 'mb
        and type max_local_max_proofs_verifieds = 'ml )

  let create : type mb ml. unit -> (mb, ml) t =
   fun () ->
    let module R = struct
      type nonrec max_proofs_verified = mb

      type nonrec max_local_max_proofs_verifieds = ml

      open Snarky_backendless.Request

      type 'a vec = ('a, max_proofs_verified) Vector.t

      type _ t +=
        | Evals :
            (Tock.Field.t, Tock.Field.t array) Plonk_types.All_evals.t vec t
        | Which_branch : int t
        | Step_accs : Tock.Inner_curve.Affine.t vec t
        | Old_bulletproof_challenges :
            max_local_max_proofs_verifieds H1.T(Challenges_vector.Constant).t t
        | Proof_state :
            ( ( ( Challenge.Constant.t
                , Challenge.Constant.t Scalar_challenge.t
                , Tock.Field.t Shifted_value.Type2.t
                , ( Challenge.Constant.t Scalar_challenge.t
                    Bulletproof_challenge.t
                  , Tock.Rounds.n )
                  Vector.t
                , Digest.Constant.t
                , bool )
                Types.Step.Proof_state.Per_proof.In_circuit.t
              , max_proofs_verified )
              Vector.t
            , Digest.Constant.t )
            Types.Step.Proof_state.t
            t
        | Messages : Tock.Inner_curve.Affine.t Plonk_types.Messages.t t
        | Openings_proof :
            ( Tock.Inner_curve.Affine.t
            , Tick.Field.t )
            Plonk_types.Openings.Bulletproof.t
            t
        | Wrap_domain_indices : (Tock.Field.t, max_proofs_verified) Vector.t t
    end in
    (module R)
end

module Step = struct
  module type S = sig
    type statement

    type return_value

    type prev_values

    type proofs_verified

    (* TODO: As an optimization this can be the local proofs-verified size *)
    type max_proofs_verified

    type local_signature

    type local_branches

    type auxiliary_value

    type _ t +=
      | Compute_prev_proof_parts :
          ( prev_values
          , local_signature )
          H2.T(Inductive_rule.Previous_proof_statement.Constant).t
          -> unit t
      | Proof_with_datas :
          ( prev_values
          , local_signature
          , local_branches )
          H3.T(Per_proof_witness.Constant.No_app_state).t
          t
      | Wrap_index : Tock.Curve.Affine.t Plonk_verification_key_evals.t t
      | App_state : statement t
      | Return_value : return_value -> unit t
      | Auxiliary_value : auxiliary_value -> unit t
      | Unfinalized_proofs :
          (Unfinalized.Constant.t, proofs_verified) Vector.t t
      | Messages_for_next_wrap_proof :
          (Digest.Constant.t, max_proofs_verified) Vector.t t
      | Wrap_domain_indices :
          (Pickles_base.Proofs_verified.t, proofs_verified) Vector.t t
  end

  let create :
<<<<<<< HEAD
      type proofs_verified local_signature local_branches statement return_value auxiliary_value prev_values prev_ret_values max_proofs_verified.
=======
      type proofs_verified local_signature local_branches statement return_value auxiliary_value prev_values max_proofs_verified.
>>>>>>> 9fb710f4
         unit
      -> (module S
            with type local_signature = local_signature
             and type local_branches = local_branches
             and type statement = statement
             and type return_value = return_value
             and type auxiliary_value = auxiliary_value
             and type prev_values = prev_values
             and type proofs_verified = proofs_verified
             and type max_proofs_verified = max_proofs_verified ) =
   fun () ->
    let module R = struct
      type nonrec max_proofs_verified = max_proofs_verified

      type nonrec proofs_verified = proofs_verified

      type nonrec statement = statement

      type nonrec return_value = return_value

      type nonrec auxiliary_value = auxiliary_value

      type nonrec prev_values = prev_values

      type nonrec local_signature = local_signature

      type nonrec local_branches = local_branches

      type _ t +=
        | Compute_prev_proof_parts :
            ( prev_values
            , local_signature )
            H2.T(Inductive_rule.Previous_proof_statement.Constant).t
            -> unit t
        | Proof_with_datas :
            ( prev_values
            , local_signature
            , local_branches )
            H3.T(Per_proof_witness.Constant.No_app_state).t
            t
        | Wrap_index : Tock.Curve.Affine.t Plonk_verification_key_evals.t t
        | App_state : statement t
        | Return_value : return_value -> unit t
        | Auxiliary_value : auxiliary_value -> unit t
        | Unfinalized_proofs :
            (Unfinalized.Constant.t, proofs_verified) Vector.t t
        | Messages_for_next_wrap_proof :
            (Digest.Constant.t, max_proofs_verified) Vector.t t
        | Wrap_domain_indices :
            (Pickles_base.Proofs_verified.t, proofs_verified) Vector.t t
    end in
    (module R)
end<|MERGE_RESOLUTION|>--- conflicted
+++ resolved
@@ -142,11 +142,7 @@
   end
 
   let create :
-<<<<<<< HEAD
-      type proofs_verified local_signature local_branches statement return_value auxiliary_value prev_values prev_ret_values max_proofs_verified.
-=======
       type proofs_verified local_signature local_branches statement return_value auxiliary_value prev_values max_proofs_verified.
->>>>>>> 9fb710f4
          unit
       -> (module S
             with type local_signature = local_signature
