open Core_kernel
open Import
open Types
open Pickles_types
open Hlist
open Snarky_backendless.Request
open Common
open Backend

module Wrap = struct
  module type S = sig
    type max_proofs_verified

    type max_local_max_proofs_verifieds

    open Impls.Wrap
    open Wrap_main_inputs
    open Snarky_backendless.Request

    type _ t +=
      | Evals :
          ( (Field.Constant.t, Field.Constant.t array) Plonk_types.All_evals.t
          , max_proofs_verified )
          Vector.t
          t
      | Step_accs : (Tock.Inner_curve.Affine.t, max_proofs_verified) Vector.t t
      | Old_bulletproof_challenges :
          max_local_max_proofs_verifieds H1.T(Challenges_vector.Constant).t t
      | Proof_state :
          ( ( ( Challenge.Constant.t
              , Challenge.Constant.t Scalar_challenge.t
              , Field.Constant.t Shifted_value.Type2.t
              , ( Challenge.Constant.t Scalar_challenge.t Bulletproof_challenge.t
                , Tock.Rounds.n )
                Vector.t
              , Digest.Constant.t
              , bool )
              Types.Step.Proof_state.Per_proof.In_circuit.t
            , max_proofs_verified )
            Vector.t
          , Digest.Constant.t )
          Types.Step.Proof_state.t
          t
      | Messages : Tock.Inner_curve.Affine.t Plonk_types.Messages.t t
      | Openings_proof :
          ( Tock.Inner_curve.Affine.t
          , Tick.Field.t )
          Plonk_types.Openings.Bulletproof.t
          t
  end

  type ('mb, 'ml) t =
    (module S
<<<<<<< HEAD
       with type max_branching = 'mb
        and type max_local_max_branchings = 'ml )
=======
       with type max_proofs_verified = 'mb
        and type max_local_max_proofs_verifieds = 'ml)
>>>>>>> ea6c7ee8

  let create : type mb ml. unit -> (mb, ml) t =
   fun () ->
    let module R = struct
      type nonrec max_proofs_verified = mb

      type nonrec max_local_max_proofs_verifieds = ml

      open Snarky_backendless.Request

      type 'a vec = ('a, max_proofs_verified) Vector.t

      type _ t +=
        | Evals :
            (Tock.Field.t, Tock.Field.t array) Plonk_types.All_evals.t vec t
        | Step_accs : Tock.Inner_curve.Affine.t vec t
        | Old_bulletproof_challenges :
            max_local_max_proofs_verifieds H1.T(Challenges_vector.Constant).t t
        | Proof_state :
            ( ( ( Challenge.Constant.t
                , Challenge.Constant.t Scalar_challenge.t
                , Tock.Field.t Shifted_value.Type2.t
                , ( Challenge.Constant.t Scalar_challenge.t
                    Bulletproof_challenge.t
                  , Tock.Rounds.n )
                  Vector.t
                , Digest.Constant.t
                , bool )
                Types.Step.Proof_state.Per_proof.In_circuit.t
              , max_proofs_verified )
              Vector.t
            , Digest.Constant.t )
            Types.Step.Proof_state.t
            t
        | Messages : Tock.Inner_curve.Affine.t Plonk_types.Messages.t t
        | Openings_proof :
            ( Tock.Inner_curve.Affine.t
            , Tick.Field.t )
            Plonk_types.Openings.Bulletproof.t
            t
    end in
    (module R)
end

module Step = struct
  module type S = sig
    type statement

    type prev_values

    (* TODO: As an optimization this can be the local proofs-verified size *)
    type max_proofs_verified

    type local_signature

    type local_branches

    type _ t +=
      | Proof_with_datas :
          ( prev_values
          , local_signature
          , local_branches )
          H3.T(Per_proof_witness.Constant).t
          t
      | Wrap_index : Tock.Curve.Affine.t Plonk_verification_key_evals.t t
      | App_state : statement t
  end

  let create :
      type local_signature local_branches statement prev_values max_proofs_verified.
         unit
      -> (module S
            with type local_signature = local_signature
             and type local_branches = local_branches
             and type statement = statement
             and type prev_values = prev_values
<<<<<<< HEAD
             and type max_branching = max_branching ) =
=======
             and type max_proofs_verified = max_proofs_verified) =
>>>>>>> ea6c7ee8
   fun () ->
    let module R = struct
      type nonrec max_proofs_verified = max_proofs_verified

      type nonrec statement = statement

      type nonrec prev_values = prev_values

      type nonrec local_signature = local_signature

      type nonrec local_branches = local_branches

      type _ t +=
        | Proof_with_datas :
            ( prev_values
            , local_signature
            , local_branches )
            H3.T(Per_proof_witness.Constant).t
            t
        | Wrap_index : Tock.Curve.Affine.t Plonk_verification_key_evals.t t
        | App_state : statement t
    end in
    (module R)
end<|MERGE_RESOLUTION|>--- conflicted
+++ resolved
@@ -51,13 +51,8 @@
 
   type ('mb, 'ml) t =
     (module S
-<<<<<<< HEAD
-       with type max_branching = 'mb
-        and type max_local_max_branchings = 'ml )
-=======
        with type max_proofs_verified = 'mb
-        and type max_local_max_proofs_verifieds = 'ml)
->>>>>>> ea6c7ee8
+        and type max_local_max_proofs_verifieds = 'ml )
 
   let create : type mb ml. unit -> (mb, ml) t =
    fun () ->
@@ -134,11 +129,7 @@
              and type local_branches = local_branches
              and type statement = statement
              and type prev_values = prev_values
-<<<<<<< HEAD
-             and type max_branching = max_branching ) =
-=======
-             and type max_proofs_verified = max_proofs_verified) =
->>>>>>> ea6c7ee8
+             and type max_proofs_verified = max_proofs_verified ) =
    fun () ->
     let module R = struct
       type nonrec max_proofs_verified = max_proofs_verified
