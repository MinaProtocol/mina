--- conflicted
+++ resolved
@@ -117,16 +117,11 @@
     type auxiliary_value
 
     type _ t +=
-<<<<<<< HEAD
-      | Compute_prev_proof_parts : prev_values H1.T(E01(Bool)).t -> unit t
-      | Prev_inputs : prev_values H1.T(Id).t t
-=======
       | Compute_prev_proof_parts :
           ( prev_values
           , local_signature )
           H2.T(Inductive_rule.Previous_proof_statement.Constant).t
           -> unit t
->>>>>>> 4d44059b
       | Proof_with_datas :
           ( prev_values
           , local_signature
@@ -170,16 +165,11 @@
       type nonrec local_branches = local_branches
 
       type _ t +=
-<<<<<<< HEAD
-        | Compute_prev_proof_parts : prev_values H1.T(E01(Bool)).t -> unit t
-        | Prev_inputs : prev_values H1.T(Id).t t
-=======
         | Compute_prev_proof_parts :
             ( prev_values
             , local_signature )
             H2.T(Inductive_rule.Previous_proof_statement.Constant).t
             -> unit t
->>>>>>> 4d44059b
         | Proof_with_datas :
             ( prev_values
             , local_signature
