--- conflicted
+++ resolved
@@ -73,11 +73,7 @@
     (type branches max_proofs_verified var value a_var a_value ret_var ret_value)
     ~index ~(self : (var, value, max_proofs_verified, branches) Tag.t)
     ~wrap_domains ~(feature_flags : Opt.Flag.t Plonk_types.Features.Full.t)
-<<<<<<< HEAD
-    ~(actual_feature_flags : bool Plonk_types.Features.t)
-=======
     ~num_chunks ~(actual_feature_flags : bool Plonk_types.Features.t)
->>>>>>> 605b8c87
     ~(max_proofs_verified : max_proofs_verified Nat.t)
     ~(proofs_verifieds : (int, branches) Vector.t) ~(branches : branches Nat.t)
     ~(public_input :
