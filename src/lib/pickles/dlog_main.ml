--- conflicted
+++ resolved
@@ -115,18 +115,10 @@
       as_prover
         As_prover.(
           fun () ->
-<<<<<<< HEAD
             printf
               !"%s: %{sexp:Backend.Tock.Field.t}, %{sexp:Backend.Tock.Field.t}\n\
                 %!"
               lab (read_var x) (read_var y))
-=======
-            printf "in-snark: %s %!" lab ;
-            Field.Constant.print (read_var x) ;
-            printf ", %!" ;
-            Field.Constant.print (read_var y) ;
-            printf "\n%!")
->>>>>>> 8c1dc0c9
 
   let print_w lab gs =
     if debug then
@@ -855,7 +847,7 @@
           print_g "chunk" t_comm.(n - 1) ;
           print_g "acc" !res ;
           for i = n - 2 downto 0 do
-            res := t_comm.(i) + scale_fast !res plonk.zeta_n ;
+            res := t_comm.(i) + scale_fast !res plonk.zeta_to_srs_length ;
             print_g "chunk" t_comm.(i) ;
             print_g "acc" !res
           done ;
@@ -864,7 +856,8 @@
         print_g "f_comm" f_comm ;
         let ft_comm =
           f_comm + chunked_t_comm
-          + Inner_curve.negate (scale_fast chunked_t_comm plonk.zeta_n)
+          + Inner_curve.negate
+              (scale_fast chunked_t_comm plonk.zeta_to_domain_size)
         in
         print_g "chunked_t_comm" chunked_t_comm ;
         print_g "ft_comm" ft_comm ;
@@ -1081,7 +1074,8 @@
     let zetaw = Field.mul domain#generator plonk.zeta in
     let plonk_minimal = Plonk.to_minimal plonk in
     let combined_evals =
-      let n = Int.ceil_log2 Common.Max_degree.wrap in
+      let n = Common.Max_degree.wrap_log2 in
+      (* TODO: zeta_n is recomputed in [env] below *)
       let zeta_n = pow2pow plonk.zeta n in
       let zetaw_n = pow2pow zetaw n in
       ( Dlog_plonk_types.Evals.map ~f:(actual_evaluation ~pt_to_n:zeta_n) evals1
@@ -1092,6 +1086,7 @@
     let env =
       Plonk_checks.scalars_env
         (module Field)
+        ~srs_length_log2:Common.Max_degree.wrap_log2
         ~endo:(Impl.Field.constant Endo.Wrap_inner_curve.base)
         ~mds:sponge_params.mds
         ~field_of_hex:(fun s ->
