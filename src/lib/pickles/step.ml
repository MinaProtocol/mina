--- conflicted
+++ resolved
@@ -76,22 +76,15 @@
         , (_, prevs_length) Vector.t
         , _
         , (_, Max_proofs_verified.n) Vector.t )
-<<<<<<< HEAD
-        P.Base.Step.t
-=======
         Proof.Base.Step.t
->>>>>>> 9fb710f4
       * ret_value
       * auxiliary_value
       * (int, prevs_length) Vector.t )
       Promise.t =
     let logger = Internal_tracing_context_logger.get () in
     [%log internal] "Pickles_step_proof" ;
-<<<<<<< HEAD
-=======
     let _ = auxiliary_typ in
     (* unused *)
->>>>>>> 9fb710f4
     let _, prev_vars_length = branch_data.proofs_verified in
     let T = Length.contr prev_vars_length prevs_length in
     let (module Req) = branch_data.requests in
@@ -125,23 +118,14 @@
         Wrap.Statement.In_circuit.t
     end in
     let challenge_polynomial =
-<<<<<<< HEAD
-      let open Backend.Tock.Field in
-      Wrap_verifier.challenge_polynomial ~add ~mul ~one
-=======
       Wrap_verifier.challenge_polynomial (module Backend.Tock.Field)
->>>>>>> 9fb710f4
     in
     let expand_proof :
         type var value local_max_proofs_verified m.
            Impls.Wrap.Verification_key.t
         -> 'a
         -> value
-<<<<<<< HEAD
-        -> (local_max_proofs_verified, local_max_proofs_verified) P.t
-=======
         -> (local_max_proofs_verified, local_max_proofs_verified) Proof.t
->>>>>>> 9fb710f4
         -> (var, value, local_max_proofs_verified, m) Tag.t
         -> must_verify:bool
         -> [ `Sg of Tock.Curve.Affine.t ]
@@ -237,11 +221,6 @@
         time "plonk_checks" (fun () ->
             let module Field = struct
               include Tick.Field
-<<<<<<< HEAD
-
-              type nonrec bool = bool
-=======
->>>>>>> 9fb710f4
             end in
             Plonk_checks.Type1.derive_plonk
               (module Field)
@@ -297,11 +276,7 @@
                      ; gamma = plonk0.gamma
                      ; lookup =
                          Option.map (Opt.to_option_unsafe plonk.lookup)
-<<<<<<< HEAD
-                           ~f:(fun l ->
-=======
                            ~f:(fun _ ->
->>>>>>> 9fb710f4
                              { Composition_types.Wrap.Proof_state
                                .Deferred_values
                                .Plonk
@@ -353,11 +328,7 @@
           |> Wrap_hack.pad_accumulator )
           public_input proof
       in
-<<<<<<< HEAD
-      let ((x_hat_1, x_hat_2) as x_hat) = O.(p_eval_1 o, p_eval_2 o) in
-=======
       let ((x_hat_1, _x_hat_2) as x_hat) = O.(p_eval_1 o, p_eval_2 o) in
->>>>>>> 9fb710f4
       let scalar_chal f =
         Scalar_challenge.map ~f:Challenge.Constant.of_tock_field (f o)
       in
@@ -538,11 +509,6 @@
       let plonk =
         let module Field = struct
           include Tock.Field
-<<<<<<< HEAD
-
-          type nonrec bool = bool
-=======
->>>>>>> 9fb710f4
         end in
         (* Wrap proof, no features *)
         Plonk_checks.Type2.derive_plonk
@@ -597,11 +563,7 @@
           , witnesses'
           , prev_proofs'
           , actual_wrap_domains' ) =
-<<<<<<< HEAD
-        let rec go :
-=======
         let[@warning "-4"] rec go :
->>>>>>> 9fb710f4
             type vars values ns ms k.
                (vars, values, ns, ms) H4.T(Tag).t
             -> ( values
@@ -673,22 +635,14 @@
       module type S = sig
         type res
 
-<<<<<<< HEAD
-        val f : _ P.t -> res
-=======
         val f : _ Proof.t -> res
->>>>>>> 9fb710f4
       end
     end in
     let extract_from_proofs (type res)
         (module Extract : Extract.S with type res = res) =
       let rec go :
           type vars values ns ms len.
-<<<<<<< HEAD
-             (ns, ns) H2.T(P).t
-=======
              (ns, ns) H2.T(Proof).t
->>>>>>> 9fb710f4
           -> (values, vars, ns, ms) H4.T(Tag).t
           -> (vars, len) Length.t
           -> (res, len) Vector.t =
@@ -713,11 +667,7 @@
                  Challenge.Constant.t Scalar_challenge.t Bulletproof_challenge.t
                  Step_bp_vec.t
 
-<<<<<<< HEAD
-               let f (T t : _ P.t) =
-=======
                let f (T t : _ Proof.t) =
->>>>>>> 9fb710f4
                  t.statement.proof_state.deferred_values.bulletproof_challenges
              end )
          in
@@ -759,11 +709,7 @@
             assert false
         | x :: xs, _ :: ms, S n ->
             x :: pad xs ms n
-<<<<<<< HEAD
-        | [], m :: ms, S n ->
-=======
         | [], _m :: ms, S n ->
->>>>>>> 9fb710f4
             let t : _ Types.Wrap.Proof_state.Messages_for_next_wrap_proof.t =
               { challenge_polynomial_commitment = Lazy.force Dummy.Ipa.Step.sg
               ; old_bulletproof_challenges =
@@ -833,11 +779,7 @@
              ( module struct
                type res = Tick.Curve.Affine.t
 
-<<<<<<< HEAD
-               let f (T t : _ P.t) =
-=======
                let f (T t : _ Proof.t) =
->>>>>>> 9fb710f4
                  t.statement.proof_state.messages_for_next_wrap_proof
                    .challenge_polynomial_commitment
              end )
@@ -852,23 +794,12 @@
                } )
            |> to_list) )
     in
-<<<<<<< HEAD
-    let%map.Promise (next_proof : Tick.Proof.t), next_statement_hashed =
-      let (T (input, _conv, conv_inv)) =
-        Impls.Step.input ~proofs_verified:Max_proofs_verified.n
-          ~wrap_rounds:Tock.Rounds.n ~feature_flags
-      in
-      let { Domains.h } =
-        List.nth_exn (Vector.to_list step_domains) branch_data.index
-      in
-=======
     let%map.Promise (next_proof : Tick.Proof.t), _next_statement_hashed =
       let (T (input, _conv, conv_inv)) =
         Impls.Step.input ~proofs_verified:Max_proofs_verified.n
           ~wrap_rounds:Tock.Rounds.n ~feature_flags
       in
       let { Domains.h } = Vector.nth_exn step_domains branch_data.index in
->>>>>>> 9fb710f4
       ksprintf Common.time "step-prover %d (%d)" branch_data.index
         (Domain.size h)
         (fun () ->
@@ -911,26 +842,16 @@
         ( module struct
           type res = E.t
 
-<<<<<<< HEAD
-          let f (T t : _ P.t) =
-=======
           let f (T t : _ Proof.t) =
->>>>>>> 9fb710f4
             let proof = Wrap_wire_proof.to_kimchi_proof t.proof in
             (proof.openings.evals, proof.openings.ft_eval1)
         end )
     in
     let messages_for_next_wrap_proof =
       let rec go :
-<<<<<<< HEAD
-          type a a.
-             (a, a) H2.T(P).t
-          -> a H1.T(P.Base.Messages_for_next_proof_over_same_field.Wrap).t =
-=======
           type a.
              (a, a) H2.T(Proof).t
           -> a H1.T(Proof.Base.Messages_for_next_proof_over_same_field.Wrap).t =
->>>>>>> 9fb710f4
         function
         | [] ->
             []
@@ -949,11 +870,7 @@
       }
     in
     [%log internal] "Pickles_step_proof_done" ;
-<<<<<<< HEAD
-    ( { P.Base.Step.proof = next_proof
-=======
     ( { Proof.Base.Step.proof = next_proof
->>>>>>> 9fb710f4
       ; statement = next_statement
       ; index = branch_data.index
       ; prev_evals =
