module SC = Scalar_challenge
open Pickles_types
open Poly_types
open Hlist
open Backend
open Tuple_lib
open Import
open Types
open Common

(* This contains the "step" prover *)

module Make
    (A : T0) (A_value : sig
      type t
    end)
    (Max_proofs_verified : Nat.Add.Intf_transparent) =
struct
  let _double_zip = Double.map2 ~f:Core_kernel.Tuple2.create

  module E = struct
    type t = Tock.Field.t array Double.t Plonk_types.Evals.t * Tock.Field.t
  end

  module Plonk_checks = struct
    include Plonk_checks
    module Type1 = Plonk_checks.Make (Shifted_value.Type1) (Scalars.Tick)
    module Type2 = Plonk_checks.Make (Shifted_value.Type2) (Scalars.Tock)
  end

  (* The prover corresponding to the given inductive rule. *)
  let f
      (type (* The maximum number of proofs verified by one of the proof systems verified by this rule :)

               In other words: each of the proofs verified by this rule comes from some pickles proof system.

               The ith one of those proof systems has a maximum number of proofs N_i that is verified by
               a rule in proof system i. max_local_max_proof_verifieds is the max of the N_i.
            *)
      max_local_max_proof_verifieds self_branches prev_vars prev_values
      local_widths local_heights prevs_length var value ret_var ret_value
      auxiliary_var auxiliary_value ) ?handler ~proof_cache
      (T branch_data :
        ( A.t
        , A_value.t
        , ret_var
        , ret_value
        , auxiliary_var
        , auxiliary_value
        , Max_proofs_verified.n
        , self_branches
        , prev_vars
        , prev_values
        , local_widths
        , local_heights )
        Step_branch_data.t ) (next_state : A_value.t)
      ~maxes:
        (module Maxes : Pickles_types.Hlist.Maxes.S
          with type length = Max_proofs_verified.n
           and type ns = max_local_max_proof_verifieds )
      ~(prevs_length : (prev_vars, prevs_length) Length.t) ~self ~step_domains
      ~feature_flags ~self_dlog_plonk_index
      ~(public_input :
         ( var
         , value
         , A.t
         , A_value.t
         , ret_var
         , ret_value )
         Inductive_rule.public_input )
      ~(auxiliary_typ : (auxiliary_var, auxiliary_value) Impls.Step.Typ.t) pk
      self_dlog_vk :
      ( ( value
        , (_, Max_proofs_verified.n) Vector.t
        , (_, prevs_length) Vector.t
        , (_, prevs_length) Vector.t
        , _
        , (_, Max_proofs_verified.n) Vector.t )
        Proof.Base.Step.t
      * ret_value
      * auxiliary_value
      * (int, prevs_length) Vector.t )
      Promise.t =
    let logger = Context_logger.get () in
    [%log internal] "Pickles_step_proof" ;
    let _ = auxiliary_typ in
    (* unused *)
    let _, prev_vars_length = branch_data.proofs_verified in
    let T = Length.contr prev_vars_length prevs_length in
    let (module Req) = branch_data.requests in
    let T =
      Hlist.Length.contr (snd branch_data.proofs_verified) prev_vars_length
    in
    let prev_values_length =
      let module L12 = H4.Length_1_to_2 (Tag) in
      L12.f branch_data.rule.prevs prev_vars_length
    in
    let lte = branch_data.lte in
    let module X_hat = struct
      type t = Tock.Field.t Double.t
    end in
    let module Statement_with_hashes = struct
      type t =
        ( Challenge.Constant.t
        , Challenge.Constant.t Scalar_challenge.t
        , Tick.Field.t Shifted_value.Type1.t
        , Tick.Field.t Shifted_value.Type1.t option
        , Challenge.Constant.t Scalar_challenge.t option
        , bool
        , Digest.Constant.t
        , Digest.Constant.t
        , Digest.Constant.t
        , Challenge.Constant.t Scalar_challenge.t Bulletproof_challenge.t
          Step_bp_vec.t
        , Branch_data.t )
        Wrap.Statement.In_circuit.t
    end in
    let challenge_polynomial =
      Wrap_verifier.challenge_polynomial (module Backend.Tock.Field)
    in
    let expand_proof :
        type var value local_max_proofs_verified m.
           Impls.Wrap.Verification_key.t
        -> _ array Plonk_verification_key_evals.t
        -> value
<<<<<<< HEAD
        -> (local_max_proofs_verified, local_max_proofs_verified) Proof.t
=======
        -> local_max_proofs_verified Proof.t
>>>>>>> df5b5077
        -> (var, value, local_max_proofs_verified) Types_map.Basic.t
        -> must_verify:bool
        -> [ `Sg of Tock.Curve.Affine.t ]
           * Unfinalized.Constant.t
           * Statement_with_hashes.t
           * X_hat.t
           * ( value
             , local_max_proofs_verified
             , m )
             Per_proof_witness.Constant.No_app_state.t
           * [ `Actual_wrap_domain of int ] =
     fun dlog_vk dlog_index app_state (T t) data ~must_verify ->
      let t =
        { t with
          statement =
            { t.statement with
              messages_for_next_step_proof =
                { t.statement.messages_for_next_step_proof with app_state }
            }
        }
      in
      let proof = Wrap_wire_proof.to_kimchi_proof t.proof in
      let plonk0 = t.statement.proof_state.deferred_values.plonk in
      let plonk =
        let domain =
          Branch_data.domain t.statement.proof_state.deferred_values.branch_data
        in
        let to_field =
          SC.to_field_constant
            (module Tick.Field)
            ~endo:Endo.Wrap_inner_curve.scalar
        in
        let alpha = to_field plonk0.alpha in
        let zeta = to_field plonk0.zeta in
        let zetaw =
          Tick.Field.(
            zeta * domain_generator ~log2_size:(Domain.log2_size domain))
        in
        let combined_evals =
          Plonk_checks.evals_of_split_evals
            (module Tick.Field)
            t.prev_evals.evals.evals ~rounds:(Nat.to_int Tick.Rounds.n) ~zeta
            ~zetaw
          |> Plonk_types.Evals.to_in_circuit
        in
        let plonk_minimal =
          { Composition_types.Wrap.Proof_state.Deferred_values.Plonk.Minimal
            .zeta
          ; alpha
          ; beta = Challenge.Constant.to_tick_field plonk0.beta
          ; gamma = Challenge.Constant.to_tick_field plonk0.gamma
          ; joint_combiner = Option.map ~f:to_field plonk0.joint_combiner
          ; feature_flags = plonk0.feature_flags
          }
        in
        let env =
          let module Env_bool = struct
            type t = bool

            let true_ = true

            let false_ = false

            let ( &&& ) = ( && )

            let ( ||| ) = ( || )

            let any = List.exists ~f:Fn.id
          end in
          let module Env_field = struct
            include Tick.Field

            type bool = Env_bool.t

            let if_ (b : bool) ~then_ ~else_ = if b then then_ () else else_ ()
          end in
          Plonk_checks.scalars_env
            (module Env_bool)
            (module Env_field)
            ~srs_length_log2:Common.Max_degree.step_log2 ~zk_rows:data.zk_rows
            ~endo:Endo.Step_inner_curve.base ~mds:Tick_field_sponge.params.mds
            ~field_of_hex:(fun s ->
              Kimchi_pasta.Pasta.Bigint256.of_hex_string s
              |> Kimchi_pasta.Pasta.Fp.of_bigint )
            ~domain:
              (Plonk_checks.domain
                 (module Tick.Field)
                 domain ~shifts:Common.tick_shifts
                 ~domain_generator:Backend.Tick.Field.domain_generator )
            plonk_minimal combined_evals
        in
        time "plonk_checks" (fun () ->
            let module Field = struct
              include Tick.Field
            end in
            Plonk_checks.Type1.derive_plonk
              (module Field)
              ~env ~shift:Shifts.tick1 plonk_minimal combined_evals )
      in
      let (module Local_max_proofs_verified) = data.max_proofs_verified in
      let T = Local_max_proofs_verified.eq in
      let statement = t.statement in
      let prev_challenges =
        (* TODO: This is redone in the call to Reduced_messages_for_next_proof_over_same_field.Wrap.prepare *)
        Vector.map ~f:Ipa.Wrap.compute_challenges
          statement.proof_state.messages_for_next_wrap_proof
            .old_bulletproof_challenges
      in
      let deferred_values_computed =
        Wrap_deferred_values.expand_deferred ~evals:t.prev_evals
          ~old_bulletproof_challenges:
            statement.messages_for_next_step_proof.old_bulletproof_challenges
          ~zk_rows:data.zk_rows ~proof_state:statement.proof_state
      in
      let prev_statement_with_hashes :
          ( _
          , _
          , _ Shifted_value.Type1.t
          , _
          , _
          , _
          , _
          , _
          , _
          , _
          , _ )
          Wrap.Statement.In_circuit.t =
        { messages_for_next_step_proof =
            (let to_field_elements =
               let (Typ typ) = data.public_input in
               fun x -> fst (typ.value_to_fields x)
             in
             (* TODO: Only do this hashing when necessary *)
             Common.hash_messages_for_next_step_proof
               (Reduced_messages_for_next_proof_over_same_field.Step.prepare
                  ~dlog_plonk_index:dlog_index
                  statement.messages_for_next_step_proof )
               ~app_state:to_field_elements )
        ; proof_state =
            { deferred_values =
                (let deferred_values = deferred_values_computed in
                 { plonk =
                     { plonk with
                       zeta = plonk0.zeta
                     ; alpha = plonk0.alpha
                     ; beta = plonk0.beta
                     ; gamma = plonk0.gamma
                     ; joint_combiner = plonk0.joint_combiner
                     }
                 ; combined_inner_product =
                     deferred_values.combined_inner_product
                 ; b = deferred_values.b
                 ; xi = deferred_values.xi
                 ; bulletproof_challenges =
                     statement.proof_state.deferred_values
                       .bulletproof_challenges
                 ; branch_data = deferred_values.branch_data
                 } )
            ; sponge_digest_before_evaluations =
                statement.proof_state.sponge_digest_before_evaluations
            ; messages_for_next_wrap_proof =
                Wrap_hack.hash_messages_for_next_wrap_proof
                  { old_bulletproof_challenges = prev_challenges
                  ; challenge_polynomial_commitment =
                      statement.proof_state.messages_for_next_wrap_proof
                        .challenge_polynomial_commitment
                  }
            }
        }
      in
      let module O = Tock.Oracles in
      let o =
        let public_input =
          tock_public_input_of_statement ~feature_flags
            prev_statement_with_hashes
        in
        O.create dlog_vk
          ( Vector.map2
              (Vector.extend_front_exn
                 statement.messages_for_next_step_proof
                   .challenge_polynomial_commitments Local_max_proofs_verified.n
                 (Lazy.force Dummy.Ipa.Wrap.sg) )
              (* This should indeed have length Max_proofs_verified... No! It should have type Max_proofs_verified_a. That is, the max_proofs_verified specific to a proof of this type...*)
              prev_challenges
              ~f:(fun commitment chals ->
                { Tock.Proof.Challenge_polynomial.commitment
                ; challenges = Vector.to_array chals
                } )
          |> Wrap_hack.pad_accumulator )
          public_input proof
      in
      let ((x_hat_1, _x_hat_2) as x_hat) = O.(p_eval_1 o, p_eval_2 o) in
      let scalar_chal f =
        Scalar_challenge.map ~f:Challenge.Constant.of_tock_field (f o)
      in
      let plonk0 =
        { Types.Wrap.Proof_state.Deferred_values.Plonk.Minimal.alpha =
            scalar_chal O.alpha
        ; beta = O.beta o
        ; gamma = O.gamma o
        ; zeta = scalar_chal O.zeta
        ; joint_combiner =
            Option.map
              ~f:(Scalar_challenge.map ~f:Challenge.Constant.of_tock_field)
              (O.joint_combiner_chal o)
        ; feature_flags = Plonk_types.Features.none_bool
        }
      in
      let xi = scalar_chal O.v in
      let r = scalar_chal O.u in
      let sponge_digest_before_evaluations = O.digest_before_evaluations o in
      let to_field =
        SC.to_field_constant
          (module Tock.Field)
          ~endo:Endo.Step_inner_curve.scalar
      in
      let module As_field = struct
        let r = to_field r

        let xi = to_field xi

        let zeta = to_field plonk0.zeta

        let alpha = to_field plonk0.alpha

        let joint_combiner = O.joint_combiner o
      end in
      let w =
        Tock.Field.domain_generator ~log2_size:dlog_vk.domain.log_size_of_group
      in
      let zetaw = Tock.Field.mul As_field.zeta w in
      let new_bulletproof_challenges, b =
        let prechals =
          Array.map (O.opening_prechallenges o) ~f:(fun x ->
              Scalar_challenge.map ~f:Challenge.Constant.of_tock_field x )
        in
        let chals =
          Array.map prechals ~f:(fun x -> Ipa.Wrap.compute_challenge x)
        in
        let challenge_polynomial = unstage (challenge_polynomial chals) in
        let open As_field in
        let b =
          let open Tock.Field in
          challenge_polynomial zeta + (r * challenge_polynomial zetaw)
        in
        let prechals =
          Vector.of_list_and_length_exn
            (Array.map prechals ~f:Bulletproof_challenge.unpack |> Array.to_list)
            Tock.Rounds.n
        in
        (prechals, b)
      in
      let challenge_polynomial_commitment =
        if not must_verify then Ipa.Wrap.compute_sg new_bulletproof_challenges
        else proof.openings.proof.challenge_polynomial_commitment
      in
      let witness : _ Per_proof_witness.Constant.No_app_state.t =
        { app_state = ()
        ; proof_state =
            { prev_statement_with_hashes.proof_state with
              messages_for_next_wrap_proof = ()
            }
        ; prev_proof_evals = t.prev_evals
        ; prev_challenge_polynomial_commitments =
            Vector.extend_front_exn
              t.statement.messages_for_next_step_proof
                .challenge_polynomial_commitments Local_max_proofs_verified.n
              (Lazy.force Dummy.Ipa.Wrap.sg)
            (* TODO: This computation is also redone elsewhere. *)
        ; prev_challenges =
            Vector.extend_front_exn
              (Vector.map
                 t.statement.messages_for_next_step_proof
                   .old_bulletproof_challenges ~f:Ipa.Step.compute_challenges )
              Local_max_proofs_verified.n
              (Lazy.force Dummy.Ipa.Step.challenges_computed)
        ; wrap_proof =
            { opening =
                { proof.openings.proof with challenge_polynomial_commitment }
            ; messages = proof.messages
            }
        }
      in
      let tock_domain =
        Plonk_checks.domain
          (module Tock.Field)
          (Pow_2_roots_of_unity dlog_vk.domain.log_size_of_group)
          ~shifts:Common.tock_shifts
          ~domain_generator:Backend.Tock.Field.domain_generator
      in
      let tock_combined_evals =
        Plonk_checks.evals_of_split_evals
          (module Tock.Field)
          proof.openings.evals ~rounds:(Nat.to_int Tock.Rounds.n)
          ~zeta:As_field.zeta ~zetaw
        |> Plonk_types.Evals.to_in_circuit
      in
      let tock_plonk_minimal =
        { plonk0 with
          zeta = As_field.zeta
        ; alpha = As_field.alpha
        ; joint_combiner = As_field.joint_combiner
        }
      in
      let tock_env =
        let module Env_bool = struct
          type t = bool

          let true_ = true

          let false_ = false

          let ( &&& ) = ( && )

          let ( ||| ) = ( || )

          let any = List.exists ~f:Fn.id
        end in
        let module Env_field = struct
          include Tock.Field

          type bool = Env_bool.t

          let if_ (b : bool) ~then_ ~else_ = if b then then_ () else else_ ()
        end in
        Plonk_checks.scalars_env
          (module Env_bool)
          (module Env_field)
          ~domain:tock_domain ~srs_length_log2:Common.Max_degree.wrap_log2
          ~zk_rows:Plonk_checks.zk_rows_by_default
          ~field_of_hex:(fun s ->
            Kimchi_pasta.Pasta.Bigint256.of_hex_string s
            |> Kimchi_pasta.Pasta.Fq.of_bigint )
          ~endo:Endo.Wrap_inner_curve.base ~mds:Tock_field_sponge.params.mds
          tock_plonk_minimal tock_combined_evals
      in
      let combined_inner_product =
        let e = proof.openings.evals in
        let b_polys =
          Vector.map
            ~f:(fun chals ->
              unstage (challenge_polynomial (Vector.to_array chals)) )
            (Wrap_hack.pad_challenges prev_challenges)
        in
        let a = Plonk_types.Evals.to_list e in
        let open As_field in
        let combine ~which_eval ~ft_eval pt =
          let f (x, y) = match which_eval with `Fst -> x | `Snd -> y in
          let v : Tock.Field.t array list =
            let a = List.map ~f a in
            List.append
              (Vector.to_list (Vector.map b_polys ~f:(fun f -> [| f pt |])))
              ([| f x_hat |] :: [| ft_eval |] :: a)
          in
          let open Tock.Field in
          Pcs_batch.combine_split_evaluations ~xi ~init:Fn.id
            ~mul_and_add:(fun ~acc ~xi fx -> fx + (xi * acc))
            v
        in
        let ft_eval0 =
          Plonk_checks.Type2.ft_eval0
            (module Tock.Field)
            ~domain:tock_domain ~env:tock_env tock_plonk_minimal
            tock_combined_evals [| x_hat_1 |]
        in
        let open Tock.Field in
        combine ~which_eval:`Fst ~ft_eval:ft_eval0 As_field.zeta
        + (r * combine ~which_eval:`Snd ~ft_eval:proof.openings.ft_eval1 zetaw)
      in
      let chal = Challenge.Constant.of_tock_field in
      let plonk =
        let module Field = struct
          include Tock.Field
        end in
        (* Wrap proof, no features *)
        Plonk_checks.Type2.derive_plonk
          (module Field)
          ~env:tock_env ~shift:Shifts.tock2 tock_plonk_minimal
          tock_combined_evals
        |> Composition_types.Step.Proof_state.Deferred_values.Plonk.In_circuit
           .of_wrap
             ~assert_none:(fun x -> assert (Option.is_none (Opt.to_option x)))
             ~assert_false:(fun x -> assert (not x))
      in
      let shifted_value =
        Shifted_value.Type2.of_field (module Tock.Field) ~shift:Shifts.tock2
      in
      ( `Sg challenge_polynomial_commitment
      , { Types.Step.Proof_state.Per_proof.deferred_values =
            { plonk =
                { plonk with
                  zeta = plonk0.zeta
                ; alpha = plonk0.alpha
                ; beta = chal plonk0.beta
                ; gamma = chal plonk0.gamma
                }
            ; combined_inner_product = shifted_value combined_inner_product
            ; xi
            ; bulletproof_challenges = new_bulletproof_challenges
            ; b = shifted_value b
            }
        ; should_finalize = must_verify
        ; sponge_digest_before_evaluations =
            Digest.Constant.of_tock_field sponge_digest_before_evaluations
        }
      , prev_statement_with_hashes
      , x_hat
      , witness
      , `Actual_wrap_domain dlog_vk.domain.log_size_of_group )
    in
    let challenge_polynomial_commitments = ref None in
    let unfinalized_proofs = ref None in
    let statements_with_hashes = ref None in
    let x_hats = ref None in
    let witnesses = ref None in
    let prev_proofs = ref None in
    let return_value = ref None in
    let auxiliary_value = ref None in
    let actual_wrap_domains = ref None in
    let compute_prev_proof_parts prev_proof_requests =
      [%log internal] "Step_compute_prev_proof_parts" ;
      let%map.Promise prevs =
        let rec go :
            type vars values ns ms.
               (vars, values, ns, ms) H4.T(Tag).t
            -> (vars, values, ns) H3.T(Types_map.Basic).t Promise.t = function
          | [] ->
              Promise.return ([] : _ H3.T(Types_map.Basic).t)
          | tag :: tags ->
              let%bind.Promise data = Types_map.lookup_basic tag in
              let%map.Promise rest = go tags in
              (data :: rest : _ H3.T(Types_map.Basic).t)
        in
        go branch_data.rule.prevs
      in
      let ( challenge_polynomial_commitments'
          , unfinalized_proofs'
          , statements_with_hashes'
          , x_hats'
          , witnesses'
          , prev_proofs'
          , actual_wrap_domains' ) =
        let[@warning "-4"] rec go :
            type vars values ns ms k.
               (vars, values, ns, ms) H4.T(Tag).t
            -> (vars, values, ns) H3.T(Types_map.Basic).t
            -> ( values
               , ns )
               H2.T(Inductive_rule.Previous_proof_statement.Constant).t
            -> (vars, k) Length.t
            -> (Tock.Curve.Affine.t, k) Vector.t
               * (Unfinalized.Constant.t, k) Vector.t
               * (Statement_with_hashes.t, k) Vector.t
               * (X_hat.t, k) Vector.t
               * ( values
                 , ns
                 , ms )
                 H3.T(Per_proof_witness.Constant.No_app_state).t
               * ns H1.T(Proof).t
               * (int, k) Vector.t =
         fun ts datas prev_proof_stmts l ->
          match (ts, datas, prev_proof_stmts, l) with
          | [], [], [], Z ->
              ([], [], [], [], [], [], [])
          | ( t :: ts
            , data :: datas
            , { public_input = app_state
              ; proof = p
              ; proof_must_verify = must_verify
              }
              :: prev_proof_stmts
            , S l ) ->
              let dlog_vk, dlog_index =
                if Type_equal.Id.same self.Tag.id t.id then
                  (self_dlog_vk, self_dlog_plonk_index)
                else (data.wrap_vk, data.wrap_key)
              in
              let `Sg sg, u, s, x, w, `Actual_wrap_domain domain =
                expand_proof dlog_vk dlog_index app_state p data ~must_verify
              and sgs, us, ss, xs, ws, ps, domains =
                go ts datas prev_proof_stmts l
              in
              ( sg :: sgs
              , u :: us
              , s :: ss
              , x :: xs
              , w :: ws
              , p :: ps
              , domain :: domains )
          | _, _, _ :: _, _ ->
              .
          | _, _, [], _ ->
              .
        in
        go branch_data.rule.prevs prevs prev_proof_requests prev_vars_length
      in
      challenge_polynomial_commitments := Some challenge_polynomial_commitments' ;
      unfinalized_proofs := Some unfinalized_proofs' ;
      statements_with_hashes := Some statements_with_hashes' ;
      x_hats := Some x_hats' ;
      witnesses := Some witnesses' ;
      prev_proofs := Some prev_proofs' ;
      actual_wrap_domains := Some actual_wrap_domains' ;
      [%log internal] "Step_compute_prev_proof_parts_done"
    in
    let unfinalized_proofs = lazy (Option.value_exn !unfinalized_proofs) in
    let unfinalized_proofs_extended =
      lazy
        (Vector.extend_front
           (Lazy.force unfinalized_proofs)
           lte Max_proofs_verified.n
           (Lazy.force Unfinalized.Constant.dummy) )
    in
    let module Extract = struct
      module type S = sig
        type res

        val f : _ Proof.t -> res
      end
    end in
    let extract_from_proofs (type res)
        (module Extract : Extract.S with type res = res) =
      let rec go :
          type vars values ns ms len.
             ns H1.T(Proof).t
          -> (values, vars, ns, ms) H4.T(Tag).t
          -> (vars, len) Length.t
          -> (res, len) Vector.t =
       fun prevs tags len ->
        match (prevs, tags, len) with
        | [], [], Z ->
            []
        | t :: prevs, _ :: tags, S len ->
            Extract.f t :: go prevs tags len
      in
      go
        (Option.value_exn !prev_proofs)
        branch_data.rule.prevs prev_values_length
    in
    let messages_for_next_step_proof :
        _ Reduced_messages_for_next_proof_over_same_field.Step.t Lazy.t =
      lazy
        (let old_bulletproof_challenges =
           extract_from_proofs
             ( module struct
               type res =
                 Challenge.Constant.t Scalar_challenge.t Bulletproof_challenge.t
                 Step_bp_vec.t

               let f (T t : _ Proof.t) =
                 t.statement.proof_state.deferred_values.bulletproof_challenges
             end )
         in
         let (return_value : ret_value) = Option.value_exn !return_value in
         let (app_state : value) =
           match public_input with
           | Input _ ->
               next_state
           | Output _ ->
               return_value
           | Input_and_output _ ->
               (next_state, return_value)
         in
         (* Have the sg be available in the opening proof and verify it. *)
         { app_state
         ; challenge_polynomial_commitments =
             Option.value_exn !challenge_polynomial_commitments
         ; old_bulletproof_challenges
         } )
    in
    let messages_for_next_step_proof_prepared =
      lazy
        (Reduced_messages_for_next_proof_over_same_field.Step.prepare
           ~dlog_plonk_index:self_dlog_plonk_index
           (Lazy.force messages_for_next_step_proof) )
    in
    let messages_for_next_wrap_proof_padded =
      let rec pad :
          type n k maxes.
             (Digest.Constant.t, k) Vector.t
          -> maxes H1.T(Nat).t
          -> (maxes, n) Hlist.Length.t
          -> (Digest.Constant.t, n) Vector.t =
       fun xs maxes l ->
        match (xs, maxes, l) with
        | [], [], Z ->
            []
        | _x :: _xs, [], Z ->
            assert false
        | x :: xs, _ :: ms, S n ->
            x :: pad xs ms n
        | [], _m :: ms, S n ->
            let t : _ Types.Wrap.Proof_state.Messages_for_next_wrap_proof.t =
              { challenge_polynomial_commitment = Lazy.force Dummy.Ipa.Step.sg
              ; old_bulletproof_challenges =
                  Vector.init Max_proofs_verified.n ~f:(fun _ ->
                      Lazy.force Dummy.Ipa.Wrap.challenges_computed )
              }
            in
            Wrap_hack.hash_messages_for_next_wrap_proof t :: pad [] ms n
      in
      lazy
        (Vector.rev
           (pad
              (Vector.map
                 (Vector.rev (Option.value_exn !statements_with_hashes))
                 ~f:(fun s -> s.proof_state.messages_for_next_wrap_proof) )
              Maxes.maxes Maxes.length ) )
    in
    let handler (Snarky_backendless.Request.With { request; respond } as r) =
      let k x = respond (Provide x) in
      match request with
      | Req.Compute_prev_proof_parts prev_proof_requests ->
          k (compute_prev_proof_parts prev_proof_requests)
      | Req.Proof_with_datas ->
          k (Option.value_exn !witnesses)
      | Req.Wrap_index ->
          k self_dlog_plonk_index
      | Req.App_state ->
          k next_state
      | Req.Return_value res ->
          return_value := Some res ;
          k ()
      | Req.Auxiliary_value res ->
          auxiliary_value := Some res ;
          k ()
      | Req.Unfinalized_proofs ->
          k (Lazy.force unfinalized_proofs)
      | Req.Messages_for_next_wrap_proof ->
          k (Lazy.force messages_for_next_wrap_proof_padded)
      | Req.Wrap_domain_indices ->
          let all_possible_domains = Wrap_verifier.all_possible_domains () in
          let wrap_domain_indices =
            Vector.map (Option.value_exn !actual_wrap_domains)
              ~f:(fun domain_size ->
                let domain_index =
                  Vector.foldi ~init:0 all_possible_domains
                    ~f:(fun j acc (Pow_2_roots_of_unity domain) ->
                      if Int.equal domain domain_size then j else acc )
                in
                Pickles_base.Proofs_verified.of_int_exn domain_index )
          in
          k wrap_domain_indices
      | _ -> (
          match handler with
          | Some f ->
              f r
          | None ->
              Snarky_backendless.Request.unhandled )
    in
    let prev_challenge_polynomial_commitments =
      lazy
        (let to_fold_in =
           extract_from_proofs
             ( module struct
               type res = Tick.Curve.Affine.t

               let f (T t : _ Proof.t) =
                 t.statement.proof_state.messages_for_next_wrap_proof
                   .challenge_polynomial_commitment
             end )
         in
         (* emphatically NOT padded with dummies *)
         Vector.(
           map2 to_fold_in
             (Lazy.force messages_for_next_step_proof_prepared)
               .old_bulletproof_challenges ~f:(fun commitment chals ->
               { Tick.Proof.Challenge_polynomial.commitment
               ; challenges = Vector.to_array chals
               } )
           |> to_list) )
    in
    let%map.Promise ( (next_proof : Tick.Proof.with_public_evals)
                    , _next_statement_hashed ) =
      let (T (input, _conv, conv_inv)) =
        Impls.Step.input ~proofs_verified:Max_proofs_verified.n
      in
      let%bind.Promise main = branch_data.main ~step_domains in
      let%bind.Promise step_domains = step_domains in
      let { Domains.h } = Vector.nth_exn step_domains branch_data.index in
      ksprintf Common.time "step-prover %d (%d)" branch_data.index
        (Domain.size h) (fun () ->
          [%log internal] "Step_generate_witness_conv" ;
          let builder =
            Impls.Step.generate_witness_manual ~handlers:[ handler ]
              ~input_typ:Impls.Step.Typ.unit ~return_typ:input ()
          in
          let%bind.Promise res =
            builder.run_circuit (fun () () ->
                Promise.map ~f:conv_inv (main ()) )
          in
          let ( { Impls.Step.Proof_inputs.auxiliary_inputs; public_inputs }
              , next_statement_hashed ) =
            builder.finish_computation res
          in
          [%log internal] "Backend_tick_proof_create_async" ;
          let create_proof () =
            Backend.Tick.Proof.create_async ~primary:public_inputs
              ~auxiliary:auxiliary_inputs
              ~message:(Lazy.force prev_challenge_polynomial_commitments)
              pk
          in
          let%map.Promise proof =
            match proof_cache with
            | None ->
                create_proof ()
            | Some proof_cache -> (
                match
                  Proof_cache.get_step_proof proof_cache ~keypair:pk
                    ~public_input:public_inputs
                with
                | None ->
                    if Proof_cache.is_env_var_set_requesting_error_for_proofs ()
                    then failwith "Regenerated proof" ;
                    let%map.Promise proof = create_proof () in
                    Proof_cache.set_step_proof proof_cache ~keypair:pk
                      ~public_input:public_inputs proof.proof ;
                    proof
                | Some proof ->
                    Promise.return
                      ( { proof; public_evals = None }
                        : Tick.Proof.with_public_evals ) )
          in
          [%log internal] "Backend_tick_proof_create_async_done" ;
          (proof, next_statement_hashed) )
    in
    let prev_evals =
      extract_from_proofs
        ( module struct
          type res = E.t

          let f (T t : _ Proof.t) =
            let proof = Wrap_wire_proof.to_kimchi_proof t.proof in
            (proof.openings.evals, proof.openings.ft_eval1)
        end )
    in
    let messages_for_next_wrap_proof =
      let rec go :
          type a.
             a H1.T(Proof).t
          -> a H1.T(Proof.Base.Messages_for_next_proof_over_same_field.Wrap).t =
        function
        | [] ->
            []
        | T t :: tl ->
            t.statement.proof_state.messages_for_next_wrap_proof :: go tl
      in
      go (Option.value_exn !prev_proofs)
    in
    let next_statement : _ Types.Step.Statement.t =
      { proof_state =
          { unfinalized_proofs = Lazy.force unfinalized_proofs_extended
          ; messages_for_next_step_proof =
              Lazy.force messages_for_next_step_proof
          }
      ; messages_for_next_wrap_proof
      }
    in
    [%log internal] "Pickles_step_proof_done" ;
    ( { Proof.Base.Step.proof = next_proof
      ; statement = next_statement
      ; index = branch_data.index
      ; prev_evals =
          Vector.extend_front
            (Vector.map2 prev_evals (Option.value_exn !x_hats)
               ~f:(fun (es, ft_eval1) x_hat ->
                 Plonk_types.All_evals.
                   { ft_eval1
                   ; evals =
                       { With_public_input.evals = es
                       ; public_input =
                           (let x1, x2 = x_hat in
                            ([| x1 |], [| x2 |]) )
                       }
                   } ) )
            lte Max_proofs_verified.n (Lazy.force Dummy.evals)
      }
    , Option.value_exn !return_value
    , Option.value_exn !auxiliary_value
    , Option.value_exn !actual_wrap_domains )
end<|MERGE_RESOLUTION|>--- conflicted
+++ resolved
@@ -123,11 +123,7 @@
            Impls.Wrap.Verification_key.t
         -> _ array Plonk_verification_key_evals.t
         -> value
-<<<<<<< HEAD
-        -> (local_max_proofs_verified, local_max_proofs_verified) Proof.t
-=======
         -> local_max_proofs_verified Proof.t
->>>>>>> df5b5077
         -> (var, value, local_max_proofs_verified) Types_map.Basic.t
         -> must_verify:bool
         -> [ `Sg of Tock.Curve.Affine.t ]
