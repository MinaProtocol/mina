--- conflicted
+++ resolved
@@ -266,34 +266,6 @@
                   statement.messages_for_next_step_proof )
                ~app_state:to_field_elements )
         ; proof_state =
-<<<<<<< HEAD
-            { statement.proof_state with
-              deferred_values =
-                { statement.proof_state.deferred_values with
-                  plonk =
-                    { plonk with
-                      zeta = plonk0.zeta
-                    ; alpha = plonk0.alpha
-                    ; beta = plonk0.beta
-                    ; gamma = plonk0.gamma
-                    ; lookup =
-                        Option.map (Opt.to_option_unsafe plonk.lookup)
-                          ~f:(fun _l ->
-                            { Composition_types.Wrap.Proof_state.Deferred_values
-                              .Plonk
-                              .In_circuit
-                              .Lookup
-                              .joint_combiner =
-                                Option.value_exn plonk0.joint_combiner
-                            } )
-                    ; optional_column_scalars =
-                        Composition_types.Wrap.Proof_state.Deferred_values.Plonk
-                        .In_circuit
-                        .Optional_column_scalars
-                        .map ~f:Opt.to_option plonk.optional_column_scalars
-                    }
-                }
-=======
             { deferred_values =
                 (let deferred_values = deferred_values_computed in
                  { plonk =
@@ -325,7 +297,6 @@
                  } )
             ; sponge_digest_before_evaluations =
                 statement.proof_state.sponge_digest_before_evaluations
->>>>>>> 67808bec
             ; messages_for_next_wrap_proof =
                 Wrap_hack.hash_messages_for_next_wrap_proof
                   Local_max_proofs_verified.n
@@ -560,23 +531,6 @@
                 ; alpha = plonk0.alpha
                 ; beta = chal plonk0.beta
                 ; gamma = chal plonk0.gamma
-<<<<<<< HEAD
-                ; lookup =
-                    Option.map (Opt.to_option_unsafe plonk.lookup) ~f:(fun _l ->
-                        { Composition_types.Wrap.Proof_state.Deferred_values
-                          .Plonk
-                          .In_circuit
-                          .Lookup
-                          .joint_combiner =
-                            Option.value_exn plonk0.joint_combiner
-                        } )
-                ; optional_column_scalars =
-                    Composition_types.Wrap.Proof_state.Deferred_values.Plonk
-                    .In_circuit
-                    .Optional_column_scalars
-                    .map ~f:Opt.to_option plonk.optional_column_scalars
-=======
->>>>>>> 67808bec
                 }
             ; combined_inner_product = shifted_value combined_inner_product
             ; xi
@@ -888,14 +842,9 @@
         ( module struct
           type res = E.t
 
-<<<<<<< HEAD
-          let f (T t : _ Proof.t) =
-            (t.proof.openings.evals, t.proof.openings.ft_eval1)
-=======
           let f (T t : _ P.t) =
             let proof = Wrap_wire_proof.to_kimchi_proof t.proof in
             (proof.openings.evals, proof.openings.ft_eval1)
->>>>>>> 67808bec
         end )
     in
     let messages_for_next_wrap_proof =
