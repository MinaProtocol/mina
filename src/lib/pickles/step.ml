--- conflicted
+++ resolved
@@ -35,10 +35,6 @@
 
   (* The prover corresponding to the given inductive rule. *)
   let f
-<<<<<<< HEAD
-      (type max_local_max_branchings self_branches prev_vars prev_values
-      local_widths local_heights prevs_length ) ?handler
-=======
       (type (* The maximum number of proofs verified by one of the proof systems verified by this rule :)
 
                In other words: each of the proofs verified by this rule comes from some pickles proof system.
@@ -47,8 +43,7 @@
                a rule in proof system i. max_local_max_proof_verifieds is the max of the N_i.
             *)
       max_local_max_proof_verifieds self_branches prev_vars prev_values
-      local_widths local_heights prevs_length) ?handler
->>>>>>> ea6c7ee8
+      local_widths local_heights prevs_length ) ?handler
       (T branch_data :
         ( A.t
         , A_value.t
@@ -61,13 +56,8 @@
         Step_branch_data.t ) (next_state : A_value.t)
       ~maxes:
         (module Maxes : Pickles_types.Hlist.Maxes.S
-<<<<<<< HEAD
-          with type length = Max_branching.n
-           and type ns = max_local_max_branchings )
-=======
           with type length = Max_proofs_verified.n
-           and type ns = max_local_max_proof_verifieds)
->>>>>>> ea6c7ee8
+           and type ns = max_local_max_proof_verifieds )
       ~(prevs_length : (prev_vars, prevs_length) Length.t) ~self ~step_domains
       ~self_dlog_plonk_index pk self_dlog_vk
       (prev_with_proofs :
@@ -187,38 +177,18 @@
               ~endo:Endo.Step_inner_curve.base ~mds:Tick_field_sponge.params.mds
               ~field_of_hex:(fun s ->
                 Kimchi_pasta.Pasta.Bigint256.of_hex_string s
-                |> Kimchi_pasta.Pasta.Fp.of_bigint)
+                |> Kimchi_pasta.Pasta.Fp.of_bigint )
               ~domain:
                 (Plonk_checks.domain
                    (module Tick.Field)
                    domain ~shifts:Common.tick_shifts
-                   ~domain_generator:Backend.Tick.Field.domain_generator)
+                   ~domain_generator:Backend.Tick.Field.domain_generator )
               plonk_minimal combined_evals
           in
           time "plonk_checks" (fun () ->
               Plonk_checks.Type1.derive_plonk
                 (module Tick.Field)
-<<<<<<< HEAD
-                ~endo:Endo.Step_inner_curve.base ~shift:Shifts.tick
-                ~mds:Tick_field_sponge.params.mds
-                ~domain:
-                  (Plonk_checks.domain
-                     (module Tick.Field)
-                     domain ~shifts:Common.tick_shifts
-                     ~domain_generator:Backend.Tick.Field.domain_generator )
-                { zeta
-                ; alpha
-                ; beta = Challenge.Constant.to_tick_field plonk0.beta
-                ; gamma = Challenge.Constant.to_tick_field plonk0.gamma
-                }
-                (Plonk_checks.evals_of_split_evals
-                   (module Tick.Field)
-                   t.prev_evals ~rounds:(Nat.to_int Tick.Rounds.n) ~zeta ~zetaw )
-                (fst t.prev_x_hat)
-              |> fst )
-=======
-                ~env ~shift:Shifts.tick1 plonk_minimal combined_evals)
->>>>>>> ea6c7ee8
+                ~env ~shift:Shifts.tick1 plonk_minimal combined_evals )
         in
         let data = Types_map.lookup_basic tag in
         let (module Local_max_proofs_verified) = data.max_proofs_verified in
@@ -241,16 +211,10 @@
             , _ )
             Wrap.Statement.In_circuit.t =
           { pass_through =
-<<<<<<< HEAD
-              Common.hash_pairing_me_only
-                (Reduced_me_only.Pairing_based.prepare
-                   ~dlog_plonk_index:dlog_index statement.pass_through )
-=======
               (* TODO: Only do this hashing when necessary *)
               Common.hash_step_me_only
                 (Reduced_me_only.Step.prepare ~dlog_plonk_index:dlog_index
-                   statement.pass_through)
->>>>>>> ea6c7ee8
+                   statement.pass_through )
                 ~app_state:data.value_to_field_elements
           ; proof_state =
               { statement.proof_state with
@@ -282,18 +246,11 @@
           O.create dlog_vk
             Vector.(
               map2
-<<<<<<< HEAD
-                (Vector.extend_exn statement.pass_through.sg
-                   Local_max_branching.n
-                   (Lazy.force Dummy.Ipa.Wrap.sg) )
-                (* This should indeed have length max_branching... No! It should have type max_branching_a. That is, the max_branching specific to a proof of this type...*)
-=======
                 (Vector.extend_exn
                    statement.pass_through.challenge_polynomial_commitments
                    Local_max_proofs_verified.n
-                   (Lazy.force Dummy.Ipa.Wrap.sg))
+                   (Lazy.force Dummy.Ipa.Wrap.sg) )
                 (* This should indeed have length Max_proofs_verified... No! It should have type Max_proofs_verified_a. That is, the max_proofs_verified specific to a proof of this type...*)
->>>>>>> ea6c7ee8
                 prev_challenges
                 ~f:(fun commitment chals ->
                   { Tock.Proof.Challenge_polynomial.commitment
@@ -364,19 +321,6 @@
           else t.proof.openings.proof.challenge_polynomial_commitment
         in
         let witness : _ Per_proof_witness.Constant.t =
-<<<<<<< HEAD
-          ( t.P.Base.Dlog_based.statement.pass_through.app_state
-          , { prev_statement_with_hashes.proof_state with me_only = () }
-          , Double.map2 t.prev_evals t.prev_x_hat ~f:Tuple.T2.create
-          , Vector.extend_exn t.statement.pass_through.sg Local_max_branching.n
-              (Lazy.force Dummy.Ipa.Wrap.sg)
-            (* TODO: This computation is also redone elsewhere. *)
-          , Vector.extend_exn
-              (Vector.map t.statement.pass_through.old_bulletproof_challenges
-                 ~f:Ipa.Step.compute_challenges )
-              Local_max_branching.n Dummy.Ipa.Step.challenges_computed
-          , ({ t.proof.openings.proof with sg }, t.proof.messages) )
-=======
           { app_state = t.P.Base.Wrap.statement.pass_through.app_state
           ; proof_state =
               { prev_statement_with_hashes.proof_state with me_only = () }
@@ -390,7 +334,7 @@
           ; prev_challenges =
               Vector.extend_exn
                 (Vector.map t.statement.pass_through.old_bulletproof_challenges
-                   ~f:Ipa.Step.compute_challenges)
+                   ~f:Ipa.Step.compute_challenges )
                 Local_max_proofs_verified.n Dummy.Ipa.Step.challenges_computed
           ; wrap_proof =
               { opening =
@@ -422,17 +366,16 @@
             ~domain:tock_domain ~srs_length_log2:Common.Max_degree.wrap_log2
             ~field_of_hex:(fun s ->
               Kimchi_pasta.Pasta.Bigint256.of_hex_string s
-              |> Kimchi_pasta.Pasta.Fq.of_bigint)
+              |> Kimchi_pasta.Pasta.Fq.of_bigint )
             ~endo:Endo.Wrap_inner_curve.base ~mds:Tock_field_sponge.params.mds
             tock_plonk_minimal tock_combined_evals
->>>>>>> ea6c7ee8
         in
         let combined_inner_product =
           let e1, e2 = t.proof.openings.evals in
           let b_polys =
             Vector.map
               ~f:(fun chals ->
-                unstage (challenge_polynomial (Vector.to_array chals)))
+                unstage (challenge_polynomial (Vector.to_array chals)) )
               prev_challenges
           in
           let open As_field in
@@ -446,14 +389,7 @@
             in
             let open Tock.Field in
             Pcs_batch.combine_split_evaluations
-<<<<<<< HEAD
-              (Common.dlog_pcs_batch
-                 (Local_max_branching.add Nat.N8.n)
-                 ~max_quot_size:
-                   (Common.max_quot_size_int (Domain.size domains.h)) )
-=======
               (Common.dlog_pcs_batch (Local_max_proofs_verified.add Nat.N26.n))
->>>>>>> ea6c7ee8
               ~xi ~init:Fn.id ~mul ~last:Array.last
               ~mul_and_add:(fun ~acc ~xi fx -> fx + (xi * acc))
               ~evaluation_point:pt
@@ -476,25 +412,8 @@
         let plonk =
           Plonk_checks.Type2.derive_plonk
             (module Tock.Field)
-<<<<<<< HEAD
-            ~shift:Shifts.tock ~endo:Endo.Wrap_inner_curve.base
-            ~mds:Tock_field_sponge.params.mds
-            ~domain:
-              (Plonk_checks.domain
-                 (module Tock.Field)
-                 data.wrap_domains.h ~shifts:Common.tock_shifts
-                 ~domain_generator:Backend.Tock.Field.domain_generator )
-            { plonk0 with zeta = As_field.zeta; alpha = As_field.alpha }
-            (Plonk_checks.evals_of_split_evals
-               (module Tock.Field)
-               t.proof.openings.evals ~rounds:(Nat.to_int Tock.Rounds.n)
-               ~zeta:As_field.zeta ~zetaw )
-            x_hat_1
-          |> fst
-=======
             ~env:tock_env ~shift:Shifts.tock2 tock_plonk_minimal
             tock_combined_evals
->>>>>>> ea6c7ee8
         in
         let shifted_value =
           Shifted_value.Type2.of_field (module Tock.Field) ~shift:Shifts.tock2
@@ -638,13 +557,8 @@
             let t : _ Types.Wrap.Proof_state.Me_only.t =
               { challenge_polynomial_commitment = Lazy.force Dummy.Ipa.Step.sg
               ; old_bulletproof_challenges =
-<<<<<<< HEAD
-                  Vector.init Max_branching.n ~f:(fun _ ->
+                  Vector.init Max_proofs_verified.n ~f:(fun _ ->
                       Dummy.Ipa.Wrap.challenges_computed )
-=======
-                  Vector.init Max_proofs_verified.n ~f:(fun _ ->
-                      Dummy.Ipa.Wrap.challenges_computed)
->>>>>>> ea6c7ee8
               }
             in
             Common.hash_dlog_me_only Max_proofs_verified.n t :: pad [] ms n
@@ -659,7 +573,7 @@
           (* TODO: Use the same pad_pass_through function as in wrap *)
           pad
             (Vector.map statements_with_hashes ~f:(fun s ->
-                 s.proof_state.me_only))
+                 s.proof_state.me_only ) )
             Maxes.maxes Maxes.length
       }
     in
@@ -681,7 +595,7 @@
           ~f:(fun commitment chals ->
             { Tick.Proof.Challenge_polynomial.commitment
             ; challenges = Vector.to_array chals
-            })
+            } )
         |> to_list)
     in
     let%map.Promise (next_proof : Tick.Proof.t) =
@@ -698,54 +612,18 @@
         (Index.to_int branch_data.index) (Domain.size h) (Domain.size x)
         (fun () ->
           Impls.Step.generate_witness_conv
-<<<<<<< HEAD
-            ~f:(fun { Impls.Step.Proof_inputs.auxiliary_inputs; public_inputs } ->
+            ~f:(fun { Impls.Step.Proof_inputs.auxiliary_inputs; public_inputs }
+                    () ->
               Backend.Tick.Proof.create_async ~primary:public_inputs
                 ~auxiliary:auxiliary_inputs
-                ~message:
-                  (* emphatically NOT padded with dummies *)
-                  Vector.(
-                    map2 to_fold_in
-                      next_me_only_prepared.old_bulletproof_challenges
-                      ~f:(fun commitment chals ->
-                        { Tick.Proof.Challenge_polynomial.commitment
-                        ; challenges = Vector.to_array chals
-                        } )
-                    |> to_list)
-                pk )
-=======
-            ~f:
-              (fun { Impls.Step.Proof_inputs.auxiliary_inputs; public_inputs }
-                   () ->
-              Backend.Tick.Proof.create_async ~primary:public_inputs
-                ~auxiliary:auxiliary_inputs
-                ~message:prev_challenge_polynomial_commitments pk)
->>>>>>> ea6c7ee8
+                ~message:prev_challenge_polynomial_commitments pk )
             [ input ]
             ~return_typ:(Snarky_backendless.Typ.unit ())
             (fun x () : unit ->
               Impls.Step.handle
                 (fun () : unit -> branch_data.main ~step_domains (conv x))
-<<<<<<< HEAD
                 handler )
-            ()
-            { proof_state =
-                { next_statement.proof_state with
-                  me_only =
-                    Common.hash_pairing_me_only
-                      ~app_state:A_value.to_field_elements next_me_only_prepared
-                }
-            ; pass_through =
-                (* TODO: Use the same pad_pass_through function as in wrap *)
-                pad
-                  (Vector.map statements_with_hashes ~f:(fun s ->
-                       s.proof_state.me_only ) )
-                  Maxes.maxes Maxes.length
-            } )
-=======
-                handler)
-            next_statement_hashed)
->>>>>>> ea6c7ee8
+            next_statement_hashed )
     in
     let prev_evals =
       let module M =
@@ -763,19 +641,13 @@
     ; index = branch_data.index
     ; prev_evals =
         Vector.extend
-<<<<<<< HEAD
-          (Vector.map2 prev_evals x_hats ~f:(fun es x_hat ->
-               double_zip es x_hat ) )
-          lte Max_branching.n Dummy.evals
-=======
           (Vector.map2 prev_evals x_hats ~f:(fun (es, ft_eval1) x_hat ->
                Plonk_types.All_evals.
                  { ft_eval1
                  ; evals =
                      Double.map2 es x_hat ~f:(fun es x_hat ->
-                         { With_public_input.evals = es; public_input = x_hat })
-                 }))
+                         { With_public_input.evals = es; public_input = x_hat } )
+                 } ) )
           lte Max_proofs_verified.n Dummy.evals
->>>>>>> ea6c7ee8
     }
 end