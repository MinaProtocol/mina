module SC = Scalar_challenge
open Pickles_types
open Poly_types
open Hlist
open Backend
open Tuple_lib
open Import
open Types
open Common

(* This contains the "step" prover *)

module Make
    (A : T0) (A_value : sig
      type t
    end)
    (Max_proofs_verified : Nat.Add.Intf_transparent) =
struct
  let _double_zip = Double.map2 ~f:Core_kernel.Tuple2.create

  module E = struct
    type t = Tock.Field.t array Double.t Plonk_types.Evals.t * Tock.Field.t
  end

  module Plonk_checks = struct
    include Plonk_checks
    module Type1 = Plonk_checks.Make (Shifted_value.Type1) (Scalars.Tick)
    module Type2 = Plonk_checks.Make (Shifted_value.Type2) (Scalars.Tock)
  end

  (* The prover corresponding to the given inductive rule. *)
  let f
      (type (* The maximum number of proofs verified by one of the proof systems verified by this rule :)

               In other words: each of the proofs verified by this rule comes from some pickles proof system.

               The ith one of those proof systems has a maximum number of proofs N_i that is verified by
               a rule in proof system i. max_local_max_proof_verifieds is the max of the N_i.
            *)
      max_local_max_proof_verifieds self_branches prev_vars prev_values
      local_widths local_heights prevs_length var value ret_var ret_value
      auxiliary_var auxiliary_value ) ?handler ~proof_cache
      (T branch_data :
        ( A.t
        , A_value.t
        , ret_var
        , ret_value
        , auxiliary_var
        , auxiliary_value
        , Max_proofs_verified.n
        , self_branches
        , prev_vars
        , prev_values
        , local_widths
        , local_heights )
        Step_branch_data.t ) (next_state : A_value.t)
      ~maxes:
        (module Maxes : Pickles_types.Hlist.Maxes.S
          with type length = Max_proofs_verified.n
           and type ns = max_local_max_proof_verifieds )
      ~(prevs_length : (prev_vars, prevs_length) Length.t) ~self ~step_domains
      ~feature_flags ~self_dlog_plonk_index
      ~(public_input :
         ( var
         , value
         , A.t
         , A_value.t
         , ret_var
         , ret_value )
         Inductive_rule.public_input )
      ~(auxiliary_typ : (auxiliary_var, auxiliary_value) Impls.Step.Typ.t) pk
      self_dlog_vk :
      ( ( value
        , (_, Max_proofs_verified.n) Vector.t
        , (_, prevs_length) Vector.t
        , (_, prevs_length) Vector.t
        , _
        , (_, Max_proofs_verified.n) Vector.t )
<<<<<<< HEAD
        P.Base.Step.t
=======
        Proof.Base.Step.t
>>>>>>> 96453589
      * ret_value
      * auxiliary_value
      * (int, prevs_length) Vector.t )
      Promise.t =
    let logger = Internal_tracing_context_logger.get () in
    [%log internal] "Pickles_step_proof" ;
<<<<<<< HEAD
=======
    let _ = auxiliary_typ in
    (* unused *)
>>>>>>> 96453589
    let _, prev_vars_length = branch_data.proofs_verified in
    let T = Length.contr prev_vars_length prevs_length in
    let (module Req) = branch_data.requests in
    let T =
      Hlist.Length.contr (snd branch_data.proofs_verified) prev_vars_length
    in
    let prev_values_length =
      let module L12 = H4.Length_1_to_2 (Tag) in
      L12.f branch_data.rule.prevs prev_vars_length
    in
    let lte = branch_data.lte in
    let module X_hat = struct
      type t = Tock.Field.t Double.t
    end in
    let module Statement_with_hashes = struct
      type t =
        ( Challenge.Constant.t
        , Challenge.Constant.t Scalar_challenge.t
        , Tick.Field.t Shifted_value.Type1.t
        , Tick.Field.t Shifted_value.Type1.t option
<<<<<<< HEAD
        , Challenge.Constant.t Scalar_challenge.t
          Types.Wrap.Proof_state.Deferred_values.Plonk.In_circuit.Lookup.t
          option
=======
        , Challenge.Constant.t Scalar_challenge.t option
>>>>>>> 96453589
        , bool
        , Digest.Constant.t
        , Digest.Constant.t
        , Digest.Constant.t
        , Challenge.Constant.t Scalar_challenge.t Bulletproof_challenge.t
          Step_bp_vec.t
        , Branch_data.t )
        Wrap.Statement.In_circuit.t
    end in
    let challenge_polynomial =
<<<<<<< HEAD
      let open Backend.Tock.Field in
      Wrap_verifier.challenge_polynomial ~add ~mul ~one
=======
      Wrap_verifier.challenge_polynomial (module Backend.Tock.Field)
>>>>>>> 96453589
    in
    let expand_proof :
        type var value local_max_proofs_verified m.
           Impls.Wrap.Verification_key.t
<<<<<<< HEAD
        -> 'a
        -> value
        -> (local_max_proofs_verified, local_max_proofs_verified) P.t
=======
        -> _ array Plonk_verification_key_evals.t
        -> value
        -> (local_max_proofs_verified, local_max_proofs_verified) Proof.t
>>>>>>> 96453589
        -> (var, value, local_max_proofs_verified, m) Tag.t
        -> must_verify:bool
        -> [ `Sg of Tock.Curve.Affine.t ]
           * Unfinalized.Constant.t
           * Statement_with_hashes.t
           * X_hat.t
           * ( value
             , local_max_proofs_verified
             , m )
             Per_proof_witness.Constant.No_app_state.t
           * [ `Actual_wrap_domain of int ] =
     fun dlog_vk dlog_index app_state (T t) tag ~must_verify ->
      let t =
        { t with
          statement =
            { t.statement with
              messages_for_next_step_proof =
                { t.statement.messages_for_next_step_proof with app_state }
            }
        }
      in
      let proof = Wrap_wire_proof.to_kimchi_proof t.proof in
      let data = Types_map.lookup_basic tag in
      let plonk0 = t.statement.proof_state.deferred_values.plonk in
      let plonk =
        let domain =
          Branch_data.domain t.statement.proof_state.deferred_values.branch_data
        in
        let to_field =
          SC.to_field_constant
            (module Tick.Field)
            ~endo:Endo.Wrap_inner_curve.scalar
        in
        let alpha = to_field plonk0.alpha in
        let zeta = to_field plonk0.zeta in
        let zetaw =
          Tick.Field.(
            zeta * domain_generator ~log2_size:(Domain.log2_size domain))
        in
        let combined_evals =
          Plonk_checks.evals_of_split_evals
            (module Tick.Field)
            t.prev_evals.evals.evals ~rounds:(Nat.to_int Tick.Rounds.n) ~zeta
            ~zetaw
          |> Plonk_types.Evals.to_in_circuit
        in
        let plonk_minimal =
          { Composition_types.Wrap.Proof_state.Deferred_values.Plonk.Minimal
            .zeta
          ; alpha
          ; beta = Challenge.Constant.to_tick_field plonk0.beta
          ; gamma = Challenge.Constant.to_tick_field plonk0.gamma
          ; joint_combiner = Option.map ~f:to_field plonk0.joint_combiner
          ; feature_flags = plonk0.feature_flags
          }
        in
        let env =
          let module Env_bool = struct
            type t = bool

            let true_ = true

            let false_ = false

            let ( &&& ) = ( && )

            let ( ||| ) = ( || )

            let any = List.exists ~f:Fn.id
          end in
          let module Env_field = struct
            include Tick.Field

            type bool = Env_bool.t

            let if_ (b : bool) ~then_ ~else_ = if b then then_ () else else_ ()
          end in
          Plonk_checks.scalars_env
            (module Env_bool)
            (module Env_field)
<<<<<<< HEAD
            ~srs_length_log2:Common.Max_degree.step_log2
=======
            ~srs_length_log2:Common.Max_degree.step_log2 ~zk_rows:data.zk_rows
>>>>>>> 96453589
            ~endo:Endo.Step_inner_curve.base ~mds:Tick_field_sponge.params.mds
            ~field_of_hex:(fun s ->
              Kimchi_pasta.Pasta.Bigint256.of_hex_string s
              |> Kimchi_pasta.Pasta.Fp.of_bigint )
            ~domain:
              (Plonk_checks.domain
                 (module Tick.Field)
                 domain ~shifts:Common.tick_shifts
                 ~domain_generator:Backend.Tick.Field.domain_generator )
            plonk_minimal combined_evals
<<<<<<< HEAD
        in
        time "plonk_checks" (fun () ->
            let module Field = struct
              include Tick.Field

              type nonrec bool = bool
            end in
            Plonk_checks.Type1.derive_plonk
              (module Field)
              ~env ~shift:Shifts.tick1 plonk_minimal combined_evals )
      in
      let (module Local_max_proofs_verified) = data.max_proofs_verified in
      let T = Local_max_proofs_verified.eq in
      let statement = t.statement in
      let prev_challenges =
        (* TODO: This is redone in the call to Reduced_messages_for_next_proof_over_same_field.Wrap.prepare *)
        Vector.map ~f:Ipa.Wrap.compute_challenges
          statement.proof_state.messages_for_next_wrap_proof
            .old_bulletproof_challenges
      in
      let deferred_values_computed =
        Wrap_deferred_values.expand_deferred ~evals:t.prev_evals
          ~old_bulletproof_challenges:
            statement.messages_for_next_step_proof.old_bulletproof_challenges
          ~proof_state:statement.proof_state
      in
      let prev_statement_with_hashes :
          ( _
          , _
          , _ Shifted_value.Type1.t
          , _
          , _
          , _
          , _
          , _
          , _
          , _
          , _ )
          Wrap.Statement.In_circuit.t =
        { messages_for_next_step_proof =
            (let to_field_elements =
               let (Typ typ) = data.public_input in
               fun x -> fst (typ.value_to_fields x)
             in
             (* TODO: Only do this hashing when necessary *)
             Common.hash_messages_for_next_step_proof
               (Reduced_messages_for_next_proof_over_same_field.Step.prepare
                  ~dlog_plonk_index:dlog_index
                  statement.messages_for_next_step_proof )
               ~app_state:to_field_elements )
        ; proof_state =
            { deferred_values =
                (let deferred_values = deferred_values_computed in
                 { plonk =
                     { plonk with
                       zeta = plonk0.zeta
                     ; alpha = plonk0.alpha
                     ; beta = plonk0.beta
                     ; gamma = plonk0.gamma
                     ; lookup =
                         Option.map (Opt.to_option_unsafe plonk.lookup)
                           ~f:(fun l ->
                             { Composition_types.Wrap.Proof_state
                               .Deferred_values
                               .Plonk
                               .In_circuit
                               .Lookup
                               .joint_combiner =
                                 Option.value_exn plonk0.joint_combiner
                             } )
                     }
                 ; combined_inner_product =
                     deferred_values.combined_inner_product
                 ; b = deferred_values.b
                 ; xi = deferred_values.xi
                 ; bulletproof_challenges =
                     statement.proof_state.deferred_values
                       .bulletproof_challenges
                 ; branch_data = deferred_values.branch_data
                 } )
            ; sponge_digest_before_evaluations =
                statement.proof_state.sponge_digest_before_evaluations
            ; messages_for_next_wrap_proof =
                Wrap_hack.hash_messages_for_next_wrap_proof
                  Local_max_proofs_verified.n
                  { old_bulletproof_challenges = prev_challenges
                  ; challenge_polynomial_commitment =
                      statement.proof_state.messages_for_next_wrap_proof
                        .challenge_polynomial_commitment
                  }
            }
        }
      in
      let module O = Tock.Oracles in
      let o =
        let public_input =
          tock_public_input_of_statement prev_statement_with_hashes
        in
=======
        in
        time "plonk_checks" (fun () ->
            let module Field = struct
              include Tick.Field
            end in
            Plonk_checks.Type1.derive_plonk
              (module Field)
              ~env ~shift:Shifts.tick1 plonk_minimal combined_evals )
      in
      let (module Local_max_proofs_verified) = data.max_proofs_verified in
      let T = Local_max_proofs_verified.eq in
      let statement = t.statement in
      let prev_challenges =
        (* TODO: This is redone in the call to Reduced_messages_for_next_proof_over_same_field.Wrap.prepare *)
        Vector.map ~f:Ipa.Wrap.compute_challenges
          statement.proof_state.messages_for_next_wrap_proof
            .old_bulletproof_challenges
      in
      let deferred_values_computed =
        Wrap_deferred_values.expand_deferred ~evals:t.prev_evals
          ~old_bulletproof_challenges:
            statement.messages_for_next_step_proof.old_bulletproof_challenges
          ~zk_rows:data.zk_rows ~proof_state:statement.proof_state
      in
      let prev_statement_with_hashes :
          ( _
          , _
          , _ Shifted_value.Type1.t
          , _
          , _
          , _
          , _
          , _
          , _
          , _
          , _ )
          Wrap.Statement.In_circuit.t =
        { messages_for_next_step_proof =
            (let to_field_elements =
               let (Typ typ) = data.public_input in
               fun x -> fst (typ.value_to_fields x)
             in
             (* TODO: Only do this hashing when necessary *)
             Common.hash_messages_for_next_step_proof
               (Reduced_messages_for_next_proof_over_same_field.Step.prepare
                  ~dlog_plonk_index:dlog_index
                  statement.messages_for_next_step_proof )
               ~app_state:to_field_elements )
        ; proof_state =
            { deferred_values =
                (let deferred_values = deferred_values_computed in
                 { plonk =
                     { plonk with
                       zeta = plonk0.zeta
                     ; alpha = plonk0.alpha
                     ; beta = plonk0.beta
                     ; gamma = plonk0.gamma
                     ; joint_combiner = plonk0.joint_combiner
                     }
                 ; combined_inner_product =
                     deferred_values.combined_inner_product
                 ; b = deferred_values.b
                 ; xi = deferred_values.xi
                 ; bulletproof_challenges =
                     statement.proof_state.deferred_values
                       .bulletproof_challenges
                 ; branch_data = deferred_values.branch_data
                 } )
            ; sponge_digest_before_evaluations =
                statement.proof_state.sponge_digest_before_evaluations
            ; messages_for_next_wrap_proof =
                Wrap_hack.hash_messages_for_next_wrap_proof
                  Local_max_proofs_verified.n
                  { old_bulletproof_challenges = prev_challenges
                  ; challenge_polynomial_commitment =
                      statement.proof_state.messages_for_next_wrap_proof
                        .challenge_polynomial_commitment
                  }
            }
        }
      in
      let module O = Tock.Oracles in
      let o =
        let public_input =
          tock_public_input_of_statement ~feature_flags
            prev_statement_with_hashes
        in
>>>>>>> 96453589
        O.create dlog_vk
          ( Vector.map2
              (Vector.extend_front_exn
                 statement.messages_for_next_step_proof
                   .challenge_polynomial_commitments Local_max_proofs_verified.n
                 (Lazy.force Dummy.Ipa.Wrap.sg) )
              (* This should indeed have length Max_proofs_verified... No! It should have type Max_proofs_verified_a. That is, the max_proofs_verified specific to a proof of this type...*)
              prev_challenges
              ~f:(fun commitment chals ->
                { Tock.Proof.Challenge_polynomial.commitment
                ; challenges = Vector.to_array chals
                } )
          |> Wrap_hack.pad_accumulator )
          public_input proof
      in
<<<<<<< HEAD
      let ((x_hat_1, x_hat_2) as x_hat) = O.(p_eval_1 o, p_eval_2 o) in
=======
      let ((x_hat_1, _x_hat_2) as x_hat) = O.(p_eval_1 o, p_eval_2 o) in
>>>>>>> 96453589
      let scalar_chal f =
        Scalar_challenge.map ~f:Challenge.Constant.of_tock_field (f o)
      in
      let plonk0 =
        { Types.Wrap.Proof_state.Deferred_values.Plonk.Minimal.alpha =
            scalar_chal O.alpha
        ; beta = O.beta o
        ; gamma = O.gamma o
        ; zeta = scalar_chal O.zeta
        ; joint_combiner =
            Option.map
              ~f:(Scalar_challenge.map ~f:Challenge.Constant.of_tock_field)
              (O.joint_combiner_chal o)
        ; feature_flags = Plonk_types.Features.none_bool
        }
      in
      let xi = scalar_chal O.v in
      let r = scalar_chal O.u in
      let sponge_digest_before_evaluations = O.digest_before_evaluations o in
      let to_field =
        SC.to_field_constant
          (module Tock.Field)
          ~endo:Endo.Step_inner_curve.scalar
      in
      let module As_field = struct
        let r = to_field r

        let xi = to_field xi

        let zeta = to_field plonk0.zeta

        let alpha = to_field plonk0.alpha

        let joint_combiner = O.joint_combiner o
      end in
      let w =
        Tock.Field.domain_generator ~log2_size:dlog_vk.domain.log_size_of_group
      in
      let zetaw = Tock.Field.mul As_field.zeta w in
      let new_bulletproof_challenges, b =
        let prechals =
          Array.map (O.opening_prechallenges o) ~f:(fun x ->
              Scalar_challenge.map ~f:Challenge.Constant.of_tock_field x )
        in
        let chals =
          Array.map prechals ~f:(fun x -> Ipa.Wrap.compute_challenge x)
        in
        let challenge_polynomial = unstage (challenge_polynomial chals) in
        let open As_field in
        let b =
          let open Tock.Field in
          challenge_polynomial zeta + (r * challenge_polynomial zetaw)
        in
        let prechals =
          Vector.of_list_and_length_exn
            (Array.map prechals ~f:Bulletproof_challenge.unpack |> Array.to_list)
            Tock.Rounds.n
        in
        (prechals, b)
      in
      let challenge_polynomial_commitment =
        if not must_verify then Ipa.Wrap.compute_sg new_bulletproof_challenges
        else proof.openings.proof.challenge_polynomial_commitment
      in
      let witness : _ Per_proof_witness.Constant.No_app_state.t =
        { app_state = ()
        ; proof_state =
            { prev_statement_with_hashes.proof_state with
              messages_for_next_wrap_proof = ()
            }
        ; prev_proof_evals = t.prev_evals
        ; prev_challenge_polynomial_commitments =
            Vector.extend_front_exn
              t.statement.messages_for_next_step_proof
                .challenge_polynomial_commitments Local_max_proofs_verified.n
              (Lazy.force Dummy.Ipa.Wrap.sg)
            (* TODO: This computation is also redone elsewhere. *)
        ; prev_challenges =
            Vector.extend_front_exn
              (Vector.map
                 t.statement.messages_for_next_step_proof
                   .old_bulletproof_challenges ~f:Ipa.Step.compute_challenges )
<<<<<<< HEAD
              Local_max_proofs_verified.n Dummy.Ipa.Step.challenges_computed
=======
              Local_max_proofs_verified.n
              (Lazy.force Dummy.Ipa.Step.challenges_computed)
>>>>>>> 96453589
        ; wrap_proof =
            { opening =
                { proof.openings.proof with challenge_polynomial_commitment }
            ; messages = proof.messages
            }
        }
      in
      let tock_domain =
        Plonk_checks.domain
          (module Tock.Field)
          (Pow_2_roots_of_unity dlog_vk.domain.log_size_of_group)
          ~shifts:Common.tock_shifts
          ~domain_generator:Backend.Tock.Field.domain_generator
      in
      let tock_combined_evals =
        Plonk_checks.evals_of_split_evals
          (module Tock.Field)
          proof.openings.evals ~rounds:(Nat.to_int Tock.Rounds.n)
          ~zeta:As_field.zeta ~zetaw
        |> Plonk_types.Evals.to_in_circuit
      in
      let tock_plonk_minimal =
        { plonk0 with
          zeta = As_field.zeta
        ; alpha = As_field.alpha
        ; joint_combiner = As_field.joint_combiner
        }
      in
      let tock_env =
        let module Env_bool = struct
          type t = bool

          let true_ = true

          let false_ = false

          let ( &&& ) = ( && )

          let ( ||| ) = ( || )

          let any = List.exists ~f:Fn.id
        end in
        let module Env_field = struct
          include Tock.Field

          type bool = Env_bool.t

          let if_ (b : bool) ~then_ ~else_ = if b then then_ () else else_ ()
        end in
        Plonk_checks.scalars_env
          (module Env_bool)
          (module Env_field)
          ~domain:tock_domain ~srs_length_log2:Common.Max_degree.wrap_log2
<<<<<<< HEAD
=======
          ~zk_rows:3
>>>>>>> 96453589
          ~field_of_hex:(fun s ->
            Kimchi_pasta.Pasta.Bigint256.of_hex_string s
            |> Kimchi_pasta.Pasta.Fq.of_bigint )
          ~endo:Endo.Wrap_inner_curve.base ~mds:Tock_field_sponge.params.mds
          tock_plonk_minimal tock_combined_evals
      in
      let combined_inner_product =
        let e = proof.openings.evals in
        let b_polys =
          Vector.map
            ~f:(fun chals ->
              unstage (challenge_polynomial (Vector.to_array chals)) )
            (Wrap_hack.pad_challenges prev_challenges)
        in
        let a = Plonk_types.Evals.to_list e in
        let open As_field in
        let combine ~which_eval ~ft_eval pt =
          let f (x, y) = match which_eval with `Fst -> x | `Snd -> y in
          let v : Tock.Field.t array list =
            let a = List.map ~f a in
            List.append
              (Vector.to_list (Vector.map b_polys ~f:(fun f -> [| f pt |])))
              ([| f x_hat |] :: [| ft_eval |] :: a)
          in
          let open Tock.Field in
          Pcs_batch.combine_split_evaluations ~xi ~init:Fn.id
            ~mul_and_add:(fun ~acc ~xi fx -> fx + (xi * acc))
            v
        in
        let ft_eval0 =
          Plonk_checks.Type2.ft_eval0
            (module Tock.Field)
            ~domain:tock_domain ~env:tock_env tock_plonk_minimal
<<<<<<< HEAD
            tock_combined_evals x_hat_1
=======
            tock_combined_evals [| x_hat_1 |]
>>>>>>> 96453589
        in
        let open Tock.Field in
        combine ~which_eval:`Fst ~ft_eval:ft_eval0 As_field.zeta
        + (r * combine ~which_eval:`Snd ~ft_eval:proof.openings.ft_eval1 zetaw)
      in
      let chal = Challenge.Constant.of_tock_field in
      let plonk =
        let module Field = struct
          include Tock.Field
<<<<<<< HEAD

          type nonrec bool = bool
=======
>>>>>>> 96453589
        end in
        (* Wrap proof, no features *)
        Plonk_checks.Type2.derive_plonk
          (module Field)
          ~env:tock_env ~shift:Shifts.tock2 tock_plonk_minimal
          tock_combined_evals
        |> Composition_types.Step.Proof_state.Deferred_values.Plonk.In_circuit
           .of_wrap
             ~assert_none:(fun x -> assert (Option.is_none (Opt.to_option x)))
             ~assert_false:(fun x -> assert (not x))
      in
      let shifted_value =
        Shifted_value.Type2.of_field (module Tock.Field) ~shift:Shifts.tock2
      in
      ( `Sg challenge_polynomial_commitment
      , { Types.Step.Proof_state.Per_proof.deferred_values =
            { plonk =
                { plonk with
                  zeta = plonk0.zeta
                ; alpha = plonk0.alpha
                ; beta = chal plonk0.beta
                ; gamma = chal plonk0.gamma
                }
            ; combined_inner_product = shifted_value combined_inner_product
            ; xi
            ; bulletproof_challenges = new_bulletproof_challenges
            ; b = shifted_value b
            }
        ; should_finalize = must_verify
        ; sponge_digest_before_evaluations =
            Digest.Constant.of_tock_field sponge_digest_before_evaluations
        }
      , prev_statement_with_hashes
      , x_hat
      , witness
      , `Actual_wrap_domain dlog_vk.domain.log_size_of_group )
    in
    let challenge_polynomial_commitments = ref None in
    let unfinalized_proofs = ref None in
    let statements_with_hashes = ref None in
    let x_hats = ref None in
    let witnesses = ref None in
    let prev_proofs = ref None in
    let return_value = ref None in
    let auxiliary_value = ref None in
    let actual_wrap_domains = ref None in
    let compute_prev_proof_parts prev_proof_requests =
      let ( challenge_polynomial_commitments'
          , unfinalized_proofs'
          , statements_with_hashes'
          , x_hats'
          , witnesses'
          , prev_proofs'
          , actual_wrap_domains' ) =
<<<<<<< HEAD
        let rec go :
=======
        let[@warning "-4"] rec go :
>>>>>>> 96453589
            type vars values ns ms k.
               (vars, values, ns, ms) H4.T(Tag).t
            -> ( values
               , ns )
               H2.T(Inductive_rule.Previous_proof_statement.Constant).t
            -> (vars, k) Length.t
            -> (Tock.Curve.Affine.t, k) Vector.t
               * (Unfinalized.Constant.t, k) Vector.t
               * (Statement_with_hashes.t, k) Vector.t
               * (X_hat.t, k) Vector.t
               * ( values
                 , ns
                 , ms )
                 H3.T(Per_proof_witness.Constant.No_app_state).t
               * (ns, ns) H2.T(Proof).t
               * (int, k) Vector.t =
         fun ts prev_proof_stmts l ->
          match (ts, prev_proof_stmts, l) with
          | [], [], Z ->
              ([], [], [], [], [], [], [])
          | ( t :: ts
            , { public_input = app_state
              ; proof = p
              ; proof_must_verify = must_verify
              }
              :: prev_proof_stmts
            , S l ) ->
              let dlog_vk, dlog_index =
                if Type_equal.Id.same self.Tag.id t.id then
                  (self_dlog_vk, self_dlog_plonk_index)
                else
                  let d = Types_map.lookup_basic t in
                  (d.wrap_vk, d.wrap_key)
              in
              let `Sg sg, u, s, x, w, `Actual_wrap_domain domain =
                expand_proof dlog_vk dlog_index app_state p t ~must_verify
              and sgs, us, ss, xs, ws, ps, domains = go ts prev_proof_stmts l in
              ( sg :: sgs
              , u :: us
              , s :: ss
              , x :: xs
              , w :: ws
              , p :: ps
              , domain :: domains )
          | _, _ :: _, _ ->
              .
          | _, [], _ ->
              .
        in
        go branch_data.rule.prevs prev_proof_requests prev_vars_length
      in
      challenge_polynomial_commitments := Some challenge_polynomial_commitments' ;
      unfinalized_proofs := Some unfinalized_proofs' ;
      statements_with_hashes := Some statements_with_hashes' ;
      x_hats := Some x_hats' ;
      witnesses := Some witnesses' ;
      prev_proofs := Some prev_proofs' ;
      actual_wrap_domains := Some actual_wrap_domains'
    in
    let unfinalized_proofs = lazy (Option.value_exn !unfinalized_proofs) in
    let unfinalized_proofs_extended =
      lazy
        (Vector.extend_front
           (Lazy.force unfinalized_proofs)
           lte Max_proofs_verified.n
           (Lazy.force Unfinalized.Constant.dummy) )
    in
    let module Extract = struct
      module type S = sig
        type res

<<<<<<< HEAD
        val f : _ P.t -> res
=======
        val f : _ Proof.t -> res
>>>>>>> 96453589
      end
    end in
    let extract_from_proofs (type res)
        (module Extract : Extract.S with type res = res) =
      let rec go :
          type vars values ns ms len.
<<<<<<< HEAD
             (ns, ns) H2.T(P).t
=======
             (ns, ns) H2.T(Proof).t
>>>>>>> 96453589
          -> (values, vars, ns, ms) H4.T(Tag).t
          -> (vars, len) Length.t
          -> (res, len) Vector.t =
       fun prevs tags len ->
        match (prevs, tags, len) with
        | [], [], Z ->
            []
        | t :: prevs, _ :: tags, S len ->
            Extract.f t :: go prevs tags len
      in
      go
        (Option.value_exn !prev_proofs)
        branch_data.rule.prevs prev_values_length
    in
    let messages_for_next_step_proof :
        _ Reduced_messages_for_next_proof_over_same_field.Step.t Lazy.t =
      lazy
        (let old_bulletproof_challenges =
           extract_from_proofs
             ( module struct
               type res =
                 Challenge.Constant.t Scalar_challenge.t Bulletproof_challenge.t
                 Step_bp_vec.t

<<<<<<< HEAD
               let f (T t : _ P.t) =
=======
               let f (T t : _ Proof.t) =
>>>>>>> 96453589
                 t.statement.proof_state.deferred_values.bulletproof_challenges
             end )
         in
         let (return_value : ret_value) = Option.value_exn !return_value in
         let (app_state : value) =
           match public_input with
           | Input _ ->
               next_state
           | Output _ ->
               return_value
           | Input_and_output _ ->
               (next_state, return_value)
         in
         (* Have the sg be available in the opening proof and verify it. *)
         { app_state
         ; challenge_polynomial_commitments =
             Option.value_exn !challenge_polynomial_commitments
         ; old_bulletproof_challenges
         } )
    in
    let messages_for_next_step_proof_prepared =
      lazy
        (Reduced_messages_for_next_proof_over_same_field.Step.prepare
           ~dlog_plonk_index:self_dlog_plonk_index
           (Lazy.force messages_for_next_step_proof) )
    in
    let messages_for_next_wrap_proof_padded =
      let rec pad :
          type n k maxes.
             (Digest.Constant.t, k) Vector.t
          -> maxes H1.T(Nat).t
          -> (maxes, n) Hlist.Length.t
          -> (Digest.Constant.t, n) Vector.t =
       fun xs maxes l ->
        match (xs, maxes, l) with
        | [], [], Z ->
            []
        | _x :: _xs, [], Z ->
            assert false
        | x :: xs, _ :: ms, S n ->
            x :: pad xs ms n
<<<<<<< HEAD
        | [], m :: ms, S n ->
=======
        | [], _m :: ms, S n ->
>>>>>>> 96453589
            let t : _ Types.Wrap.Proof_state.Messages_for_next_wrap_proof.t =
              { challenge_polynomial_commitment = Lazy.force Dummy.Ipa.Step.sg
              ; old_bulletproof_challenges =
                  Vector.init Max_proofs_verified.n ~f:(fun _ ->
<<<<<<< HEAD
                      Dummy.Ipa.Wrap.challenges_computed )
=======
                      Lazy.force Dummy.Ipa.Wrap.challenges_computed )
>>>>>>> 96453589
              }
            in
            Wrap_hack.hash_messages_for_next_wrap_proof Max_proofs_verified.n t
            :: pad [] ms n
      in
      lazy
        (Vector.rev
           (pad
              (Vector.map
                 (Vector.rev (Option.value_exn !statements_with_hashes))
                 ~f:(fun s -> s.proof_state.messages_for_next_wrap_proof) )
              Maxes.maxes Maxes.length ) )
    in
    let handler (Snarky_backendless.Request.With { request; respond } as r) =
      let k x = respond (Provide x) in
      match request with
      | Req.Compute_prev_proof_parts prev_proof_requests ->
          [%log internal] "Step_compute_prev_proof_parts" ;
          compute_prev_proof_parts prev_proof_requests ;
          [%log internal] "Step_compute_prev_proof_parts_done" ;
          k ()
      | Req.Proof_with_datas ->
          k (Option.value_exn !witnesses)
      | Req.Wrap_index ->
          k self_dlog_plonk_index
      | Req.App_state ->
          k next_state
      | Req.Return_value res ->
          return_value := Some res ;
          k ()
      | Req.Auxiliary_value res ->
          auxiliary_value := Some res ;
          k ()
      | Req.Unfinalized_proofs ->
          k (Lazy.force unfinalized_proofs)
      | Req.Messages_for_next_wrap_proof ->
          k (Lazy.force messages_for_next_wrap_proof_padded)
      | Req.Wrap_domain_indices ->
          let all_possible_domains = Wrap_verifier.all_possible_domains () in
          let wrap_domain_indices =
            Vector.map (Option.value_exn !actual_wrap_domains)
              ~f:(fun domain_size ->
                let domain_index =
                  Vector.foldi ~init:0 all_possible_domains
                    ~f:(fun j acc (Pow_2_roots_of_unity domain) ->
                      if Int.equal domain domain_size then j else acc )
                in
<<<<<<< HEAD
                Pickles_base.Proofs_verified.of_int domain_index )
=======
                Pickles_base.Proofs_verified.of_int_exn domain_index )
>>>>>>> 96453589
          in
          k wrap_domain_indices
      | _ -> (
          match handler with
          | Some f ->
              f r
          | None ->
              Snarky_backendless.Request.unhandled )
    in
    let prev_challenge_polynomial_commitments =
      lazy
        (let to_fold_in =
           extract_from_proofs
             ( module struct
               type res = Tick.Curve.Affine.t

<<<<<<< HEAD
               let f (T t : _ P.t) =
=======
               let f (T t : _ Proof.t) =
>>>>>>> 96453589
                 t.statement.proof_state.messages_for_next_wrap_proof
                   .challenge_polynomial_commitment
             end )
         in
         (* emphatically NOT padded with dummies *)
         Vector.(
           map2 to_fold_in
             (Lazy.force messages_for_next_step_proof_prepared)
               .old_bulletproof_challenges ~f:(fun commitment chals ->
               { Tick.Proof.Challenge_polynomial.commitment
               ; challenges = Vector.to_array chals
               } )
           |> to_list) )
    in
<<<<<<< HEAD
    let%map.Promise (next_proof : Tick.Proof.t), next_statement_hashed =
      let (T (input, _conv, conv_inv)) =
        Impls.Step.input ~proofs_verified:Max_proofs_verified.n
          ~wrap_rounds:Tock.Rounds.n ~feature_flags
      in
      let { Domains.h } =
        List.nth_exn (Vector.to_list step_domains) branch_data.index
      in
=======
    let%map.Promise ( (next_proof : Tick.Proof.with_public_evals)
                    , _next_statement_hashed ) =
      let (T (input, _conv, conv_inv)) =
        Impls.Step.input ~proofs_verified:Max_proofs_verified.n
          ~wrap_rounds:Tock.Rounds.n
      in
      let { Domains.h } = Vector.nth_exn step_domains branch_data.index in
>>>>>>> 96453589
      ksprintf Common.time "step-prover %d (%d)" branch_data.index
        (Domain.size h)
        (fun () ->
          let promise_or_error =
            (* Use a try_with to give an informative backtrace.
               If we don't do this, the backtrace will be obfuscated by the
               Promise, and it's significantly harder to track down errors.
               This only applies to errors in the 'witness generation' stage;
               proving errors are emitted inside the promise, and are therefore
               unaffected.
            *)
            Or_error.try_with ~backtrace:true (fun () ->
                [%log internal] "Step_generate_witness_conv" ;
                Impls.Step.generate_witness_conv
                  ~f:(fun { Impls.Step.Proof_inputs.auxiliary_inputs
                          ; public_inputs
                          } next_statement_hashed ->
                    [%log internal] "Backend_tick_proof_create_async" ;
                    let create_proof () =
                      Backend.Tick.Proof.create_async ~primary:public_inputs
                        ~auxiliary:auxiliary_inputs
                        ~message:
                          (Lazy.force prev_challenge_polynomial_commitments)
                        pk
                    in
                    let%map.Promise proof =
                      match proof_cache with
                      | None ->
                          create_proof ()
                      | Some proof_cache -> (
                          match
                            Proof_cache.get_step_proof proof_cache ~keypair:pk
                              ~public_input:public_inputs
                          with
                          | None ->
                              if
                                Proof_cache
                                .is_env_var_set_requesting_error_for_proofs ()
                              then failwith "Regenerated proof" ;
                              let%map.Promise proof = create_proof () in
                              Proof_cache.set_step_proof proof_cache ~keypair:pk
<<<<<<< HEAD
                                ~public_input:public_inputs proof ;
                              proof
                          | Some proof ->
                              Promise.return proof )
=======
                                ~public_input:public_inputs proof.proof ;
                              proof
                          | Some proof ->
                              Promise.return
                                ( { proof; public_evals = None }
                                  : Tick.Proof.with_public_evals ) )
>>>>>>> 96453589
                    in
                    [%log internal] "Backend_tick_proof_create_async_done" ;
                    (proof, next_statement_hashed) )
                  ~input_typ:Impls.Step.Typ.unit ~return_typ:input
                  (fun () () ->
                    Impls.Step.handle
                      (fun () -> conv_inv (branch_data.main ~step_domains ()))
                      handler ) )
          in
          (* Re-raise any captured errors, complete with their backtrace. *)
          Or_error.ok_exn promise_or_error )
        ()
    in
    let prev_evals =
      extract_from_proofs
        ( module struct
          type res = E.t

<<<<<<< HEAD
          let f (T t : _ P.t) =
=======
          let f (T t : _ Proof.t) =
>>>>>>> 96453589
            let proof = Wrap_wire_proof.to_kimchi_proof t.proof in
            (proof.openings.evals, proof.openings.ft_eval1)
        end )
    in
    let messages_for_next_wrap_proof =
      let rec go :
<<<<<<< HEAD
          type a a.
             (a, a) H2.T(P).t
          -> a H1.T(P.Base.Messages_for_next_proof_over_same_field.Wrap).t =
=======
          type a.
             (a, a) H2.T(Proof).t
          -> a H1.T(Proof.Base.Messages_for_next_proof_over_same_field.Wrap).t =
>>>>>>> 96453589
        function
        | [] ->
            []
        | T t :: tl ->
            t.statement.proof_state.messages_for_next_wrap_proof :: go tl
      in
      go (Option.value_exn !prev_proofs)
    in
    let next_statement : _ Types.Step.Statement.t =
      { proof_state =
          { unfinalized_proofs = Lazy.force unfinalized_proofs_extended
          ; messages_for_next_step_proof =
              Lazy.force messages_for_next_step_proof
          }
      ; messages_for_next_wrap_proof
      }
    in
    [%log internal] "Pickles_step_proof_done" ;
<<<<<<< HEAD
    ( { P.Base.Step.proof = next_proof
=======
    ( { Proof.Base.Step.proof = next_proof
>>>>>>> 96453589
      ; statement = next_statement
      ; index = branch_data.index
      ; prev_evals =
          Vector.extend_front
            (Vector.map2 prev_evals (Option.value_exn !x_hats)
               ~f:(fun (es, ft_eval1) x_hat ->
                 Plonk_types.All_evals.
                   { ft_eval1
                   ; evals =
<<<<<<< HEAD
                       { With_public_input.evals = es; public_input = x_hat }
                   } ) )
            lte Max_proofs_verified.n Dummy.evals
=======
                       { With_public_input.evals = es
                       ; public_input =
                           (let x1, x2 = x_hat in
                            ([| x1 |], [| x2 |]) )
                       }
                   } ) )
            lte Max_proofs_verified.n (Lazy.force Dummy.evals)
>>>>>>> 96453589
      }
    , Option.value_exn !return_value
    , Option.value_exn !auxiliary_value
    , Option.value_exn !actual_wrap_domains )
end<|MERGE_RESOLUTION|>--- conflicted
+++ resolved
@@ -76,22 +76,15 @@
         , (_, prevs_length) Vector.t
         , _
         , (_, Max_proofs_verified.n) Vector.t )
-<<<<<<< HEAD
-        P.Base.Step.t
-=======
         Proof.Base.Step.t
->>>>>>> 96453589
       * ret_value
       * auxiliary_value
       * (int, prevs_length) Vector.t )
       Promise.t =
     let logger = Internal_tracing_context_logger.get () in
     [%log internal] "Pickles_step_proof" ;
-<<<<<<< HEAD
-=======
     let _ = auxiliary_typ in
     (* unused *)
->>>>>>> 96453589
     let _, prev_vars_length = branch_data.proofs_verified in
     let T = Length.contr prev_vars_length prevs_length in
     let (module Req) = branch_data.requests in
@@ -112,13 +105,7 @@
         , Challenge.Constant.t Scalar_challenge.t
         , Tick.Field.t Shifted_value.Type1.t
         , Tick.Field.t Shifted_value.Type1.t option
-<<<<<<< HEAD
-        , Challenge.Constant.t Scalar_challenge.t
-          Types.Wrap.Proof_state.Deferred_values.Plonk.In_circuit.Lookup.t
-          option
-=======
         , Challenge.Constant.t Scalar_challenge.t option
->>>>>>> 96453589
         , bool
         , Digest.Constant.t
         , Digest.Constant.t
@@ -129,25 +116,14 @@
         Wrap.Statement.In_circuit.t
     end in
     let challenge_polynomial =
-<<<<<<< HEAD
-      let open Backend.Tock.Field in
-      Wrap_verifier.challenge_polynomial ~add ~mul ~one
-=======
       Wrap_verifier.challenge_polynomial (module Backend.Tock.Field)
->>>>>>> 96453589
     in
     let expand_proof :
         type var value local_max_proofs_verified m.
            Impls.Wrap.Verification_key.t
-<<<<<<< HEAD
-        -> 'a
-        -> value
-        -> (local_max_proofs_verified, local_max_proofs_verified) P.t
-=======
         -> _ array Plonk_verification_key_evals.t
         -> value
         -> (local_max_proofs_verified, local_max_proofs_verified) Proof.t
->>>>>>> 96453589
         -> (var, value, local_max_proofs_verified, m) Tag.t
         -> must_verify:bool
         -> [ `Sg of Tock.Curve.Affine.t ]
@@ -228,11 +204,7 @@
           Plonk_checks.scalars_env
             (module Env_bool)
             (module Env_field)
-<<<<<<< HEAD
-            ~srs_length_log2:Common.Max_degree.step_log2
-=======
             ~srs_length_log2:Common.Max_degree.step_log2 ~zk_rows:data.zk_rows
->>>>>>> 96453589
             ~endo:Endo.Step_inner_curve.base ~mds:Tick_field_sponge.params.mds
             ~field_of_hex:(fun s ->
               Kimchi_pasta.Pasta.Bigint256.of_hex_string s
@@ -243,106 +215,6 @@
                  domain ~shifts:Common.tick_shifts
                  ~domain_generator:Backend.Tick.Field.domain_generator )
             plonk_minimal combined_evals
-<<<<<<< HEAD
-        in
-        time "plonk_checks" (fun () ->
-            let module Field = struct
-              include Tick.Field
-
-              type nonrec bool = bool
-            end in
-            Plonk_checks.Type1.derive_plonk
-              (module Field)
-              ~env ~shift:Shifts.tick1 plonk_minimal combined_evals )
-      in
-      let (module Local_max_proofs_verified) = data.max_proofs_verified in
-      let T = Local_max_proofs_verified.eq in
-      let statement = t.statement in
-      let prev_challenges =
-        (* TODO: This is redone in the call to Reduced_messages_for_next_proof_over_same_field.Wrap.prepare *)
-        Vector.map ~f:Ipa.Wrap.compute_challenges
-          statement.proof_state.messages_for_next_wrap_proof
-            .old_bulletproof_challenges
-      in
-      let deferred_values_computed =
-        Wrap_deferred_values.expand_deferred ~evals:t.prev_evals
-          ~old_bulletproof_challenges:
-            statement.messages_for_next_step_proof.old_bulletproof_challenges
-          ~proof_state:statement.proof_state
-      in
-      let prev_statement_with_hashes :
-          ( _
-          , _
-          , _ Shifted_value.Type1.t
-          , _
-          , _
-          , _
-          , _
-          , _
-          , _
-          , _
-          , _ )
-          Wrap.Statement.In_circuit.t =
-        { messages_for_next_step_proof =
-            (let to_field_elements =
-               let (Typ typ) = data.public_input in
-               fun x -> fst (typ.value_to_fields x)
-             in
-             (* TODO: Only do this hashing when necessary *)
-             Common.hash_messages_for_next_step_proof
-               (Reduced_messages_for_next_proof_over_same_field.Step.prepare
-                  ~dlog_plonk_index:dlog_index
-                  statement.messages_for_next_step_proof )
-               ~app_state:to_field_elements )
-        ; proof_state =
-            { deferred_values =
-                (let deferred_values = deferred_values_computed in
-                 { plonk =
-                     { plonk with
-                       zeta = plonk0.zeta
-                     ; alpha = plonk0.alpha
-                     ; beta = plonk0.beta
-                     ; gamma = plonk0.gamma
-                     ; lookup =
-                         Option.map (Opt.to_option_unsafe plonk.lookup)
-                           ~f:(fun l ->
-                             { Composition_types.Wrap.Proof_state
-                               .Deferred_values
-                               .Plonk
-                               .In_circuit
-                               .Lookup
-                               .joint_combiner =
-                                 Option.value_exn plonk0.joint_combiner
-                             } )
-                     }
-                 ; combined_inner_product =
-                     deferred_values.combined_inner_product
-                 ; b = deferred_values.b
-                 ; xi = deferred_values.xi
-                 ; bulletproof_challenges =
-                     statement.proof_state.deferred_values
-                       .bulletproof_challenges
-                 ; branch_data = deferred_values.branch_data
-                 } )
-            ; sponge_digest_before_evaluations =
-                statement.proof_state.sponge_digest_before_evaluations
-            ; messages_for_next_wrap_proof =
-                Wrap_hack.hash_messages_for_next_wrap_proof
-                  Local_max_proofs_verified.n
-                  { old_bulletproof_challenges = prev_challenges
-                  ; challenge_polynomial_commitment =
-                      statement.proof_state.messages_for_next_wrap_proof
-                        .challenge_polynomial_commitment
-                  }
-            }
-        }
-      in
-      let module O = Tock.Oracles in
-      let o =
-        let public_input =
-          tock_public_input_of_statement prev_statement_with_hashes
-        in
-=======
         in
         time "plonk_checks" (fun () ->
             let module Field = struct
@@ -430,7 +302,6 @@
           tock_public_input_of_statement ~feature_flags
             prev_statement_with_hashes
         in
->>>>>>> 96453589
         O.create dlog_vk
           ( Vector.map2
               (Vector.extend_front_exn
@@ -446,11 +317,7 @@
           |> Wrap_hack.pad_accumulator )
           public_input proof
       in
-<<<<<<< HEAD
-      let ((x_hat_1, x_hat_2) as x_hat) = O.(p_eval_1 o, p_eval_2 o) in
-=======
       let ((x_hat_1, _x_hat_2) as x_hat) = O.(p_eval_1 o, p_eval_2 o) in
->>>>>>> 96453589
       let scalar_chal f =
         Scalar_challenge.map ~f:Challenge.Constant.of_tock_field (f o)
       in
@@ -533,12 +400,8 @@
               (Vector.map
                  t.statement.messages_for_next_step_proof
                    .old_bulletproof_challenges ~f:Ipa.Step.compute_challenges )
-<<<<<<< HEAD
-              Local_max_proofs_verified.n Dummy.Ipa.Step.challenges_computed
-=======
               Local_max_proofs_verified.n
               (Lazy.force Dummy.Ipa.Step.challenges_computed)
->>>>>>> 96453589
         ; wrap_proof =
             { opening =
                 { proof.openings.proof with challenge_polynomial_commitment }
@@ -592,10 +455,7 @@
           (module Env_bool)
           (module Env_field)
           ~domain:tock_domain ~srs_length_log2:Common.Max_degree.wrap_log2
-<<<<<<< HEAD
-=======
           ~zk_rows:3
->>>>>>> 96453589
           ~field_of_hex:(fun s ->
             Kimchi_pasta.Pasta.Bigint256.of_hex_string s
             |> Kimchi_pasta.Pasta.Fq.of_bigint )
@@ -629,11 +489,7 @@
           Plonk_checks.Type2.ft_eval0
             (module Tock.Field)
             ~domain:tock_domain ~env:tock_env tock_plonk_minimal
-<<<<<<< HEAD
-            tock_combined_evals x_hat_1
-=======
             tock_combined_evals [| x_hat_1 |]
->>>>>>> 96453589
         in
         let open Tock.Field in
         combine ~which_eval:`Fst ~ft_eval:ft_eval0 As_field.zeta
@@ -643,11 +499,6 @@
       let plonk =
         let module Field = struct
           include Tock.Field
-<<<<<<< HEAD
-
-          type nonrec bool = bool
-=======
->>>>>>> 96453589
         end in
         (* Wrap proof, no features *)
         Plonk_checks.Type2.derive_plonk
@@ -702,11 +553,7 @@
           , witnesses'
           , prev_proofs'
           , actual_wrap_domains' ) =
-<<<<<<< HEAD
-        let rec go :
-=======
         let[@warning "-4"] rec go :
->>>>>>> 96453589
             type vars values ns ms k.
                (vars, values, ns, ms) H4.T(Tag).t
             -> ( values
@@ -778,22 +625,14 @@
       module type S = sig
         type res
 
-<<<<<<< HEAD
-        val f : _ P.t -> res
-=======
         val f : _ Proof.t -> res
->>>>>>> 96453589
       end
     end in
     let extract_from_proofs (type res)
         (module Extract : Extract.S with type res = res) =
       let rec go :
           type vars values ns ms len.
-<<<<<<< HEAD
-             (ns, ns) H2.T(P).t
-=======
              (ns, ns) H2.T(Proof).t
->>>>>>> 96453589
           -> (values, vars, ns, ms) H4.T(Tag).t
           -> (vars, len) Length.t
           -> (res, len) Vector.t =
@@ -818,11 +657,7 @@
                  Challenge.Constant.t Scalar_challenge.t Bulletproof_challenge.t
                  Step_bp_vec.t
 
-<<<<<<< HEAD
-               let f (T t : _ P.t) =
-=======
                let f (T t : _ Proof.t) =
->>>>>>> 96453589
                  t.statement.proof_state.deferred_values.bulletproof_challenges
              end )
          in
@@ -864,20 +699,12 @@
             assert false
         | x :: xs, _ :: ms, S n ->
             x :: pad xs ms n
-<<<<<<< HEAD
-        | [], m :: ms, S n ->
-=======
         | [], _m :: ms, S n ->
->>>>>>> 96453589
             let t : _ Types.Wrap.Proof_state.Messages_for_next_wrap_proof.t =
               { challenge_polynomial_commitment = Lazy.force Dummy.Ipa.Step.sg
               ; old_bulletproof_challenges =
                   Vector.init Max_proofs_verified.n ~f:(fun _ ->
-<<<<<<< HEAD
-                      Dummy.Ipa.Wrap.challenges_computed )
-=======
                       Lazy.force Dummy.Ipa.Wrap.challenges_computed )
->>>>>>> 96453589
               }
             in
             Wrap_hack.hash_messages_for_next_wrap_proof Max_proofs_verified.n t
@@ -925,11 +752,7 @@
                     ~f:(fun j acc (Pow_2_roots_of_unity domain) ->
                       if Int.equal domain domain_size then j else acc )
                 in
-<<<<<<< HEAD
-                Pickles_base.Proofs_verified.of_int domain_index )
-=======
                 Pickles_base.Proofs_verified.of_int_exn domain_index )
->>>>>>> 96453589
           in
           k wrap_domain_indices
       | _ -> (
@@ -946,11 +769,7 @@
              ( module struct
                type res = Tick.Curve.Affine.t
 
-<<<<<<< HEAD
-               let f (T t : _ P.t) =
-=======
                let f (T t : _ Proof.t) =
->>>>>>> 96453589
                  t.statement.proof_state.messages_for_next_wrap_proof
                    .challenge_polynomial_commitment
              end )
@@ -965,16 +784,6 @@
                } )
            |> to_list) )
     in
-<<<<<<< HEAD
-    let%map.Promise (next_proof : Tick.Proof.t), next_statement_hashed =
-      let (T (input, _conv, conv_inv)) =
-        Impls.Step.input ~proofs_verified:Max_proofs_verified.n
-          ~wrap_rounds:Tock.Rounds.n ~feature_flags
-      in
-      let { Domains.h } =
-        List.nth_exn (Vector.to_list step_domains) branch_data.index
-      in
-=======
     let%map.Promise ( (next_proof : Tick.Proof.with_public_evals)
                     , _next_statement_hashed ) =
       let (T (input, _conv, conv_inv)) =
@@ -982,7 +791,6 @@
           ~wrap_rounds:Tock.Rounds.n
       in
       let { Domains.h } = Vector.nth_exn step_domains branch_data.index in
->>>>>>> 96453589
       ksprintf Common.time "step-prover %d (%d)" branch_data.index
         (Domain.size h)
         (fun () ->
@@ -1024,19 +832,12 @@
                               then failwith "Regenerated proof" ;
                               let%map.Promise proof = create_proof () in
                               Proof_cache.set_step_proof proof_cache ~keypair:pk
-<<<<<<< HEAD
-                                ~public_input:public_inputs proof ;
-                              proof
-                          | Some proof ->
-                              Promise.return proof )
-=======
                                 ~public_input:public_inputs proof.proof ;
                               proof
                           | Some proof ->
                               Promise.return
                                 ( { proof; public_evals = None }
                                   : Tick.Proof.with_public_evals ) )
->>>>>>> 96453589
                     in
                     [%log internal] "Backend_tick_proof_create_async_done" ;
                     (proof, next_statement_hashed) )
@@ -1055,26 +856,16 @@
         ( module struct
           type res = E.t
 
-<<<<<<< HEAD
-          let f (T t : _ P.t) =
-=======
           let f (T t : _ Proof.t) =
->>>>>>> 96453589
             let proof = Wrap_wire_proof.to_kimchi_proof t.proof in
             (proof.openings.evals, proof.openings.ft_eval1)
         end )
     in
     let messages_for_next_wrap_proof =
       let rec go :
-<<<<<<< HEAD
-          type a a.
-             (a, a) H2.T(P).t
-          -> a H1.T(P.Base.Messages_for_next_proof_over_same_field.Wrap).t =
-=======
           type a.
              (a, a) H2.T(Proof).t
           -> a H1.T(Proof.Base.Messages_for_next_proof_over_same_field.Wrap).t =
->>>>>>> 96453589
         function
         | [] ->
             []
@@ -1093,11 +884,7 @@
       }
     in
     [%log internal] "Pickles_step_proof_done" ;
-<<<<<<< HEAD
-    ( { P.Base.Step.proof = next_proof
-=======
     ( { Proof.Base.Step.proof = next_proof
->>>>>>> 96453589
       ; statement = next_statement
       ; index = branch_data.index
       ; prev_evals =
@@ -1107,11 +894,6 @@
                  Plonk_types.All_evals.
                    { ft_eval1
                    ; evals =
-<<<<<<< HEAD
-                       { With_public_input.evals = es; public_input = x_hat }
-                   } ) )
-            lte Max_proofs_verified.n Dummy.evals
-=======
                        { With_public_input.evals = es
                        ; public_input =
                            (let x1, x2 = x_hat in
@@ -1119,7 +901,6 @@
                        }
                    } ) )
             lte Max_proofs_verified.n (Lazy.force Dummy.evals)
->>>>>>> 96453589
       }
     , Option.value_exn !return_value
     , Option.value_exn !auxiliary_value
