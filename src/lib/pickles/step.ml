module SC = Scalar_challenge
open Core_kernel
open Async_kernel
module P = Proof
open Pickles_types
open Poly_types
open Hlist
open Backend
open Tuple_lib
open Import
open Types
open Common

(* This contains the "step" prover *)

module Make
    (A : T0) (A_value : sig
      type t
    end)
    (Max_proofs_verified : Nat.Add.Intf_transparent) =
struct
  let double_zip = Double.map2 ~f:Core_kernel.Tuple2.create

  module E = struct
    type t = Tock.Field.t array Double.t Plonk_types.Evals.t * Tock.Field.t
  end

  module Plonk_checks = struct
    include Plonk_checks
    module Type1 = Plonk_checks.Make (Shifted_value.Type1) (Scalars.Tick)
    module Type2 = Plonk_checks.Make (Shifted_value.Type2) (Scalars.Tock)
  end

  (* The prover corresponding to the given inductive rule. *)
  let f
      (type (* The maximum number of proofs verified by one of the proof systems verified by this rule :)

               In other words: each of the proofs verified by this rule comes from some pickles proof system.

               The ith one of those proof systems has a maximum number of proofs N_i that is verified by
               a rule in proof system i. max_local_max_proof_verifieds is the max of the N_i.
            *)
      max_local_max_proof_verifieds self_branches prev_vars prev_values
      local_widths local_heights prevs_length var value ret_var ret_value
      auxiliary_var auxiliary_value ) ?handler ~proof_cache
      (T branch_data :
        ( A.t
        , A_value.t
        , ret_var
        , ret_value
        , auxiliary_var
        , auxiliary_value
        , Max_proofs_verified.n
        , self_branches
        , prev_vars
        , prev_values
        , local_widths
        , local_heights )
        Step_branch_data.t ) (next_state : A_value.t)
      ~maxes:
        (module Maxes : Pickles_types.Hlist.Maxes.S
          with type length = Max_proofs_verified.n
           and type ns = max_local_max_proof_verifieds )
      ~(prevs_length : (prev_vars, prevs_length) Length.t) ~self ~step_domains
      ~feature_flags ~self_dlog_plonk_index
      ~(public_input :
         ( var
         , value
         , A.t
         , A_value.t
         , ret_var
         , ret_value )
         Inductive_rule.public_input )
      ~(auxiliary_typ : (auxiliary_var, auxiliary_value) Impls.Step.Typ.t) pk
      self_dlog_vk :
      ( ( value
        , (_, Max_proofs_verified.n) Vector.t
        , (_, prevs_length) Vector.t
        , (_, prevs_length) Vector.t
        , _
        , (_, Max_proofs_verified.n) Vector.t )
        P.Base.Step.t
      * ret_value
      * auxiliary_value
      * (int, prevs_length) Vector.t )
      Promise.t =
    let logger = Internal_tracing_context_logger.get () in
    [%log internal] "Pickles_step_proof" ;
    let _, prev_vars_length = branch_data.proofs_verified in
    let T = Length.contr prev_vars_length prevs_length in
    let (module Req) = branch_data.requests in
    let T =
      Hlist.Length.contr (snd branch_data.proofs_verified) prev_vars_length
    in
    let prev_values_length =
      let module L12 = H4.Length_1_to_2 (Tag) in
      L12.f branch_data.rule.prevs prev_vars_length
    in
    let lte = branch_data.lte in
    let module X_hat = struct
      type t = Tock.Field.t Double.t
    end in
    let module Statement_with_hashes = struct
      type t =
        ( Challenge.Constant.t
        , Challenge.Constant.t Scalar_challenge.t
        , Tick.Field.t Shifted_value.Type1.t
        , Tick.Field.t Shifted_value.Type1.t option
        , Challenge.Constant.t Scalar_challenge.t
          Types.Wrap.Proof_state.Deferred_values.Plonk.In_circuit.Lookup.t
          option
        , bool
        , Digest.Constant.t
        , Digest.Constant.t
        , Digest.Constant.t
        , Challenge.Constant.t Scalar_challenge.t Bulletproof_challenge.t
          Step_bp_vec.t
        , Branch_data.t )
        Wrap.Statement.In_circuit.t
    end in
    let challenge_polynomial =
      let open Backend.Tock.Field in
      Wrap_verifier.challenge_polynomial ~add ~mul ~one
    in
    let expand_proof :
        type var value local_max_proofs_verified m.
           Impls.Wrap.Verification_key.t
        -> 'a
        -> value
        -> (local_max_proofs_verified, local_max_proofs_verified) P.t
        -> (var, value, local_max_proofs_verified, m) Tag.t
        -> must_verify:bool
        -> [ `Sg of Tock.Curve.Affine.t ]
           * Unfinalized.Constant.t
           * Statement_with_hashes.t
           * X_hat.t
           * ( value
             , local_max_proofs_verified
             , m )
             Per_proof_witness.Constant.No_app_state.t
           * [ `Actual_wrap_domain of int ] =
     fun dlog_vk dlog_index app_state (T t) tag ~must_verify ->
      let t =
        { t with
          statement =
            { t.statement with
              messages_for_next_step_proof =
                { t.statement.messages_for_next_step_proof with app_state }
            }
        }
      in
      let proof = Wrap_wire_proof.to_kimchi_proof t.proof in
      let data = Types_map.lookup_basic tag in
      let plonk0 = t.statement.proof_state.deferred_values.plonk in
      let plonk =
        let domain =
          Branch_data.domain t.statement.proof_state.deferred_values.branch_data
        in
        let to_field =
          SC.to_field_constant
            (module Tick.Field)
            ~endo:Endo.Wrap_inner_curve.scalar
        in
        let alpha = to_field plonk0.alpha in
        let zeta = to_field plonk0.zeta in
        let zetaw =
          Tick.Field.(
            zeta * domain_generator ~log2_size:(Domain.log2_size domain))
        in
        let combined_evals =
          Plonk_checks.evals_of_split_evals
            (module Tick.Field)
            t.prev_evals.evals.evals ~rounds:(Nat.to_int Tick.Rounds.n) ~zeta
            ~zetaw
          |> Plonk_types.Evals.to_in_circuit
        in
        let plonk_minimal =
          { Composition_types.Wrap.Proof_state.Deferred_values.Plonk.Minimal
            .zeta
          ; alpha
          ; beta = Challenge.Constant.to_tick_field plonk0.beta
          ; gamma = Challenge.Constant.to_tick_field plonk0.gamma
          ; joint_combiner = Option.map ~f:to_field plonk0.joint_combiner
          ; feature_flags = plonk0.feature_flags
          }
        in
        let env =
          let module Env_bool = struct
            type t = bool

            let true_ = true

            let false_ = false

            let ( &&& ) = ( && )

            let ( ||| ) = ( || )

            let any = List.exists ~f:Fn.id
          end in
          let module Env_field = struct
            include Tick.Field

            type bool = Env_bool.t

            let if_ (b : bool) ~then_ ~else_ = if b then then_ () else else_ ()
          end in
          Plonk_checks.scalars_env
            (module Env_bool)
            (module Env_field)
            ~srs_length_log2:Common.Max_degree.step_log2
            ~endo:Endo.Step_inner_curve.base ~mds:Tick_field_sponge.params.mds
            ~field_of_hex:(fun s ->
              Kimchi_pasta.Pasta.Bigint256.of_hex_string s
              |> Kimchi_pasta.Pasta.Fp.of_bigint )
            ~domain:
              (Plonk_checks.domain
                 (module Tick.Field)
                 domain ~shifts:Common.tick_shifts
                 ~domain_generator:Backend.Tick.Field.domain_generator )
            plonk_minimal combined_evals
        in
        time "plonk_checks" (fun () ->
            let module Field = struct
              include Tick.Field

              type nonrec bool = bool
            end in
            Plonk_checks.Type1.derive_plonk
              (module Field)
              ~env ~shift:Shifts.tick1 plonk_minimal combined_evals )
      in
      let (module Local_max_proofs_verified) = data.max_proofs_verified in
      let T = Local_max_proofs_verified.eq in
      let statement = t.statement in
      let prev_challenges =
        (* TODO: This is redone in the call to Reduced_messages_for_next_proof_over_same_field.Wrap.prepare *)
        Vector.map ~f:Ipa.Wrap.compute_challenges
          statement.proof_state.messages_for_next_wrap_proof
            .old_bulletproof_challenges
      in
      let deferred_values_computed =
        Wrap_deferred_values.expand_deferred ~evals:t.prev_evals
          ~old_bulletproof_challenges:
            statement.messages_for_next_step_proof.old_bulletproof_challenges
          ~proof_state:statement.proof_state
      in
      let prev_statement_with_hashes :
          ( _
          , _
          , _ Shifted_value.Type1.t
          , _
          , _
          , _
          , _
          , _
          , _
          , _
          , _ )
          Wrap.Statement.In_circuit.t =
        { messages_for_next_step_proof =
            (let to_field_elements =
               let (Typ typ) = data.public_input in
               fun x -> fst (typ.value_to_fields x)
             in
             (* TODO: Only do this hashing when necessary *)
             Common.hash_messages_for_next_step_proof
               (Reduced_messages_for_next_proof_over_same_field.Step.prepare
                  ~dlog_plonk_index:dlog_index
                  statement.messages_for_next_step_proof )
               ~app_state:to_field_elements )
        ; proof_state =
            { deferred_values =
                (let deferred_values = deferred_values_computed in
                 { plonk =
                     { plonk with
                       zeta = plonk0.zeta
                     ; alpha = plonk0.alpha
                     ; beta = plonk0.beta
                     ; gamma = plonk0.gamma
                     ; lookup =
                         Option.map (Opt.to_option_unsafe plonk.lookup)
                           ~f:(fun l ->
                             { Composition_types.Wrap.Proof_state
                               .Deferred_values
                               .Plonk
                               .In_circuit
                               .Lookup
                               .joint_combiner =
                                 Option.value_exn plonk0.joint_combiner
                             } )
                     }
                 ; combined_inner_product =
                     deferred_values.combined_inner_product
                 ; b = deferred_values.b
                 ; xi = deferred_values.xi
                 ; bulletproof_challenges =
                     statement.proof_state.deferred_values
                       .bulletproof_challenges
                 ; branch_data = deferred_values.branch_data
                 } )
            ; sponge_digest_before_evaluations =
                statement.proof_state.sponge_digest_before_evaluations
            ; messages_for_next_wrap_proof =
                Wrap_hack.hash_messages_for_next_wrap_proof
                  Local_max_proofs_verified.n
                  { old_bulletproof_challenges = prev_challenges
                  ; challenge_polynomial_commitment =
                      statement.proof_state.messages_for_next_wrap_proof
                        .challenge_polynomial_commitment
                  }
            }
        }
      in
      let module O = Tock.Oracles in
      let o =
        let public_input =
          tock_public_input_of_statement prev_statement_with_hashes
        in
        O.create dlog_vk
          ( Vector.map2
              (Vector.extend_front_exn
                 statement.messages_for_next_step_proof
                   .challenge_polynomial_commitments Local_max_proofs_verified.n
                 (Lazy.force Dummy.Ipa.Wrap.sg) )
              (* This should indeed have length Max_proofs_verified... No! It should have type Max_proofs_verified_a. That is, the max_proofs_verified specific to a proof of this type...*)
              prev_challenges
              ~f:(fun commitment chals ->
                { Tock.Proof.Challenge_polynomial.commitment
                ; challenges = Vector.to_array chals
                } )
          |> Wrap_hack.pad_accumulator )
          public_input proof
      in
      let ((x_hat_1, x_hat_2) as x_hat) = O.(p_eval_1 o, p_eval_2 o) in
      let scalar_chal f =
        Scalar_challenge.map ~f:Challenge.Constant.of_tock_field (f o)
      in
      let plonk0 =
        { Types.Wrap.Proof_state.Deferred_values.Plonk.Minimal.alpha =
            scalar_chal O.alpha
        ; beta = O.beta o
        ; gamma = O.gamma o
        ; zeta = scalar_chal O.zeta
        ; joint_combiner =
            Option.map
              ~f:(Scalar_challenge.map ~f:Challenge.Constant.of_tock_field)
              (O.joint_combiner_chal o)
<<<<<<< HEAD
        ; feature_flags = Plonk_types.Features.none_bool
=======
        ; feature_flags =
            t.statement.proof_state.deferred_values.plonk.feature_flags
>>>>>>> 4976c985
        }
      in
      let xi = scalar_chal O.v in
      let r = scalar_chal O.u in
      let sponge_digest_before_evaluations = O.digest_before_evaluations o in
      let to_field =
        SC.to_field_constant
          (module Tock.Field)
          ~endo:Endo.Step_inner_curve.scalar
      in
      let module As_field = struct
        let r = to_field r

        let xi = to_field xi

        let zeta = to_field plonk0.zeta

        let alpha = to_field plonk0.alpha

        let joint_combiner = O.joint_combiner o
      end in
      let w =
        Tock.Field.domain_generator ~log2_size:dlog_vk.domain.log_size_of_group
      in
      let zetaw = Tock.Field.mul As_field.zeta w in
      let new_bulletproof_challenges, b =
        let prechals =
          Array.map (O.opening_prechallenges o) ~f:(fun x ->
              Scalar_challenge.map ~f:Challenge.Constant.of_tock_field x )
        in
        let chals =
          Array.map prechals ~f:(fun x -> Ipa.Wrap.compute_challenge x)
        in
        let challenge_polynomial = unstage (challenge_polynomial chals) in
        let open As_field in
        let b =
          let open Tock.Field in
          challenge_polynomial zeta + (r * challenge_polynomial zetaw)
        in
        let prechals =
          Vector.of_list_and_length_exn
            (Array.map prechals ~f:Bulletproof_challenge.unpack |> Array.to_list)
            Tock.Rounds.n
        in
        (prechals, b)
      in
      let challenge_polynomial_commitment =
        if not must_verify then Ipa.Wrap.compute_sg new_bulletproof_challenges
        else proof.openings.proof.challenge_polynomial_commitment
      in
      let witness : _ Per_proof_witness.Constant.No_app_state.t =
        { app_state = ()
        ; proof_state =
            { prev_statement_with_hashes.proof_state with
              messages_for_next_wrap_proof = ()
            }
        ; prev_proof_evals = t.prev_evals
        ; prev_challenge_polynomial_commitments =
            Vector.extend_front_exn
              t.statement.messages_for_next_step_proof
                .challenge_polynomial_commitments Local_max_proofs_verified.n
              (Lazy.force Dummy.Ipa.Wrap.sg)
            (* TODO: This computation is also redone elsewhere. *)
        ; prev_challenges =
            Vector.extend_front_exn
              (Vector.map
                 t.statement.messages_for_next_step_proof
                   .old_bulletproof_challenges ~f:Ipa.Step.compute_challenges )
              Local_max_proofs_verified.n Dummy.Ipa.Step.challenges_computed
        ; wrap_proof =
            { opening =
                { proof.openings.proof with challenge_polynomial_commitment }
            ; messages = proof.messages
            }
        }
      in
      let tock_domain =
        Plonk_checks.domain
          (module Tock.Field)
          (Pow_2_roots_of_unity dlog_vk.domain.log_size_of_group)
          ~shifts:Common.tock_shifts
          ~domain_generator:Backend.Tock.Field.domain_generator
      in
      let tock_combined_evals =
        Plonk_checks.evals_of_split_evals
          (module Tock.Field)
          proof.openings.evals ~rounds:(Nat.to_int Tock.Rounds.n)
          ~zeta:As_field.zeta ~zetaw
        |> Plonk_types.Evals.to_in_circuit
      in
      let tock_plonk_minimal =
        { plonk0 with
          zeta = As_field.zeta
        ; alpha = As_field.alpha
        ; joint_combiner = As_field.joint_combiner
        }
      in
      let tock_env =
        let module Env_bool = struct
          type t = bool

          let true_ = true

          let false_ = false

          let ( &&& ) = ( && )

          let ( ||| ) = ( || )

          let any = List.exists ~f:Fn.id
        end in
        let module Env_field = struct
          include Tock.Field

          type bool = Env_bool.t

          let if_ (b : bool) ~then_ ~else_ = if b then then_ () else else_ ()
        end in
        Plonk_checks.scalars_env
          (module Env_bool)
          (module Env_field)
          ~domain:tock_domain ~srs_length_log2:Common.Max_degree.wrap_log2
          ~field_of_hex:(fun s ->
            Kimchi_pasta.Pasta.Bigint256.of_hex_string s
            |> Kimchi_pasta.Pasta.Fq.of_bigint )
          ~endo:Endo.Wrap_inner_curve.base ~mds:Tock_field_sponge.params.mds
          tock_plonk_minimal tock_combined_evals
      in
      let combined_inner_product =
        let e = proof.openings.evals in
        let b_polys =
          Vector.map
            ~f:(fun chals ->
              unstage (challenge_polynomial (Vector.to_array chals)) )
            (Wrap_hack.pad_challenges prev_challenges)
        in
        let a = Plonk_types.Evals.to_list e in
        let open As_field in
        let combine ~which_eval ~ft_eval pt =
          let f (x, y) = match which_eval with `Fst -> x | `Snd -> y in
          let v : Tock.Field.t array list =
            let a = List.map ~f a in
            List.append
              (Vector.to_list (Vector.map b_polys ~f:(fun f -> [| f pt |])))
              ([| f x_hat |] :: [| ft_eval |] :: a)
          in
          let open Tock.Field in
          Pcs_batch.combine_split_evaluations ~xi ~init:Fn.id
            ~mul_and_add:(fun ~acc ~xi fx -> fx + (xi * acc))
            v
        in
        let ft_eval0 =
          Plonk_checks.Type2.ft_eval0
            (module Tock.Field)
            ~domain:tock_domain ~env:tock_env tock_plonk_minimal
            tock_combined_evals x_hat_1
        in
        let open Tock.Field in
        combine ~which_eval:`Fst ~ft_eval:ft_eval0 As_field.zeta
        + (r * combine ~which_eval:`Snd ~ft_eval:proof.openings.ft_eval1 zetaw)
      in
      let chal = Challenge.Constant.of_tock_field in
      let plonk =
        let module Field = struct
          include Tock.Field

          type nonrec bool = bool
        end in
        (* Wrap proof, no features *)
        Plonk_checks.Type2.derive_plonk
          (module Field)
          ~env:tock_env ~shift:Shifts.tock2 tock_plonk_minimal
          tock_combined_evals
        |> Composition_types.Step.Proof_state.Deferred_values.Plonk.In_circuit
           .of_wrap
             ~assert_none:(fun x -> assert (Option.is_none (Opt.to_option x)))
             ~assert_false:(fun x -> assert (not x))
      in
      let shifted_value =
        Shifted_value.Type2.of_field (module Tock.Field) ~shift:Shifts.tock2
      in
      ( `Sg challenge_polynomial_commitment
      , { Types.Step.Proof_state.Per_proof.deferred_values =
            { plonk =
                { plonk with
                  zeta = plonk0.zeta
                ; alpha = plonk0.alpha
                ; beta = chal plonk0.beta
                ; gamma = chal plonk0.gamma
                }
            ; combined_inner_product = shifted_value combined_inner_product
            ; xi
            ; bulletproof_challenges = new_bulletproof_challenges
            ; b = shifted_value b
            }
        ; should_finalize = must_verify
        ; sponge_digest_before_evaluations =
            Digest.Constant.of_tock_field sponge_digest_before_evaluations
        }
      , prev_statement_with_hashes
      , x_hat
      , witness
      , `Actual_wrap_domain dlog_vk.domain.log_size_of_group )
    in
    let challenge_polynomial_commitments = ref None in
    let unfinalized_proofs = ref None in
    let statements_with_hashes = ref None in
    let x_hats = ref None in
    let witnesses = ref None in
    let prev_proofs = ref None in
    let return_value = ref None in
    let auxiliary_value = ref None in
    let actual_wrap_domains = ref None in
    let compute_prev_proof_parts prev_proof_requests =
      let ( challenge_polynomial_commitments'
          , unfinalized_proofs'
          , statements_with_hashes'
          , x_hats'
          , witnesses'
          , prev_proofs'
          , actual_wrap_domains' ) =
        let rec go :
            type vars values ns ms k.
               (vars, values, ns, ms) H4.T(Tag).t
            -> ( values
               , ns )
               H2.T(Inductive_rule.Previous_proof_statement.Constant).t
            -> (vars, k) Length.t
            -> (Tock.Curve.Affine.t, k) Vector.t
               * (Unfinalized.Constant.t, k) Vector.t
               * (Statement_with_hashes.t, k) Vector.t
               * (X_hat.t, k) Vector.t
               * ( values
                 , ns
                 , ms )
                 H3.T(Per_proof_witness.Constant.No_app_state).t
               * (ns, ns) H2.T(Proof).t
               * (int, k) Vector.t =
         fun ts prev_proof_stmts l ->
          match (ts, prev_proof_stmts, l) with
          | [], [], Z ->
              ([], [], [], [], [], [], [])
          | ( t :: ts
            , { public_input = app_state
              ; proof = p
              ; proof_must_verify = must_verify
              }
              :: prev_proof_stmts
            , S l ) ->
              let dlog_vk, dlog_index =
                if Type_equal.Id.same self.Tag.id t.id then
                  (self_dlog_vk, self_dlog_plonk_index)
                else
                  let d = Types_map.lookup_basic t in
                  (d.wrap_vk, d.wrap_key)
              in
              let `Sg sg, u, s, x, w, `Actual_wrap_domain domain =
                expand_proof dlog_vk dlog_index app_state p t ~must_verify
              and sgs, us, ss, xs, ws, ps, domains = go ts prev_proof_stmts l in
              ( sg :: sgs
              , u :: us
              , s :: ss
              , x :: xs
              , w :: ws
              , p :: ps
              , domain :: domains )
          | _, _ :: _, _ ->
              .
          | _, [], _ ->
              .
        in
        go branch_data.rule.prevs prev_proof_requests prev_vars_length
      in
      challenge_polynomial_commitments := Some challenge_polynomial_commitments' ;
      unfinalized_proofs := Some unfinalized_proofs' ;
      statements_with_hashes := Some statements_with_hashes' ;
      x_hats := Some x_hats' ;
      witnesses := Some witnesses' ;
      prev_proofs := Some prev_proofs' ;
      actual_wrap_domains := Some actual_wrap_domains'
    in
    let unfinalized_proofs = lazy (Option.value_exn !unfinalized_proofs) in
    let unfinalized_proofs_extended =
      lazy
        (Vector.extend_front
           (Lazy.force unfinalized_proofs)
           lte Max_proofs_verified.n
           (Lazy.force Unfinalized.Constant.dummy) )
    in
    let module Extract = struct
      module type S = sig
        type res

        val f : _ P.t -> res
      end
    end in
    let extract_from_proofs (type res)
        (module Extract : Extract.S with type res = res) =
      let rec go :
          type vars values ns ms len.
             (ns, ns) H2.T(P).t
          -> (values, vars, ns, ms) H4.T(Tag).t
          -> (vars, len) Length.t
          -> (res, len) Vector.t =
       fun prevs tags len ->
        match (prevs, tags, len) with
        | [], [], Z ->
            []
        | t :: prevs, _ :: tags, S len ->
            Extract.f t :: go prevs tags len
      in
      go
        (Option.value_exn !prev_proofs)
        branch_data.rule.prevs prev_values_length
    in
    let messages_for_next_step_proof :
        _ Reduced_messages_for_next_proof_over_same_field.Step.t Lazy.t =
      lazy
        (let old_bulletproof_challenges =
           extract_from_proofs
             ( module struct
               type res =
                 Challenge.Constant.t Scalar_challenge.t Bulletproof_challenge.t
                 Step_bp_vec.t

               let f (T t : _ P.t) =
                 t.statement.proof_state.deferred_values.bulletproof_challenges
             end )
         in
         let (return_value : ret_value) = Option.value_exn !return_value in
         let (app_state : value) =
           match public_input with
           | Input _ ->
               next_state
           | Output _ ->
               return_value
           | Input_and_output _ ->
               (next_state, return_value)
         in
         (* Have the sg be available in the opening proof and verify it. *)
         { app_state
         ; challenge_polynomial_commitments =
             Option.value_exn !challenge_polynomial_commitments
         ; old_bulletproof_challenges
         } )
    in
    let messages_for_next_step_proof_prepared =
      lazy
        (Reduced_messages_for_next_proof_over_same_field.Step.prepare
           ~dlog_plonk_index:self_dlog_plonk_index
           (Lazy.force messages_for_next_step_proof) )
    in
    let messages_for_next_wrap_proof_padded =
      let rec pad :
          type n k maxes pvals lws lhs.
             (Digest.Constant.t, k) Vector.t
          -> maxes H1.T(Nat).t
          -> (maxes, n) Hlist.Length.t
          -> (Digest.Constant.t, n) Vector.t =
       fun xs maxes l ->
        match (xs, maxes, l) with
        | [], [], Z ->
            []
        | x :: xs, [], Z ->
            assert false
        | x :: xs, _ :: ms, S n ->
            x :: pad xs ms n
        | [], m :: ms, S n ->
            let t : _ Types.Wrap.Proof_state.Messages_for_next_wrap_proof.t =
              { challenge_polynomial_commitment = Lazy.force Dummy.Ipa.Step.sg
              ; old_bulletproof_challenges =
                  Vector.init Max_proofs_verified.n ~f:(fun _ ->
                      Dummy.Ipa.Wrap.challenges_computed )
              }
            in
            Wrap_hack.hash_messages_for_next_wrap_proof Max_proofs_verified.n t
            :: pad [] ms n
      in
      lazy
        (Vector.rev
           (pad
              (Vector.map
                 (Vector.rev (Option.value_exn !statements_with_hashes))
                 ~f:(fun s -> s.proof_state.messages_for_next_wrap_proof) )
              Maxes.maxes Maxes.length ) )
    in
    let handler (Snarky_backendless.Request.With { request; respond } as r) =
      let k x = respond (Provide x) in
      match request with
      | Req.Compute_prev_proof_parts prev_proof_requests ->
          [%log internal] "Step_compute_prev_proof_parts" ;
          compute_prev_proof_parts prev_proof_requests ;
          [%log internal] "Step_compute_prev_proof_parts_done" ;
          k ()
      | Req.Proof_with_datas ->
          k (Option.value_exn !witnesses)
      | Req.Wrap_index ->
          k self_dlog_plonk_index
      | Req.App_state ->
          k next_state
      | Req.Return_value res ->
          return_value := Some res ;
          k ()
      | Req.Auxiliary_value res ->
          auxiliary_value := Some res ;
          k ()
      | Req.Unfinalized_proofs ->
          k (Lazy.force unfinalized_proofs)
      | Req.Messages_for_next_wrap_proof ->
          k (Lazy.force messages_for_next_wrap_proof_padded)
      | Req.Wrap_domain_indices ->
          let all_possible_domains = Wrap_verifier.all_possible_domains () in
          let wrap_domain_indices =
            Vector.map (Option.value_exn !actual_wrap_domains)
              ~f:(fun domain_size ->
                let domain_index =
                  Vector.foldi ~init:0 all_possible_domains
                    ~f:(fun j acc (Pow_2_roots_of_unity domain) ->
                      if Int.equal domain domain_size then j else acc )
                in
                Pickles_base.Proofs_verified.of_int domain_index )
          in
          k wrap_domain_indices
      | _ -> (
          match handler with
          | Some f ->
              f r
          | None ->
              Snarky_backendless.Request.unhandled )
    in
    let prev_challenge_polynomial_commitments =
      lazy
        (let to_fold_in =
           extract_from_proofs
             ( module struct
               type res = Tick.Curve.Affine.t

               let f (T t : _ P.t) =
                 t.statement.proof_state.messages_for_next_wrap_proof
                   .challenge_polynomial_commitment
             end )
         in
         (* emphatically NOT padded with dummies *)
         Vector.(
           map2 to_fold_in
             (Lazy.force messages_for_next_step_proof_prepared)
               .old_bulletproof_challenges ~f:(fun commitment chals ->
               { Tick.Proof.Challenge_polynomial.commitment
               ; challenges = Vector.to_array chals
               } )
           |> to_list) )
    in
    let%map.Promise (next_proof : Tick.Proof.t), next_statement_hashed =
      let (T (input, _conv, conv_inv)) =
        Impls.Step.input ~proofs_verified:Max_proofs_verified.n
          ~wrap_rounds:Tock.Rounds.n ~feature_flags
      in
      let { Domains.h } =
        List.nth_exn (Vector.to_list step_domains) branch_data.index
      in
      ksprintf Common.time "step-prover %d (%d)" branch_data.index
        (Domain.size h)
        (fun () ->
          let promise_or_error =
            (* Use a try_with to give an informative backtrace.
               If we don't do this, the backtrace will be obfuscated by the
               Promise, and it's significantly harder to track down errors.
               This only applies to errors in the 'witness generation' stage;
               proving errors are emitted inside the promise, and are therefore
               unaffected.
            *)
            Or_error.try_with ~backtrace:true (fun () ->
                [%log internal] "Step_generate_witness_conv" ;
                Impls.Step.generate_witness_conv
                  ~f:(fun { Impls.Step.Proof_inputs.auxiliary_inputs
                          ; public_inputs
                          } next_statement_hashed ->
                    [%log internal] "Backend_tick_proof_create_async" ;
                    let create_proof () =
                      Backend.Tick.Proof.create_async ~primary:public_inputs
                        ~auxiliary:auxiliary_inputs
                        ~message:
                          (Lazy.force prev_challenge_polynomial_commitments)
                        pk
                    in
                    let%map.Promise proof =
                      match proof_cache with
                      | None ->
                          create_proof ()
                      | Some proof_cache -> (
                          match
                            Proof_cache.get_step_proof proof_cache ~keypair:pk
                              ~public_input:public_inputs
                          with
                          | None ->
<<<<<<< HEAD
=======
                              if
                                Proof_cache
                                .is_env_var_set_requesting_error_for_proofs ()
                              then failwith "Regenerated proof" ;
>>>>>>> 4976c985
                              let%map.Promise proof = create_proof () in
                              Proof_cache.set_step_proof proof_cache ~keypair:pk
                                ~public_input:public_inputs proof ;
                              proof
                          | Some proof ->
                              Promise.return proof )
                    in
                    [%log internal] "Backend_tick_proof_create_async_done" ;
                    (proof, next_statement_hashed) )
                  ~input_typ:Impls.Step.Typ.unit ~return_typ:input
                  (fun () () ->
                    Impls.Step.handle
                      (fun () -> conv_inv (branch_data.main ~step_domains ()))
                      handler ) )
          in
          (* Re-raise any captured errors, complete with their backtrace. *)
          Or_error.ok_exn promise_or_error )
        ()
    in
    let prev_evals =
      extract_from_proofs
        ( module struct
          type res = E.t

          let f (T t : _ P.t) =
            let proof = Wrap_wire_proof.to_kimchi_proof t.proof in
            (proof.openings.evals, proof.openings.ft_eval1)
        end )
    in
    let messages_for_next_wrap_proof =
      let rec go :
          type a a.
             (a, a) H2.T(P).t
          -> a H1.T(P.Base.Messages_for_next_proof_over_same_field.Wrap).t =
        function
        | [] ->
            []
        | T t :: tl ->
            t.statement.proof_state.messages_for_next_wrap_proof :: go tl
      in
      go (Option.value_exn !prev_proofs)
    in
    let next_statement : _ Types.Step.Statement.t =
      { proof_state =
          { unfinalized_proofs = Lazy.force unfinalized_proofs_extended
          ; messages_for_next_step_proof =
              Lazy.force messages_for_next_step_proof
          }
      ; messages_for_next_wrap_proof
      }
    in
    [%log internal] "Pickles_step_proof_done" ;
    ( { P.Base.Step.proof = next_proof
      ; statement = next_statement
      ; index = branch_data.index
      ; prev_evals =
          Vector.extend_front
            (Vector.map2 prev_evals (Option.value_exn !x_hats)
               ~f:(fun (es, ft_eval1) x_hat ->
                 Plonk_types.All_evals.
                   { ft_eval1
                   ; evals =
                       { With_public_input.evals = es; public_input = x_hat }
                   } ) )
            lte Max_proofs_verified.n Dummy.evals
      }
    , Option.value_exn !return_value
    , Option.value_exn !auxiliary_value
    , Option.value_exn !actual_wrap_domains )
end<|MERGE_RESOLUTION|>--- conflicted
+++ resolved
@@ -346,12 +346,7 @@
             Option.map
               ~f:(Scalar_challenge.map ~f:Challenge.Constant.of_tock_field)
               (O.joint_combiner_chal o)
-<<<<<<< HEAD
         ; feature_flags = Plonk_types.Features.none_bool
-=======
-        ; feature_flags =
-            t.statement.proof_state.deferred_values.plonk.feature_flags
->>>>>>> 4976c985
         }
       in
       let xi = scalar_chal O.v in
@@ -847,13 +842,10 @@
                               ~public_input:public_inputs
                           with
                           | None ->
-<<<<<<< HEAD
-=======
                               if
                                 Proof_cache
                                 .is_env_var_set_requesting_error_for_proofs ()
                               then failwith "Regenerated proof" ;
->>>>>>> 4976c985
                               let%map.Promise proof = create_proof () in
                               Proof_cache.set_step_proof proof_cache ~keypair:pk
                                 ~public_input:public_inputs proof ;
