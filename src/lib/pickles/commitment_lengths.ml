open Pickles_types
<<<<<<< HEAD
open Import
=======
>>>>>>> 9fb710f4
open Plonk_types

let create (type a) ~(of_int : int -> a) :
    (a Columns_vec.t, a, a) Messages.Poly.t =
  let one = of_int 1 in
  { w = Vector.init Plonk_types.Columns.n ~f:(fun _ -> one)
  ; z = one
  ; t = of_int 7
  }<|MERGE_RESOLUTION|>--- conflicted
+++ resolved
@@ -1,8 +1,4 @@
 open Pickles_types
-<<<<<<< HEAD
-open Import
-=======
->>>>>>> 9fb710f4
 open Plonk_types
 
 let create (type a) ~(of_int : int -> a) :
