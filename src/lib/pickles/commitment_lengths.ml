--- conflicted
+++ resolved
@@ -1,17 +1,8 @@
 open Pickles_types
 
-<<<<<<< HEAD
-let default =
-  let one = 1 in
-  { Plonk_types.Messages.Poly.w =
-      Vector.init Plonk_types.Columns.n ~f:(fun _ -> one)
-  ; z = one
-  ; t = 7
-=======
 let default ~num_chunks =
   { Plonk_types.Messages.Poly.w =
       Vector.init Plonk_types.Columns.n ~f:(fun _ -> num_chunks)
   ; z = num_chunks
   ; t = 7 * num_chunks
->>>>>>> 605b8c87
   }