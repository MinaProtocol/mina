--- conflicted
+++ resolved
@@ -1,7 +1,6 @@
 open Core_kernel
 open Pickles_types
 open Import
-<<<<<<< HEAD
 open Dlog_plonk_types
 
 let create (type a) ~(of_int : int -> a) :
@@ -10,34 +9,4 @@
   { w = Vector.init Dlog_plonk_types.Columns.n ~f:(fun _ -> one)
   ; z = one
   ; t = of_int 7
-  }
-=======
-
-(* Compute the number of group elements required to represent each commitment.
-   This is simply ceil(degree of commitment / max degree natively supported by the PCS) *)
-
-let generic' ~h ~sub ~add:( + ) ~mul:( * ) ~of_int ~ceil_div_max_degree :
-    _ Dlog_plonk_types.Evals.t =
-  let n = h#size in
-  let t_bound =
-    ceil_div_max_degree (Common.max_quot_size ~of_int ~mul:( * ) ~sub n)
-  in
-  let h = ceil_div_max_degree n in
-  { l = h; r = h; o = h; z = h; t = t_bound; f = h; sigma1 = h; sigma2 = h }
-
-let generic map ~h ~max_degree : _ Dlog_plonk_types.Evals.t =
-  let t_bound = map h ~f:(fun h -> Common.max_quot_size_int h) in
-  Dlog_plonk_types.Evals.map
-    ~f:(fun v ->
-      map v ~f:(fun x -> Int.round_up x ~to_multiple_of:max_degree / max_degree))
-    { l = h; r = h; o = h; z = h; t = t_bound; f = h; sigma1 = h; sigma2 = h }
-
-let of_domains { Domains.h; _ } ~max_degree : int Dlog_plonk_types.Evals.t =
-  let h = Domain.size h in
-  generic ~max_degree (fun x ~f -> f x) ~h
-
-let of_domains_vector domainses =
-  let open Vector in
-  let f field = map domainses ~f:(Fn.compose Domain.size field) in
-  Vector.(generic map ~h:(f Domains.h))
->>>>>>> 8c1dc0c9
+  }