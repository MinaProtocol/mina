open Core_kernel
open Pickles_types.Poly_types
open Pickles_types.Hlist

module B = struct
  type t = Impls.Step.Boolean.var
end

module Previous_proof_statement = struct
  type ('prev_var, 'width) t =
    { public_input : 'prev_var
    ; proof : ('width, 'width) Proof.t Impls.Step.As_prover.Ref.t
    ; proof_must_verify : B.t
    }

  module Constant = struct
    type ('prev_value, 'width) t =
      { public_input : 'prev_value
      ; proof : ('width, 'width) Proof.t
      ; proof_must_verify : bool
      }
  end
end

(** This type relates the types of the input and output types of an inductive
    rule's [main] function to the type of the public input to the resulting
    circuit.
*)
type ('var, 'value, 'input_var, 'input_value, 'ret_var, 'ret_value) public_input =
  | Input :
      ('var, 'value) Impls.Step.Typ.t
      -> ('var, 'value, 'var, 'value, unit, unit) public_input
  | Output :
      ('ret_var, 'ret_value) Impls.Step.Typ.t
      -> ('ret_var, 'ret_value, unit, unit, 'ret_var, 'ret_value) public_input
  | Input_and_output :
      ('var, 'value) Impls.Step.Typ.t * ('ret_var, 'ret_value) Impls.Step.Typ.t
      -> ( 'var * 'ret_var
         , 'value * 'ret_value
         , 'var
         , 'value
         , 'ret_var
         , 'ret_value )
         public_input

(** The input type of an inductive rule's main function. *)
type 'public_input main_input =
  { public_input : 'public_input
        (** The publicly-exposed input to the circuit's main function. *)
  }

(** The return type of an inductive rule's main function. *)
type ('prev_vars, 'public_output, 'auxiliary_output) main_return =
  { previous_proof_statements : 'prev_vars H1.T(Previous_proof_statement).t
        (** A list of booleans, determining whether each previous proof must
            verify.
        *)
  ; public_output : 'public_output
        (** The publicly-exposed output from the circuit's main function. *)
  ; auxiliary_output : 'auxiliary_output
        (** The auxiliary output from the circuit's main function. This value
            is returned to the prover, but not exposed to or used by verifiers.
        *)
  }

(** This type models an "inductive rule". It includes
    - the list of previous statements which this one assumes
    - the snarky main function

    The types parameters are:
    - ['prev_vars] the tuple-list of public input circuit types to the previous
      proofs.
      - For example, [Boolean.var * (Boolean.var * unit)] represents 2 previous
        proofs whose public inputs are booleans
    - ['prev_values] the tuple-list of public input non-circuit types to the
      previous proofs.
      - For example, [bool * (bool * unit)] represents 2 previous proofs whose
        public inputs are booleans.
    - ['widths] is a tuple list of the maximum number of previous proofs each
      previous proof itself had.
      - For example, [Nat.z Nat.s * (Nat.z * unit)] represents 2 previous
        proofs where the first has at most 1 previous proof and the second had
        zero previous proofs.
    - ['heights] is a tuple list of the number of inductive rules in each of
      the previous proofs
      - For example, [Nat.z Nat.s Nat.s * (Nat.z Nat.s * unit)] represents 2
        previous proofs where the first had 2 inductive rules and the second
        had 1.
    - ['a_var] is the in-circuit type of the [main] function's public input.
    - ['a_value] is the out-of-circuit type of the [main] function's public
      input.
    - ['ret_var] is the in-circuit type of the [main] function's public output.
    - ['ret_value] is the out-of-circuit type of the [main] function's public
      output.
    - ['auxiliary_var] is the in-circuit type of the [main] function's
      auxiliary data, to be returned to the prover but not exposed in the
      public input.
    - ['auxiliary_value] is the out-of-circuit type of the [main] function's
      auxiliary data, to be returned to the prover but not exposed in the
      public input.
*)
type ( 'prev_vars
     , 'prev_values
     , 'widths
     , 'heights
     , 'a_var
     , 'a_value
     , 'ret_var
     , 'ret_value
     , 'auxiliary_var
     , 'auxiliary_value )
     t =
  { identifier : string
  ; prevs : ('prev_vars, 'prev_values, 'widths, 'heights) H4.T(Tag).t
<<<<<<< HEAD
  ; main : 'a_var -> ('prev_vars, 'widths) H2.T(Previous_proof_statement).t
=======
  ; main :
      'a_var main_input -> ('prev_vars, 'ret_var, 'auxiliary_var) main_return
>>>>>>> a66e6ea3
  }

module T
    (Statement : T0)
    (Statement_value : T0)
    (Return_var : T0)
    (Return_value : T0)
    (Auxiliary_var : T0)
    (Auxiliary_value : T0) =
struct
  type nonrec ('prev_vars, 'prev_values, 'widths, 'heights) t =
    ( 'prev_vars
    , 'prev_values
    , 'widths
    , 'heights
    , Statement.t
    , Statement_value.t
    , Return_var.t
    , Return_value.t
    , Auxiliary_var.t
    , Auxiliary_value.t )
    t
end<|MERGE_RESOLUTION|>--- conflicted
+++ resolved
@@ -50,8 +50,9 @@
   }
 
 (** The return type of an inductive rule's main function. *)
-type ('prev_vars, 'public_output, 'auxiliary_output) main_return =
-  { previous_proof_statements : 'prev_vars H1.T(Previous_proof_statement).t
+type ('prev_vars, 'widths, 'public_output, 'auxiliary_output) main_return =
+  { previous_proof_statements :
+      ('prev_vars, 'widths) H2.T(Previous_proof_statement).t
         (** A list of booleans, determining whether each previous proof must
             verify.
         *)
@@ -112,12 +113,9 @@
      t =
   { identifier : string
   ; prevs : ('prev_vars, 'prev_values, 'widths, 'heights) H4.T(Tag).t
-<<<<<<< HEAD
-  ; main : 'a_var -> ('prev_vars, 'widths) H2.T(Previous_proof_statement).t
-=======
   ; main :
-      'a_var main_input -> ('prev_vars, 'ret_var, 'auxiliary_var) main_return
->>>>>>> a66e6ea3
+         'a_var main_input
+      -> ('prev_vars, 'widths, 'ret_var, 'auxiliary_var) main_return
   }
 
 module T
