--- conflicted
+++ resolved
@@ -114,14 +114,9 @@
   { identifier : string
   ; prevs : ('prev_vars, 'prev_values, 'widths, 'heights) H4.T(Tag).t
   ; main :
-<<<<<<< HEAD
-         ('prev_vars, 'a_var) main_input
-      -> ('prev_vars, 'ret_var, 'auxiliary_var) main_return
-  ; uses_lookup : bool
-=======
          'a_var main_input
       -> ('prev_vars, 'widths, 'ret_var, 'auxiliary_var) main_return
->>>>>>> 2c37a84a
+  ; uses_lookup : bool
   }
 
 module T
