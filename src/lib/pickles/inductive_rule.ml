open Core_kernel
open Pickles_types.Poly_types
open Pickles_types.Hlist

module B = struct
  type t = Impls.Step.Boolean.var
end

<<<<<<< HEAD
module Previous_proof_statement = struct
  type 'prev_var t = { public_input : 'prev_var; proof_must_verify : B.t }

  module Constant = struct
    type 'prev_value t =
      { public_input : 'prev_value; proof_must_verify : bool }
  end
end

(* This type models an "inductive rule". It includes
   - the list of previous statements which this one assumes
   - the snarky main function
   - an unchecked version of the main function which computes the "should verify" flags that
     allow predecessor proofs to conditionally fail to verify
=======
(** This type relates the types of the input and output types of an inductive
    rule's [main] function to the type of the public input to the resulting
    circuit.
>>>>>>> 6f5d15a1
*)
type ('var, 'value, 'input_var, 'input_value, 'ret_var, 'ret_value) public_input =
  | Input :
      ('var, 'value) Impls.Step.Typ.t
      -> ('var, 'value, 'var, 'value, unit, unit) public_input
  | Output :
      ('ret_var, 'ret_value) Impls.Step.Typ.t
      -> ('ret_var, 'ret_value, unit, unit, 'ret_var, 'ret_value) public_input
  | Input_and_output :
      ('var, 'value) Impls.Step.Typ.t * ('ret_var, 'ret_value) Impls.Step.Typ.t
      -> ( 'var * 'ret_var
         , 'value * 'ret_value
         , 'var
         , 'value
         , 'ret_var
         , 'ret_value )
         public_input

(** The input type of an inductive rule's main function. *)
type ('prev_vars, 'public_input) main_input =
  { previous_public_inputs : 'prev_vars H1.T(Id).t
        (** A heterogeneous list of the public inputs of the previous proofs to
            verify.
        *)
  ; public_input : 'public_input
        (** The publicly-exposed input to the circuit's main function. *)
  }

(** The return type of an inductive rule's main function. *)
type ('prev_vars, 'public_output, 'auxiliary_output) main_return =
  { previous_proofs_should_verify : 'prev_vars H1.T(E01(B)).t
        (** A list of booleans, determining whether each previous proof must
            verify.
        *)
  ; public_output : 'public_output
        (** The publicly-exposed output from the circuit's main function. *)
  ; auxiliary_output : 'auxiliary_output
        (** The auxiliary output from the circuit's main function. This value
            is returned to the prover, but not exposed to or used by verifiers.
        *)
  }

(** This type models an "inductive rule". It includes
    - the list of previous statements which this one assumes
    - the snarky main function

    The types parameters are:
    - ['prev_vars] the tuple-list of public input circuit types to the previous
      proofs.
      - For example, [Boolean.var * (Boolean.var * unit)] represents 2 previous
        proofs whose public inputs are booleans
    - ['prev_values] the tuple-list of public input non-circuit types to the
      previous proofs.
      - For example, [bool * (bool * unit)] represents 2 previous proofs whose
        public inputs are booleans.
    - ['widths] is a tuple list of the maximum number of previous proofs each
      previous proof itself had.
      - For example, [Nat.z Nat.s * (Nat.z * unit)] represents 2 previous
        proofs where the first has at most 1 previous proof and the second had
        zero previous proofs.
    - ['heights] is a tuple list of the number of inductive rules in each of
      the previous proofs
      - For example, [Nat.z Nat.s Nat.s * (Nat.z Nat.s * unit)] represents 2
        previous proofs where the first had 2 inductive rules and the second
        had 1.
    - ['a_var] is the in-circuit type of the [main] function's public input.
    - ['a_value] is the out-of-circuit type of the [main] function's public
      input.
    - ['ret_var] is the in-circuit type of the [main] function's public output.
    - ['ret_value] is the out-of-circuit type of the [main] function's public
      output.
    - ['auxiliary_var] is the in-circuit type of the [main] function's
      auxiliary data, to be returned to the prover but not exposed in the
      public input.
    - ['auxiliary_value] is the out-of-circuit type of the [main] function's
      auxiliary data, to be returned to the prover but not exposed in the
      public input.
*)
type ( 'prev_vars
     , 'prev_values
     , 'widths
     , 'heights
     , 'a_var
     , 'a_value
     , 'ret_var
     , 'ret_value
     , 'auxiliary_var
     , 'auxiliary_value )
     t =
  { identifier : string
  ; prevs : ('prev_vars, 'prev_values, 'widths, 'heights) H4.T(Tag).t
<<<<<<< HEAD
  ; main : 'a_var -> 'prev_vars H1.T(Previous_proof_statement).t
=======
  ; main :
         ('prev_vars, 'a_var) main_input
      -> ('prev_vars, 'ret_var, 'auxiliary_var) main_return
>>>>>>> 6f5d15a1
  }

module T
    (Statement : T0)
    (Statement_value : T0)
    (Return_var : T0)
    (Return_value : T0)
    (Auxiliary_var : T0)
    (Auxiliary_value : T0) =
struct
  type nonrec ('prev_vars, 'prev_values, 'widths, 'heights) t =
    ( 'prev_vars
    , 'prev_values
    , 'widths
    , 'heights
    , Statement.t
    , Statement_value.t
    , Return_var.t
    , Return_value.t
    , Auxiliary_var.t
    , Auxiliary_value.t )
    t
end<|MERGE_RESOLUTION|>--- conflicted
+++ resolved
@@ -6,7 +6,6 @@
   type t = Impls.Step.Boolean.var
 end
 
-<<<<<<< HEAD
 module Previous_proof_statement = struct
   type 'prev_var t = { public_input : 'prev_var; proof_must_verify : B.t }
 
@@ -16,16 +15,9 @@
   end
 end
 
-(* This type models an "inductive rule". It includes
-   - the list of previous statements which this one assumes
-   - the snarky main function
-   - an unchecked version of the main function which computes the "should verify" flags that
-     allow predecessor proofs to conditionally fail to verify
-=======
 (** This type relates the types of the input and output types of an inductive
     rule's [main] function to the type of the public input to the resulting
     circuit.
->>>>>>> 6f5d15a1
 *)
 type ('var, 'value, 'input_var, 'input_value, 'ret_var, 'ret_value) public_input =
   | Input :
@@ -45,18 +37,14 @@
          public_input
 
 (** The input type of an inductive rule's main function. *)
-type ('prev_vars, 'public_input) main_input =
-  { previous_public_inputs : 'prev_vars H1.T(Id).t
-        (** A heterogeneous list of the public inputs of the previous proofs to
-            verify.
-        *)
-  ; public_input : 'public_input
+type 'public_input main_input =
+  { public_input : 'public_input
         (** The publicly-exposed input to the circuit's main function. *)
   }
 
 (** The return type of an inductive rule's main function. *)
 type ('prev_vars, 'public_output, 'auxiliary_output) main_return =
-  { previous_proofs_should_verify : 'prev_vars H1.T(E01(B)).t
+  { previous_proof_statements : 'prev_vars H1.T(Previous_proof_statement).t
         (** A list of booleans, determining whether each previous proof must
             verify.
         *)
@@ -117,13 +105,8 @@
      t =
   { identifier : string
   ; prevs : ('prev_vars, 'prev_values, 'widths, 'heights) H4.T(Tag).t
-<<<<<<< HEAD
-  ; main : 'a_var -> 'prev_vars H1.T(Previous_proof_statement).t
-=======
   ; main :
-         ('prev_vars, 'a_var) main_input
-      -> ('prev_vars, 'ret_var, 'auxiliary_var) main_return
->>>>>>> 6f5d15a1
+      'a_var main_input -> ('prev_vars, 'ret_var, 'auxiliary_var) main_return
   }
 
 module T
