open Core_kernel
open Pickles_types
open Import
open Poly_types

(* Compute the domains corresponding to wrap_main *)

(* TODO: this functor does not depend on any of its argument why? *)

module Make
    (A : T0)
    (A_value : T0)
    (Ret_var : T0)
    (Ret_value : T0)
    (Auxiliary_var : T0)
    (Auxiliary_value : T0) =
struct
  let f_debug full_signature _num_choices choices_length ~feature_flags
<<<<<<< HEAD
      ~max_proofs_verified =
=======
      ~num_chunks ~max_proofs_verified =
>>>>>>> 605b8c87
    let num_choices = Hlist.Length.to_nat choices_length in
    let dummy_step_domains =
      Vector.init num_choices ~f:(fun _ -> Fix_domains.rough_domains)
    in
    let dummy_step_widths =
      Vector.init num_choices ~f:(fun _ ->
          Nat.to_int (Nat.Add.n max_proofs_verified) )
    in
    let dummy_step_keys =
      lazy
        (Vector.init num_choices ~f:(fun _ ->
             let num_chunks = (* TODO *) 1 in
             let g =
               Array.init num_chunks ~f:(fun _ ->
                   Backend.Tock.Inner_curve.(to_affine_exn one) )
             in
             Verification_key.dummy_step_commitments g ) )
    in
    Timer.clock __LOC__ ;
    let srs = Backend.Tick.Keypair.load_urs () in
    let _, main =
      Wrap_main.wrap_main ~feature_flags ~num_chunks ~srs full_signature
        choices_length dummy_step_keys dummy_step_widths dummy_step_domains
        max_proofs_verified
    in
    Timer.clock __LOC__ ;
    let t =
      Fix_domains.domains
        (module Impls.Wrap)
        (Impls.Wrap.input ~feature_flags ())
        (T (Snarky_backendless.Typ.unit (), Fn.id, Fn.id))
        main
    in
    Timer.clock __LOC__ ; t

  let f full_signature num_choices choices_length ~feature_flags ~num_chunks
      ~max_proofs_verified =
    let res =
      Common.wrap_domains
        ~proofs_verified:(Nat.to_int (Nat.Add.n max_proofs_verified))
    in
    ( if debug then
      let res' =
        f_debug full_signature num_choices choices_length ~feature_flags
          ~num_chunks ~max_proofs_verified
      in
      [%test_eq: Domains.t] res res' ) ;
    res
end
[@@warning "-60"]<|MERGE_RESOLUTION|>--- conflicted
+++ resolved
@@ -16,11 +16,7 @@
     (Auxiliary_value : T0) =
 struct
   let f_debug full_signature _num_choices choices_length ~feature_flags
-<<<<<<< HEAD
-      ~max_proofs_verified =
-=======
       ~num_chunks ~max_proofs_verified =
->>>>>>> 605b8c87
     let num_choices = Hlist.Length.to_nat choices_length in
     let dummy_step_domains =
       Vector.init num_choices ~f:(fun _ -> Fix_domains.rough_domains)
