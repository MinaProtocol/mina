open Core_kernel
open Pickles_types
open Poly_types

(* Compute the domains corresponding to wrap_main *)

(* TODO: this functor does not depend on any of its argument why? *)

module Make
    (A : T0)
    (A_value : T0)
    (Ret_var : T0)
    (Ret_value : T0)
    (Auxiliary_var : T0)
    (Auxiliary_value : T0) =
struct
  let f_debug full_signature _num_choices choices_length ~feature_flags
<<<<<<< HEAD
      ~num_chunks ~max_proofs_verified =
=======
      ~max_proofs_verified =
>>>>>>> 48443f55
    let num_choices = Hlist.Length.to_nat choices_length in
    let dummy_step_domains =
      Promise.return
      @@ Vector.init num_choices ~f:(fun _ -> Fix_domains.rough_domains)
    in
    let dummy_step_widths =
      Vector.init num_choices ~f:(fun _ ->
          Nat.to_int (Nat.Add.n max_proofs_verified) )
    in
    let dummy_step_keys =
      lazy
<<<<<<< HEAD
        (Vector.init num_choices ~f:(fun _ ->
             let num_chunks = (* TODO *) 1 in
             let g =
               Array.init num_chunks ~f:(fun _ ->
                   Backend.Tock.Inner_curve.(to_affine_exn one) )
             in
             Verification_key.dummy_step_commitments g ) )
=======
        (Promise.return
           (Vector.init num_choices ~f:(fun _ ->
                let num_chunks = (* TODO *) 1 in
                let g =
                  Array.init num_chunks ~f:(fun _ ->
                      Backend.Tock.Inner_curve.(to_affine_exn one) )
                in
                Verification_key.dummy_step_commitments g ) ) )
>>>>>>> 48443f55
    in
    Timer.clock __LOC__ ;
    let srs = Backend.Tick.Keypair.load_urs () in
    let _, main =
      Wrap_main.wrap_main ~feature_flags ~num_chunks ~srs full_signature
        choices_length dummy_step_keys dummy_step_widths dummy_step_domains
        max_proofs_verified
    in
    Timer.clock __LOC__ ;
    let%bind.Promise main = Lazy.force main in
    let t =
      Fix_domains.domains
        (module Impls.Wrap)
        (Impls.Wrap.input ~feature_flags ())
        (T (Snarky_backendless.Typ.unit (), Fn.id, Fn.id))
        (fun input -> Promise.return (main input))
    in
    Timer.clock __LOC__ ; t

  let f full_signature num_choices choices_length ~feature_flags ~num_chunks
      ~max_proofs_verified =
<<<<<<< HEAD
    let res =
      Common.wrap_domains
        ~proofs_verified:(Nat.to_int (Nat.Add.n max_proofs_verified))
    in
    ( if debug then
      let res' =
        f_debug full_signature num_choices choices_length ~feature_flags
          ~num_chunks ~max_proofs_verified
      in
      [%test_eq: Domains.t] res res' ) ;
    res
=======
    Common.wrap_domains
      ~proofs_verified:(Nat.to_int (Nat.Add.n max_proofs_verified))
>>>>>>> 48443f55
end
[@@warning "-60"]<|MERGE_RESOLUTION|>--- conflicted
+++ resolved
@@ -15,11 +15,7 @@
     (Auxiliary_value : T0) =
 struct
   let f_debug full_signature _num_choices choices_length ~feature_flags
-<<<<<<< HEAD
       ~num_chunks ~max_proofs_verified =
-=======
-      ~max_proofs_verified =
->>>>>>> 48443f55
     let num_choices = Hlist.Length.to_nat choices_length in
     let dummy_step_domains =
       Promise.return
@@ -31,15 +27,6 @@
     in
     let dummy_step_keys =
       lazy
-<<<<<<< HEAD
-        (Vector.init num_choices ~f:(fun _ ->
-             let num_chunks = (* TODO *) 1 in
-             let g =
-               Array.init num_chunks ~f:(fun _ ->
-                   Backend.Tock.Inner_curve.(to_affine_exn one) )
-             in
-             Verification_key.dummy_step_commitments g ) )
-=======
         (Promise.return
            (Vector.init num_choices ~f:(fun _ ->
                 let num_chunks = (* TODO *) 1 in
@@ -48,7 +35,6 @@
                       Backend.Tock.Inner_curve.(to_affine_exn one) )
                 in
                 Verification_key.dummy_step_commitments g ) ) )
->>>>>>> 48443f55
     in
     Timer.clock __LOC__ ;
     let srs = Backend.Tick.Keypair.load_urs () in
@@ -70,21 +56,7 @@
 
   let f full_signature num_choices choices_length ~feature_flags ~num_chunks
       ~max_proofs_verified =
-<<<<<<< HEAD
-    let res =
-      Common.wrap_domains
-        ~proofs_verified:(Nat.to_int (Nat.Add.n max_proofs_verified))
-    in
-    ( if debug then
-      let res' =
-        f_debug full_signature num_choices choices_length ~feature_flags
-          ~num_chunks ~max_proofs_verified
-      in
-      [%test_eq: Domains.t] res res' ) ;
-    res
-=======
     Common.wrap_domains
       ~proofs_verified:(Nat.to_int (Nat.Add.n max_proofs_verified))
->>>>>>> 48443f55
 end
 [@@warning "-60"]