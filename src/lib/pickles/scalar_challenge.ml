open Core_kernel
open Import
module SC = Scalar_challenge

(* Implementation of the algorithm described on page 29 of the Halo paper
   https://eprint.iacr.org/2019/1021.pdf
*)

let num_bits = 128

(* Has the side effect of checking that [scalar] fits in 128 bits. *)
let to_field_checked' (type f) ?(num_bits = num_bits)
    (module Impl : Snarky_backendless.Snark_intf.Run with type field = f)
    { SC.inner = (scalar : Impl.Field.t) } =
  let open Impl in
  let neg_one = Field.Constant.(negate one) in
  let a_func = function
    | 0 ->
        Field.Constant.zero
    | 1 ->
        Field.Constant.zero
    | 2 ->
        neg_one
    | 3 ->
        Field.Constant.one
    | _ ->
        raise (Invalid_argument "a_func")
  in
  let b_func = function
    | 0 ->
        neg_one
    | 1 ->
        Field.Constant.one
    | 2 ->
        Field.Constant.zero
    | 3 ->
        Field.Constant.zero
    | _ ->
        raise (Invalid_argument "a_func")
<<<<<<< HEAD
  in
  let ( !! ) = As_prover.read_var in
  (* MSB bits *)
  let bits_msb =
    lazy
      (let open Field.Constant in
      unpack !!scalar |> Fn.flip List.take num_bits |> Array.of_list_rev
      (*
    |> Array.of_list_rev_map ~f:(fun b -> if b then one else zero) *))
  in
=======
  in
  let ( !! ) = As_prover.read_var in
  (* MSB bits *)
  let bits_msb =
    lazy
      (let open Field.Constant in
      unpack !!scalar |> Fn.flip List.take num_bits |> Array.of_list_rev
      (*
    |> Array.of_list_rev_map ~f:(fun b -> if b then one else zero) *))
  in
>>>>>>> 96453589
  let nybbles_per_row = 8 in
  let bits_per_row = 2 * nybbles_per_row in
  [%test_eq: int] (num_bits mod bits_per_row) 0 ;
  let rows = num_bits / bits_per_row in
  let nybbles_by_row =
    lazy
      (Array.init rows ~f:(fun i ->
           Array.init nybbles_per_row ~f:(fun j ->
               let bit = (bits_per_row * i) + (2 * j) in
               let b0 = (Lazy.force bits_msb).(bit + 1) in
               let b1 = (Lazy.force bits_msb).(bit) in
               Bool.to_int b0 + (2 * Bool.to_int b1) ) ) )
  in
  let two = Field.of_int 2 in
  let a = ref two in
  let b = ref two in
  let n = ref Field.zero in
  let mk f = exists Field.typ ~compute:f in
  let state = ref [] in
  for i = 0 to rows - 1 do
    let n0 = !n in
    let a0 = !a in
    let b0 = !b in
    let xs =
      Array.init nybbles_per_row ~f:(fun j ->
          mk (fun () ->
              Field.Constant.of_int (Lazy.force nybbles_by_row).(i).(j) ) )
<<<<<<< HEAD
    in
    let open Field.Constant in
    let double x = x + x in
    let n8 =
      mk (fun () ->
          Array.fold xs ~init:!!n0 ~f:(fun acc x ->
              (acc |> double |> double) + !!x ) )
    in
    let a8 =
      mk (fun () ->
          Array.fold
            (Lazy.force nybbles_by_row).(i)
            ~init:!!a0
            ~f:(fun acc x -> (acc |> double) + a_func x) )
    in
    let b8 =
      mk (fun () ->
          Array.fold
            (Lazy.force nybbles_by_row).(i)
            ~init:!!b0
            ~f:(fun acc x -> (acc |> double) + b_func x) )
    in
=======
    in
    let open Field.Constant in
    let double x = x + x in
    let n8 =
      mk (fun () ->
          Array.fold xs ~init:!!n0 ~f:(fun acc x ->
              (acc |> double |> double) + !!x ) )
    in
    let a8 =
      mk (fun () ->
          Array.fold
            (Lazy.force nybbles_by_row).(i)
            ~init:!!a0
            ~f:(fun acc x -> (acc |> double) + a_func x) )
    in
    let b8 =
      mk (fun () ->
          Array.fold
            (Lazy.force nybbles_by_row).(i)
            ~init:!!b0
            ~f:(fun acc x -> (acc |> double) + b_func x) )
    in
>>>>>>> 96453589
    state :=
      { Kimchi_backend_common.Endoscale_scalar_round.a0
      ; a8
      ; b0
      ; b8
      ; n0
      ; n8
      ; x0 = xs.(0)
      ; x1 = xs.(1)
      ; x2 = xs.(2)
      ; x3 = xs.(3)
      ; x4 = xs.(4)
      ; x5 = xs.(5)
      ; x6 = xs.(6)
      ; x7 = xs.(7)
      }
      :: !state ;
    n := n8 ;
    a := a8 ;
    b := b8 ;
    ()
  done ;
  with_label __LOC__ (fun () ->
      assert_
<<<<<<< HEAD
        { annotation = Some __LOC__
        ; basic =
            Kimchi_backend_common.Plonk_constraint_system.Plonk_constraint.(
              T (EC_endoscalar { state = Array.of_list_rev !state }))
        } ) ;
=======
        Snarky_backendless.Constraint.
          { annotation = Some __LOC__
          ; basic =
              Kimchi_backend_common.Plonk_constraint_system.Plonk_constraint.(
                T (EC_endoscalar { state = Array.of_list_rev !state }))
          } ) ;
>>>>>>> 96453589
  (!a, !b, !n)

let to_field_checked (type f) ?num_bits
    (module Impl : Snarky_backendless.Snark_intf.Run with type field = f) ~endo
    ({ SC.inner = (scalar : Impl.Field.t) } as s) =
  let open Impl in
  let a, b, n = to_field_checked' ?num_bits (module Impl) s in
  Field.Assert.equal n scalar ;
  Field.(scale a endo + b)

let to_field_constant (type f) ~endo
    (module F : Plonk_checks.Field_intf with type t = f) { SC.inner = c } =
  let bits = Array.of_list (Challenge.Constant.to_bits c) in
  let a = ref (F.of_int 2) in
  let b = ref (F.of_int 2) in
  let one = F.of_int 1 in
  let neg_one = F.(of_int 0 - one) in
  for i = (128 / 2) - 1 downto 0 do
    let s = if bits.(2 * i) then one else neg_one in
    (a := F.(!a + !a)) ;
    (b := F.(!b + !b)) ;
    let r_2i1 = bits.((2 * i) + 1) in
    if r_2i1 then a := F.(!a + s) else b := F.(!b + s)
  done ;
  F.((!a * endo) + !b)

<<<<<<< HEAD
let test (type f)
    (module Impl : Snarky_backendless.Snark_intf.Run with type field = f)
    ~(endo : f) =
  let open Impl in
  let module T = Internal_Basic in
  let n = 128 in
  let module Field_constant = struct
    include Field.Constant

    type nonrec bool = bool

    let if_ b ~then_ ~else_ = if b then then_ () else else_ ()
  end in
  Quickcheck.test ~trials:10
    (Quickcheck.Generator.list_with_length n Bool.quickcheck_generator)
    ~f:(fun xs ->
      try
        T.Test.test_equal ~equal:Field.Constant.equal
          ~sexp_of_t:Field.Constant.sexp_of_t
          (Typ.list ~length:n Boolean.typ)
          Field.typ
          (fun s ->
            make_checked (fun () ->
                to_field_checked
                  (module Impl)
                  ~endo
                  (SC.create (Impl.Field.pack s)) ) )
          (fun s ->
            to_field_constant
              (module Field_constant)
              ~endo
              (SC.create (Challenge.Constant.of_bits s)) )
          xs
      with e ->
        eprintf !"Input %{sexp: bool list}\n%!" xs ;
        raise e )

=======
>>>>>>> 96453589
module Make
    (Impl : Snarky_backendless.Snark_intf.Run)
    (G : Intf.Group(Impl).S with type t = Impl.Field.t * Impl.Field.t)
    (Challenge : Challenge.S with module Impl := Impl) (Endo : sig
      val base : Impl.Field.Constant.t

      val scalar : G.Constant.Scalar.t
    end) =
struct
  open Impl
  module Scalar = G.Constant.Scalar

  type t = Challenge.t SC.t

  module Constant = struct
    type t = Challenge.Constant.t SC.t

    let to_field = to_field_constant ~endo:Endo.scalar (module Scalar)
  end

  let typ : (t, Constant.t) Typ.t = SC.typ Challenge.typ

  let num_bits = 128
<<<<<<< HEAD

  let seal = Util.seal (module Impl)

=======

  let seal = Util.seal (module Impl)

>>>>>>> 96453589
  let endo ?(num_bits = num_bits) t { SC.inner = (scalar : Field.t) } =
    let ( !! ) = As_prover.read_var in
    (* MSB bits *)
    let bits =
      lazy
        (let open Field.Constant in
        unpack !!scalar |> Fn.flip List.take num_bits
        |> Array.of_list_rev_map ~f:(fun b -> if b then one else zero))
    in
    let bits () = Lazy.force bits in
    let xt, yt = Tuple_lib.Double.map t ~f:seal in
    let bits_per_row = 4 in
    let rows = num_bits / bits_per_row in
    let acc =
      with_label __LOC__ (fun () ->
          let p = G.( + ) t (seal (Field.scale xt Endo.base), yt) in
          ref G.(p + p) )
    in
    let n_acc = ref Field.zero in
    let mk f = exists Field.typ ~compute:f in
    let rounds_rev = ref [] in
    for i = 0 to rows - 1 do
      let n_acc_prev = !n_acc in
      let b1 = mk (fun () -> (bits ()).(i * bits_per_row)) in
      let b2 = mk (fun () -> (bits ()).((i * bits_per_row) + 1)) in
      let b3 = mk (fun () -> (bits ()).((i * bits_per_row) + 2)) in
      let b4 = mk (fun () -> (bits ()).((i * bits_per_row) + 3)) in
      let open Field.Constant in
      let double x = x + x in
      let xp, yp = !acc in
      let xq1 = mk (fun () -> (one + ((Endo.base - one) * !!b1)) * !!xt) in
      let yq1 = mk (fun () -> (double !!b2 - one) * !!yt) in
<<<<<<< HEAD

      let s1 = mk (fun () -> (!!yq1 - !!yp) / (!!xq1 - !!xp)) in
      let s1_squared = mk (fun () -> square !!s1) in
      let s2 =
        mk (fun () ->
            (double !!yp / (double !!xp + !!xq1 - !!s1_squared)) - !!s1 )
      in

      let xr = mk (fun () -> !!xq1 + square !!s2 - !!s1_squared) in
      let yr = mk (fun () -> ((!!xp - !!xr) * !!s2) - !!yp) in

      let xq2 = mk (fun () -> (one + ((Endo.base - one) * !!b3)) * !!xt) in
      let yq2 = mk (fun () -> (double !!b4 - one) * !!yt) in
      let s3 = mk (fun () -> (!!yq2 - !!yr) / (!!xq2 - !!xr)) in
      let s3_squared = mk (fun () -> square !!s3) in
      let s4 =
        mk (fun () ->
            (double !!yr / (double !!xr + !!xq2 - !!s3_squared)) - !!s3 )
      in

      let xs = mk (fun () -> !!xq2 + square !!s4 - !!s3_squared) in
      let ys = mk (fun () -> ((!!xr - !!xs) * !!s4) - !!yr) in
      acc := (xs, ys) ;
      n_acc :=
        mk (fun () ->
            !!n_acc_prev |> double |> ( + ) !!b1 |> double |> ( + ) !!b2
            |> double |> ( + ) !!b3 |> double |> ( + ) !!b4 ) ;
      rounds_rev :=
        { Kimchi_backend_common.Endoscale_round.xt
        ; yt
        ; xp
        ; yp
        ; n_acc = n_acc_prev
        ; xr
        ; yr
        ; s1
        ; s3
        ; b1
        ; b2
        ; b3
        ; b4
        }
        :: !rounds_rev
    done ;
    let xs, ys = !acc in
    with_label __LOC__ (fun () ->
        assert_
          { annotation = Some __LOC__
          ; basic =
              Kimchi_backend_common.Plonk_constraint_system.Plonk_constraint.(
                T
                  (EC_endoscale
                     { xs
                     ; ys
                     ; n_acc = !n_acc
                     ; state = Array.of_list_rev !rounds_rev
                     } ))
          } ) ;
    with_label __LOC__ (fun () -> Field.Assert.equal !n_acc scalar) ;
    !acc

  let endo ?num_bits t s = with_label "endo" (fun () -> endo ?num_bits t s)
=======
>>>>>>> 96453589

      let s1 = mk (fun () -> (!!yq1 - !!yp) / (!!xq1 - !!xp)) in
      let s1_squared = mk (fun () -> square !!s1) in
      let s2 =
        mk (fun () ->
            (double !!yp / (double !!xp + !!xq1 - !!s1_squared)) - !!s1 )
      in
<<<<<<< HEAD
      G.Constant.of_affine (pt (T.Field.random ()))
    in
    let n = 128 in
    Quickcheck.test ~trials:10
      (Quickcheck.Generator.list_with_length n Bool.quickcheck_generator)
      ~f:(fun xs ->
        try
          T.Test.test_equal ~equal:G.Constant.equal
            ~sexp_of_t:G.Constant.sexp_of_t
            (Typ.tuple2 G.typ (Typ.list ~length:n Boolean.typ))
            G.typ
            (fun (g, s) ->
              make_checked (fun () -> endo g (SC.create (Field.pack s))) )
            (fun (g, s) ->
              let x =
                Constant.to_field (SC.create (Challenge.Constant.of_bits s))
              in
              G.Constant.scale g x )
            (random_point, xs)
        with e ->
          eprintf !"Input %{sexp: bool list}\n%!" xs ;
          raise e )
=======

      let xr = mk (fun () -> !!xq1 + square !!s2 - !!s1_squared) in
      let yr = mk (fun () -> ((!!xp - !!xr) * !!s2) - !!yp) in

      let xq2 = mk (fun () -> (one + ((Endo.base - one) * !!b3)) * !!xt) in
      let yq2 = mk (fun () -> (double !!b4 - one) * !!yt) in
      let s3 = mk (fun () -> (!!yq2 - !!yr) / (!!xq2 - !!xr)) in
      let s3_squared = mk (fun () -> square !!s3) in
      let s4 =
        mk (fun () ->
            (double !!yr / (double !!xr + !!xq2 - !!s3_squared)) - !!s3 )
      in

      let xs = mk (fun () -> !!xq2 + square !!s4 - !!s3_squared) in
      let ys = mk (fun () -> ((!!xr - !!xs) * !!s4) - !!yr) in
      acc := (xs, ys) ;
      n_acc :=
        mk (fun () ->
            !!n_acc_prev |> double |> ( + ) !!b1 |> double |> ( + ) !!b2
            |> double |> ( + ) !!b3 |> double |> ( + ) !!b4 ) ;
      rounds_rev :=
        { Kimchi_backend_common.Endoscale_round.xt
        ; yt
        ; xp
        ; yp
        ; n_acc = n_acc_prev
        ; xr
        ; yr
        ; s1
        ; s3
        ; b1
        ; b2
        ; b3
        ; b4
        }
        :: !rounds_rev
    done ;
    let xs, ys = !acc in
    with_label __LOC__ (fun () ->
        assert_
          { annotation = Some __LOC__
          ; basic =
              Kimchi_backend_common.Plonk_constraint_system.Plonk_constraint.(
                T
                  (EC_endoscale
                     { xs
                     ; ys
                     ; n_acc = !n_acc
                     ; state = Array.of_list_rev !rounds_rev
                     } ))
          } ) ;
    with_label __LOC__ (fun () -> Field.Assert.equal !n_acc scalar) ;
    !acc

  let endo ?num_bits t s = with_label "endo" (fun () -> endo ?num_bits t s)
>>>>>>> 96453589

  let endo_inv ((gx, gy) as g) chal =
    let res =
      exists G.typ
        ~compute:
          As_prover.(
            fun () ->
              let x = Constant.to_field (read typ chal) in
              G.Constant.scale (read G.typ g) Scalar.(one / x))
    in
    let x, y = endo res chal in
    Field.Assert.(equal gx x ; equal gy y) ;
    res
end<|MERGE_RESOLUTION|>--- conflicted
+++ resolved
@@ -37,7 +37,6 @@
         Field.Constant.zero
     | _ ->
         raise (Invalid_argument "a_func")
-<<<<<<< HEAD
   in
   let ( !! ) = As_prover.read_var in
   (* MSB bits *)
@@ -48,18 +47,6 @@
       (*
     |> Array.of_list_rev_map ~f:(fun b -> if b then one else zero) *))
   in
-=======
-  in
-  let ( !! ) = As_prover.read_var in
-  (* MSB bits *)
-  let bits_msb =
-    lazy
-      (let open Field.Constant in
-      unpack !!scalar |> Fn.flip List.take num_bits |> Array.of_list_rev
-      (*
-    |> Array.of_list_rev_map ~f:(fun b -> if b then one else zero) *))
-  in
->>>>>>> 96453589
   let nybbles_per_row = 8 in
   let bits_per_row = 2 * nybbles_per_row in
   [%test_eq: int] (num_bits mod bits_per_row) 0 ;
@@ -87,7 +74,6 @@
       Array.init nybbles_per_row ~f:(fun j ->
           mk (fun () ->
               Field.Constant.of_int (Lazy.force nybbles_by_row).(i).(j) ) )
-<<<<<<< HEAD
     in
     let open Field.Constant in
     let double x = x + x in
@@ -110,30 +96,6 @@
             ~init:!!b0
             ~f:(fun acc x -> (acc |> double) + b_func x) )
     in
-=======
-    in
-    let open Field.Constant in
-    let double x = x + x in
-    let n8 =
-      mk (fun () ->
-          Array.fold xs ~init:!!n0 ~f:(fun acc x ->
-              (acc |> double |> double) + !!x ) )
-    in
-    let a8 =
-      mk (fun () ->
-          Array.fold
-            (Lazy.force nybbles_by_row).(i)
-            ~init:!!a0
-            ~f:(fun acc x -> (acc |> double) + a_func x) )
-    in
-    let b8 =
-      mk (fun () ->
-          Array.fold
-            (Lazy.force nybbles_by_row).(i)
-            ~init:!!b0
-            ~f:(fun acc x -> (acc |> double) + b_func x) )
-    in
->>>>>>> 96453589
     state :=
       { Kimchi_backend_common.Endoscale_scalar_round.a0
       ; a8
@@ -158,20 +120,12 @@
   done ;
   with_label __LOC__ (fun () ->
       assert_
-<<<<<<< HEAD
-        { annotation = Some __LOC__
-        ; basic =
-            Kimchi_backend_common.Plonk_constraint_system.Plonk_constraint.(
-              T (EC_endoscalar { state = Array.of_list_rev !state }))
-        } ) ;
-=======
         Snarky_backendless.Constraint.
           { annotation = Some __LOC__
           ; basic =
               Kimchi_backend_common.Plonk_constraint_system.Plonk_constraint.(
                 T (EC_endoscalar { state = Array.of_list_rev !state }))
           } ) ;
->>>>>>> 96453589
   (!a, !b, !n)
 
 let to_field_checked (type f) ?num_bits
@@ -198,46 +152,6 @@
   done ;
   F.((!a * endo) + !b)
 
-<<<<<<< HEAD
-let test (type f)
-    (module Impl : Snarky_backendless.Snark_intf.Run with type field = f)
-    ~(endo : f) =
-  let open Impl in
-  let module T = Internal_Basic in
-  let n = 128 in
-  let module Field_constant = struct
-    include Field.Constant
-
-    type nonrec bool = bool
-
-    let if_ b ~then_ ~else_ = if b then then_ () else else_ ()
-  end in
-  Quickcheck.test ~trials:10
-    (Quickcheck.Generator.list_with_length n Bool.quickcheck_generator)
-    ~f:(fun xs ->
-      try
-        T.Test.test_equal ~equal:Field.Constant.equal
-          ~sexp_of_t:Field.Constant.sexp_of_t
-          (Typ.list ~length:n Boolean.typ)
-          Field.typ
-          (fun s ->
-            make_checked (fun () ->
-                to_field_checked
-                  (module Impl)
-                  ~endo
-                  (SC.create (Impl.Field.pack s)) ) )
-          (fun s ->
-            to_field_constant
-              (module Field_constant)
-              ~endo
-              (SC.create (Challenge.Constant.of_bits s)) )
-          xs
-      with e ->
-        eprintf !"Input %{sexp: bool list}\n%!" xs ;
-        raise e )
-
-=======
->>>>>>> 96453589
 module Make
     (Impl : Snarky_backendless.Snark_intf.Run)
     (G : Intf.Group(Impl).S with type t = Impl.Field.t * Impl.Field.t)
@@ -261,15 +175,9 @@
   let typ : (t, Constant.t) Typ.t = SC.typ Challenge.typ
 
   let num_bits = 128
-<<<<<<< HEAD
 
   let seal = Util.seal (module Impl)
 
-=======
-
-  let seal = Util.seal (module Impl)
-
->>>>>>> 96453589
   let endo ?(num_bits = num_bits) t { SC.inner = (scalar : Field.t) } =
     let ( !! ) = As_prover.read_var in
     (* MSB bits *)
@@ -302,7 +210,6 @@
       let xp, yp = !acc in
       let xq1 = mk (fun () -> (one + ((Endo.base - one) * !!b1)) * !!xt) in
       let yq1 = mk (fun () -> (double !!b2 - one) * !!yt) in
-<<<<<<< HEAD
 
       let s1 = mk (fun () -> (!!yq1 - !!yp) / (!!xq1 - !!xp)) in
       let s1_squared = mk (fun () -> square !!s1) in
@@ -365,95 +272,6 @@
     !acc
 
   let endo ?num_bits t s = with_label "endo" (fun () -> endo ?num_bits t s)
-=======
->>>>>>> 96453589
-
-      let s1 = mk (fun () -> (!!yq1 - !!yp) / (!!xq1 - !!xp)) in
-      let s1_squared = mk (fun () -> square !!s1) in
-      let s2 =
-        mk (fun () ->
-            (double !!yp / (double !!xp + !!xq1 - !!s1_squared)) - !!s1 )
-      in
-<<<<<<< HEAD
-      G.Constant.of_affine (pt (T.Field.random ()))
-    in
-    let n = 128 in
-    Quickcheck.test ~trials:10
-      (Quickcheck.Generator.list_with_length n Bool.quickcheck_generator)
-      ~f:(fun xs ->
-        try
-          T.Test.test_equal ~equal:G.Constant.equal
-            ~sexp_of_t:G.Constant.sexp_of_t
-            (Typ.tuple2 G.typ (Typ.list ~length:n Boolean.typ))
-            G.typ
-            (fun (g, s) ->
-              make_checked (fun () -> endo g (SC.create (Field.pack s))) )
-            (fun (g, s) ->
-              let x =
-                Constant.to_field (SC.create (Challenge.Constant.of_bits s))
-              in
-              G.Constant.scale g x )
-            (random_point, xs)
-        with e ->
-          eprintf !"Input %{sexp: bool list}\n%!" xs ;
-          raise e )
-=======
-
-      let xr = mk (fun () -> !!xq1 + square !!s2 - !!s1_squared) in
-      let yr = mk (fun () -> ((!!xp - !!xr) * !!s2) - !!yp) in
-
-      let xq2 = mk (fun () -> (one + ((Endo.base - one) * !!b3)) * !!xt) in
-      let yq2 = mk (fun () -> (double !!b4 - one) * !!yt) in
-      let s3 = mk (fun () -> (!!yq2 - !!yr) / (!!xq2 - !!xr)) in
-      let s3_squared = mk (fun () -> square !!s3) in
-      let s4 =
-        mk (fun () ->
-            (double !!yr / (double !!xr + !!xq2 - !!s3_squared)) - !!s3 )
-      in
-
-      let xs = mk (fun () -> !!xq2 + square !!s4 - !!s3_squared) in
-      let ys = mk (fun () -> ((!!xr - !!xs) * !!s4) - !!yr) in
-      acc := (xs, ys) ;
-      n_acc :=
-        mk (fun () ->
-            !!n_acc_prev |> double |> ( + ) !!b1 |> double |> ( + ) !!b2
-            |> double |> ( + ) !!b3 |> double |> ( + ) !!b4 ) ;
-      rounds_rev :=
-        { Kimchi_backend_common.Endoscale_round.xt
-        ; yt
-        ; xp
-        ; yp
-        ; n_acc = n_acc_prev
-        ; xr
-        ; yr
-        ; s1
-        ; s3
-        ; b1
-        ; b2
-        ; b3
-        ; b4
-        }
-        :: !rounds_rev
-    done ;
-    let xs, ys = !acc in
-    with_label __LOC__ (fun () ->
-        assert_
-          { annotation = Some __LOC__
-          ; basic =
-              Kimchi_backend_common.Plonk_constraint_system.Plonk_constraint.(
-                T
-                  (EC_endoscale
-                     { xs
-                     ; ys
-                     ; n_acc = !n_acc
-                     ; state = Array.of_list_rev !rounds_rev
-                     } ))
-          } ) ;
-    with_label __LOC__ (fun () -> Field.Assert.equal !n_acc scalar) ;
-    !acc
-
-  let endo ?num_bits t s = with_label "endo" (fun () -> endo ?num_bits t s)
->>>>>>> 96453589
 
   let endo_inv ((gx, gy) as g) chal =
     let res =
