--- conflicted
+++ resolved
@@ -152,44 +152,6 @@
   done ;
   F.((!a * endo) + !b)
 
-<<<<<<< HEAD
-let test (type f)
-    (module Impl : Snarky_backendless.Snark_intf.Run with type field = f)
-    ~(endo : f) =
-  let open Impl in
-  let module T = Internal_Basic in
-  let n = 128 in
-  let module Field_constant = struct
-    include Field.Constant
-
-    let _if_ b ~then_ ~else_ = if b then then_ () else else_ ()
-  end in
-  Quickcheck.test ~trials:10
-    (Quickcheck.Generator.list_with_length n Bool.quickcheck_generator)
-    ~f:(fun xs ->
-      try
-        T.Test.test_equal ~equal:Field.Constant.equal
-          ~sexp_of_t:Field.Constant.sexp_of_t
-          (Typ.list ~length:n Boolean.typ)
-          Field.typ
-          (fun s ->
-            make_checked (fun () ->
-                to_field_checked
-                  (module Impl)
-                  ~endo
-                  (SC.create (Impl.Field.pack s)) ) )
-          (fun s ->
-            to_field_constant
-              (module Field_constant)
-              ~endo
-              (SC.create (Challenge.Constant.of_bits s)) )
-          xs
-      with e ->
-        eprintf !"Input %{sexp: bool list}\n%!" xs ;
-        raise e )
-
-=======
->>>>>>> 605b8c87
 module Make
     (Impl : Snarky_backendless.Snark_intf.Run)
     (G : Intf.Group(Impl).S with type t = Impl.Field.t * Impl.Field.t)
