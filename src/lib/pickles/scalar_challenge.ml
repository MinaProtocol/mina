open Core_kernel
open Import
module SC = Scalar_challenge

(* Implementation of the algorithm described on page 29 of the Halo paper
   https://eprint.iacr.org/2019/1021.pdf
*)

let num_bits = 128

(* Has the side effect of checking that [scalar] fits in 128 bits. *)
let to_field_checked' (type f) ?(num_bits = num_bits)
    (module Impl : Snarky_backendless.Snark_intf.Run with type field = f)
    { SC.inner = (scalar : Impl.Field.t) } =
  let open Impl in
  let neg_one = Field.Constant.(negate one) in
  let a_func = function
    | 0 ->
        Field.Constant.zero
    | 1 ->
        Field.Constant.zero
    | 2 ->
        neg_one
    | 3 ->
        Field.Constant.one
    | _ ->
        raise (Invalid_argument "a_func")
  in
  let b_func = function
    | 0 ->
        neg_one
    | 1 ->
        Field.Constant.one
    | 2 ->
        Field.Constant.zero
    | 3 ->
        Field.Constant.zero
    | _ ->
        raise (Invalid_argument "a_func")
<<<<<<< HEAD
  in
  let ( !! ) = As_prover.read_var in
  (* MSB bits *)
  let bits_msb =
    lazy
      (let open Field.Constant in
      unpack !!scalar |> Fn.flip List.take num_bits |> Array.of_list_rev
      (*
    |> Array.of_list_rev_map ~f:(fun b -> if b then one else zero) *))
  in
=======
  in
  let ( !! ) = As_prover.read_var in
  (* MSB bits *)
  let bits_msb =
    lazy
      (let open Field.Constant in
      unpack !!scalar |> Fn.flip List.take num_bits |> Array.of_list_rev
      (*
    |> Array.of_list_rev_map ~f:(fun b -> if b then one else zero) *))
  in
>>>>>>> 9fb710f4
  let nybbles_per_row = 8 in
  let bits_per_row = 2 * nybbles_per_row in
  [%test_eq: int] (num_bits mod bits_per_row) 0 ;
  let rows = num_bits / bits_per_row in
  let nybbles_by_row =
    lazy
      (Array.init rows ~f:(fun i ->
           Array.init nybbles_per_row ~f:(fun j ->
               let bit = (bits_per_row * i) + (2 * j) in
               let b0 = (Lazy.force bits_msb).(bit + 1) in
               let b1 = (Lazy.force bits_msb).(bit) in
               Bool.to_int b0 + (2 * Bool.to_int b1) ) ) )
  in
  let two = Field.of_int 2 in
  let a = ref two in
  let b = ref two in
  let n = ref Field.zero in
  let mk f = exists Field.typ ~compute:f in
  let state = ref [] in
  for i = 0 to rows - 1 do
    let n0 = !n in
    let a0 = !a in
    let b0 = !b in
    let xs =
      Array.init nybbles_per_row ~f:(fun j ->
          mk (fun () ->
              Field.Constant.of_int (Lazy.force nybbles_by_row).(i).(j) ) )
<<<<<<< HEAD
    in
    let open Field.Constant in
    let double x = x + x in
    let n8 =
      mk (fun () ->
          Array.fold xs ~init:!!n0 ~f:(fun acc x ->
              (acc |> double |> double) + !!x ) )
    in
    let a8 =
      mk (fun () ->
          Array.fold
            (Lazy.force nybbles_by_row).(i)
            ~init:!!a0
            ~f:(fun acc x -> (acc |> double) + a_func x) )
    in
    let b8 =
      mk (fun () ->
          Array.fold
            (Lazy.force nybbles_by_row).(i)
            ~init:!!b0
            ~f:(fun acc x -> (acc |> double) + b_func x) )
    in
=======
    in
    let open Field.Constant in
    let double x = x + x in
    let n8 =
      mk (fun () ->
          Array.fold xs ~init:!!n0 ~f:(fun acc x ->
              (acc |> double |> double) + !!x ) )
    in
    let a8 =
      mk (fun () ->
          Array.fold
            (Lazy.force nybbles_by_row).(i)
            ~init:!!a0
            ~f:(fun acc x -> (acc |> double) + a_func x) )
    in
    let b8 =
      mk (fun () ->
          Array.fold
            (Lazy.force nybbles_by_row).(i)
            ~init:!!b0
            ~f:(fun acc x -> (acc |> double) + b_func x) )
    in
>>>>>>> 9fb710f4
    state :=
      { Kimchi_backend_common.Endoscale_scalar_round.a0
      ; a8
      ; b0
      ; b8
      ; n0
      ; n8
      ; x0 = xs.(0)
      ; x1 = xs.(1)
      ; x2 = xs.(2)
      ; x3 = xs.(3)
      ; x4 = xs.(4)
      ; x5 = xs.(5)
      ; x6 = xs.(6)
      ; x7 = xs.(7)
      }
      :: !state ;
    n := n8 ;
    a := a8 ;
    b := b8 ;
    ()
  done ;
  with_label __LOC__ (fun () ->
      assert_
<<<<<<< HEAD
        { annotation = Some __LOC__
        ; basic =
            Kimchi_backend_common.Plonk_constraint_system.Plonk_constraint.(
              T (EC_endoscalar { state = Array.of_list_rev !state }))
        } ) ;
=======
        Snarky_backendless.Constraint.
          { annotation = Some __LOC__
          ; basic =
              Kimchi_backend_common.Plonk_constraint_system.Plonk_constraint.(
                T (EC_endoscalar { state = Array.of_list_rev !state }))
          } ) ;
>>>>>>> 9fb710f4
  (!a, !b, !n)

let to_field_checked (type f) ?num_bits
    (module Impl : Snarky_backendless.Snark_intf.Run with type field = f) ~endo
    ({ SC.inner = (scalar : Impl.Field.t) } as s) =
  let open Impl in
  let a, b, n = to_field_checked' ?num_bits (module Impl) s in
  Field.Assert.equal n scalar ;
  Field.(scale a endo + b)

let to_field_constant (type f) ~endo
    (module F : Plonk_checks.Field_intf with type t = f) { SC.inner = c } =
  let bits = Array.of_list (Challenge.Constant.to_bits c) in
  let a = ref (F.of_int 2) in
  let b = ref (F.of_int 2) in
  let one = F.of_int 1 in
  let neg_one = F.(of_int 0 - one) in
  for i = (128 / 2) - 1 downto 0 do
    let s = if bits.(2 * i) then one else neg_one in
    (a := F.(!a + !a)) ;
    (b := F.(!b + !b)) ;
    let r_2i1 = bits.((2 * i) + 1) in
    if r_2i1 then a := F.(!a + s) else b := F.(!b + s)
  done ;
  F.((!a * endo) + !b)

let test (type f)
    (module Impl : Snarky_backendless.Snark_intf.Run with type field = f)
    ~(endo : f) =
  let open Impl in
  let module T = Internal_Basic in
  let n = 128 in
  let module Field_constant = struct
    include Field.Constant

<<<<<<< HEAD
    type nonrec bool = bool

    let if_ b ~then_ ~else_ = if b then then_ () else else_ ()
=======
    let _if_ b ~then_ ~else_ = if b then then_ () else else_ ()
>>>>>>> 9fb710f4
  end in
  Quickcheck.test ~trials:10
    (Quickcheck.Generator.list_with_length n Bool.quickcheck_generator)
    ~f:(fun xs ->
      try
        T.Test.test_equal ~equal:Field.Constant.equal
          ~sexp_of_t:Field.Constant.sexp_of_t
          (Typ.list ~length:n Boolean.typ)
          Field.typ
          (fun s ->
            make_checked (fun () ->
                to_field_checked
                  (module Impl)
                  ~endo
                  (SC.create (Impl.Field.pack s)) ) )
          (fun s ->
            to_field_constant
              (module Field_constant)
              ~endo
              (SC.create (Challenge.Constant.of_bits s)) )
          xs
      with e ->
        eprintf !"Input %{sexp: bool list}\n%!" xs ;
        raise e )

module Make
    (Impl : Snarky_backendless.Snark_intf.Run)
    (G : Intf.Group(Impl).S with type t = Impl.Field.t * Impl.Field.t)
    (Challenge : Challenge.S with module Impl := Impl) (Endo : sig
      val base : Impl.Field.Constant.t

      val scalar : G.Constant.Scalar.t
    end) =
struct
  open Impl
  module Scalar = G.Constant.Scalar

  type t = Challenge.t SC.t

  module Constant = struct
    type t = Challenge.Constant.t SC.t

    let to_field = to_field_constant ~endo:Endo.scalar (module Scalar)
  end

  let typ : (t, Constant.t) Typ.t = SC.typ Challenge.typ

  let num_bits = 128

  let seal = Util.seal (module Impl)

  let endo ?(num_bits = num_bits) t { SC.inner = (scalar : Field.t) } =
    let ( !! ) = As_prover.read_var in
    (* MSB bits *)
    let bits =
      lazy
        (let open Field.Constant in
        unpack !!scalar |> Fn.flip List.take num_bits
        |> Array.of_list_rev_map ~f:(fun b -> if b then one else zero))
    in
    let bits () = Lazy.force bits in
    let xt, yt = Tuple_lib.Double.map t ~f:seal in
    let bits_per_row = 4 in
    let rows = num_bits / bits_per_row in
    let acc =
      with_label __LOC__ (fun () ->
          let p = G.( + ) t (seal (Field.scale xt Endo.base), yt) in
          ref G.(p + p) )
    in
    let n_acc = ref Field.zero in
    let mk f = exists Field.typ ~compute:f in
    let rounds_rev = ref [] in
    for i = 0 to rows - 1 do
      let n_acc_prev = !n_acc in
      let b1 = mk (fun () -> (bits ()).(i * bits_per_row)) in
      let b2 = mk (fun () -> (bits ()).((i * bits_per_row) + 1)) in
      let b3 = mk (fun () -> (bits ()).((i * bits_per_row) + 2)) in
      let b4 = mk (fun () -> (bits ()).((i * bits_per_row) + 3)) in
      let open Field.Constant in
      let double x = x + x in
      let xp, yp = !acc in
      let xq1 = mk (fun () -> (one + ((Endo.base - one) * !!b1)) * !!xt) in
      let yq1 = mk (fun () -> (double !!b2 - one) * !!yt) in

      let s1 = mk (fun () -> (!!yq1 - !!yp) / (!!xq1 - !!xp)) in
      let s1_squared = mk (fun () -> square !!s1) in
      let s2 =
        mk (fun () ->
            (double !!yp / (double !!xp + !!xq1 - !!s1_squared)) - !!s1 )
      in

      let xr = mk (fun () -> !!xq1 + square !!s2 - !!s1_squared) in
      let yr = mk (fun () -> ((!!xp - !!xr) * !!s2) - !!yp) in

      let xq2 = mk (fun () -> (one + ((Endo.base - one) * !!b3)) * !!xt) in
      let yq2 = mk (fun () -> (double !!b4 - one) * !!yt) in
      let s3 = mk (fun () -> (!!yq2 - !!yr) / (!!xq2 - !!xr)) in
      let s3_squared = mk (fun () -> square !!s3) in
      let s4 =
        mk (fun () ->
            (double !!yr / (double !!xr + !!xq2 - !!s3_squared)) - !!s3 )
      in

      let xs = mk (fun () -> !!xq2 + square !!s4 - !!s3_squared) in
      let ys = mk (fun () -> ((!!xr - !!xs) * !!s4) - !!yr) in
      acc := (xs, ys) ;
      n_acc :=
        mk (fun () ->
            !!n_acc_prev |> double |> ( + ) !!b1 |> double |> ( + ) !!b2
            |> double |> ( + ) !!b3 |> double |> ( + ) !!b4 ) ;
      rounds_rev :=
        { Kimchi_backend_common.Endoscale_round.xt
        ; yt
        ; xp
        ; yp
        ; n_acc = n_acc_prev
        ; xr
        ; yr
        ; s1
        ; s3
        ; b1
        ; b2
        ; b3
        ; b4
        }
        :: !rounds_rev
    done ;
    let xs, ys = !acc in
    with_label __LOC__ (fun () ->
        assert_
          { annotation = Some __LOC__
          ; basic =
              Kimchi_backend_common.Plonk_constraint_system.Plonk_constraint.(
                T
                  (EC_endoscale
                     { xs
                     ; ys
                     ; n_acc = !n_acc
                     ; state = Array.of_list_rev !rounds_rev
                     } ))
          } ) ;
    with_label __LOC__ (fun () -> Field.Assert.equal !n_acc scalar) ;
    !acc

  let endo ?num_bits t s = with_label "endo" (fun () -> endo ?num_bits t s)

  let%test_unit "endo" =
    let module T = Internal_Basic in
    let random_point =
      let rec pt x =
        let y2 = G.Params.(T.Field.(b + (x * (a + (x * x))))) in
        if T.Field.is_square y2 then (x, T.Field.sqrt y2)
        else pt T.Field.(x + one)
      in
      G.Constant.of_affine (pt (T.Field.random ()))
    in
    let n = 128 in
    Quickcheck.test ~trials:10
      (Quickcheck.Generator.list_with_length n Bool.quickcheck_generator)
      ~f:(fun xs ->
        try
          T.Test.test_equal ~equal:G.Constant.equal
            ~sexp_of_t:G.Constant.sexp_of_t
            (Typ.tuple2 G.typ (Typ.list ~length:n Boolean.typ))
            G.typ
            (fun (g, s) ->
              make_checked (fun () -> endo g (SC.create (Field.pack s))) )
            (fun (g, s) ->
              let x =
                Constant.to_field (SC.create (Challenge.Constant.of_bits s))
              in
              G.Constant.scale g x )
            (random_point, xs)
        with e ->
          eprintf !"Input %{sexp: bool list}\n%!" xs ;
          raise e )

  let endo_inv ((gx, gy) as g) chal =
    let res =
      exists G.typ
        ~compute:
          As_prover.(
            fun () ->
              let x = Constant.to_field (read typ chal) in
              G.Constant.scale (read G.typ g) Scalar.(one / x))
    in
    let x, y = endo res chal in
    Field.Assert.(equal gx x ; equal gy y) ;
    res
end<|MERGE_RESOLUTION|>--- conflicted
+++ resolved
@@ -37,7 +37,6 @@
         Field.Constant.zero
     | _ ->
         raise (Invalid_argument "a_func")
-<<<<<<< HEAD
   in
   let ( !! ) = As_prover.read_var in
   (* MSB bits *)
@@ -48,18 +47,6 @@
       (*
     |> Array.of_list_rev_map ~f:(fun b -> if b then one else zero) *))
   in
-=======
-  in
-  let ( !! ) = As_prover.read_var in
-  (* MSB bits *)
-  let bits_msb =
-    lazy
-      (let open Field.Constant in
-      unpack !!scalar |> Fn.flip List.take num_bits |> Array.of_list_rev
-      (*
-    |> Array.of_list_rev_map ~f:(fun b -> if b then one else zero) *))
-  in
->>>>>>> 9fb710f4
   let nybbles_per_row = 8 in
   let bits_per_row = 2 * nybbles_per_row in
   [%test_eq: int] (num_bits mod bits_per_row) 0 ;
@@ -87,7 +74,6 @@
       Array.init nybbles_per_row ~f:(fun j ->
           mk (fun () ->
               Field.Constant.of_int (Lazy.force nybbles_by_row).(i).(j) ) )
-<<<<<<< HEAD
     in
     let open Field.Constant in
     let double x = x + x in
@@ -110,30 +96,6 @@
             ~init:!!b0
             ~f:(fun acc x -> (acc |> double) + b_func x) )
     in
-=======
-    in
-    let open Field.Constant in
-    let double x = x + x in
-    let n8 =
-      mk (fun () ->
-          Array.fold xs ~init:!!n0 ~f:(fun acc x ->
-              (acc |> double |> double) + !!x ) )
-    in
-    let a8 =
-      mk (fun () ->
-          Array.fold
-            (Lazy.force nybbles_by_row).(i)
-            ~init:!!a0
-            ~f:(fun acc x -> (acc |> double) + a_func x) )
-    in
-    let b8 =
-      mk (fun () ->
-          Array.fold
-            (Lazy.force nybbles_by_row).(i)
-            ~init:!!b0
-            ~f:(fun acc x -> (acc |> double) + b_func x) )
-    in
->>>>>>> 9fb710f4
     state :=
       { Kimchi_backend_common.Endoscale_scalar_round.a0
       ; a8
@@ -158,20 +120,12 @@
   done ;
   with_label __LOC__ (fun () ->
       assert_
-<<<<<<< HEAD
-        { annotation = Some __LOC__
-        ; basic =
-            Kimchi_backend_common.Plonk_constraint_system.Plonk_constraint.(
-              T (EC_endoscalar { state = Array.of_list_rev !state }))
-        } ) ;
-=======
         Snarky_backendless.Constraint.
           { annotation = Some __LOC__
           ; basic =
               Kimchi_backend_common.Plonk_constraint_system.Plonk_constraint.(
                 T (EC_endoscalar { state = Array.of_list_rev !state }))
           } ) ;
->>>>>>> 9fb710f4
   (!a, !b, !n)
 
 let to_field_checked (type f) ?num_bits
@@ -207,13 +161,7 @@
   let module Field_constant = struct
     include Field.Constant
 
-<<<<<<< HEAD
-    type nonrec bool = bool
-
-    let if_ b ~then_ ~else_ = if b then then_ () else else_ ()
-=======
     let _if_ b ~then_ ~else_ = if b then then_ () else else_ ()
->>>>>>> 9fb710f4
   end in
   Quickcheck.test ~trials:10
     (Quickcheck.Generator.list_with_length n Bool.quickcheck_generator)
