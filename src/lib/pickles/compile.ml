module P = Proof

module type Statement_intf = Intf.Statement

module type Statement_var_intf = Intf.Statement_var

module type Statement_value_intf = Intf.Statement_value

module SC = Scalar_challenge
open Core_kernel
open Async_kernel
open Import
open Pickles_types
open Poly_types
open Hlist
open Backend

<<<<<<< HEAD
let profile_constraints = false
=======
exception Return_digest of Md5.t
>>>>>>> 48443f55

let verify_promise = Verify.verify

open Kimchi_backend
module Proof_ = P.Base
module Proof = P

type chunking_data = Verify.Instance.chunking_data =
  { num_chunks : int; domain_size : int; zk_rows : int }

let pad_messages_for_next_wrap_proof
    (type local_max_proofs_verifieds max_local_max_proofs_verifieds
    max_proofs_verified )
    (module M : Hlist.Maxes.S
      with type ns = max_local_max_proofs_verifieds
       and type length = max_proofs_verified )
    (messages_for_next_wrap_proofs :
      local_max_proofs_verifieds
      H1.T(Proof_.Messages_for_next_proof_over_same_field.Wrap).t ) =
  let dummy_chals = Dummy.Ipa.Wrap.challenges in
  let module Messages =
    H1.T (Proof_.Messages_for_next_proof_over_same_field.Wrap) in
  let module Maxes = H1.T (Nat) in
  let (T (messages_len, _)) = Messages.length messages_for_next_wrap_proofs in
  let (T (maxes_len, _)) = Maxes.length M.maxes in
  let (T difference) =
    let rec sub : type n m. n Nat.t -> m Nat.t -> Nat.e =
     fun x y ->
      let open Nat in
      match (x, y) with
      | _, Z ->
          T x
      | Z, S _ ->
          assert false
      | S x, S y ->
          sub x y
    in
    sub maxes_len messages_len
  in
  let rec go :
      type len ms ns. len Nat.t -> ms Maxes.t -> ns Messages.t -> ms Messages.t
      =
   fun pad maxes messages_for_next_wrap_proofs ->
    match (pad, maxes, messages_for_next_wrap_proofs) with
    | S pad, m :: maxes, _ ->
        { challenge_polynomial_commitment = Lazy.force Dummy.Ipa.Step.sg
        ; old_bulletproof_challenges = Vector.init m ~f:(fun _ -> dummy_chals)
        }
        :: go pad maxes messages_for_next_wrap_proofs
    | S _, [], _ ->
        assert false
    | Z, [], [] ->
        []
    | ( Z
      , m :: maxes
      , messages_for_next_wrap_proof :: messages_for_next_wrap_proofs ) ->
        let messages_for_next_wrap_proof =
          { messages_for_next_wrap_proof with
            old_bulletproof_challenges =
              Vector.extend_exn
                messages_for_next_wrap_proof.old_bulletproof_challenges m
                dummy_chals
          }
        in
        messages_for_next_wrap_proof :: go Z maxes messages_for_next_wrap_proofs
    | Z, [], _ :: _ | Z, _ :: _, [] ->
        assert false
  in
  go difference M.maxes messages_for_next_wrap_proofs

module type Proof_intf = sig
  type statement

  type t

  val verification_key_promise : Verification_key.t Promise.t Lazy.t

  val verification_key : Verification_key.t Deferred.t Lazy.t

  val id_promise : Cache.Wrap.Key.Verification.t Promise.t Lazy.t

  val id : Cache.Wrap.Key.Verification.t Deferred.t Lazy.t

  val verify : (statement * t) list -> unit Or_error.t Deferred.t

  val verify_promise : (statement * t) list -> unit Or_error.t Promise.t
end

module Prover = struct
  type ('prev_values, 'local_widths, 'local_heights, 'a_value, 'proof) t =
       ?handler:
         (   Snarky_backendless.Request.request
          -> Snarky_backendless.Request.response )
    -> 'a_value
    -> 'proof
end

type ('max_proofs_verified, 'branches, 'prev_varss) wrap_main_generic =
  { wrap_main :
      'max_local_max_proofs_verifieds.
         Domains.t
      -> ( 'max_proofs_verified
         , 'branches
         , 'max_local_max_proofs_verifieds )
         Full_signature.t
      -> ('prev_varss, 'branches) Hlist.Length.t
      -> ( ( Wrap_main_inputs.Inner_curve.Constant.t array
           , Wrap_main_inputs.Inner_curve.Constant.t array option )
           Wrap_verifier.index'
         , 'branches )
         Vector.t
         Promise.t
         Lazy.t
      -> (int, 'branches) Pickles_types.Vector.t
      -> (Import.Domains.t, 'branches) Pickles_types.Vector.t Promise.t
      -> (module Pickles_types.Nat.Add.Intf with type n = 'max_proofs_verified)
      -> ('max_proofs_verified, 'max_local_max_proofs_verifieds) Requests.Wrap.t
         * (   ( ( Impls.Wrap.Field.t
                 , Wrap_verifier.Challenge.t Kimchi_types.scalar_challenge
                 , Wrap_verifier.Other_field.Packed.t Shifted_value.Type1.t
                 , ( Wrap_verifier.Other_field.Packed.t Shifted_value.Type1.t
                   , Impls.Wrap.Boolean.var )
                   Opt.t
                 , ( Impls.Wrap.Impl.Field.t Composition_types.Scalar_challenge.t
                   , Impls.Wrap.Boolean.var )
                   Pickles_types__Opt.t
                 , Impls.Wrap.Boolean.var )
                 Composition_types.Wrap.Proof_state.Deferred_values.Plonk
                 .In_circuit
                 .t
               , Wrap_verifier.Challenge.t Kimchi_types.scalar_challenge
               , Wrap_verifier.Other_field.Packed.t
                 Pickles_types__Shifted_value.Type1.t
               , Impls.Wrap.Field.t
               , Impls.Wrap.Field.t
               , Impls.Wrap.Field.t
               , ( Impls.Wrap.Field.t Import.Scalar_challenge.t
                   Import.Types.Bulletproof_challenge.t
                 , Backend.Tick.Rounds.n )
                 Vector.T.t
               , Impls.Wrap.Field.t )
               Composition_types.Wrap.Statement.t
            -> unit )
           Promise.t
           Lazy.t
        (** An override for wrap_main, which allows for adversarial testing
              with an 'invalid' pickles statement by passing a dummy proof.
          *)
  ; tweak_statement :
      'actual_proofs_verified 'b 'e.
         ( Import.Challenge.Constant.t
         , Import.Challenge.Constant.t Import.Types.Scalar_challenge.t
         , Backend.Tick.Field.t Pickles_types.Shifted_value.Type1.t
         , ( Backend.Tick.Field.t Pickles_types.Shifted_value.Type1.t
           , bool )
           Import.Types.Opt.t
         , ( Import.Challenge.Constant.t Import.Types.Scalar_challenge.t
           , bool )
           Import.Types.Opt.t
         , bool
         , 'max_proofs_verified
           Proof.Base.Messages_for_next_proof_over_same_field.Wrap.t
         , (int64, Composition_types.Digest.Limbs.n) Pickles_types.Vector.vec
         , ( 'b
           , ( Kimchi_pasta.Pallas_based_plonk.Proof.G.Affine.t
             , 'actual_proofs_verified )
             Pickles_types.Vector.t
           , ( ( Import.Challenge.Constant.t Import.Scalar_challenge.t
                 Import.Bulletproof_challenge.t
               , 'e )
               Pickles_types.Vector.t
             , 'actual_proofs_verified )
             Pickles_types.Vector.t )
           Proof.Base.Messages_for_next_proof_over_same_field.Step.t
         , Import.Challenge.Constant.t Import.Types.Scalar_challenge.t
           Import.Types.Bulletproof_challenge.t
           Import.Types.Step_bp_vec.t
         , Import.Types.Branch_data.t )
         Import.Types.Wrap.Statement.In_circuit.t
      -> ( Import.Challenge.Constant.t
         , Import.Challenge.Constant.t Import.Types.Scalar_challenge.t
         , Backend.Tick.Field.t Pickles_types.Shifted_value.Type1.t
         , ( Backend.Tick.Field.t Pickles_types.Shifted_value.Type1.t
           , bool )
           Import.Types.Opt.t
         , ( Import.Challenge.Constant.t Import.Types.Scalar_challenge.t
           , bool )
           Import.Types.Opt.t
         , bool
         , 'max_proofs_verified
           Proof.Base.Messages_for_next_proof_over_same_field.Wrap.t
         , ( Limb_vector.Constant.Hex64.t
           , Composition_types.Digest.Limbs.n )
           Pickles_types.Vector.vec
         , ( 'b
           , ( Kimchi_pasta.Pallas_based_plonk.Proof.G.Affine.t
             , 'actual_proofs_verified )
             Pickles_types.Vector.t
           , ( ( Import.Challenge.Constant.t Import.Scalar_challenge.t
                 Import.Bulletproof_challenge.t
               , 'e )
               Pickles_types.Vector.t
             , 'actual_proofs_verified )
             Pickles_types.Vector.t )
           Proof.Base.Messages_for_next_proof_over_same_field.Step.t
         , Import.Challenge.Constant.t Import.Types.Scalar_challenge.t
           Import.Types.Bulletproof_challenge.t
           Import.Types.Step_bp_vec.t
         , Import.Types.Branch_data.t )
         Import.Types.Wrap.Statement.In_circuit.t
        (** A function to modify the statement passed into the wrap proof,
              which will be later passed to recursion pickles rules.

              This function can be used to modify the pickles statement in an
              adversarial way, along with [wrap_main] above that allows that
              statement to be accepted.
          *)
  }

module Storables = struct
  type t =
    { step_storable : Cache.Step.storable
    ; step_vk_storable : Cache.Step.vk_storable
    ; wrap_storable : Cache.Wrap.storable
    ; wrap_vk_storable : Cache.Wrap.vk_storable
    }

  let default =
    { step_storable = Cache.Step.storable
    ; step_vk_storable = Cache.Step.vk_storable
    ; wrap_storable = Cache.Wrap.storable
    ; wrap_vk_storable = Cache.Wrap.vk_storable
    }
end

<<<<<<< HEAD
=======
let create_lock () =
  let lock = ref (Promise.return ()) in

  let open Promise.Let_syntax in
  let run_in_sequence (f : unit -> 'a Promise.t) : 'a Promise.t =
    (* acquire the lock *)
    let existing_lock = !lock in
    let unlock = ref (fun () -> ()) in
    lock := Promise.create (fun resolve -> unlock := resolve) ;
    (* await the existing lock *)
    let%bind () = existing_lock in
    (* run the function and release the lock *)
    try
      let%map res = f () in
      !unlock () ; res
    with exn -> !unlock () ; raise exn
  in
  run_in_sequence

(* turn a vector of promises into a promise of a vector *)
let promise_all (type a n) (vec : (a Promise.t, n) Vector.t) :
    (a, n) Vector.t Promise.t =
  let open Promise.Let_syntax in
  let%map () =
    (* Wait for promises to resolve. *)
    Vector.fold ~init:(Promise.return ()) vec ~f:(fun acc el ->
        let%bind _ = el in
        acc )
  in
  Vector.map ~f:(fun x -> Option.value_exn @@ Promise.peek x) vec

>>>>>>> 48443f55
module Make
    (Arg_var : Statement_var_intf)
    (Arg_value : Statement_value_intf)
    (Ret_var : T0)
    (Ret_value : T0)
    (Auxiliary_var : T0)
    (Auxiliary_value : T0) =
struct
  module IR =
    Inductive_rule.Promise.T (Arg_var) (Arg_value) (Ret_var) (Ret_value)
      (Auxiliary_var)
      (Auxiliary_value)
  module HIR = H4.T (IR)

  let max_local_max_proofs_verifieds ~self (type n)
      (module Max_proofs_verified : Nat.Intf with type n = n) branches choices =
    let module Local_max_proofs_verifieds = struct
      type t = (int, Max_proofs_verified.n) Vector.t
    end in
    let module M =
      H4.Map (IR) (E04 (Local_max_proofs_verifieds))
        (struct
          module V = H4.To_vector (Int)
          module HT = H4.T (Tag)

          module M =
            H4.Map (Tag) (E04 (Int))
              (struct
                let f (type a b c d) (t : (a, b, c, d) Tag.t) : int =
                  if Type_equal.Id.same t.id self then
                    Nat.to_int Max_proofs_verified.n
                  else
                    let (module M) = Types_map.max_proofs_verified t in
                    Nat.to_int M.n
              end)

          let f :
              type a b c d. (a, b, c, d) IR.t -> Local_max_proofs_verifieds.t =
           fun rule ->
            let (T (_, l)) = HT.length rule.prevs in
            Vector.extend_front_exn
              (V.f l (M.f rule.prevs))
              Max_proofs_verified.n 0
        end)
    in
    let module V = H4.To_vector (Local_max_proofs_verifieds) in
    let padded = V.f branches (M.f choices) |> Vector.transpose in
    (padded, Maxes.m padded)

  module Lazy_keys = struct
    type t =
<<<<<<< HEAD
      (Impls.Step.Proving_key.t * Dirty.t) Lazy.t
      * (Kimchi_bindings.Protocol.VerifierIndex.Fp.t * Dirty.t) Lazy.t

    (* TODO Think this is right.. *)
  end

  let log_step main _typ name index =
    let module Constraints = Snarky_log.Constraints (Impls.Step.Internal_Basic) in
    let log =
      let weight =
        let sys = Backend.Tick.R1CS_constraint_system.create () in
        fun ({ annotation; basic } : Impls.Step.Constraint.t) ->
          let prev =
            Kimchi_pasta_constraint_system.Vesta_constraint_system.next_row sys
          in
          Backend.Tick.R1CS_constraint_system.add_constraint sys
            ?label:annotation basic ;
          let next =
            Kimchi_pasta_constraint_system.Vesta_constraint_system.next_row sys
          in
          next - prev
      in
      Constraints.log ~weight (fun () -> Impls.Step.make_checked main)
    in
    if profile_constraints then
      Snarky_log.to_file (sprintf "step-snark-%s-%d.json" name index) log

  let log_wrap main typ name id =
    let module Constraints = Snarky_log.Constraints (Impls.Wrap.Internal_Basic) in
    let log =
      let sys = Backend.Tock.R1CS_constraint_system.create () in
      let weight ({ annotation; basic } : Impls.Wrap.Constraint.t) =
        let prev =
          Kimchi_pasta_constraint_system.Pallas_constraint_system.next_row sys
        in
        Backend.Tock.R1CS_constraint_system.add_constraint sys ?label:annotation
          basic ;
        let next =
          Kimchi_pasta_constraint_system.Pallas_constraint_system.next_row sys
        in
        next - prev
      in
      let log =
        Constraints.log ~weight
          Impls.Wrap.(
            fun () ->
              make_checked (fun () : unit ->
                  let x = with_label __LOC__ (fun () -> exists typ) in
                  main x () ))
      in
      log
    in
    if profile_constraints then
      Snarky_log.to_file
        (sprintf
           !"wrap-%s-%{sexp:Type_equal.Id.Uid.t}.json"
           name (Type_equal.Id.uid id) )
        log

=======
      (Impls.Step.Proving_key.t * Dirty.t) Promise.t Lazy.t
      * (Kimchi_bindings.Protocol.VerifierIndex.Fp.t * Dirty.t) Promise.t Lazy.t
  end

>>>>>>> 48443f55
  let compile :
      type var value prev_varss prev_valuess widthss heightss max_proofs_verified branches.
         self:(var, value, max_proofs_verified, branches) Tag.t
      -> cache:Key_cache.Spec.t list
      -> storables:Storables.t
      -> proof_cache:Proof_cache.t option
      -> ?disk_keys:
           (Cache.Step.Key.Verification.t, branches) Vector.t
           * Cache.Wrap.Key.Verification.t
      -> ?override_wrap_domain:Pickles_base.Proofs_verified.t
      -> ?override_wrap_main:
           (max_proofs_verified, branches, prev_varss) wrap_main_generic
      -> ?num_chunks:int
      -> branches:(module Nat.Intf with type n = branches)
      -> max_proofs_verified:
           (module Nat.Add.Intf with type n = max_proofs_verified)
      -> name:string
      -> ?constraint_constants:Snark_keys_header.Constraint_constants.t
      -> ?commits:Snark_keys_header.Commits.With_date.t
      -> public_input:
           ( var
           , value
           , Arg_var.t
           , Arg_value.t
           , Ret_var.t
           , Ret_value.t )
           Inductive_rule.public_input
      -> auxiliary_typ:(Auxiliary_var.t, Auxiliary_value.t) Impls.Step.Typ.t
      -> choices:
           (   self:(var, value, max_proofs_verified, branches) Tag.t
            -> (prev_varss, prev_valuess, widthss, heightss) H4.T(IR).t )
      -> unit
      -> ( prev_valuess
         , widthss
         , heightss
         , Arg_value.t
         , ( Ret_value.t
           * Auxiliary_value.t
           * (max_proofs_verified, max_proofs_verified) Proof.t )
           Promise.t )
         H3_2.T(Prover).t
         * _
         * _
         * _ =
   fun ~self ~cache
       ~storables:
         { step_storable; step_vk_storable; wrap_storable; wrap_vk_storable }
       ~proof_cache ?disk_keys ?override_wrap_domain ?override_wrap_main
<<<<<<< HEAD
       ?(num_chunks = 1) ~branches:(module Branches) ~max_proofs_verified ~name
       ?constraint_constants ?commits ~public_input ~auxiliary_typ ~choices () ->
=======
       ~branches:(module Branches) ~max_proofs_verified ~name
       ~constraint_constants ~public_input ~auxiliary_typ ~choices () ->
>>>>>>> 48443f55
    let snark_keys_header kind constraint_system_hash =
      let constraint_constants : Snark_keys_header.Constraint_constants.t =
        match constraint_constants with
        | Some constraint_constants ->
            constraint_constants
        | None ->
            { sub_windows_per_window = 0
            ; ledger_depth = 0
            ; work_delay = 0
            ; block_window_duration_ms = 0
            ; transaction_capacity = Log_2 0
            ; pending_coinbase_depth = 0
            ; coinbase_amount = Unsigned.UInt64.of_int 0
            ; supercharged_coinbase_factor = 0
            ; account_creation_fee = Unsigned.UInt64.of_int 0
            ; fork = None
            }
      in
      let (commits, commit_date) : Snark_keys_header.Commits.t * string =
        match commits with
        | Some { commits; commit_date } ->
            (commits, commit_date)
        | None ->
            ( { mina = "[NOT SPECIFIED]"; marlin = "[NOT SPECIFIED]" }
            , "[UNKNOWN]" )
      in
      { Snark_keys_header.header_version = Snark_keys_header.header_version
      ; kind
      ; constraint_constants
      ; commits
      ; length = (* This is a dummy, it gets filled in on read/write. *) 0
      ; commit_date
      ; constraint_system_hash
      ; identifying_hash =
          (* TODO: Proper identifying hash. *)
          constraint_system_hash
      }
    in
    Timer.start __LOC__ ;
    let module Max_proofs_verified = ( val max_proofs_verified : Nat.Add.Intf
                                         with type n = max_proofs_verified )
    in
    let T = Max_proofs_verified.eq in
    let choices = choices ~self in
    let (T (prev_varss_n, prev_varss_length)) = HIR.length choices in
    let T = Nat.eq_exn prev_varss_n Branches.n in
    let padded, (module Maxes) =
      max_local_max_proofs_verifieds
        ( module struct
          include Max_proofs_verified
        end )
        prev_varss_length choices ~self:self.id
    in
    let full_signature = { Full_signature.padded; maxes = (module Maxes) } in
    Timer.clock __LOC__ ;
    let feature_flags =
      let rec go :
          type a b c d.
          (a, b, c, d) H4.T(IR).t -> Opt.Flag.t Plonk_types.Features.Full.t =
       fun rules ->
        match rules with
        | [] ->
            Plonk_types.Features.Full.none
        | [ r ] ->
            Plonk_types.Features.map r.feature_flags ~f:(function
              | true ->
                  Opt.Flag.Yes
              | false ->
                  Opt.Flag.No )
            |> Plonk_types.Features.to_full ~or_:Opt.Flag.( ||| )
        | r :: rules ->
            let feature_flags = go rules in
            Plonk_types.Features.Full.map2
              (Plonk_types.Features.to_full ~or_:( || ) r.feature_flags)
              feature_flags ~f:(fun enabled flag ->
                match (enabled, flag) with
                | true, Yes ->
                    Opt.Flag.Yes
                | false, No ->
                    No
                | _, Maybe | true, No | false, Yes ->
                    Maybe )
      in
      go choices
    in
    let wrap_domains =
      match override_wrap_domain with
      | None ->
          let module M =
            Wrap_domains.Make (Arg_var) (Arg_value) (Ret_var) (Ret_value)
              (Auxiliary_var)
              (Auxiliary_value)
          in
          M.f full_signature prev_varss_n prev_varss_length ~max_proofs_verified
            ~feature_flags ~num_chunks
      | Some override ->
          Common.wrap_domains
            ~proofs_verified:(Pickles_base.Proofs_verified.to_int override)
    in
    Timer.clock __LOC__ ;
    let module Branch_data = struct
      type ('vars, 'vals, 'n, 'm) t =
        ( Arg_var.t
        , Arg_value.t
        , Ret_var.t
        , Ret_value.t
        , Auxiliary_var.t
        , Auxiliary_value.t
        , Max_proofs_verified.n
        , Branches.n
        , 'vars
        , 'vals
        , 'n
        , 'm )
        Step_branch_data.t
    end in
    let proofs_verifieds =
      let module M =
        H4.Map (IR) (E04 (Int))
          (struct
            module M = H4.T (Tag)

            let f : type a b c d. (a, b, c, d) IR.t -> int =
             fun r ->
              let (T (n, _)) = M.length r.prevs in
              Nat.to_int n
          end)
      in
      let module V = H4.To_vector (Int) in
      V.f prev_varss_length (M.f choices)
    in
    let step_data =
      let i = ref 0 in
      Timer.clock __LOC__ ;
      let rec f :
          type a b c d.
             (a, b, c, d) H4.T(IR).t * unit Promise.t
          -> (a, b, c, d) H4.T(Branch_data).t = function
        | [], _ ->
            []
        | rule :: rules, chain_to ->
            let first =
              Timer.clock __LOC__ ;
              let res =
                Common.time "make step data" (fun () ->
                    Step_branch_data.create ~index:!i ~feature_flags ~num_chunks
                      ~actual_feature_flags:rule.feature_flags
                      ~max_proofs_verified:Max_proofs_verified.n
                      ~branches:Branches.n ~self ~public_input ~auxiliary_typ
                      Arg_var.to_field_elements Arg_value.to_field_elements rule
                      ~wrap_domains ~proofs_verifieds ~chain_to )
              in
              Timer.clock __LOC__ ; incr i ; res
            in
            let (T b) = first in
            let chain_to = Promise.map b.domains ~f:(fun _ -> ()) in
            first :: f (rules, chain_to)
      in
      f (choices, Promise.return ())
    in
    Timer.clock __LOC__ ;
    let step_domains =
      let module Domains_promise = struct
        type t = Domains.t Promise.t
      end in
      let module M =
        H4.Map (Branch_data) (E04 (Domains_promise))
          (struct
            let f (T b : _ Branch_data.t) = b.domains
          end)
      in
      let module V = H4.To_vector (Domains_promise) in
      V.f prev_varss_length (M.f step_data)
    in

    let all_step_domains = promise_all step_domains in
    let run_in_sequence = create_lock () in

    let cache_handle = ref (Lazy.return (Promise.return `Cache_hit)) in
    let accum_dirty t = cache_handle := Cache_handle.(!cache_handle + t) in
    Timer.clock __LOC__ ;
    let step_keypairs =
      let disk_keys =
        Option.map disk_keys ~f:(fun (xs, _) -> Vector.to_array xs)
      in
      let module M =
        H4.Map (Branch_data) (E04 (Lazy_keys))
          (struct
            let etyp =
              Impls.Step.input ~proofs_verified:Max_proofs_verified.n
                ~wrap_rounds:Tock.Rounds.n

            let f (T b : _ Branch_data.t) =
              let open Impls.Step in
              let k_p =
                lazy
                  (let (T (typ, _conv, conv_inv)) = etyp in
                   let%bind.Promise main =
                     b.main ~step_domains:all_step_domains
                   in
                   run_in_sequence (fun () ->
                       let main () () =
                         let%map.Promise res = main () in
                         Impls.Step.with_label "conv_inv" (fun () ->
                             conv_inv res )
                       in
                       let constraint_builder =
                         Impl.constraint_system_manual ~input_typ:Typ.unit
                           ~return_typ:typ
                       in
                       let%map.Promise res =
                         constraint_builder.run_circuit main
                       in
                       let cs = constraint_builder.finish_computation res in
                       let cs_hash =
                         Md5.to_hex (R1CS_constraint_system.digest cs)
                       in
                       ( Type_equal.Id.uid self.id
                       , snark_keys_header
                           { type_ = "step-proving-key"
                           ; identifier = name ^ "-" ^ b.rule.identifier
                           }
                           cs_hash
                       , b.index
                       , cs ) ) )
              in
              let k_v =
                match disk_keys with
                | Some ks ->
                    Lazy.return (Promise.return ks.(b.index))
                | None ->
                    lazy
                      (let%map.Promise id, _header, index, cs =
                         Lazy.force k_p
                       in
                       let digest = R1CS_constraint_system.digest cs in
                       ( id
                       , snark_keys_header
                           { type_ = "step-verification-key"
                           ; identifier = name ^ "-" ^ b.rule.identifier
                           }
                           (Md5.to_hex digest)
                       , index
                       , digest ) )
              in
              let ((pk, vk) as res) =
                Common.time "step read or generate" (fun () ->
                    Cache.Step.read_or_generate
                      ~prev_challenges:(Nat.to_int (fst b.proofs_verified))
<<<<<<< HEAD
                      cache ~s_p:step_storable k_p ~s_v:step_vk_storable k_v
                      (Snarky_backendless.Typ.unit ())
                      typ main )
=======
                      cache ~s_p:step_storable k_p ~s_v:step_vk_storable k_v )
>>>>>>> 48443f55
              in
              accum_dirty (Lazy.map pk ~f:(Promise.map ~f:snd)) ;
              accum_dirty (Lazy.map vk ~f:(Promise.map ~f:snd)) ;
              res
          end)
      in
      M.f step_data
    in
    Timer.clock __LOC__ ;
    let step_vks =
      let module V = H4.To_vector (Lazy_keys) in
      lazy
<<<<<<< HEAD
        (Vector.map (V.f prev_varss_length step_keypairs) ~f:(fun (_, vk) ->
             Tick.Keypair.full_vk_commitments (fst (Lazy.force vk)) ) )
=======
        (let step_keypairs = V.f prev_varss_length step_keypairs in
         let%map.Promise () =
           (* Wait for keypair promises to resolve. *)
           Vector.fold ~init:(Promise.return ()) step_keypairs
             ~f:(fun acc (_, vk) ->
               let%bind.Promise _ = Lazy.force vk in
               acc )
         in
         Vector.map step_keypairs ~f:(fun (_, vk) ->
             Tick.Keypair.full_vk_commitments
               (fst (Option.value_exn @@ Promise.peek @@ Lazy.force vk)) ) )
>>>>>>> 48443f55
    in
    Timer.clock __LOC__ ;
    let wrap_requests, wrap_main =
      match override_wrap_main with
      | None ->
          let srs = Tick.Keypair.load_urs () in
<<<<<<< HEAD
          Wrap_main.wrap_main ~num_chunks ~feature_flags ~srs full_signature
            prev_varss_length step_vks proofs_verifieds step_domains
=======
          Wrap_main.wrap_main ~feature_flags ~srs full_signature
            prev_varss_length step_vks proofs_verifieds all_step_domains
>>>>>>> 48443f55
            max_proofs_verified
      | Some { wrap_main; tweak_statement = _ } ->
          (* Instead of creating a proof using the pickles wrap circuit, we
             have been asked to create proof in an 'adversarial' way, where
             the wrap circuit is some other circuit.
             The [wrap_main] value passed in as part of [override_wrap_main]
             defines the alternative circuit to run; this will usually be a
             dummy circuit that verifies any public input for the purposes of
             testing.
          *)
          wrap_main wrap_domains full_signature prev_varss_length step_vks
            proofs_verifieds all_step_domains max_proofs_verified
    in
    Timer.clock __LOC__ ;
    let (wrap_pk, wrap_vk), disk_key =
      let open Impls.Wrap in
<<<<<<< HEAD
      let (T (typ, conv, _conv_inv)) = input ~feature_flags () in
      let main x () : unit = wrap_main (conv x) in
      let () = if true then log_wrap main typ name self.id in
=======
>>>>>>> 48443f55
      let self_id = Type_equal.Id.uid self.id in
      let disk_key_prover =
        lazy
          (let%map.Promise wrap_main = Lazy.force wrap_main in
           let (T (typ, conv, _conv_inv)) = input ~feature_flags () in
           let main x () = wrap_main (conv x) in
           let cs =
             constraint_system ~input_typ:typ
               ~return_typ:(Snarky_backendless.Typ.unit ())
               main
           in
           let cs_hash = Md5.to_hex (R1CS_constraint_system.digest cs) in
           ( self_id
           , snark_keys_header
               { type_ = "wrap-proving-key"; identifier = name }
               cs_hash
           , cs ) )
      in
      let disk_key_verifier =
        match disk_keys with
        | None ->
            lazy
              (let%map.Promise id, _header, cs = Lazy.force disk_key_prover in
               let digest = R1CS_constraint_system.digest cs in
               ( id
               , snark_keys_header
                   { type_ = "wrap-verification-key"; identifier = name }
                   (Md5.to_hex digest)
               , digest ) )
        | Some (_, (_id, header, digest)) ->
            Lazy.return @@ Promise.return (self_id, header, digest)
      in
      let r =
        Common.time "wrap read or generate " (fun () ->
            Cache.Wrap.read_or_generate (* Due to Wrap_hack *)
              ~prev_challenges:2 cache ~s_p:wrap_storable disk_key_prover
<<<<<<< HEAD
              ~s_v:wrap_vk_storable disk_key_verifier typ
              (Snarky_backendless.Typ.unit ())
              main )
=======
              ~s_v:wrap_vk_storable disk_key_verifier )
>>>>>>> 48443f55
      in
      (r, disk_key_verifier)
    in
    Timer.clock __LOC__ ;
    let wrap_vk =
      Lazy.map wrap_vk
        ~f:
          (Promise.map ~f:(fun ((wrap_vk, _) as res) ->
               let computed_domain_size =
                 wrap_vk.Verification_key.index.domain.log_size_of_group
               in
               let (Pow_2_roots_of_unity proposed_domain_size) =
                 wrap_domains.h
               in
               if computed_domain_size <> proposed_domain_size then
                 failwithf
                   "This circuit was compiled for proofs using the wrap domain \
                    of size %d, but the actual wrap domain size for the \
                    circuit has size %d. You should pass the \
                    ~override_wrap_domain argument to set the correct domain \
                    size."
                   proposed_domain_size computed_domain_size () ;
               res ) )
    in
    accum_dirty (Lazy.map wrap_pk ~f:(Promise.map ~f:snd)) ;
    accum_dirty (Lazy.map wrap_vk ~f:(Promise.map ~f:snd)) ;
    let wrap_vk = Lazy.map wrap_vk ~f:(Promise.map ~f:fst) in
    let module S =
      Step.Make (Arg_var) (Arg_value)
        (struct
          include Max_proofs_verified
        end)
    in
    let (typ : (var, value) Impls.Step.Typ.t) =
      match public_input with
      | Input typ ->
          typ
      | Output typ ->
          typ
      | Input_and_output (input_typ, output_typ) ->
          Impls.Step.Typ.(input_typ * output_typ)
    in
    let provers =
      let f :
          type prev_vars prev_values local_widths local_heights.
             (prev_vars, prev_values, local_widths, local_heights) Branch_data.t
          -> Lazy_keys.t
          -> ?handler:
               (   Snarky_backendless.Request.request
                -> Snarky_backendless.Request.response )
          -> Arg_value.t
          -> ( Ret_value.t
             * Auxiliary_value.t
             * (Max_proofs_verified.n, Max_proofs_verified.n) Proof.t )
             Promise.t =
       fun (T b as branch_data) (step_pk, step_vk) ->
        let _, prev_vars_length = b.proofs_verified in
        let step ~proof_cache ~maxes handler next_state =
          let%bind.Promise wrap_vk = Lazy.force wrap_vk in
          let%bind.Promise step_pk = Lazy.force step_pk in
          S.f ?handler branch_data next_state ~prevs_length:prev_vars_length
<<<<<<< HEAD
            ~self ~step_domains
=======
            ~self ~step_domains:all_step_domains
>>>>>>> 48443f55
            ~self_dlog_plonk_index:
              ((* TODO *) Plonk_verification_key_evals.map
                 ~f:(fun x -> [| x |])
                 wrap_vk.commitments )
<<<<<<< HEAD
            ~public_input ~auxiliary_typ ~feature_flags
            (fst (Lazy.force step_pk))
            wrap_vk.index
=======
            ~public_input ~auxiliary_typ ~feature_flags ~proof_cache ~maxes
            (fst step_pk) wrap_vk.index
>>>>>>> 48443f55
        in
        let wrap ?handler next_state =
          let%bind.Promise step_vk, _ = Lazy.force step_vk in
          let%bind.Promise wrap_vk = Lazy.force wrap_vk in
          let%bind.Promise ( proof
                           , return_value
                           , auxiliary_value
                           , actual_wrap_domains ) =
            step ~proof_cache handler ~maxes:(module Maxes) next_state
          in
          let proof =
            { proof with
              statement =
                { proof.statement with
                  messages_for_next_wrap_proof =
                    pad_messages_for_next_wrap_proof
                      (module Maxes)
                      proof.statement.messages_for_next_wrap_proof
                }
            }
          in
          let%map.Promise proof =
            let tweak_statement =
              match override_wrap_main with
              | None ->
                  None
              | Some { tweak_statement; wrap_main = _ } ->
                  (* Extract the [tweak_statement] part of the
                     [override_wrap_main], so that we can run an adversarial
                     test.

                     This function modifies the statement that will be proved
                     over, and which gets passed to later recursive pickles
                     rules.
                  *)
                  Some tweak_statement
            in
            let%bind.Promise wrap_main = Lazy.force wrap_main in
            let%bind.Promise wrap_pk = Lazy.force wrap_pk in
            Wrap.wrap ~proof_cache ~max_proofs_verified:Max_proofs_verified.n
              ~feature_flags ~actual_feature_flags:b.feature_flags
              full_signature.maxes wrap_requests ?tweak_statement
              ~dlog_plonk_index:
                ((* TODO *) Plonk_verification_key_evals.map
                   ~f:(fun x -> [| x |])
                   wrap_vk.commitments )
              wrap_main ~typ ~step_vk ~step_plonk_indices:(Lazy.force step_vks)
<<<<<<< HEAD
              ~actual_wrap_domains
              (fst (Lazy.force wrap_pk))
              proof
=======
              ~actual_wrap_domains (fst wrap_pk) proof
>>>>>>> 48443f55
          in
          ( return_value
          , auxiliary_value
          , Proof.T
              { proof with
                statement =
                  { proof.statement with
                    messages_for_next_step_proof =
                      { proof.statement.messages_for_next_step_proof with
                        app_state = ()
                      }
                  }
              } )
        in
        wrap
      in
      let rec go :
          type xs1 xs2 xs3 xs4.
             (xs1, xs2, xs3, xs4) H4.T(Branch_data).t
          -> (xs1, xs2, xs3, xs4) H4.T(E04(Lazy_keys)).t
          -> ( xs2
             , xs3
             , xs4
             , Arg_value.t
             , ( Ret_value.t
               * Auxiliary_value.t
               * (max_proofs_verified, max_proofs_verified) Proof.t )
               Promise.t )
             H3_2.T(Prover).t =
       fun bs ks ->
        match (bs, ks) with
        | [], [] ->
            []
        | b :: bs, k :: ks ->
            f b k :: go bs ks
      in
      go step_data step_keypairs
    in
    Timer.clock __LOC__ ;
    let data : _ Types_map.Compiled.t =
      { branches = Branches.n
      ; proofs_verifieds
      ; max_proofs_verified
      ; public_input = typ
      ; wrap_key =
<<<<<<< HEAD
          Lazy.map wrap_vk ~f:(fun x ->
              Plonk_verification_key_evals.map (Verification_key.commitments x)
                ~f:(fun x -> [| x |]) )
      ; wrap_vk = Lazy.map wrap_vk ~f:Verification_key.index
=======
          Lazy.map wrap_vk
            ~f:
              (Promise.map ~f:(fun x ->
                   Plonk_verification_key_evals.map
                     (Verification_key.commitments x) ~f:(fun x -> [| x |]) ) )
      ; wrap_vk = Lazy.map wrap_vk ~f:(Promise.map ~f:Verification_key.index)
>>>>>>> 48443f55
      ; wrap_domains
      ; step_domains
      ; feature_flags
      ; num_chunks
      ; zk_rows =
          ( match num_chunks with
          | 1 ->
              3
          | num_chunks ->
              let permuts = 7 in
              ((2 * (permuts + 1) * num_chunks) - 1 + permuts) / permuts )
      }
    in
    Timer.clock __LOC__ ;
    Types_map.add_exn self data ;
    (provers, wrap_vk, disk_key, !cache_handle)
end

module Side_loaded = struct
  module V = Verification_key

  module Verification_key = struct
    include Side_loaded_verification_key

    let to_input (t : t) =
      to_input ~field_of_int:Impls.Step.Field.Constant.of_int t

    let of_compiled_promise tag : t Promise.t =
      let d = Types_map.lookup_compiled tag.Tag.id in
      let%bind.Promise wrap_key = Lazy.force d.wrap_key in
      let%map.Promise wrap_vk = Lazy.force d.wrap_vk in
      let actual_wrap_domain_size =
        Common.actual_wrap_domain_size
          ~log_2_domain_size:wrap_vk.domain.log_size_of_group
      in
<<<<<<< HEAD
      { wrap_vk = Some (Lazy.force d.wrap_vk)
      ; wrap_index =
          Plonk_verification_key_evals.map (Lazy.force d.wrap_key) ~f:(fun x ->
              x.(0) )
      ; max_proofs_verified =
          Pickles_base.Proofs_verified.of_nat_exn
            (Nat.Add.n d.max_proofs_verified)
      ; actual_wrap_domain_size
      }
=======
      ( { wrap_vk = Some wrap_vk
        ; wrap_index =
            Plonk_verification_key_evals.map wrap_key ~f:(fun x -> x.(0))
        ; max_proofs_verified =
            Pickles_base.Proofs_verified.of_nat
              (Nat.Add.n d.max_proofs_verified)
        ; actual_wrap_domain_size
        }
        : t )

    let of_compiled tag = of_compiled_promise tag |> Promise.to_deferred
>>>>>>> 48443f55

    module Max_width = Width.Max
  end

  let in_circuit tag vk = Types_map.set_ephemeral tag { index = `In_circuit vk }

  let in_prover tag vk = Types_map.set_ephemeral tag { index = `In_prover vk }

  let create ~name ~max_proofs_verified ~feature_flags ~typ =
    Types_map.add_side_loaded ~name
      { max_proofs_verified
      ; public_input = typ
      ; branches = Verification_key.Max_branches.n
      ; feature_flags =
          Plonk_types.Features.to_full ~or_:Opt.Flag.( ||| ) feature_flags
<<<<<<< HEAD
      ; num_chunks = 1
      ; zk_rows = 3
=======
>>>>>>> 48443f55
      }

  module Proof = struct
    include Proof.Proofs_verified_max

    let of_proof : _ Proof.t -> t = Wrap_hack.pad_proof
  end

  let verify_promise (type t) ~(typ : (_, t) Impls.Step.Typ.t)
      (ts : (Verification_key.t * t * Proof.t) list) =
    let m =
      ( module struct
        type nonrec t = t

        let to_field_elements =
          let (Typ typ) = typ in
          fun x -> fst (typ.value_to_fields x)
      end : Intf.Statement_value
        with type t = t )
    in
    (* TODO: This should be the actual max width on a per proof basis *)
    let max_proofs_verified =
      (module Verification_key.Max_width : Nat.Intf
        with type n = Verification_key.Max_width.n )
    in
    with_return (fun { return } ->
        List.map ts ~f:(fun (vk, x, p) ->
            let vk : V.t =
              { commitments = vk.wrap_index
              ; index =
                  ( match vk.wrap_vk with
                  | None ->
                      return
                        (Promise.return
                           (Or_error.errorf "Pickles.verify: wrap_vk not found") )
                  | Some x ->
                      x )
              ; data =
                  (* This isn't used in verify_heterogeneous, so we can leave this dummy *)
                  { constraints = 0 }
              }
            in
            Verify.Instance.T (max_proofs_verified, m, None, vk, x, p) )
        |> Verify.verify_heterogenous )

  let verify ~typ ts = verify_promise ~typ ts |> Promise.to_deferred

  let srs_precomputation () : unit =
    let srs = Tock.Keypair.load_urs () in
    List.iter [ 0; 1; 2 ] ~f:(fun i ->
        Kimchi_bindings.Protocol.SRS.Fq.add_lagrange_basis srs
          (Domain.log2_size (Common.wrap_domains ~proofs_verified:i).h) )
end

let compile_with_wrap_main_override_promise :
    type var value a_var a_value ret_var ret_value auxiliary_var auxiliary_value prev_varss prev_valuess widthss heightss max_proofs_verified branches.
       ?self:(var, value, max_proofs_verified, branches) Tag.t
    -> ?cache:Key_cache.Spec.t list
    -> ?storables:Storables.t
    -> ?proof_cache:Proof_cache.t
    -> ?disk_keys:
         (Cache.Step.Key.Verification.t, branches) Vector.t
         * Cache.Wrap.Key.Verification.t
    -> ?override_wrap_domain:Pickles_base.Proofs_verified.t
    -> ?override_wrap_main:
         (max_proofs_verified, branches, prev_varss) wrap_main_generic
    -> ?num_chunks:int
    -> public_input:
         ( var
         , value
         , a_var
         , a_value
         , ret_var
         , ret_value )
         Inductive_rule.public_input
    -> auxiliary_typ:(auxiliary_var, auxiliary_value) Impls.Step.Typ.t
    -> branches:(module Nat.Intf with type n = branches)
    -> max_proofs_verified:
         (module Nat.Add.Intf with type n = max_proofs_verified)
    -> name:string
    -> ?constraint_constants:Snark_keys_header.Constraint_constants.t
    -> ?commits:Snark_keys_header.Commits.With_date.t
    -> choices:
         (   self:(var, value, max_proofs_verified, branches) Tag.t
          -> ( prev_varss
             , prev_valuess
             , widthss
             , heightss
             , a_var
             , a_value
             , ret_var
             , ret_value
             , auxiliary_var
             , auxiliary_value )
             H4_6.T(Inductive_rule.Promise).t )
    -> unit
    -> (var, value, max_proofs_verified, branches) Tag.t
       * Cache_handle.t
       * (module Proof_intf
            with type t = (max_proofs_verified, max_proofs_verified) Proof.t
             and type statement = value )
       * ( prev_valuess
         , widthss
         , heightss
         , a_value
         , ( ret_value
           * auxiliary_value
           * (max_proofs_verified, max_proofs_verified) Proof.t )
           Promise.t )
         H3_2.T(Prover).t =
 (* This function is an adapter between the user-facing Pickles.compile API
    and the underlying Make(_).compile function which builds the circuits.
 *)
 fun ?self ?(cache = []) ?(storables = Storables.default) ?proof_cache
<<<<<<< HEAD
     ?disk_keys ?override_wrap_domain ?override_wrap_main ?num_chunks
     ~public_input ~auxiliary_typ ~branches ~max_proofs_verified ~name
     ?constraint_constants ?commits ~choices () ->
=======
     ?disk_keys ?override_wrap_domain ?override_wrap_main ~public_input
     ~auxiliary_typ ~branches ~max_proofs_verified ~name ~constraint_constants
     ~choices () ->
>>>>>>> 48443f55
  let self =
    match self with
    | None ->
        Tag.(create ~kind:Compiled name)
    | Some self ->
        self
  in
  (* Extract to_fields methods from the public input declaration. *)
  let (a_var_to_fields : a_var -> _), (a_value_to_fields : a_value -> _) =
    match public_input with
    | Input (Typ typ) ->
        ( (fun x -> fst (typ.var_to_fields x))
        , fun x -> fst (typ.value_to_fields x) )
    | Output _ ->
        ((fun () -> [||]), fun () -> [||])
    | Input_and_output (Typ typ, _) ->
        ( (fun x -> fst (typ.var_to_fields x))
        , fun x -> fst (typ.value_to_fields x) )
  in
  let module A_var = struct
    type t = a_var

    let to_field_elements = a_var_to_fields
  end in
  let module A_value = struct
    type t = a_value

    let to_field_elements = a_value_to_fields
  end in
  let module Ret_var = struct
    type t = ret_var
  end in
  let module Ret_value = struct
    type t = ret_value
  end in
  let module Auxiliary_var = struct
    type t = auxiliary_var
  end in
  let module Auxiliary_value = struct
    type t = auxiliary_value
  end in
  let module M =
    Make (A_var) (A_value) (Ret_var) (Ret_value) (Auxiliary_var)
      (Auxiliary_value)
  in
  let rec conv_irs :
      type v1ss v2ss wss hss.
         ( v1ss
         , v2ss
         , wss
         , hss
         , a_var
         , a_value
         , ret_var
         , ret_value
         , auxiliary_var
         , auxiliary_value )
         H4_6.T(Inductive_rule.Promise).t
      -> (v1ss, v2ss, wss, hss) H4.T(M.IR).t = function
    | [] ->
        []
    | r :: rs ->
        r :: conv_irs rs
  in
  let provers, wrap_vk, wrap_disk_key, cache_handle =
    M.compile ~self ~proof_cache ~cache ~storables ?disk_keys
<<<<<<< HEAD
      ?override_wrap_domain ?override_wrap_main ?num_chunks ~branches
      ~max_proofs_verified ~name ~public_input ~auxiliary_typ
      ?constraint_constants ?commits
=======
      ?override_wrap_domain ?override_wrap_main ~branches ~max_proofs_verified
      ~name ~public_input ~auxiliary_typ ~constraint_constants
>>>>>>> 48443f55
      ~choices:(fun ~self -> conv_irs (choices ~self))
      ()
  in
  let (module Max_proofs_verified) = max_proofs_verified in
  let T = Max_proofs_verified.eq in
  let module Value = struct
    type t = value

    let typ : (var, value) Impls.Step.Typ.t =
      match public_input with
      | Input typ ->
          typ
      | Output typ ->
          typ
      | Input_and_output (input_typ, output_typ) ->
          Impls.Step.Typ.(input_typ * output_typ)

    let to_field_elements =
      let (Typ typ) = typ in
      fun x -> fst (typ.value_to_fields x)
  end in
  let chunking_data =
    match num_chunks with
    | None ->
        None
    | Some num_chunks ->
        let compiled = Types_map.lookup_compiled self.id in
        let { h = Pow_2_roots_of_unity domain_size } =
          compiled.step_domains
          |> Vector.reduce_exn
               ~f:(fun
                    { h = Pow_2_roots_of_unity d1 }
                    { h = Pow_2_roots_of_unity d2 }
                  -> { h = Pow_2_roots_of_unity (Int.max d1 d2) } )
        in
        Some
          { Verify.Instance.num_chunks
          ; domain_size
          ; zk_rows = compiled.zk_rows
          }
  in
  let module P = struct
    type statement = value

    module Max_local_max_proofs_verified = Max_proofs_verified

    include
      Proof.Make
        (struct
          include Max_proofs_verified
        end)
        (struct
          include Max_local_max_proofs_verified
        end)

    let id_promise = wrap_disk_key

    let id = Lazy.map ~f:Promise.to_deferred wrap_disk_key

    let verification_key_promise = wrap_vk

    let verification_key = Lazy.map ~f:Promise.to_deferred wrap_vk

    let verify_promise ts =
<<<<<<< HEAD
      verify_promise ?chunking_data
=======
      let%bind.Promise verification_key = Lazy.force verification_key_promise in
      verify_promise
>>>>>>> 48443f55
        ( module struct
          include Max_proofs_verified
        end )
        (module Value)
        verification_key ts

    let verify ts = verify_promise ts |> Promise.to_deferred
  end in
  (self, cache_handle, (module P), provers)

let wrap_main_dummy_override _ _ _ _ _ _ _ =
  let requests =
    (* The requests that the logic in [Wrap.wrap] use to pass
       values into and out of the wrap proof circuit.
       Since these are unnecessary for the dummy circuit below, we
       generate them without using them.
    *)
    Requests.Wrap.create ()
  in
  (* A replacement for the 'wrap' circuit, which makes no
     assertions about the statement that it receives as its first
     argument.
  *)
  let wrap_main _ =
    let module SC' = SC in
    let open Impls.Wrap in
    let open Wrap_main_inputs in
    (* Create some variables to be used in constraints below. *)
    let x = exists Field.typ ~compute:(fun () -> Field.Constant.of_int 3) in
    let y = exists Field.typ ~compute:(fun () -> Field.Constant.of_int 0) in
    let z = exists Field.typ ~compute:(fun () -> Field.Constant.of_int 0) in
    (* Every circuit must use at least 1 of each constraint; we
       use them here.
    *)
    let () =
      let g = Inner_curve.one in
      let sponge = Sponge.create sponge_params in
      Sponge.absorb sponge x ;
      ignore (Sponge.squeeze_field sponge : Field.t) ;
      ignore
        ( SC'.to_field_checked'
            (module Impl)
            ~num_bits:16
            (Kimchi_backend_common.Scalar_challenge.create x)
          : Field.t * Field.t * Field.t ) ;
      ignore (Ops.scale_fast g ~num_bits:5 (Shifted_value x) : Inner_curve.t) ;
      ignore
        ( Wrap_verifier.Scalar_challenge.endo g ~num_bits:4
            (Kimchi_backend_common.Scalar_challenge.create x)
          : Field.t * Field.t )
    in
    (* Pad the circuit so that its domain size matches the one
       that would have been used by the true wrap_main.
    *)
    for _ = 0 to 64000 do
      assert_r1cs x y z
    done
  in
  (requests, Lazy.return @@ Promise.return @@ wrap_main)

module Make_adversarial_test (M : sig
  val tweak_statement :
       ( Import.Challenge.Constant.t
       , Import.Challenge.Constant.t Import.Types.Scalar_challenge.t
       , Backend.Tick.Field.t Pickles_types.Shifted_value.Type1.t
       , ( Backend.Tick.Field.t Pickles_types.Shifted_value.Type1.t
         , bool )
         Import.Types.Opt.t
       , ( Import.Challenge.Constant.t Import.Types.Scalar_challenge.t
         , bool )
         Import.Types.Opt.t
       , bool
       , 'max_proofs_verified
         Proof.Base.Messages_for_next_proof_over_same_field.Wrap.t
       , (int64, Composition_types.Digest.Limbs.n) Pickles_types.Vector.vec
       , ( 'b
         , ( Kimchi_pasta.Pallas_based_plonk.Proof.G.Affine.t
           , 'actual_proofs_verified )
           Pickles_types.Vector.t
         , ( ( Import.Challenge.Constant.t Import.Scalar_challenge.t
               Import.Bulletproof_challenge.t
             , 'e )
             Pickles_types.Vector.t
           , 'actual_proofs_verified )
           Pickles_types.Vector.t )
         Proof.Base.Messages_for_next_proof_over_same_field.Step.t
       , Import.Challenge.Constant.t Import.Types.Scalar_challenge.t
         Import.Types.Bulletproof_challenge.t
         Import.Types.Step_bp_vec.t
       , Import.Types.Branch_data.t )
       Import.Types.Wrap.Statement.In_circuit.t
    -> ( Import.Challenge.Constant.t
       , Import.Challenge.Constant.t Import.Types.Scalar_challenge.t
       , Backend.Tick.Field.t Pickles_types.Shifted_value.Type1.t
       , ( Backend.Tick.Field.t Pickles_types.Shifted_value.Type1.t
         , bool )
         Import.Types.Opt.t
       , ( Import.Challenge.Constant.t Import.Types.Scalar_challenge.t
         , bool )
         Import.Types.Opt.t
       , bool
       , 'max_proofs_verified
         Proof.Base.Messages_for_next_proof_over_same_field.Wrap.t
       , ( Limb_vector.Constant.Hex64.t
         , Composition_types.Digest.Limbs.n )
         Pickles_types.Vector.vec
       , ( 'b
         , ( Kimchi_pasta.Pallas_based_plonk.Proof.G.Affine.t
           , 'actual_proofs_verified )
           Pickles_types.Vector.t
         , ( ( Import.Challenge.Constant.t Import.Scalar_challenge.t
               Import.Bulletproof_challenge.t
             , 'e )
             Pickles_types.Vector.t
           , 'actual_proofs_verified )
           Pickles_types.Vector.t )
         Proof.Base.Messages_for_next_proof_over_same_field.Step.t
       , Import.Challenge.Constant.t Import.Types.Scalar_challenge.t
         Import.Types.Bulletproof_challenge.t
         Import.Types.Step_bp_vec.t
       , Import.Types.Branch_data.t )
       Import.Types.Wrap.Statement.In_circuit.t

  val check_verifier_error : Error.t -> unit
end) =
struct
  open Impls.Step

<<<<<<< HEAD
  let rule self : _ Inductive_rule.t =
=======
  let constraint_constants : Snark_keys_header.Constraint_constants.t =
    { sub_windows_per_window = 0
    ; ledger_depth = 0
    ; work_delay = 0
    ; block_window_duration_ms = 0
    ; transaction_capacity = Log_2 0
    ; pending_coinbase_depth = 0
    ; coinbase_amount = Unsigned.UInt64.of_int 0
    ; supercharged_coinbase_factor = 0
    ; account_creation_fee = Unsigned.UInt64.of_int 0
    ; fork = None
    }

  let rule self : _ Inductive_rule.Promise.t =
>>>>>>> 48443f55
    { identifier = "main"
    ; prevs = [ self; self ]
    ; main =
        (fun { public_input = () } ->
          let dummy_proof =
            As_prover.Ref.create (fun () ->
                Proof.dummy Nat.N2.n Nat.N2.n Nat.N2.n ~domain_log2:15 )
          in
          Promise.return
            { Inductive_rule.previous_proof_statements =
                [ { public_input = ()
                  ; proof = dummy_proof
                  ; proof_must_verify = Boolean.false_
                  }
                ; { public_input = ()
                  ; proof = dummy_proof
                  ; proof_must_verify = Boolean.false_
                  }
                ]
            ; public_output = ()
            ; auxiliary_output = ()
            } )
    ; feature_flags = Plonk_types.Features.none_bool
    }

  let override_wrap_main =
    { wrap_main = wrap_main_dummy_override
    ; tweak_statement = M.tweak_statement
    }

  let tag, _, p, ([ step ] : _ H3_2.T(Prover).t) =
    compile_with_wrap_main_override_promise () ~override_wrap_main
      ~public_input:(Input Typ.unit) ~auxiliary_typ:Typ.unit
      ~branches:(module Nat.N1)
      ~max_proofs_verified:(module Nat.N2)
      ~name:"blockchain-snark"
      ~choices:(fun ~self -> [ rule self ])

  module Proof = (val p)

  let proof_with_stmt =
    let (), (), p = Promise.block_on_async_exn (fun () -> step ()) in
    ((), p)

  let%test "should not be able to verify invalid proof" =
    match
      Promise.block_on_async_exn (fun () ->
          Proof.verify_promise [ proof_with_stmt ] )
    with
    | Ok () ->
        false
    | Error err ->
        M.check_verifier_error err ; true

  module Recurse_on_bad_proof = struct
    open Impls.Step

    type _ Snarky_backendless.Request.t +=
      | Proof : Proof.t Snarky_backendless.Request.t

    let handler (proof : Proof.t)
        (Snarky_backendless.Request.With { request; respond }) =
      match request with
      | Proof ->
          respond (Provide proof)
      | _ ->
          respond Unhandled

    let _tag, _, p, ([ step ] : _ H3_2.T(Prover).t) =
      Common.time "compile" (fun () ->
          compile_with_wrap_main_override_promise ()
            ~public_input:(Input Typ.unit) ~auxiliary_typ:Typ.unit
            ~branches:(module Nat.N1)
            ~max_proofs_verified:(module Nat.N2)
<<<<<<< HEAD
            ~name:"recurse-on-bad"
=======
            ~name:"recurse-on-bad" ~constraint_constants
>>>>>>> 48443f55
            ~choices:(fun ~self:_ ->
              [ { identifier = "main"
                ; feature_flags = Plonk_types.Features.none_bool
                ; prevs = [ tag; tag ]
                ; main =
                    (fun { public_input = () } ->
                      let proof =
                        exists (Typ.Internal.ref ()) ~request:(fun () -> Proof)
                      in
                      Promise.return
                        { Inductive_rule.previous_proof_statements =
                            [ { public_input = ()
                              ; proof
                              ; proof_must_verify = Boolean.true_
                              }
                            ; { public_input = ()
                              ; proof
                              ; proof_must_verify = Boolean.true_
                              }
                            ]
                        ; public_output = ()
                        ; auxiliary_output = ()
                        } )
                }
              ] ) )

    module Proof = (val p)
  end

  let%test "should not be able to create a recursive proof from an invalid \
            proof" =
    try
      let (), (), proof =
        Promise.block_on_async_exn (fun () ->
            Recurse_on_bad_proof.step
              ~handler:(Recurse_on_bad_proof.handler (snd proof_with_stmt))
              () )
      in
      Or_error.is_error
      @@ Promise.block_on_async_exn (fun () ->
             Recurse_on_bad_proof.Proof.verify_promise [ ((), proof) ] )
    with _ -> true
end<|MERGE_RESOLUTION|>--- conflicted
+++ resolved
@@ -14,12 +14,6 @@
 open Poly_types
 open Hlist
 open Backend
-
-<<<<<<< HEAD
-let profile_constraints = false
-=======
-exception Return_digest of Md5.t
->>>>>>> 48443f55
 
 let verify_promise = Verify.verify
 
@@ -255,8 +249,6 @@
     }
 end
 
-<<<<<<< HEAD
-=======
 let create_lock () =
   let lock = ref (Promise.return ()) in
 
@@ -288,7 +280,6 @@
   in
   Vector.map ~f:(fun x -> Option.value_exn @@ Promise.peek x) vec
 
->>>>>>> 48443f55
 module Make
     (Arg_var : Statement_var_intf)
     (Arg_value : Statement_value_intf)
@@ -340,72 +331,10 @@
 
   module Lazy_keys = struct
     type t =
-<<<<<<< HEAD
-      (Impls.Step.Proving_key.t * Dirty.t) Lazy.t
-      * (Kimchi_bindings.Protocol.VerifierIndex.Fp.t * Dirty.t) Lazy.t
-
-    (* TODO Think this is right.. *)
-  end
-
-  let log_step main _typ name index =
-    let module Constraints = Snarky_log.Constraints (Impls.Step.Internal_Basic) in
-    let log =
-      let weight =
-        let sys = Backend.Tick.R1CS_constraint_system.create () in
-        fun ({ annotation; basic } : Impls.Step.Constraint.t) ->
-          let prev =
-            Kimchi_pasta_constraint_system.Vesta_constraint_system.next_row sys
-          in
-          Backend.Tick.R1CS_constraint_system.add_constraint sys
-            ?label:annotation basic ;
-          let next =
-            Kimchi_pasta_constraint_system.Vesta_constraint_system.next_row sys
-          in
-          next - prev
-      in
-      Constraints.log ~weight (fun () -> Impls.Step.make_checked main)
-    in
-    if profile_constraints then
-      Snarky_log.to_file (sprintf "step-snark-%s-%d.json" name index) log
-
-  let log_wrap main typ name id =
-    let module Constraints = Snarky_log.Constraints (Impls.Wrap.Internal_Basic) in
-    let log =
-      let sys = Backend.Tock.R1CS_constraint_system.create () in
-      let weight ({ annotation; basic } : Impls.Wrap.Constraint.t) =
-        let prev =
-          Kimchi_pasta_constraint_system.Pallas_constraint_system.next_row sys
-        in
-        Backend.Tock.R1CS_constraint_system.add_constraint sys ?label:annotation
-          basic ;
-        let next =
-          Kimchi_pasta_constraint_system.Pallas_constraint_system.next_row sys
-        in
-        next - prev
-      in
-      let log =
-        Constraints.log ~weight
-          Impls.Wrap.(
-            fun () ->
-              make_checked (fun () : unit ->
-                  let x = with_label __LOC__ (fun () -> exists typ) in
-                  main x () ))
-      in
-      log
-    in
-    if profile_constraints then
-      Snarky_log.to_file
-        (sprintf
-           !"wrap-%s-%{sexp:Type_equal.Id.Uid.t}.json"
-           name (Type_equal.Id.uid id) )
-        log
-
-=======
       (Impls.Step.Proving_key.t * Dirty.t) Promise.t Lazy.t
       * (Kimchi_bindings.Protocol.VerifierIndex.Fp.t * Dirty.t) Promise.t Lazy.t
   end
 
->>>>>>> 48443f55
   let compile :
       type var value prev_varss prev_valuess widthss heightss max_proofs_verified branches.
          self:(var, value, max_proofs_verified, branches) Tag.t
@@ -454,13 +383,8 @@
        ~storables:
          { step_storable; step_vk_storable; wrap_storable; wrap_vk_storable }
        ~proof_cache ?disk_keys ?override_wrap_domain ?override_wrap_main
-<<<<<<< HEAD
        ?(num_chunks = 1) ~branches:(module Branches) ~max_proofs_verified ~name
        ?constraint_constants ?commits ~public_input ~auxiliary_typ ~choices () ->
-=======
-       ~branches:(module Branches) ~max_proofs_verified ~name
-       ~constraint_constants ~public_input ~auxiliary_typ ~choices () ->
->>>>>>> 48443f55
     let snark_keys_header kind constraint_system_hash =
       let constraint_constants : Snark_keys_header.Constraint_constants.t =
         match constraint_constants with
@@ -710,13 +634,7 @@
                 Common.time "step read or generate" (fun () ->
                     Cache.Step.read_or_generate
                       ~prev_challenges:(Nat.to_int (fst b.proofs_verified))
-<<<<<<< HEAD
-                      cache ~s_p:step_storable k_p ~s_v:step_vk_storable k_v
-                      (Snarky_backendless.Typ.unit ())
-                      typ main )
-=======
                       cache ~s_p:step_storable k_p ~s_v:step_vk_storable k_v )
->>>>>>> 48443f55
               in
               accum_dirty (Lazy.map pk ~f:(Promise.map ~f:snd)) ;
               accum_dirty (Lazy.map vk ~f:(Promise.map ~f:snd)) ;
@@ -729,10 +647,6 @@
     let step_vks =
       let module V = H4.To_vector (Lazy_keys) in
       lazy
-<<<<<<< HEAD
-        (Vector.map (V.f prev_varss_length step_keypairs) ~f:(fun (_, vk) ->
-             Tick.Keypair.full_vk_commitments (fst (Lazy.force vk)) ) )
-=======
         (let step_keypairs = V.f prev_varss_length step_keypairs in
          let%map.Promise () =
            (* Wait for keypair promises to resolve. *)
@@ -744,20 +658,14 @@
          Vector.map step_keypairs ~f:(fun (_, vk) ->
              Tick.Keypair.full_vk_commitments
                (fst (Option.value_exn @@ Promise.peek @@ Lazy.force vk)) ) )
->>>>>>> 48443f55
     in
     Timer.clock __LOC__ ;
     let wrap_requests, wrap_main =
       match override_wrap_main with
       | None ->
           let srs = Tick.Keypair.load_urs () in
-<<<<<<< HEAD
           Wrap_main.wrap_main ~num_chunks ~feature_flags ~srs full_signature
-            prev_varss_length step_vks proofs_verifieds step_domains
-=======
-          Wrap_main.wrap_main ~feature_flags ~srs full_signature
             prev_varss_length step_vks proofs_verifieds all_step_domains
->>>>>>> 48443f55
             max_proofs_verified
       | Some { wrap_main; tweak_statement = _ } ->
           (* Instead of creating a proof using the pickles wrap circuit, we
@@ -774,12 +682,6 @@
     Timer.clock __LOC__ ;
     let (wrap_pk, wrap_vk), disk_key =
       let open Impls.Wrap in
-<<<<<<< HEAD
-      let (T (typ, conv, _conv_inv)) = input ~feature_flags () in
-      let main x () : unit = wrap_main (conv x) in
-      let () = if true then log_wrap main typ name self.id in
-=======
->>>>>>> 48443f55
       let self_id = Type_equal.Id.uid self.id in
       let disk_key_prover =
         lazy
@@ -816,13 +718,7 @@
         Common.time "wrap read or generate " (fun () ->
             Cache.Wrap.read_or_generate (* Due to Wrap_hack *)
               ~prev_challenges:2 cache ~s_p:wrap_storable disk_key_prover
-<<<<<<< HEAD
-              ~s_v:wrap_vk_storable disk_key_verifier typ
-              (Snarky_backendless.Typ.unit ())
-              main )
-=======
               ~s_v:wrap_vk_storable disk_key_verifier )
->>>>>>> 48443f55
       in
       (r, disk_key_verifier)
     in
@@ -884,23 +780,13 @@
           let%bind.Promise wrap_vk = Lazy.force wrap_vk in
           let%bind.Promise step_pk = Lazy.force step_pk in
           S.f ?handler branch_data next_state ~prevs_length:prev_vars_length
-<<<<<<< HEAD
-            ~self ~step_domains
-=======
             ~self ~step_domains:all_step_domains
->>>>>>> 48443f55
             ~self_dlog_plonk_index:
               ((* TODO *) Plonk_verification_key_evals.map
                  ~f:(fun x -> [| x |])
                  wrap_vk.commitments )
-<<<<<<< HEAD
-            ~public_input ~auxiliary_typ ~feature_flags
-            (fst (Lazy.force step_pk))
-            wrap_vk.index
-=======
             ~public_input ~auxiliary_typ ~feature_flags ~proof_cache ~maxes
             (fst step_pk) wrap_vk.index
->>>>>>> 48443f55
         in
         let wrap ?handler next_state =
           let%bind.Promise step_vk, _ = Lazy.force step_vk in
@@ -948,13 +834,7 @@
                    ~f:(fun x -> [| x |])
                    wrap_vk.commitments )
               wrap_main ~typ ~step_vk ~step_plonk_indices:(Lazy.force step_vks)
-<<<<<<< HEAD
-              ~actual_wrap_domains
-              (fst (Lazy.force wrap_pk))
-              proof
-=======
               ~actual_wrap_domains (fst wrap_pk) proof
->>>>>>> 48443f55
           in
           ( return_value
           , auxiliary_value
@@ -1000,19 +880,12 @@
       ; max_proofs_verified
       ; public_input = typ
       ; wrap_key =
-<<<<<<< HEAD
-          Lazy.map wrap_vk ~f:(fun x ->
-              Plonk_verification_key_evals.map (Verification_key.commitments x)
-                ~f:(fun x -> [| x |]) )
-      ; wrap_vk = Lazy.map wrap_vk ~f:Verification_key.index
-=======
           Lazy.map wrap_vk
             ~f:
               (Promise.map ~f:(fun x ->
                    Plonk_verification_key_evals.map
                      (Verification_key.commitments x) ~f:(fun x -> [| x |]) ) )
       ; wrap_vk = Lazy.map wrap_vk ~f:(Promise.map ~f:Verification_key.index)
->>>>>>> 48443f55
       ; wrap_domains
       ; step_domains
       ; feature_flags
@@ -1048,29 +921,17 @@
         Common.actual_wrap_domain_size
           ~log_2_domain_size:wrap_vk.domain.log_size_of_group
       in
-<<<<<<< HEAD
-      { wrap_vk = Some (Lazy.force d.wrap_vk)
-      ; wrap_index =
-          Plonk_verification_key_evals.map (Lazy.force d.wrap_key) ~f:(fun x ->
-              x.(0) )
-      ; max_proofs_verified =
-          Pickles_base.Proofs_verified.of_nat_exn
-            (Nat.Add.n d.max_proofs_verified)
-      ; actual_wrap_domain_size
-      }
-=======
       ( { wrap_vk = Some wrap_vk
         ; wrap_index =
             Plonk_verification_key_evals.map wrap_key ~f:(fun x -> x.(0))
         ; max_proofs_verified =
-            Pickles_base.Proofs_verified.of_nat
+            Pickles_base.Proofs_verified.of_nat_exn
               (Nat.Add.n d.max_proofs_verified)
         ; actual_wrap_domain_size
         }
         : t )
 
     let of_compiled tag = of_compiled_promise tag |> Promise.to_deferred
->>>>>>> 48443f55
 
     module Max_width = Width.Max
   end
@@ -1086,11 +947,8 @@
       ; branches = Verification_key.Max_branches.n
       ; feature_flags =
           Plonk_types.Features.to_full ~or_:Opt.Flag.( ||| ) feature_flags
-<<<<<<< HEAD
       ; num_chunks = 1
       ; zk_rows = 3
-=======
->>>>>>> 48443f55
       }
 
   module Proof = struct
@@ -1205,15 +1063,9 @@
     and the underlying Make(_).compile function which builds the circuits.
  *)
  fun ?self ?(cache = []) ?(storables = Storables.default) ?proof_cache
-<<<<<<< HEAD
      ?disk_keys ?override_wrap_domain ?override_wrap_main ?num_chunks
      ~public_input ~auxiliary_typ ~branches ~max_proofs_verified ~name
      ?constraint_constants ?commits ~choices () ->
-=======
-     ?disk_keys ?override_wrap_domain ?override_wrap_main ~public_input
-     ~auxiliary_typ ~branches ~max_proofs_verified ~name ~constraint_constants
-     ~choices () ->
->>>>>>> 48443f55
   let self =
     match self with
     | None ->
@@ -1280,14 +1132,9 @@
   in
   let provers, wrap_vk, wrap_disk_key, cache_handle =
     M.compile ~self ~proof_cache ~cache ~storables ?disk_keys
-<<<<<<< HEAD
       ?override_wrap_domain ?override_wrap_main ?num_chunks ~branches
       ~max_proofs_verified ~name ~public_input ~auxiliary_typ
       ?constraint_constants ?commits
-=======
-      ?override_wrap_domain ?override_wrap_main ~branches ~max_proofs_verified
-      ~name ~public_input ~auxiliary_typ ~constraint_constants
->>>>>>> 48443f55
       ~choices:(fun ~self -> conv_irs (choices ~self))
       ()
   in
@@ -1352,12 +1199,8 @@
     let verification_key = Lazy.map ~f:Promise.to_deferred wrap_vk
 
     let verify_promise ts =
-<<<<<<< HEAD
+      let%bind.Promise verification_key = Lazy.force verification_key_promise in
       verify_promise ?chunking_data
-=======
-      let%bind.Promise verification_key = Lazy.force verification_key_promise in
-      verify_promise
->>>>>>> 48443f55
         ( module struct
           include Max_proofs_verified
         end )
@@ -1486,24 +1329,7 @@
 struct
   open Impls.Step
 
-<<<<<<< HEAD
-  let rule self : _ Inductive_rule.t =
-=======
-  let constraint_constants : Snark_keys_header.Constraint_constants.t =
-    { sub_windows_per_window = 0
-    ; ledger_depth = 0
-    ; work_delay = 0
-    ; block_window_duration_ms = 0
-    ; transaction_capacity = Log_2 0
-    ; pending_coinbase_depth = 0
-    ; coinbase_amount = Unsigned.UInt64.of_int 0
-    ; supercharged_coinbase_factor = 0
-    ; account_creation_fee = Unsigned.UInt64.of_int 0
-    ; fork = None
-    }
-
   let rule self : _ Inductive_rule.Promise.t =
->>>>>>> 48443f55
     { identifier = "main"
     ; prevs = [ self; self ]
     ; main =
@@ -1578,11 +1404,7 @@
             ~public_input:(Input Typ.unit) ~auxiliary_typ:Typ.unit
             ~branches:(module Nat.N1)
             ~max_proofs_verified:(module Nat.N2)
-<<<<<<< HEAD
             ~name:"recurse-on-bad"
-=======
-            ~name:"recurse-on-bad" ~constraint_constants
->>>>>>> 48443f55
             ~choices:(fun ~self:_ ->
               [ { identifier = "main"
                 ; feature_flags = Plonk_types.Features.none_bool
