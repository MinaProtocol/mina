module P = Proof

module type Statement_intf = Intf.Statement

module type Statement_var_intf = Intf.Statement_var

module type Statement_value_intf = Intf.Statement_value

module SC = Scalar_challenge
open Core_kernel
open Async_kernel
open Import
open Pickles_types
open Poly_types
open Hlist
open Backend

let profile_constraints = false

let verify_promise = Verify.verify

open Kimchi_backend
module Proof_ = P.Base
module Proof = P

type chunking_data = Verify.Instance.chunking_data =
  { num_chunks : int; domain_size : int; zk_rows : int }

let pad_messages_for_next_wrap_proof
    (type local_max_proofs_verifieds max_local_max_proofs_verifieds
    max_proofs_verified )
    (module M : Hlist.Maxes.S
      with type ns = max_local_max_proofs_verifieds
       and type length = max_proofs_verified )
    (messages_for_next_wrap_proofs :
      local_max_proofs_verifieds
      H1.T(Proof_.Messages_for_next_proof_over_same_field.Wrap).t ) =
  let dummy_chals = Dummy.Ipa.Wrap.challenges in
  let module Messages =
    H1.T (Proof_.Messages_for_next_proof_over_same_field.Wrap) in
  let module Maxes = H1.T (Nat) in
  let (T (messages_len, _)) = Messages.length messages_for_next_wrap_proofs in
  let (T (maxes_len, _)) = Maxes.length M.maxes in
  let (T difference) =
    let rec sub : type n m. n Nat.t -> m Nat.t -> Nat.e =
     fun x y ->
      let open Nat in
      match (x, y) with
      | _, Z ->
          T x
      | Z, S _ ->
          assert false
      | S x, S y ->
          sub x y
    in
    sub maxes_len messages_len
  in
  let rec go :
      type len ms ns. len Nat.t -> ms Maxes.t -> ns Messages.t -> ms Messages.t
      =
   fun pad maxes messages_for_next_wrap_proofs ->
    match (pad, maxes, messages_for_next_wrap_proofs) with
    | S pad, m :: maxes, _ ->
        { challenge_polynomial_commitment = Lazy.force Dummy.Ipa.Step.sg
        ; old_bulletproof_challenges = Vector.init m ~f:(fun _ -> dummy_chals)
        }
        :: go pad maxes messages_for_next_wrap_proofs
    | S _, [], _ ->
        assert false
    | Z, [], [] ->
        []
    | ( Z
      , m :: maxes
      , messages_for_next_wrap_proof :: messages_for_next_wrap_proofs ) ->
        let messages_for_next_wrap_proof =
          { messages_for_next_wrap_proof with
            old_bulletproof_challenges =
              Vector.extend_exn
                messages_for_next_wrap_proof.old_bulletproof_challenges m
                dummy_chals
          }
        in
        messages_for_next_wrap_proof :: go Z maxes messages_for_next_wrap_proofs
    | Z, [], _ :: _ | Z, _ :: _, [] ->
        assert false
  in
  go difference M.maxes messages_for_next_wrap_proofs

module type Proof_intf = sig
  type statement

  type t

  val verification_key : Verification_key.t Lazy.t

  val id : Cache.Wrap.Key.Verification.t Lazy.t

  val verify : (statement * t) list -> unit Or_error.t Deferred.t

  val verify_promise : (statement * t) list -> unit Or_error.t Promise.t
end

module Prover = struct
  type ('prev_values, 'local_widths, 'local_heights, 'a_value, 'proof) t =
       ?handler:
         (   Snarky_backendless.Request.request
          -> Snarky_backendless.Request.response )
    -> 'a_value
    -> 'proof
end

type ('max_proofs_verified, 'branches, 'prev_varss) wrap_main_generic =
  { wrap_main :
      'max_local_max_proofs_verifieds.
         Domains.t
      -> ( 'max_proofs_verified
         , 'branches
         , 'max_local_max_proofs_verifieds )
         Full_signature.t
      -> ('prev_varss, 'branches) Hlist.Length.t
      -> ( ( Wrap_main_inputs.Inner_curve.Constant.t array
           , Wrap_main_inputs.Inner_curve.Constant.t array option )
           Wrap_verifier.index'
         , 'branches )
         Vector.t
         Lazy.t
      -> (int, 'branches) Pickles_types.Vector.t
      -> (Import.Domains.t, 'branches) Pickles_types.Vector.t
      -> (module Pickles_types.Nat.Add.Intf with type n = 'max_proofs_verified)
      -> ('max_proofs_verified, 'max_local_max_proofs_verifieds) Requests.Wrap.t
         * (   ( ( Impls.Wrap.Field.t
                 , Wrap_verifier.Challenge.t Kimchi_types.scalar_challenge
                 , Wrap_verifier.Other_field.Packed.t Shifted_value.Type1.t
                 , ( Wrap_verifier.Other_field.Packed.t Shifted_value.Type1.t
                   , Impls.Wrap.Boolean.var )
                   Opt.t
                 , ( Impls.Wrap.Impl.Field.t Composition_types.Scalar_challenge.t
                   , Impls.Wrap.Boolean.var )
                   Pickles_types__Opt.t
                 , Impls.Wrap.Boolean.var )
                 Composition_types.Wrap.Proof_state.Deferred_values.Plonk
                 .In_circuit
                 .t
               , Wrap_verifier.Challenge.t Kimchi_types.scalar_challenge
               , Wrap_verifier.Other_field.Packed.t
                 Pickles_types__Shifted_value.Type1.t
               , Impls.Wrap.Field.t
               , Impls.Wrap.Field.t
               , Impls.Wrap.Field.t
               , ( Impls.Wrap.Field.t Import.Scalar_challenge.t
                   Import.Types.Bulletproof_challenge.t
                 , Backend.Tick.Rounds.n )
                 Vector.T.t
               , Impls.Wrap.Field.t )
               Composition_types.Wrap.Statement.t
            -> unit )
        (** An override for wrap_main, which allows for adversarial testing
              with an 'invalid' pickles statement by passing a dummy proof.
          *)
  ; tweak_statement :
      'actual_proofs_verified 'b 'e.
         ( Import.Challenge.Constant.t
         , Import.Challenge.Constant.t Import.Types.Scalar_challenge.t
         , Backend.Tick.Field.t Pickles_types.Shifted_value.Type1.t
         , ( Backend.Tick.Field.t Pickles_types.Shifted_value.Type1.t
           , bool )
           Import.Types.Opt.t
         , ( Import.Challenge.Constant.t Import.Types.Scalar_challenge.t
           , bool )
           Import.Types.Opt.t
         , bool
         , 'max_proofs_verified
           Proof.Base.Messages_for_next_proof_over_same_field.Wrap.t
         , (int64, Composition_types.Digest.Limbs.n) Pickles_types.Vector.vec
         , ( 'b
           , ( Kimchi_pasta.Pallas_based_plonk.Proof.G.Affine.t
             , 'actual_proofs_verified )
             Pickles_types.Vector.t
           , ( ( Import.Challenge.Constant.t Import.Scalar_challenge.t
                 Import.Bulletproof_challenge.t
               , 'e )
               Pickles_types.Vector.t
             , 'actual_proofs_verified )
             Pickles_types.Vector.t )
           Proof.Base.Messages_for_next_proof_over_same_field.Step.t
         , Import.Challenge.Constant.t Import.Types.Scalar_challenge.t
           Import.Types.Bulletproof_challenge.t
           Import.Types.Step_bp_vec.t
         , Import.Types.Branch_data.t )
         Import.Types.Wrap.Statement.In_circuit.t
      -> ( Import.Challenge.Constant.t
         , Import.Challenge.Constant.t Import.Types.Scalar_challenge.t
         , Backend.Tick.Field.t Pickles_types.Shifted_value.Type1.t
         , ( Backend.Tick.Field.t Pickles_types.Shifted_value.Type1.t
           , bool )
           Import.Types.Opt.t
         , ( Import.Challenge.Constant.t Import.Types.Scalar_challenge.t
           , bool )
           Import.Types.Opt.t
         , bool
         , 'max_proofs_verified
           Proof.Base.Messages_for_next_proof_over_same_field.Wrap.t
         , ( Limb_vector.Constant.Hex64.t
           , Composition_types.Digest.Limbs.n )
           Pickles_types.Vector.vec
         , ( 'b
           , ( Kimchi_pasta.Pallas_based_plonk.Proof.G.Affine.t
             , 'actual_proofs_verified )
             Pickles_types.Vector.t
           , ( ( Import.Challenge.Constant.t Import.Scalar_challenge.t
                 Import.Bulletproof_challenge.t
               , 'e )
               Pickles_types.Vector.t
             , 'actual_proofs_verified )
             Pickles_types.Vector.t )
           Proof.Base.Messages_for_next_proof_over_same_field.Step.t
         , Import.Challenge.Constant.t Import.Types.Scalar_challenge.t
           Import.Types.Bulletproof_challenge.t
           Import.Types.Step_bp_vec.t
         , Import.Types.Branch_data.t )
         Import.Types.Wrap.Statement.In_circuit.t
        (** A function to modify the statement passed into the wrap proof,
              which will be later passed to recursion pickles rules.

              This function can be used to modify the pickles statement in an
              adversarial way, along with [wrap_main] above that allows that
              statement to be accepted.
          *)
  }

module Storables = struct
  type t =
    { step_storable : Cache.Step.storable
    ; step_vk_storable : Cache.Step.vk_storable
    ; wrap_storable : Cache.Wrap.storable
    ; wrap_vk_storable : Cache.Wrap.vk_storable
    }

  let default =
    { step_storable = Cache.Step.storable
    ; step_vk_storable = Cache.Step.vk_storable
    ; wrap_storable = Cache.Wrap.storable
    ; wrap_vk_storable = Cache.Wrap.vk_storable
    }
end

module Make
    (Arg_var : Statement_var_intf)
    (Arg_value : Statement_value_intf)
    (Ret_var : T0)
    (Ret_value : T0)
    (Auxiliary_var : T0)
    (Auxiliary_value : T0) =
struct
  module IR =
    Inductive_rule.T (Arg_var) (Arg_value) (Ret_var) (Ret_value) (Auxiliary_var)
      (Auxiliary_value)
  module HIR = H4.T (IR)

  let max_local_max_proofs_verifieds ~self (type n)
      (module Max_proofs_verified : Nat.Intf with type n = n) branches choices =
    let module Local_max_proofs_verifieds = struct
      type t = (int, Max_proofs_verified.n) Vector.t
    end in
    let module M =
      H4.Map (IR) (E04 (Local_max_proofs_verifieds))
        (struct
          module V = H4.To_vector (Int)
          module HT = H4.T (Tag)

          module M =
            H4.Map (Tag) (E04 (Int))
              (struct
                let f (type a b c d) (t : (a, b, c, d) Tag.t) : int =
                  if Type_equal.Id.same t.id self then
                    Nat.to_int Max_proofs_verified.n
                  else
                    let (module M) = Types_map.max_proofs_verified t in
                    Nat.to_int M.n
              end)

          let f :
              type a b c d. (a, b, c, d) IR.t -> Local_max_proofs_verifieds.t =
           fun rule ->
            let (T (_, l)) = HT.length rule.prevs in
            Vector.extend_front_exn
              (V.f l (M.f rule.prevs))
              Max_proofs_verified.n 0
        end)
    in
    let module V = H4.To_vector (Local_max_proofs_verifieds) in
    let padded = V.f branches (M.f choices) |> Vector.transpose in
    (padded, Maxes.m padded)

  module Lazy_keys = struct
    type t =
      (Impls.Step.Proving_key.t * Dirty.t) Lazy.t
      * (Kimchi_bindings.Protocol.VerifierIndex.Fp.t * Dirty.t) Lazy.t

    (* TODO Think this is right.. *)
  end

  let log_step main _typ name index =
    let module Constraints = Snarky_log.Constraints (Impls.Step.Internal_Basic) in
    let log =
      let weight =
        let sys = Backend.Tick.R1CS_constraint_system.create () in
        fun ({ annotation; basic } : Impls.Step.Constraint.t) ->
          let prev =
            Kimchi_pasta_constraint_system.Vesta_constraint_system.next_row sys
          in
          Backend.Tick.R1CS_constraint_system.add_constraint sys
            ?label:annotation basic ;
          let next =
            Kimchi_pasta_constraint_system.Vesta_constraint_system.next_row sys
          in
          next - prev
      in
      Constraints.log ~weight (fun () -> Impls.Step.make_checked main)
    in
    if profile_constraints then
      Snarky_log.to_file (sprintf "step-snark-%s-%d.json" name index) log

  let log_wrap main typ name id =
    let module Constraints = Snarky_log.Constraints (Impls.Wrap.Internal_Basic) in
    let log =
      let sys = Backend.Tock.R1CS_constraint_system.create () in
      let weight ({ annotation; basic } : Impls.Wrap.Constraint.t) =
        let prev =
          Kimchi_pasta_constraint_system.Pallas_constraint_system.next_row sys
        in
        Backend.Tock.R1CS_constraint_system.add_constraint sys ?label:annotation
          basic ;
        let next =
          Kimchi_pasta_constraint_system.Pallas_constraint_system.next_row sys
        in
        next - prev
      in
      let log =
        Constraints.log ~weight
          Impls.Wrap.(
            fun () ->
              make_checked (fun () : unit ->
                  let x = with_label __LOC__ (fun () -> exists typ) in
                  main x () ))
      in
      log
    in
    if profile_constraints then
      Snarky_log.to_file
        (sprintf
           !"wrap-%s-%{sexp:Type_equal.Id.Uid.t}.json"
           name (Type_equal.Id.uid id) )
        log

  let compile :
      type var value prev_varss prev_valuess widthss heightss max_proofs_verified branches.
         self:(var, value, max_proofs_verified, branches) Tag.t
      -> cache:Key_cache.Spec.t list
      -> storables:Storables.t
      -> proof_cache:Proof_cache.t option
      -> ?disk_keys:
           (Cache.Step.Key.Verification.t, branches) Vector.t
           * Cache.Wrap.Key.Verification.t
      -> ?override_wrap_domain:Pickles_base.Proofs_verified.t
      -> ?override_wrap_main:
           (max_proofs_verified, branches, prev_varss) wrap_main_generic
      -> ?num_chunks:int
      -> branches:(module Nat.Intf with type n = branches)
      -> max_proofs_verified:
           (module Nat.Add.Intf with type n = max_proofs_verified)
      -> name:string
      -> constraint_constants:Snark_keys_header.Constraint_constants.t
      -> public_input:
           ( var
           , value
           , Arg_var.t
           , Arg_value.t
           , Ret_var.t
           , Ret_value.t )
           Inductive_rule.public_input
      -> auxiliary_typ:(Auxiliary_var.t, Auxiliary_value.t) Impls.Step.Typ.t
      -> choices:
           (   self:(var, value, max_proofs_verified, branches) Tag.t
            -> (prev_varss, prev_valuess, widthss, heightss) H4.T(IR).t )
      -> unit
      -> ( prev_valuess
         , widthss
         , heightss
         , Arg_value.t
         , ( Ret_value.t
           * Auxiliary_value.t
           * (max_proofs_verified, max_proofs_verified) Proof.t )
           Promise.t )
         H3_2.T(Prover).t
         * _
         * _
         * _ =
<<<<<<< HEAD
   fun ~self ~cache
       ~storables:
         { step_storable; step_vk_storable; wrap_storable; wrap_vk_storable }
       ~proof_cache ?disk_keys ?(return_early_digest_exception = false)
       ?override_wrap_domain ?override_wrap_main ~branches:(module Branches)
=======
   fun ~self ~cache ~proof_cache ?disk_keys ?override_wrap_domain
       ?override_wrap_main ?(num_chunks = 1) ~branches:(module Branches)
>>>>>>> 605b8c87
       ~max_proofs_verified ~name ~constraint_constants ~public_input
       ~auxiliary_typ ~choices () ->
    let snark_keys_header kind constraint_system_hash =
      { Snark_keys_header.header_version = Snark_keys_header.header_version
      ; kind
      ; constraint_constants
      ; commits =
          { mina = Mina_version.commit_id
          ; marlin = Mina_version.marlin_commit_id
          }
      ; length = (* This is a dummy, it gets filled in on read/write. *) 0
      ; commit_date = Mina_version.commit_date
      ; constraint_system_hash
      ; identifying_hash =
          (* TODO: Proper identifying hash. *)
          constraint_system_hash
      }
    in
    Timer.start __LOC__ ;
    let module Max_proofs_verified = ( val max_proofs_verified : Nat.Add.Intf
                                         with type n = max_proofs_verified )
    in
    let T = Max_proofs_verified.eq in
    let choices = choices ~self in
    let (T (prev_varss_n, prev_varss_length)) = HIR.length choices in
    let T = Nat.eq_exn prev_varss_n Branches.n in
    let padded, (module Maxes) =
      max_local_max_proofs_verifieds
        ( module struct
          include Max_proofs_verified
        end )
        prev_varss_length choices ~self:self.id
    in
    let full_signature = { Full_signature.padded; maxes = (module Maxes) } in
    Timer.clock __LOC__ ;
    let feature_flags =
      let rec go :
          type a b c d.
          (a, b, c, d) H4.T(IR).t -> Opt.Flag.t Plonk_types.Features.Full.t =
       fun rules ->
        match rules with
        | [] ->
            Plonk_types.Features.Full.none
        | [ r ] ->
            Plonk_types.Features.map r.feature_flags ~f:(function
              | true ->
                  Opt.Flag.Yes
              | false ->
                  Opt.Flag.No )
            |> Plonk_types.Features.to_full ~or_:Opt.Flag.( ||| )
        | r :: rules ->
            let feature_flags = go rules in
            Plonk_types.Features.Full.map2
              (Plonk_types.Features.to_full ~or_:( || ) r.feature_flags)
              feature_flags ~f:(fun enabled flag ->
                match (enabled, flag) with
                | true, Yes ->
                    Opt.Flag.Yes
                | false, No ->
                    No
                | _, Maybe | true, No | false, Yes ->
                    Maybe )
      in
      go choices
    in
    let wrap_domains =
      match override_wrap_domain with
      | None ->
          let module M =
            Wrap_domains.Make (Arg_var) (Arg_value) (Ret_var) (Ret_value)
              (Auxiliary_var)
              (Auxiliary_value)
          in
          M.f full_signature prev_varss_n prev_varss_length ~max_proofs_verified
            ~feature_flags ~num_chunks
      | Some override ->
          Common.wrap_domains
            ~proofs_verified:(Pickles_base.Proofs_verified.to_int override)
    in
    Timer.clock __LOC__ ;
    let module Branch_data = struct
      type ('vars, 'vals, 'n, 'm) t =
        ( Arg_var.t
        , Arg_value.t
        , Ret_var.t
        , Ret_value.t
        , Auxiliary_var.t
        , Auxiliary_value.t
        , Max_proofs_verified.n
        , Branches.n
        , 'vars
        , 'vals
        , 'n
        , 'm )
        Step_branch_data.t
    end in
    let proofs_verifieds =
      let module M =
        H4.Map (IR) (E04 (Int))
          (struct
            module M = H4.T (Tag)

            let f : type a b c d. (a, b, c, d) IR.t -> int =
             fun r ->
              let (T (n, _)) = M.length r.prevs in
              Nat.to_int n
          end)
      in
      let module V = H4.To_vector (Int) in
      V.f prev_varss_length (M.f choices)
    in
    let step_data =
      let i = ref 0 in
      Timer.clock __LOC__ ;
      let rec f :
          type a b c d.
          (a, b, c, d) H4.T(IR).t -> (a, b, c, d) H4.T(Branch_data).t = function
        | [] ->
            []
        | rule :: rules ->
            let first =
              Timer.clock __LOC__ ;
              let res =
                Common.time "make step data" (fun () ->
                    Step_branch_data.create ~index:!i ~feature_flags ~num_chunks
                      ~actual_feature_flags:rule.feature_flags
                      ~max_proofs_verified:Max_proofs_verified.n
                      ~branches:Branches.n ~self ~public_input ~auxiliary_typ
                      Arg_var.to_field_elements Arg_value.to_field_elements rule
                      ~wrap_domains ~proofs_verifieds )
              in
              Timer.clock __LOC__ ; incr i ; res
            in
            first :: f rules
      in
      f choices
    in
    Timer.clock __LOC__ ;
    let step_domains =
      let module M =
        H4.Map (Branch_data) (E04 (Domains))
          (struct
            let f (T b : _ Branch_data.t) = b.domains
          end)
      in
      let module V = H4.To_vector (Domains) in
      V.f prev_varss_length (M.f step_data)
    in
    let cache_handle = ref (Lazy.return `Cache_hit) in
    let accum_dirty t = cache_handle := Cache_handle.(!cache_handle + t) in
    Timer.clock __LOC__ ;
    let step_keypairs =
      let disk_keys =
        Option.map disk_keys ~f:(fun (xs, _) -> Vector.to_array xs)
      in
      let module M =
        H4.Map (Branch_data) (E04 (Lazy_keys))
          (struct
            let etyp =
              Impls.Step.input ~proofs_verified:Max_proofs_verified.n
                ~wrap_rounds:Tock.Rounds.n

            let f (T b : _ Branch_data.t) =
              let (T (typ, _conv, conv_inv)) = etyp in
              let main () () =
                let res = b.main ~step_domains () in
                Impls.Step.with_label "conv_inv" (fun () -> conv_inv res)
              in
              let () = if true then log_step main typ name b.index in
              let open Impls.Step in
              let k_p =
                lazy
                  (let cs =
                     constraint_system ~input_typ:Typ.unit ~return_typ:typ main
                   in
                   let cs_hash =
                     Md5.to_hex (R1CS_constraint_system.digest cs)
                   in
                   ( Type_equal.Id.uid self.id
                   , snark_keys_header
                       { type_ = "step-proving-key"
                       ; identifier = name ^ "-" ^ b.rule.identifier
                       }
                       cs_hash
                   , b.index
                   , cs ) )
              in
              let k_v =
                match disk_keys with
                | Some ks ->
                    Lazy.return ks.(b.index)
                | None ->
                    lazy
                      (let id, _header, index, cs = Lazy.force k_p in
                       let digest = R1CS_constraint_system.digest cs in
                       ( id
                       , snark_keys_header
                           { type_ = "step-verification-key"
                           ; identifier = name ^ "-" ^ b.rule.identifier
                           }
                           (Md5.to_hex digest)
                       , index
                       , digest ) )
              in
              let ((pk, vk) as res) =
                Common.time "step read or generate" (fun () ->
                    Cache.Step.read_or_generate
                      ~prev_challenges:(Nat.to_int (fst b.proofs_verified))
                      cache ~s_p:step_storable k_p ~s_v:step_vk_storable k_v
                      (Snarky_backendless.Typ.unit ())
                      typ main )
              in
              accum_dirty (Lazy.map pk ~f:snd) ;
              accum_dirty (Lazy.map vk ~f:snd) ;
              res
          end)
      in
      M.f step_data
    in
    Timer.clock __LOC__ ;
    let step_vks =
      let module V = H4.To_vector (Lazy_keys) in
      lazy
        (Vector.map (V.f prev_varss_length step_keypairs) ~f:(fun (_, vk) ->
             Tick.Keypair.full_vk_commitments (fst (Lazy.force vk)) ) )
    in
    Timer.clock __LOC__ ;
    let wrap_requests, wrap_main =
      match override_wrap_main with
      | None ->
          let srs = Tick.Keypair.load_urs () in
          Wrap_main.wrap_main ~num_chunks ~feature_flags ~srs full_signature
            prev_varss_length step_vks proofs_verifieds step_domains
            max_proofs_verified
      | Some { wrap_main; tweak_statement = _ } ->
          (* Instead of creating a proof using the pickles wrap circuit, we
             have been asked to create proof in an 'adversarial' way, where
             the wrap circuit is some other circuit.
             The [wrap_main] value passed in as part of [override_wrap_main]
             defines the alternative circuit to run; this will usually be a
             dummy circuit that verifies any public input for the purposes of
             testing.
          *)
          wrap_main wrap_domains full_signature prev_varss_length step_vks
            proofs_verifieds step_domains max_proofs_verified
    in
    Timer.clock __LOC__ ;
    let (wrap_pk, wrap_vk), disk_key =
      let open Impls.Wrap in
      let (T (typ, conv, _conv_inv)) = input ~feature_flags () in
      let main x () : unit = wrap_main (conv x) in
      let () = if true then log_wrap main typ name self.id in
      let self_id = Type_equal.Id.uid self.id in
      let disk_key_prover =
        lazy
          (let cs =
             constraint_system ~input_typ:typ
               ~return_typ:(Snarky_backendless.Typ.unit ())
               main
           in
           let cs_hash = Md5.to_hex (R1CS_constraint_system.digest cs) in
           ( self_id
           , snark_keys_header
               { type_ = "wrap-proving-key"; identifier = name }
               cs_hash
           , cs ) )
      in
      let disk_key_verifier =
        match disk_keys with
        | None ->
            lazy
              (let id, _header, cs = Lazy.force disk_key_prover in
               let digest = R1CS_constraint_system.digest cs in
               ( id
               , snark_keys_header
                   { type_ = "wrap-verification-key"; identifier = name }
                   (Md5.to_hex digest)
               , digest ) )
        | Some (_, (_id, header, digest)) ->
            Lazy.return (self_id, header, digest)
      in
      let r =
        Common.time "wrap read or generate " (fun () ->
            Cache.Wrap.read_or_generate (* Due to Wrap_hack *)
              ~prev_challenges:2 cache ~s_p:wrap_storable disk_key_prover
              ~s_v:wrap_vk_storable disk_key_verifier typ
              (Snarky_backendless.Typ.unit ())
              main )
      in
      (r, disk_key_verifier)
    in
    Timer.clock __LOC__ ;
    let wrap_vk =
      Lazy.map wrap_vk ~f:(fun ((wrap_vk, _) as res) ->
          let computed_domain_size = wrap_vk.index.domain.log_size_of_group in
          let (Pow_2_roots_of_unity proposed_domain_size) = wrap_domains.h in
          if computed_domain_size <> proposed_domain_size then
            failwithf
              "This circuit was compiled for proofs using the wrap domain of \
               size %d, but the actual wrap domain size for the circuit has \
               size %d. You should pass the ~override_wrap_domain argument to \
               set the correct domain size."
              proposed_domain_size computed_domain_size () ;
          res )
    in
    accum_dirty (Lazy.map wrap_pk ~f:snd) ;
    accum_dirty (Lazy.map wrap_vk ~f:snd) ;
    let wrap_vk = Lazy.map wrap_vk ~f:fst in
    let module S =
      Step.Make (Arg_var) (Arg_value)
        (struct
          include Max_proofs_verified
        end)
    in
    let (typ : (var, value) Impls.Step.Typ.t) =
      match public_input with
      | Input typ ->
          typ
      | Output typ ->
          typ
      | Input_and_output (input_typ, output_typ) ->
          Impls.Step.Typ.(input_typ * output_typ)
    in
    let provers =
      let f :
          type prev_vars prev_values local_widths local_heights.
             (prev_vars, prev_values, local_widths, local_heights) Branch_data.t
          -> Lazy_keys.t
          -> ?handler:
               (   Snarky_backendless.Request.request
                -> Snarky_backendless.Request.response )
          -> Arg_value.t
          -> ( Ret_value.t
             * Auxiliary_value.t
             * (Max_proofs_verified.n, Max_proofs_verified.n) Proof.t )
             Promise.t =
       fun (T b as branch_data) (step_pk, step_vk) ->
        let _, prev_vars_length = b.proofs_verified in
        let step handler next_state =
          let wrap_vk = Lazy.force wrap_vk in
          S.f ?handler branch_data next_state ~prevs_length:prev_vars_length
            ~self ~step_domains
            ~self_dlog_plonk_index:
              ((* TODO *) Plonk_verification_key_evals.map
                 ~f:(fun x -> [| x |])
                 wrap_vk.commitments )
            ~public_input ~auxiliary_typ ~feature_flags
            (fst (Lazy.force step_pk))
            wrap_vk.index
        in
        let step_vk = fst (Lazy.force step_vk) in
        let wrap ?handler next_state =
          let wrap_vk = Lazy.force wrap_vk in
          let%bind.Promise ( proof
                           , return_value
                           , auxiliary_value
                           , actual_wrap_domains ) =
            step ~proof_cache handler ~maxes:(module Maxes) next_state
          in
          let proof =
            { proof with
              statement =
                { proof.statement with
                  messages_for_next_wrap_proof =
                    pad_messages_for_next_wrap_proof
                      (module Maxes)
                      proof.statement.messages_for_next_wrap_proof
                }
            }
          in
          let%map.Promise proof =
            let tweak_statement =
              match override_wrap_main with
              | None ->
                  None
              | Some { tweak_statement; wrap_main = _ } ->
                  (* Extract the [tweak_statement] part of the
                     [override_wrap_main], so that we can run an adversarial
                     test.

                     This function modifies the statement that will be proved
                     over, and which gets passed to later recursive pickles
                     rules.
                  *)
                  Some tweak_statement
            in
            Wrap.wrap ~proof_cache ~max_proofs_verified:Max_proofs_verified.n
              ~feature_flags ~actual_feature_flags:b.feature_flags
              full_signature.maxes wrap_requests ?tweak_statement
              ~dlog_plonk_index:
                ((* TODO *) Plonk_verification_key_evals.map
                   ~f:(fun x -> [| x |])
                   wrap_vk.commitments )
              wrap_main ~typ ~step_vk ~step_plonk_indices:(Lazy.force step_vks)
              ~actual_wrap_domains
<<<<<<< HEAD
              (fst (Lazy.force wrap_pk))
=======
              (Impls.Wrap.Keypair.pk (fst (Lazy.force wrap_pk)))
>>>>>>> 605b8c87
              proof
          in
          ( return_value
          , auxiliary_value
          , Proof.T
              { proof with
                statement =
                  { proof.statement with
                    messages_for_next_step_proof =
                      { proof.statement.messages_for_next_step_proof with
                        app_state = ()
                      }
                  }
              } )
        in
        wrap
      in
      let rec go :
          type xs1 xs2 xs3 xs4.
             (xs1, xs2, xs3, xs4) H4.T(Branch_data).t
          -> (xs1, xs2, xs3, xs4) H4.T(E04(Lazy_keys)).t
          -> ( xs2
             , xs3
             , xs4
             , Arg_value.t
             , ( Ret_value.t
               * Auxiliary_value.t
               * (max_proofs_verified, max_proofs_verified) Proof.t )
               Promise.t )
             H3_2.T(Prover).t =
       fun bs ks ->
        match (bs, ks) with
        | [], [] ->
            []
        | b :: bs, k :: ks ->
            f b k :: go bs ks
      in
      go step_data step_keypairs
    in
    Timer.clock __LOC__ ;
    let data : _ Types_map.Compiled.t =
      { branches = Branches.n
      ; proofs_verifieds
      ; max_proofs_verified
      ; public_input = typ
      ; wrap_key =
          Lazy.map wrap_vk ~f:(fun x ->
              Plonk_verification_key_evals.map (Verification_key.commitments x)
                ~f:(fun x -> [| x |]) )
      ; wrap_vk = Lazy.map wrap_vk ~f:Verification_key.index
      ; wrap_domains
      ; step_domains
      ; feature_flags
      ; num_chunks
      ; zk_rows =
          ( match num_chunks with
          | 1 ->
              3
          | num_chunks ->
              let permuts = 7 in
              ((2 * (permuts + 1) * num_chunks) - 1 + permuts) / permuts )
      }
    in
    Timer.clock __LOC__ ;
    Types_map.add_exn self data ;
    (provers, wrap_vk, disk_key, !cache_handle)
end

module Side_loaded = struct
  module V = Verification_key

  module Verification_key = struct
    include Side_loaded_verification_key

    let to_input (t : t) =
      to_input ~field_of_int:Impls.Step.Field.Constant.of_int t

    let of_compiled tag : t =
      let d = Types_map.lookup_compiled tag.Tag.id in
      let actual_wrap_domain_size =
        Common.actual_wrap_domain_size
          ~log_2_domain_size:(Lazy.force d.wrap_vk).domain.log_size_of_group
      in
      { wrap_vk = Some (Lazy.force d.wrap_vk)
      ; wrap_index =
          Plonk_verification_key_evals.map (Lazy.force d.wrap_key) ~f:(fun x ->
              x.(0) )
      ; max_proofs_verified =
          Pickles_base.Proofs_verified.of_nat_exn
            (Nat.Add.n d.max_proofs_verified)
      ; actual_wrap_domain_size
      }

    module Max_width = Width.Max
  end

  let in_circuit tag vk = Types_map.set_ephemeral tag { index = `In_circuit vk }

  let in_prover tag vk = Types_map.set_ephemeral tag { index = `In_prover vk }

  let create ~name ~max_proofs_verified ~feature_flags ~typ =
    Types_map.add_side_loaded ~name
      { max_proofs_verified
      ; public_input = typ
      ; branches = Verification_key.Max_branches.n
      ; feature_flags =
          Plonk_types.Features.to_full ~or_:Opt.Flag.( ||| ) feature_flags
<<<<<<< HEAD
=======
      ; num_chunks = 1
      ; zk_rows = 3
>>>>>>> 605b8c87
      }

  module Proof = struct
    include Proof.Proofs_verified_max

    let of_proof : _ Proof.t -> t = Wrap_hack.pad_proof
  end

  let verify_promise (type t) ~(typ : (_, t) Impls.Step.Typ.t)
      (ts : (Verification_key.t * t * Proof.t) list) =
    let m =
      ( module struct
        type nonrec t = t

        let to_field_elements =
          let (Typ typ) = typ in
          fun x -> fst (typ.value_to_fields x)
      end : Intf.Statement_value
        with type t = t )
    in
    (* TODO: This should be the actual max width on a per proof basis *)
    let max_proofs_verified =
      (module Verification_key.Max_width : Nat.Intf
        with type n = Verification_key.Max_width.n )
    in
    with_return (fun { return } ->
        List.map ts ~f:(fun (vk, x, p) ->
            let vk : V.t =
              { commitments = vk.wrap_index
              ; index =
                  ( match vk.wrap_vk with
                  | None ->
                      return
                        (Promise.return
                           (Or_error.errorf "Pickles.verify: wrap_vk not found") )
                  | Some x ->
                      x )
              ; data =
                  (* This isn't used in verify_heterogeneous, so we can leave this dummy *)
                  { constraints = 0 }
              }
            in
            Verify.Instance.T (max_proofs_verified, m, None, vk, x, p) )
        |> Verify.verify_heterogenous )

  let verify ~typ ts = verify_promise ~typ ts |> Promise.to_deferred

  let srs_precomputation () : unit =
    let srs = Tock.Keypair.load_urs () in
    List.iter [ 0; 1; 2 ] ~f:(fun i ->
        Kimchi_bindings.Protocol.SRS.Fq.add_lagrange_basis srs
          (Domain.log2_size (Common.wrap_domains ~proofs_verified:i).h) )
end

let compile_with_wrap_main_override_promise :
    type var value a_var a_value ret_var ret_value auxiliary_var auxiliary_value prev_varss prev_valuess widthss heightss max_proofs_verified branches.
       ?self:(var, value, max_proofs_verified, branches) Tag.t
    -> ?cache:Key_cache.Spec.t list
    -> ?storables:Storables.t
    -> ?proof_cache:Proof_cache.t
    -> ?disk_keys:
         (Cache.Step.Key.Verification.t, branches) Vector.t
         * Cache.Wrap.Key.Verification.t
    -> ?override_wrap_domain:Pickles_base.Proofs_verified.t
    -> ?override_wrap_main:
         (max_proofs_verified, branches, prev_varss) wrap_main_generic
    -> ?num_chunks:int
    -> public_input:
         ( var
         , value
         , a_var
         , a_value
         , ret_var
         , ret_value )
         Inductive_rule.public_input
    -> auxiliary_typ:(auxiliary_var, auxiliary_value) Impls.Step.Typ.t
    -> branches:(module Nat.Intf with type n = branches)
    -> max_proofs_verified:
         (module Nat.Add.Intf with type n = max_proofs_verified)
    -> name:string
    -> constraint_constants:Snark_keys_header.Constraint_constants.t
    -> choices:
         (   self:(var, value, max_proofs_verified, branches) Tag.t
          -> ( prev_varss
             , prev_valuess
             , widthss
             , heightss
             , a_var
             , a_value
             , ret_var
             , ret_value
             , auxiliary_var
             , auxiliary_value )
             H4_6.T(Inductive_rule).t )
    -> unit
    -> (var, value, max_proofs_verified, branches) Tag.t
       * Cache_handle.t
       * (module Proof_intf
            with type t = (max_proofs_verified, max_proofs_verified) Proof.t
             and type statement = value )
       * ( prev_valuess
         , widthss
         , heightss
         , a_value
         , ( ret_value
           * auxiliary_value
           * (max_proofs_verified, max_proofs_verified) Proof.t )
           Promise.t )
         H3_2.T(Prover).t =
 (* This function is an adapter between the user-facing Pickles.compile API
    and the underlying Make(_).compile function which builds the circuits.
 *)
<<<<<<< HEAD
 fun ?self ?(cache = []) ?(storables = Storables.default) ?proof_cache
     ?disk_keys ?(return_early_digest_exception = false) ?override_wrap_domain
     ?override_wrap_main ~public_input ~auxiliary_typ ~branches
=======
 fun ?self ?(cache = []) ?proof_cache ?disk_keys ?override_wrap_domain
     ?override_wrap_main ?num_chunks ~public_input ~auxiliary_typ ~branches
>>>>>>> 605b8c87
     ~max_proofs_verified ~name ~constraint_constants ~choices () ->
  let self =
    match self with
    | None ->
        Tag.(create ~kind:Compiled name)
    | Some self ->
        self
  in
  (* Extract to_fields methods from the public input declaration. *)
  let (a_var_to_fields : a_var -> _), (a_value_to_fields : a_value -> _) =
    match public_input with
    | Input (Typ typ) ->
        ( (fun x -> fst (typ.var_to_fields x))
        , fun x -> fst (typ.value_to_fields x) )
    | Output _ ->
        ((fun () -> [||]), fun () -> [||])
    | Input_and_output (Typ typ, _) ->
        ( (fun x -> fst (typ.var_to_fields x))
        , fun x -> fst (typ.value_to_fields x) )
  in
  let module A_var = struct
    type t = a_var

    let to_field_elements = a_var_to_fields
  end in
  let module A_value = struct
    type t = a_value

    let to_field_elements = a_value_to_fields
  end in
  let module Ret_var = struct
    type t = ret_var
  end in
  let module Ret_value = struct
    type t = ret_value
  end in
  let module Auxiliary_var = struct
    type t = auxiliary_var
  end in
  let module Auxiliary_value = struct
    type t = auxiliary_value
  end in
  let module M =
    Make (A_var) (A_value) (Ret_var) (Ret_value) (Auxiliary_var)
      (Auxiliary_value)
  in
  let rec conv_irs :
      type v1ss v2ss wss hss.
         ( v1ss
         , v2ss
         , wss
         , hss
         , a_var
         , a_value
         , ret_var
         , ret_value
         , auxiliary_var
         , auxiliary_value )
         H4_6.T(Inductive_rule).t
      -> (v1ss, v2ss, wss, hss) H4.T(M.IR).t = function
    | [] ->
        []
    | r :: rs ->
        r :: conv_irs rs
  in
  let provers, wrap_vk, wrap_disk_key, cache_handle =
<<<<<<< HEAD
    M.compile ~return_early_digest_exception ~self ~proof_cache ~cache
      ~storables ?disk_keys ?override_wrap_domain ?override_wrap_main ~branches
      ~max_proofs_verified ~name ~public_input ~auxiliary_typ
      ~constraint_constants
=======
    M.compile ~self ~proof_cache ~cache ?disk_keys ?override_wrap_domain
      ?override_wrap_main ?num_chunks ~branches ~max_proofs_verified ~name
      ~public_input ~auxiliary_typ ~constraint_constants
>>>>>>> 605b8c87
      ~choices:(fun ~self -> conv_irs (choices ~self))
      ()
  in
  let (module Max_proofs_verified) = max_proofs_verified in
  let T = Max_proofs_verified.eq in
  let module Value = struct
    type t = value

    let typ : (var, value) Impls.Step.Typ.t =
      match public_input with
      | Input typ ->
          typ
      | Output typ ->
          typ
      | Input_and_output (input_typ, output_typ) ->
          Impls.Step.Typ.(input_typ * output_typ)

    let to_field_elements =
      let (Typ typ) = typ in
      fun x -> fst (typ.value_to_fields x)
  end in
  let chunking_data =
    match num_chunks with
    | None ->
        None
    | Some num_chunks ->
        let compiled = Types_map.lookup_compiled self.id in
        let { h = Pow_2_roots_of_unity domain_size } =
          compiled.step_domains
          |> Vector.reduce_exn
               ~f:(fun
                    { h = Pow_2_roots_of_unity d1 }
                    { h = Pow_2_roots_of_unity d2 }
                  -> { h = Pow_2_roots_of_unity (Int.max d1 d2) } )
        in
        Some
          { Verify.Instance.num_chunks
          ; domain_size
          ; zk_rows = compiled.zk_rows
          }
  in
  let module P = struct
    type statement = value

    module Max_local_max_proofs_verified = Max_proofs_verified

    include
      Proof.Make
        (struct
          include Max_proofs_verified
        end)
        (struct
          include Max_local_max_proofs_verified
        end)

    let id = wrap_disk_key

    let verification_key = wrap_vk

    let verify_promise ts =
      verify_promise ?chunking_data
        ( module struct
          include Max_proofs_verified
        end )
        (module Value)
        (Lazy.force verification_key)
        ts

    let verify ts = verify_promise ts |> Promise.to_deferred
  end in
  (self, cache_handle, (module P), provers)

let wrap_main_dummy_override _ _ _ _ _ _ _ =
  let requests =
    (* The requests that the logic in [Wrap.wrap] use to pass
       values into and out of the wrap proof circuit.
       Since these are unnecessary for the dummy circuit below, we
       generate them without using them.
    *)
    Requests.Wrap.create ()
  in
  (* A replacement for the 'wrap' circuit, which makes no
     assertions about the statement that it receives as its first
     argument.
  *)
  let wrap_main _ =
    let module SC' = SC in
    let open Impls.Wrap in
    let open Wrap_main_inputs in
    (* Create some variables to be used in constraints below. *)
    let x = exists Field.typ ~compute:(fun () -> Field.Constant.of_int 3) in
    let y = exists Field.typ ~compute:(fun () -> Field.Constant.of_int 0) in
    let z = exists Field.typ ~compute:(fun () -> Field.Constant.of_int 0) in
    (* Every circuit must use at least 1 of each constraint; we
       use them here.
    *)
    let () =
      let g = Inner_curve.one in
      let sponge = Sponge.create sponge_params in
      Sponge.absorb sponge x ;
      ignore (Sponge.squeeze_field sponge : Field.t) ;
      ignore
        ( SC'.to_field_checked'
            (module Impl)
            ~num_bits:16
            (Kimchi_backend_common.Scalar_challenge.create x)
          : Field.t * Field.t * Field.t ) ;
      ignore (Ops.scale_fast g ~num_bits:5 (Shifted_value x) : Inner_curve.t) ;
      ignore
        ( Wrap_verifier.Scalar_challenge.endo g ~num_bits:4
            (Kimchi_backend_common.Scalar_challenge.create x)
          : Field.t * Field.t )
    in
    (* Pad the circuit so that its domain size matches the one
       that would have been used by the true wrap_main.
    *)
    for _ = 0 to 64000 do
      assert_r1cs x y z
    done
  in
  (requests, wrap_main)

module Make_adversarial_test (M : sig
  val tweak_statement :
       ( Import.Challenge.Constant.t
       , Import.Challenge.Constant.t Import.Types.Scalar_challenge.t
       , Backend.Tick.Field.t Pickles_types.Shifted_value.Type1.t
       , ( Backend.Tick.Field.t Pickles_types.Shifted_value.Type1.t
         , bool )
         Import.Types.Opt.t
       , ( Import.Challenge.Constant.t Import.Types.Scalar_challenge.t
         , bool )
         Import.Types.Opt.t
       , bool
       , 'max_proofs_verified
         Proof.Base.Messages_for_next_proof_over_same_field.Wrap.t
       , (int64, Composition_types.Digest.Limbs.n) Pickles_types.Vector.vec
       , ( 'b
         , ( Kimchi_pasta.Pallas_based_plonk.Proof.G.Affine.t
           , 'actual_proofs_verified )
           Pickles_types.Vector.t
         , ( ( Import.Challenge.Constant.t Import.Scalar_challenge.t
               Import.Bulletproof_challenge.t
             , 'e )
             Pickles_types.Vector.t
           , 'actual_proofs_verified )
           Pickles_types.Vector.t )
         Proof.Base.Messages_for_next_proof_over_same_field.Step.t
       , Import.Challenge.Constant.t Import.Types.Scalar_challenge.t
         Import.Types.Bulletproof_challenge.t
         Import.Types.Step_bp_vec.t
       , Import.Types.Branch_data.t )
       Import.Types.Wrap.Statement.In_circuit.t
    -> ( Import.Challenge.Constant.t
       , Import.Challenge.Constant.t Import.Types.Scalar_challenge.t
       , Backend.Tick.Field.t Pickles_types.Shifted_value.Type1.t
       , ( Backend.Tick.Field.t Pickles_types.Shifted_value.Type1.t
         , bool )
         Import.Types.Opt.t
       , ( Import.Challenge.Constant.t Import.Types.Scalar_challenge.t
         , bool )
         Import.Types.Opt.t
       , bool
       , 'max_proofs_verified
         Proof.Base.Messages_for_next_proof_over_same_field.Wrap.t
       , ( Limb_vector.Constant.Hex64.t
         , Composition_types.Digest.Limbs.n )
         Pickles_types.Vector.vec
       , ( 'b
         , ( Kimchi_pasta.Pallas_based_plonk.Proof.G.Affine.t
           , 'actual_proofs_verified )
           Pickles_types.Vector.t
         , ( ( Import.Challenge.Constant.t Import.Scalar_challenge.t
               Import.Bulletproof_challenge.t
             , 'e )
             Pickles_types.Vector.t
           , 'actual_proofs_verified )
           Pickles_types.Vector.t )
         Proof.Base.Messages_for_next_proof_over_same_field.Step.t
       , Import.Challenge.Constant.t Import.Types.Scalar_challenge.t
         Import.Types.Bulletproof_challenge.t
         Import.Types.Step_bp_vec.t
       , Import.Types.Branch_data.t )
       Import.Types.Wrap.Statement.In_circuit.t

  val check_verifier_error : Error.t -> unit
end) =
struct
  open Impls.Step

  let constraint_constants : Snark_keys_header.Constraint_constants.t =
    { sub_windows_per_window = 0
    ; ledger_depth = 0
    ; work_delay = 0
    ; block_window_duration_ms = 0
    ; transaction_capacity = Log_2 0
    ; pending_coinbase_depth = 0
    ; coinbase_amount = Unsigned.UInt64.of_int 0
    ; supercharged_coinbase_factor = 0
    ; account_creation_fee = Unsigned.UInt64.of_int 0
    ; fork = None
    }

  let rule self : _ Inductive_rule.t =
    { identifier = "main"
    ; prevs = [ self; self ]
    ; main =
        (fun { public_input = () } ->
          let dummy_proof =
            As_prover.Ref.create (fun () ->
                Proof.dummy Nat.N2.n Nat.N2.n Nat.N2.n ~domain_log2:15 )
          in
          { previous_proof_statements =
              [ { public_input = ()
                ; proof = dummy_proof
                ; proof_must_verify = Boolean.false_
                }
              ; { public_input = ()
                ; proof = dummy_proof
                ; proof_must_verify = Boolean.false_
                }
              ]
          ; public_output = ()
          ; auxiliary_output = ()
          } )
    ; feature_flags = Plonk_types.Features.none_bool
    }

  let override_wrap_main =
    { wrap_main = wrap_main_dummy_override
    ; tweak_statement = M.tweak_statement
    }

  let tag, _, p, ([ step ] : _ H3_2.T(Prover).t) =
    compile_with_wrap_main_override_promise () ~override_wrap_main
      ~public_input:(Input Typ.unit) ~auxiliary_typ:Typ.unit
      ~branches:(module Nat.N1)
      ~max_proofs_verified:(module Nat.N2)
      ~name:"blockchain-snark"
      ~constraint_constants:
        (* Dummy values *)
        { sub_windows_per_window = 0
        ; ledger_depth = 0
        ; work_delay = 0
        ; block_window_duration_ms = 0
        ; transaction_capacity = Log_2 0
        ; pending_coinbase_depth = 0
        ; coinbase_amount = Unsigned.UInt64.of_int 0
        ; supercharged_coinbase_factor = 0
        ; account_creation_fee = Unsigned.UInt64.of_int 0
        ; fork = None
        }
      ~choices:(fun ~self -> [ rule self ])

  module Proof = (val p)

  let proof_with_stmt =
    let (), (), p = Promise.block_on_async_exn (fun () -> step ()) in
    ((), p)

  let%test "should not be able to verify invalid proof" =
    match
      Promise.block_on_async_exn (fun () ->
          Proof.verify_promise [ proof_with_stmt ] )
    with
    | Ok () ->
        false
    | Error err ->
        M.check_verifier_error err ; true

  module Recurse_on_bad_proof = struct
    open Impls.Step

    type _ Snarky_backendless.Request.t +=
      | Proof : Proof.t Snarky_backendless.Request.t

    let handler (proof : Proof.t)
        (Snarky_backendless.Request.With { request; respond }) =
      match request with
      | Proof ->
          respond (Provide proof)
      | _ ->
          respond Unhandled

    let _tag, _, p, ([ step ] : _ H3_2.T(Prover).t) =
      Common.time "compile" (fun () ->
          compile_with_wrap_main_override_promise ()
            ~public_input:(Input Typ.unit) ~auxiliary_typ:Typ.unit
            ~branches:(module Nat.N1)
            ~max_proofs_verified:(module Nat.N2)
            ~name:"recurse-on-bad" ~constraint_constants
            ~choices:(fun ~self:_ ->
              [ { identifier = "main"
                ; feature_flags = Plonk_types.Features.none_bool
                ; prevs = [ tag; tag ]
                ; main =
                    (fun { public_input = () } ->
                      let proof =
                        exists (Typ.Internal.ref ()) ~request:(fun () -> Proof)
                      in
                      { previous_proof_statements =
                          [ { public_input = ()
                            ; proof
                            ; proof_must_verify = Boolean.true_
                            }
                          ; { public_input = ()
                            ; proof
                            ; proof_must_verify = Boolean.true_
                            }
                          ]
                      ; public_output = ()
                      ; auxiliary_output = ()
                      } )
                }
              ] ) )

    module Proof = (val p)
  end

  let%test "should not be able to create a recursive proof from an invalid \
            proof" =
    try
      let (), (), proof =
        Promise.block_on_async_exn (fun () ->
            Recurse_on_bad_proof.step
              ~handler:(Recurse_on_bad_proof.handler (snd proof_with_stmt))
              () )
      in
      Or_error.is_error
      @@ Promise.block_on_async_exn (fun () ->
             Recurse_on_bad_proof.Proof.verify_promise [ ((), proof) ] )
    with _ -> true
end<|MERGE_RESOLUTION|>--- conflicted
+++ resolved
@@ -396,18 +396,12 @@
          * _
          * _
          * _ =
-<<<<<<< HEAD
    fun ~self ~cache
        ~storables:
          { step_storable; step_vk_storable; wrap_storable; wrap_vk_storable }
-       ~proof_cache ?disk_keys ?(return_early_digest_exception = false)
-       ?override_wrap_domain ?override_wrap_main ~branches:(module Branches)
-=======
-   fun ~self ~cache ~proof_cache ?disk_keys ?override_wrap_domain
-       ?override_wrap_main ?(num_chunks = 1) ~branches:(module Branches)
->>>>>>> 605b8c87
-       ~max_proofs_verified ~name ~constraint_constants ~public_input
-       ~auxiliary_typ ~choices () ->
+       ~proof_cache ?disk_keys ?override_wrap_domain ?override_wrap_main
+       ?(num_chunks = 1) ~branches:(module Branches) ~max_proofs_verified ~name
+       ~constraint_constants ~public_input ~auxiliary_typ ~choices () ->
     let snark_keys_header kind constraint_system_hash =
       { Snark_keys_header.header_version = Snark_keys_header.header_version
       ; kind
@@ -801,11 +795,7 @@
                    wrap_vk.commitments )
               wrap_main ~typ ~step_vk ~step_plonk_indices:(Lazy.force step_vks)
               ~actual_wrap_domains
-<<<<<<< HEAD
               (fst (Lazy.force wrap_pk))
-=======
-              (Impls.Wrap.Keypair.pk (fst (Lazy.force wrap_pk)))
->>>>>>> 605b8c87
               proof
           in
           ( return_value
@@ -913,11 +903,8 @@
       ; branches = Verification_key.Max_branches.n
       ; feature_flags =
           Plonk_types.Features.to_full ~or_:Opt.Flag.( ||| ) feature_flags
-<<<<<<< HEAD
-=======
       ; num_chunks = 1
       ; zk_rows = 3
->>>>>>> 605b8c87
       }
 
   module Proof = struct
@@ -1030,15 +1017,10 @@
  (* This function is an adapter between the user-facing Pickles.compile API
     and the underlying Make(_).compile function which builds the circuits.
  *)
-<<<<<<< HEAD
  fun ?self ?(cache = []) ?(storables = Storables.default) ?proof_cache
-     ?disk_keys ?(return_early_digest_exception = false) ?override_wrap_domain
-     ?override_wrap_main ~public_input ~auxiliary_typ ~branches
-=======
- fun ?self ?(cache = []) ?proof_cache ?disk_keys ?override_wrap_domain
-     ?override_wrap_main ?num_chunks ~public_input ~auxiliary_typ ~branches
->>>>>>> 605b8c87
-     ~max_proofs_verified ~name ~constraint_constants ~choices () ->
+     ?disk_keys ?override_wrap_domain ?override_wrap_main ?num_chunks
+     ~public_input ~auxiliary_typ ~branches ~max_proofs_verified ~name
+     ~constraint_constants ~choices () ->
   let self =
     match self with
     | None ->
@@ -1104,16 +1086,10 @@
         r :: conv_irs rs
   in
   let provers, wrap_vk, wrap_disk_key, cache_handle =
-<<<<<<< HEAD
-    M.compile ~return_early_digest_exception ~self ~proof_cache ~cache
-      ~storables ?disk_keys ?override_wrap_domain ?override_wrap_main ~branches
+    M.compile ~self ~proof_cache ~cache ~storables ?disk_keys
+      ?override_wrap_domain ?override_wrap_main ?num_chunks ~branches
       ~max_proofs_verified ~name ~public_input ~auxiliary_typ
       ~constraint_constants
-=======
-    M.compile ~self ~proof_cache ~cache ?disk_keys ?override_wrap_domain
-      ?override_wrap_main ?num_chunks ~branches ~max_proofs_verified ~name
-      ~public_input ~auxiliary_typ ~constraint_constants
->>>>>>> 605b8c87
       ~choices:(fun ~self -> conv_irs (choices ~self))
       ()
   in
