val wrap_domains : proofs_verified:int -> Import.Domains.Stable.V2.t

val actual_wrap_domain_size :
  log_2_domain_size:int -> Pickles_base.Proofs_verified.t

(** [when_profiling profiling default] returns [profiling] when environment
    variable [PICKLES_PROFILING] is set to anything else than [0] or [false],
    [default] otherwise.

    TODO: This function should use labels to avoid mistakenly interverting
    profiling and default cases.
 *)
val when_profiling : 'a -> 'a -> 'a

(** [time label f] times function [f] and prints the measured time to [stdout]
    prepended with [label], when profiling is set (see {!val:when_profiling}).

    Otherwise, it just runs [f].
 *)
val time : string -> (unit -> 'a) -> 'a

val tick_shifts : log2_size:int -> Pasta_bindings.Fp.t array

val tock_shifts : log2_size:int -> Pasta_bindings.Fq.t array

val group_map :
     (module Group_map.Field_intf.S_unchecked with type t = 'a)
  -> a:'a
  -> b:'a
  -> ('a -> 'a * 'a) Core_kernel.Staged.t

val bits_to_bytes : bool list -> string

(** [finite_exn v] returns [(a, b)] when [v] is {!val:Finite(a,b)},
    [Invalid_argument] otherwise.*)
val finite_exn : 'a Kimchi_types.or_infinity -> 'a * 'a

val ft_comm :
<<<<<<< HEAD
     add:('a -> 'a -> 'a)
  -> scale:('a -> 'b -> 'a)
  -> endoscale:('a -> 'c -> 'a)
  -> negate:('a -> 'a)
  -> verification_key:'a array Pickles_types.Plonk_verification_key_evals.t
=======
     add:('comm -> 'comm -> 'comm)
  -> scale:('comm -> 'scalar -> 'comm)
  -> endoscale:('comm -> 'c -> 'comm)
  -> negate:('comm -> 'comm)
  -> verification_key:'comm Pickles_types.Plonk_verification_key_evals.t
>>>>>>> 9e52acfb
  -> alpha:'c
  -> plonk:
       ( 'd
       , 'e
       , 'scalar
       , 'g
       , 'f
       , 'bool )
       Import.Types.Wrap.Proof_state.Deferred_values.Plonk.In_circuit.t
  -> t_comm:'comm array
  -> 'comm

val dlog_pcs_batch :
     'total Pickles_types.Nat.t
     * ('proofs_verified, 'n, 'total) Pickles_types.Nat.Adds.t
  -> ('a, 'total, Pickles_types.Nat.z) Pickles_types.Pcs_batch.t

val combined_evaluation :
     (module Snarky_backendless.Snark_intf.Run with type field = 'f)
  -> xi:'f Snarky_backendless.Cvar.t
  -> ( 'f Snarky_backendless.Cvar.t
     , 'f Snarky_backendless.Cvar.t Snarky_backendless.Snark_intf.Boolean0.t )
     Pickles_types.Opt.t
     array
     list
  -> 'f Snarky_backendless.Cvar.t

module Max_degree : sig
  val wrap_log2 : int

  val step : int

  val step_log2 : int
end

module Shifts : sig
  val tick1 : Backend.Tick.Field.t Pickles_types.Shifted_value.Type1.Shift.t

  val tock2 : Backend.Tock.Field.t Pickles_types.Shifted_value.Type2.Shift.t
end

module Lookup_parameters : sig
  type ('a, 'b) zero_value :=
    ( Import.Challenge.Constant.t
    , 'a
    , Impls.Wrap.Field.Constant.t Pickles_types.Shifted_value.Type2.t
    , 'b Pickles_types.Shifted_value.Type2.t )
    Composition_types.Zero_values.t

  val tick_zero :
    (Impls.Step.Field.t, Impls.Step.Field.t * Impls.Step.Boolean.var) zero_value

  val tock_zero : (Impls.Wrap.Field.t, Impls.Wrap.Field.t) zero_value
end

(** Inner Product Argument *)
module Ipa : sig
  type 'a challenge :=
    ( Import.Challenge.Constant.t Import.Scalar_challenge.t
      Import.Bulletproof_challenge.t
    , 'a )
    Pickles_types.Vector.t

  type ('a, 'b) compute_sg := 'a challenge -> 'b * 'b

  module Wrap : sig
    val compute_challenge :
         Import.Challenge.Constant.t Import.Scalar_challenge.t
      -> Backend.Tock.Field.t

    val endo_to_field :
         Import.Challenge.Constant.t Import.Scalar_challenge.t
      -> Backend.Tock.Field.t

    val compute_challenges :
      'a challenge -> (Backend.Tock.Field.t, 'a) Pickles_types.Vector.t

    val compute_sg : ('a, Pasta_bindings.Fp.t) compute_sg
  end

  module Step : sig
    val compute_challenge :
         Import.Challenge.Constant.t Import.Scalar_challenge.t
      -> Backend.Tick.Field.t

    val endo_to_field :
         Import.Challenge.Constant.t Import.Scalar_challenge.t
      -> Backend.Tick.Field.t

    val compute_challenges :
      'a challenge -> (Backend.Tick.Field.t, 'a) Pickles_types.Vector.t

    val compute_sg : ('a, Pasta_bindings.Fq.t) compute_sg

    val accumulator_check :
         ( (Pasta_bindings.Fq.t * Pasta_bindings.Fq.t)
         * (Pasta_bindings.Fp.t, 'a) Pickles_types.Vector.t )
         list
      -> bool Promise.t
  end
end

val hash_messages_for_next_step_proof :
     app_state:('a -> Kimchi_pasta.Basic.Fp.Stable.Latest.t Core_kernel.Array.t)
  -> ( Backend.Tock.Curve.Affine.t array
     , 'a
     , ( Kimchi_pasta.Basic.Fp.Stable.Latest.t
         * Kimchi_pasta.Basic.Fp.Stable.Latest.t
       , 'b )
       Pickles_types.Vector.t
     , ( (Kimchi_pasta.Basic.Fp.Stable.Latest.t, 'c) Pickles_types.Vector.t
       , 'b )
       Pickles_types.Vector.t )
     Import.Types.Step.Proof_state.Messages_for_next_step_proof.t
  -> (int64, Composition_types.Digest.Limbs.n) Pickles_types.Vector.t

val tick_public_input_of_statement :
     max_proofs_verified:'a Pickles_types.Nat.t
  -> ( ( ( Impls.Step.Challenge.Constant.t
         , Impls.Step.Challenge.Constant.t Composition_types.Scalar_challenge.t
         , Impls.Step.Other_field.Constant.t Pickles_types.Shifted_value.Type2.t
         , ( Limb_vector.Challenge.Constant.t
             Kimchi_backend_common.Scalar_challenge.t
             Composition_types.Bulletproof_challenge.t
           , Pickles_types.Nat.z Backend.Tock.Rounds.plus_n )
           Pickles_types.Vector.t
           Pickles_types.Hlist0.Id.t
         , ( Limb_vector.Constant.Hex64.t
           , Composition_types.Digest.Limbs.n )
           Pickles_types.Vector.vec
         , bool )
         Composition_types.Step.Proof_state.Per_proof.In_circuit.t
       , 'a )
       Pickles_types.Vector.t
     , ( Limb_vector.Constant.Hex64.t
       , Composition_types.Digest.Limbs.n )
       Pickles_types.Vector.vec
       Pickles_types.Hlist0.Id.t
     , ( ( Limb_vector.Constant.Hex64.t
         , Composition_types.Digest.Limbs.n )
         Pickles_types.Vector.vec
       , 'a )
       Pickles_types.Vector.t
       Pickles_types.Hlist0.Id.t )
     Import.Types.Step.Statement.t
  -> Backend.Tick.Field.Vector.elt list

val tock_public_input_of_statement :
     feature_flags:
       Pickles_types.Opt.Flag.t Pickles_types.Plonk_types.Features.Full.t
  -> ( Limb_vector.Challenge.Constant.t
     , Limb_vector.Challenge.Constant.t Composition_types.Scalar_challenge.t
     , Impls.Wrap.Other_field.Constant.t Pickles_types.Shifted_value.Type1.t
     , Impls.Wrap.Other_field.Constant.t Pickles_types.Shifted_value.Type1.t
       option
     , Limb_vector.Challenge.Constant.t Composition_types.Scalar_challenge.t
       option
     , bool
     , ( Limb_vector.Constant.Hex64.t
       , Composition_types.Digest.Limbs.n )
       Pickles_types.Vector.vec
     , ( Limb_vector.Constant.Hex64.t
       , Composition_types.Digest.Limbs.n )
       Pickles_types.Vector.vec
     , ( Limb_vector.Constant.Hex64.t
       , Composition_types.Digest.Limbs.n )
       Pickles_types.Vector.vec
     , ( Limb_vector.Challenge.Constant.t
         Kimchi_backend_common.Scalar_challenge.t
         Composition_types.Bulletproof_challenge.t
       , Pickles_types.Nat.z Backend.Tick.Rounds.plus_n )
       Pickles_types.Vector.t
       Pickles_types.Hlist0.Id.t
     , Composition_types.Branch_data.t )
     Import.Types.Wrap.Statement.In_circuit.t
  -> Backend.Tock.Field.Vector.elt list

val tock_unpadded_public_input_of_statement :
     feature_flags:
       Pickles_types.Opt.Flag.t Pickles_types.Plonk_types.Features.Full.t
  -> ( Limb_vector.Challenge.Constant.t
     , Limb_vector.Challenge.Constant.t Composition_types.Scalar_challenge.t
     , Impls.Wrap.Other_field.Constant.t Pickles_types.Shifted_value.Type1.t
     , Impls.Wrap.Other_field.Constant.t Pickles_types.Shifted_value.Type1.t
       option
     , Limb_vector.Challenge.Constant.t Composition_types.Scalar_challenge.t
       option
     , bool
     , ( Limb_vector.Constant.Hex64.t
       , Composition_types.Digest.Limbs.n )
       Pickles_types.Vector.vec
     , ( Limb_vector.Constant.Hex64.t
       , Composition_types.Digest.Limbs.n )
       Pickles_types.Vector.vec
     , ( Limb_vector.Constant.Hex64.t
       , Composition_types.Digest.Limbs.n )
       Pickles_types.Vector.vec
     , ( Limb_vector.Challenge.Constant.t
         Kimchi_backend_common.Scalar_challenge.t
         Composition_types.Bulletproof_challenge.t
       , Pickles_types.Nat.z Backend.Tick.Rounds.plus_n )
       Pickles_types.Vector.t
       Pickles_types.Hlist0.Id.t
     , Composition_types.Branch_data.t )
     Import.Types.Wrap.Statement.In_circuit.t
  -> Backend.Tock.Field.Vector.elt list<|MERGE_RESOLUTION|>--- conflicted
+++ resolved
@@ -36,19 +36,11 @@
 val finite_exn : 'a Kimchi_types.or_infinity -> 'a * 'a
 
 val ft_comm :
-<<<<<<< HEAD
-     add:('a -> 'a -> 'a)
-  -> scale:('a -> 'b -> 'a)
-  -> endoscale:('a -> 'c -> 'a)
-  -> negate:('a -> 'a)
-  -> verification_key:'a array Pickles_types.Plonk_verification_key_evals.t
-=======
      add:('comm -> 'comm -> 'comm)
   -> scale:('comm -> 'scalar -> 'comm)
   -> endoscale:('comm -> 'c -> 'comm)
   -> negate:('comm -> 'comm)
-  -> verification_key:'comm Pickles_types.Plonk_verification_key_evals.t
->>>>>>> 9e52acfb
+  -> verification_key:'comm array Pickles_types.Plonk_verification_key_evals.t
   -> alpha:'c
   -> plonk:
        ( 'd
