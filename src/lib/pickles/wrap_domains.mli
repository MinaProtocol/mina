--- conflicted
+++ resolved
@@ -14,10 +14,7 @@
     -> 'd
     -> ('e, 'b) Hlist.Length.t
     -> feature_flags:Opt.Flag.t Plonk_types.Features.Full.t
-<<<<<<< HEAD
     -> num_chunks:int
-=======
->>>>>>> 48443f55
     -> max_proofs_verified:(module Nat.Add.Intf with type n = 'a)
     -> Import.Domains.t Promise.t
 
@@ -26,13 +23,8 @@
     -> 'd
     -> ('e, 'b) Hlist.Length.t
     -> feature_flags:Opt.Flag.t Plonk_types.Features.Full.t
-<<<<<<< HEAD
     -> num_chunks:int
     -> max_proofs_verified:(module Nat.Add.Intf with type n = 'a)
-    -> Import.Domains.Stable.V2.t
-=======
-    -> max_proofs_verified:(module Nat.Add.Intf with type n = 'a)
     -> Import.Domains.t
->>>>>>> 48443f55
 end
 [@@warning "-67"]