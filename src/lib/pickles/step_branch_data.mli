open Pickles_types

(** The data obtained from "compiling" an inductive rule into a circuit. *)
type ( 'a_var
     , 'a_value
     , 'ret_var
     , 'ret_value
     , 'auxiliary_var
     , 'auxiliary_value
     (* type level nat *)
     , 'max_proofs_verified
     , 'branches
     , 'prev_vars
     , 'prev_values
     (* type level nat *)
     , 'local_widths
     (* type level nat *)
     , 'local_heights )
     t =
  | T :
      { proofs_verified :
          'proofs_verified Pickles_types.Nat.t
          * ('prev_vars, 'proofs_verified) Pickles_types.Hlist.Length.t
      ; index : int
      ; lte : ('proofs_verified, 'max_proofs_verified) Pickles_types.Nat.Lte.t
      ; domains : Import.Domains.t Promise.t
      ; rule :
          ( 'prev_vars
          , 'prev_values
          , 'local_widths
          , 'local_heights
          , 'a_var
          , 'a_value
          , 'ret_var
          , 'ret_value
          , 'auxiliary_var
          , 'auxiliary_value )
<<<<<<< HEAD
          Inductive_rule.t
=======
          Inductive_rule.Promise.t
>>>>>>> 48443f55
            (* Main functions to compute *)
      ; main :
             step_domains:
               (Import.Domains.t, 'branches) Pickles_types.Vector.t Promise.t
          -> (   unit
              -> ( (Unfinalized.t, 'max_proofs_verified) Pickles_types.Vector.t
                 , Impls.Step.Field.t
                 , ( Impls.Step.Field.t
                   , 'max_proofs_verified )
                   Pickles_types.Vector.t )
                 Import.Types.Step.Statement.t
                 Promise.t )
             Promise.t
      ; requests :
          (module Requests.Step.S
             with type auxiliary_value = 'auxiliary_value
              and type local_branches = 'local_heights
              and type local_signature = 'local_widths
              and type max_proofs_verified = 'max_proofs_verified
              and type prev_values = 'prev_values
              and type proofs_verified = 'proofs_verified
              and type return_value = 'ret_value
              and type statement = 'a_value )
      ; feature_flags : bool Plonk_types.Features.t
      }
      -> ( 'a_var
         , 'a_value
         , 'ret_var
         , 'ret_value
         , 'auxiliary_var
         , 'auxiliary_value
         (* type level nat *)
         , 'max_proofs_verified
         , 'branches
         , 'prev_vars
         , 'prev_values
         (* type level nat *)
         , 'local_widths
         (* type level nat *)
         , 'local_heights )
         t

(** Compile one rule into a value of type [t]
    [create idx self wrap_domains feature_flags actual_feature_flags
    max_proofs_verified branches public_input aux_typ var_to_field_elem
    val_to_field_elem rule]
*)
val create :
     index:int
  -> self:('var, 'value, 'max_proofs_verified, 'branches) Tag.t
  -> wrap_domains:Import.Domains.t
  -> feature_flags:Opt.Flag.t Plonk_types.Features.Full.t
<<<<<<< HEAD
  -> num_chunks:int
=======
>>>>>>> 48443f55
  -> actual_feature_flags:bool Plonk_types.Features.t
  -> max_proofs_verified:'max_proofs_verified Pickles_types.Nat.t
  -> proofs_verifieds:(int, 'branches) Pickles_types.Vector.t
  -> branches:'branches Pickles_types.Nat.t
  -> public_input:
       ( 'var
       , 'value
       , 'a_var
       , 'a_value
       , 'ret_var
       , 'ret_value )
       Inductive_rule.public_input
  -> auxiliary_typ:('a, 'b) Impls.Step.Typ.t
  -> 'c
  -> 'd
  -> chain_to:unit Promise.t
  -> ( 'e
     , 'f
     , 'g
     , 'h
     , 'a_var
     , 'a_value
     , 'ret_var
     , 'ret_value
     , 'a
     , 'b )
     Inductive_rule.Promise.t
  -> ( 'a_var
     , 'a_value
     , 'ret_var
     , 'ret_value
     , 'a
     , 'b
     , 'max_proofs_verified
     , 'branches
     , 'e
     , 'f
     , 'g
     , 'h )
     t<|MERGE_RESOLUTION|>--- conflicted
+++ resolved
@@ -35,11 +35,7 @@
           , 'ret_value
           , 'auxiliary_var
           , 'auxiliary_value )
-<<<<<<< HEAD
-          Inductive_rule.t
-=======
           Inductive_rule.Promise.t
->>>>>>> 48443f55
             (* Main functions to compute *)
       ; main :
              step_domains:
@@ -92,10 +88,7 @@
   -> self:('var, 'value, 'max_proofs_verified, 'branches) Tag.t
   -> wrap_domains:Import.Domains.t
   -> feature_flags:Opt.Flag.t Plonk_types.Features.Full.t
-<<<<<<< HEAD
   -> num_chunks:int
-=======
->>>>>>> 48443f55
   -> actual_feature_flags:bool Plonk_types.Features.t
   -> max_proofs_verified:'max_proofs_verified Pickles_types.Nat.t
   -> proofs_verifieds:(int, 'branches) Pickles_types.Vector.t
