module S = Sponge
open Core_kernel
open Util
module SC = Scalar_challenge
open Pickles_types
open Plonk_types
open Tuple_lib
open Import

(* G is for Generic. This module is just to protect {!val:challenge_polynomial}
   below from being hidden by the included functor application at the end of
   the module, so that we can re-export it in the end. *)
module G = struct
  let lookup_verification_enabled = false

  (* given [chals], compute
     \prod_i (1 + chals.(i) * x^{2^{k - 1 - i}}) *)
  let challenge_polynomial (type a)
      (module M : Pickles_types.Shifted_value.Field_intf with type t = a) chals
      : (a -> a) Staged.t =
    stage (fun pt ->
        let k = Array.length chals in
        let pow_two_pows =
          let res = Array.init k ~f:(fun _ -> pt) in
          for i = 1 to k - 1 do
            let y = res.(i - 1) in
            res.(i) <- M.(y * y)
          done ;
          res
        in
        let prod f =
          let r = ref (f 0) in
          for i = 1 to k - 1 do
            r := M.(f i * !r)
          done ;
          !r
        in
        prod (fun i ->
            let idx = k - 1 - i in
            M.(one + (chals.(i) * pow_two_pows.(idx))) ) )

  let num_possible_domains = Nat.S Wrap_hack.Padded_length.n

  let all_possible_domains =
    Memo.unit (fun () ->
        Vector.init num_possible_domains ~f:(fun proofs_verified ->
            (Common.wrap_domains ~proofs_verified).h ) )
end

module Make
    (Inputs : Intf.Wrap_main_inputs.S
                with type Impl.field = Backend.Tock.Field.t
                 and type Impl.Bigint.t = Backend.Tock.Bigint.t
                 and type Inner_curve.Constant.Scalar.t = Backend.Tick.Field.t) =
struct
  open Inputs
  open Impl

  module Other_field = struct
    module Packed = struct
      module Constant = Other_field

      type t = Impls.Wrap.Other_field.t

      let typ = Impls.Wrap.Other_field.typ

      let _to_bits_unsafe (x : t) = Wrap_main_inputs.Unsafe.unpack_unboolean x

      let absorb_shifted sponge (x : t Shifted_value.Type1.t) =
        match x with Shifted_value x -> Sponge.absorb sponge x
    end

    module With_top_bit0 = struct
      (* When the top bit is 0, there is no need to check that this is not
         equal to one of the forbidden values. The scaling is safe. *)
      module Constant = Other_field

      type t = Impls.Wrap.Other_field.t

      let typ = Impls.Wrap.Other_field.typ_unchecked

      let _absorb_shifted sponge (x : t Pickles_types.Shifted_value.Type1.t) =
        match x with Shifted_value x -> Sponge.absorb sponge x
    end
  end

  let num_possible_domains = G.num_possible_domains

  let all_possible_domains = G.all_possible_domains

  let print_g lab (x, y) =
    if debug then
      as_prover
        As_prover.(
          fun () ->
            printf
              !"%s: %{sexp:Backend.Tock.Field.t}, %{sexp:Backend.Tock.Field.t}\n\
                %!"
              lab (read_var x) (read_var y))

  let _print_w lab gs =
    if Import.debug then
      Array.iteri gs ~f:(fun i (fin, g) ->
          as_prover
            As_prover.(fun () -> printf "fin=%b %!" (read Boolean.typ fin)) ;
          ksprintf print_g "%s[%d]" lab i g )

  let _print_chal lab x =
    if Import.debug then
      as_prover
        As_prover.(
          fun () ->
            printf "in-snark %s:%!" lab ;
            Field.Constant.print
              (Field.Constant.project (List.map ~f:(read Boolean.typ) x)) ;
            printf "\n%!")

  let print_bool lab x =
    if debug then
      as_prover (fun () ->
          printf "%s: %b\n%!" lab (As_prover.read Boolean.typ x) )

  module Challenge = Challenge.Make (Impl)
  module Digest = Digest.Make (Impl)
  module Scalar_challenge =
    SC.Make (Impl) (Inner_curve) (Challenge) (Endo.Wrap_inner_curve)
  module Ops = Plonk_curve_ops.Make (Impl) (Inner_curve)

  let _product m f =
    Core_kernel.List.reduce_exn (Core_kernel.List.init m ~f) ~f:Field.( * )

  let absorb sponge ty t =
    absorb
      ~mask_g1_opt:(fun () -> assert false)
      ~absorb_field:(Sponge.absorb sponge)
      ~g1_to_field_elements:Inner_curve.to_field_elements
      ~absorb_scalar:(Sponge.absorb sponge) ty t

  let scalar_to_field s =
    SC.to_field_checked (module Impl) s ~endo:Endo.Step_inner_curve.scalar

  let assert_n_bits ~n a =
    (* Scalar_challenge.to_field_checked has the side effect of
        checking that the input fits in n bits. *)
    ignore
      ( SC.to_field_checked
          (module Impl)
          (Import.Scalar_challenge.create a)
          ~endo:Endo.Step_inner_curve.scalar ~num_bits:n
        : Field.t )

  let lowest_128_bits ~constrain_low_bits x =
    let assert_128_bits = assert_n_bits ~n:128 in
    Util.lowest_128_bits ~constrain_low_bits ~assert_128_bits (module Impl) x

  let squeeze_challenge sponge : Field.t =
    lowest_128_bits (* I think you may not have to constrain these actually *)
      ~constrain_low_bits:true (Sponge.squeeze sponge)

  let squeeze_scalar sponge : Field.t Import.Scalar_challenge.t =
    (* No need to boolean constrain scalar challenges. *)
    Import.Scalar_challenge.create
      (lowest_128_bits ~constrain_low_bits:false (Sponge.squeeze sponge))

  let bullet_reduce sponge gammas =
    let absorb t = absorb sponge t in
    let prechallenges =
      Array.map gammas ~f:(fun gammas_i ->
          absorb (PC :: PC) gammas_i ;
          squeeze_scalar sponge )
    in
    let term_and_challenge (l, r) pre =
      let left_term = Scalar_challenge.endo_inv l pre in
      let right_term = Scalar_challenge.endo r pre in
      (Ops.add_fast left_term right_term, Bulletproof_challenge.unpack pre)
    in
    let terms, challenges =
      Array.map2_exn gammas prechallenges ~f:term_and_challenge |> Array.unzip
    in

    (Array.reduce_exn terms ~f:(Ops.add_fast ?check_finite:None), challenges)

  let equal_g g1 g2 =
    List.map2_exn ~f:Field.equal
      (Inner_curve.to_field_elements g1)
      (Inner_curve.to_field_elements g2)
    |> Boolean.all

  module One_hot_vector = One_hot_vector.Make (Impl)

  type 'a index' = 'a Plonk_verification_key_evals.t

  (* Mask out the given vector of indices with the given one-hot vector *)
  let choose_key :
      type n.
         n One_hot_vector.t
      -> (Inner_curve.t index', n) Vector.t
      -> Inner_curve.t index' =
    let open Tuple_lib in
    let map = Plonk_verification_key_evals.map in
    let map2 = Plonk_verification_key_evals.map2 in
    fun bs keys ->
      let open Field in
      Vector.map2
        (bs :> (Boolean.var, n) Vector.t)
        keys
        ~f:(fun b key -> map key ~f:(fun g -> Double.map g ~f:(( * ) (b :> t))))
      |> Vector.reduce_exn ~f:(map2 ~f:(Double.map2 ~f:( + )))
      |> map ~f:(fun g -> Double.map ~f:(Util.seal (module Impl)) g)

  (* TODO: Unify with the code in step_verifier *)
  let lagrange (type n)
      ~domain:
        ( (which_branch : n One_hot_vector.t)
        , (domains : (Domains.t, n) Vector.t) ) srs i =
    Vector.map domains ~f:(fun d ->
        let d = Int.pow 2 (Domain.log2_size d.h) in
        match[@warning "-4"]
          (Kimchi_bindings.Protocol.SRS.Fp.lagrange_commitment srs d i)
            .unshifted
        with
        | [| Finite g |] ->
            let g = Inner_curve.Constant.of_affine g in
            Inner_curve.constant g
        | _ ->
            assert false )
    |> Vector.map2
         (which_branch :> (Boolean.var, n) Vector.t)
         ~f:(fun b (x, y) -> Field.((b :> t) * x, (b :> t) * y))
    |> Vector.reduce_exn ~f:(Double.map2 ~f:Field.( + ))

  let scaled_lagrange (type n) c
      ~domain:
        ( (which_branch : n One_hot_vector.t)
        , (domains : (Domains.t, n) Vector.t) ) srs i =
    Vector.map domains ~f:(fun d ->
        let d = Int.pow 2 (Domain.log2_size d.h) in
        match[@warning "-4"]
          (Kimchi_bindings.Protocol.SRS.Fp.lagrange_commitment srs d i)
            .unshifted
        with
        | [| Finite g |] ->
            let g = Inner_curve.Constant.of_affine g in
            Inner_curve.Constant.scale g c |> Inner_curve.constant
        | _ ->
            assert false )
    |> Vector.map2
         (which_branch :> (Boolean.var, n) Vector.t)
         ~f:(fun b (x, y) -> Field.((b :> t) * x, (b :> t) * y))
    |> Vector.reduce_exn ~f:(Double.map2 ~f:Field.( + ))

  let lagrange_with_correction (type n) ~input_length
      ~domain:
        ( (which_branch : n One_hot_vector.t)
        , (domains : (Domains.t, n) Vector.t) ) srs i : Inner_curve.t Double.t =
    with_label __LOC__ (fun () ->
        let actual_shift =
          (* TODO: num_bits should maybe be input_length - 1. *)
          Ops.bits_per_chunk * Ops.chunks_needed ~num_bits:input_length
        in
        let rec pow2pow x i =
          if i = 0 then x else pow2pow Inner_curve.Constant.(x + x) (i - 1)
        in
        let base_and_correction (h : Domain.t) =
          let d = Int.pow 2 (Domain.log2_size h) in
          match[@warning "-4"]
            (Kimchi_bindings.Protocol.SRS.Fp.lagrange_commitment srs d i)
              .unshifted
          with
          | [| Finite g |] ->
              let open Inner_curve.Constant in
              let g = of_affine g in
              ( Inner_curve.constant g
              , Inner_curve.constant (negate (pow2pow g actual_shift)) )
          | xs ->
              failwithf "expected commitment to have length 1. got %d"
                (Array.length xs) ()
        in
        match domains with
        | [] ->
            assert false
        | d :: ds ->
            if Vector.for_all ds ~f:(fun d' -> Domain.equal d.h d'.h) then
              base_and_correction d.h
            else
              Vector.map domains ~f:(fun (ds : Domains.t) ->
                  base_and_correction ds.h )
              |> Vector.map2
                   (which_branch :> (Boolean.var, n) Vector.t)
                   ~f:(fun b pr ->
                     Double.map pr ~f:(fun (x, y) ->
                         Field.((b :> t) * x, (b :> t) * y) ) )
              |> Vector.reduce_exn
                   ~f:(Double.map2 ~f:(Double.map2 ~f:Field.( + )))
              |> Double.map ~f:(Double.map ~f:(Util.seal (module Impl))) )

  let _h_precomp =
    Lazy.map ~f:Inner_curve.Scaling_precomputation.create Generators.h

  let group_map =
    let f =
      lazy
        (let module M =
           Group_map.Bw19.Make (Field.Constant) (Field)
             (struct
               let params =
                 Group_map.Bw19.Params.create
                   (module Field.Constant)
                   { b = Inner_curve.Params.b }
             end)
         in
        let open M in
        Snarky_group_map.Checked.wrap
          (module Impl)
          ~potential_xs
          ~y_squared:(fun ~x ->
            Field.(
              (x * x * x)
              + (constant Inner_curve.Params.a * x)
              + constant Inner_curve.Params.b) )
        |> unstage )
    in
    fun x -> Lazy.force f x

  module Split_commitments = struct
    module Point = struct
      type t =
        [ `Finite of Inner_curve.t
        | `Maybe_finite of Boolean.var * Inner_curve.t ]

      let finite : t -> Boolean.var = function
        | `Finite _ ->
            Boolean.true_
        | `Maybe_finite (b, _) ->
            b

      let add (p : t) (q : Inner_curve.t) =
        match p with
        | `Finite p ->
            Ops.add_fast p q
        | `Maybe_finite (finite, p) ->
            Inner_curve.if_ finite ~then_:(Ops.add_fast p q) ~else_:q

      let underlying = function `Finite p -> p | `Maybe_finite (_, p) -> p
    end

    module Curve_opt = struct
      type t = { point : Inner_curve.t; non_zero : Boolean.var }
    end

    let combine batch ~xi without_bound with_bound =
      let { Curve_opt.non_zero; point } =
        Pcs_batch.combine_split_commitments batch
          ~scale_and_add:(fun ~(acc : Curve_opt.t) ~xi (keep, (p : Point.t)) ->
            (* match acc.non_zero, keep with
               | false, false -> acc
               | true, false -> acc
               | false, true -> { point= p; non_zero= true }
               | true, true -> { point= p + xi * acc; non_zero= true }
            *)
            let point =
              Inner_curve.(
                if_ keep
                  ~then_:
                    (if_ acc.non_zero
                       ~then_:(Point.add p (Scalar_challenge.endo acc.point xi))
                       ~else_:
                         ((* In this branch, the accumulator was zero, so there is no harm in
                             putting the potentially junk underlying point here. *)
                          Point.underlying p ) )
                  ~else_:acc.point)
            in
            let non_zero = Boolean.(keep &&& Point.finite p ||| acc.non_zero) in
            { Curve_opt.non_zero; point } )
          ~xi
          ~init:(fun (keep, p) ->
            { non_zero = Boolean.(keep &&& Point.finite p)
            ; point = Point.underlying p
            } )
          without_bound with_bound
      in
      Boolean.Assert.is_true non_zero ;
      point
  end

  let scale_fast = Ops.scale_fast

  let check_bulletproof ~pcs_batch ~(sponge : Sponge.t)
      ~(xi : Scalar_challenge.t)
      ~(advice :
         Other_field.Packed.t Shifted_value.Type1.t
         Types.Step.Bulletproof.Advice.t )
      ~polynomials:(without_degree_bound, with_degree_bound)
      ~openings_proof:
        ({ lr; delta; z_1; z_2; challenge_polynomial_commitment } :
          ( Inner_curve.t
          , Other_field.Packed.t Shifted_value.Type1.t )
          Openings.Bulletproof.t ) =
    with_label __LOC__ (fun () ->
        Other_field.Packed.absorb_shifted sponge advice.combined_inner_product ;
        (* combined_inner_product should be equal to
           sum_i < t, r^i pows(beta_i) >
           = sum_i r^i < t, pows(beta_i) >

           That is checked later.
        *)
        let u =
          let t = Sponge.squeeze_field sponge in
          group_map t
        in
        let open Inner_curve in
        let combined_polynomial (* Corresponds to xi in figure 7 of WTS *) =
          Split_commitments.combine pcs_batch ~xi without_degree_bound
            with_degree_bound
        in
        let scale_fast =
          scale_fast ~num_bits:Other_field.Packed.Constant.size_in_bits
        in
        let lr_prod, challenges = bullet_reduce sponge lr in
        let p_prime =
          let uc = scale_fast u advice.combined_inner_product in
          combined_polynomial + uc
        in
        let q = p_prime + lr_prod in
        absorb sponge PC delta ;
        let c = squeeze_scalar sponge in
        (* c Q + delta = z1 (G + b U) + z2 H *)
        let lhs =
          let cq = Scalar_challenge.endo q c in
          cq + delta
        in
        let rhs =
          let b_u = scale_fast u advice.b in
          let z_1_g_plus_b_u =
            scale_fast (challenge_polynomial_commitment + b_u) z_1
          in
          let z2_h =
            scale_fast (Inner_curve.constant (Lazy.force Generators.h)) z_2
          in
          z_1_g_plus_b_u + z2_h
        in
        (`Success (equal_g lhs rhs), challenges) )

  module Opt = struct
    include Opt_sponge.Make (Impl) (Wrap_main_inputs.Sponge.Permutation)

    let challenge (s : t) : Field.t =
      lowest_128_bits (squeeze s) ~constrain_low_bits:true

    (* No need to boolean constrain scalar challenges. *)
    let scalar_challenge (s : t) : Scalar_challenge.t =
      Import.Scalar_challenge.create
        (lowest_128_bits (squeeze s) ~constrain_low_bits:false)
  end

  (* TODO: This doesn't need to be an opt sponge *)
  let absorb sponge ty t =
    Util.absorb ~absorb_field:(Opt.absorb sponge)
      ~g1_to_field_elements:(fun (b, (x, y)) -> [ (b, x); (b, y) ])
      ~absorb_scalar:(fun x -> Opt.absorb sponge (Boolean.true_, x))
      ~mask_g1_opt:(fun ((finite : Boolean.var), (x, y)) ->
        (Boolean.true_, Field.((finite :> t) * x, (finite :> t) * y)) )
      ty t

  module Pseudo = Pseudo.Make (Impl)

  let mask (type n) (lengths : (int, n) Vector.t) (choice : n One_hot_vector.t)
      : Boolean.var array =
    let max =
      Option.value_exn
        (List.max_elt ~compare:Int.compare (Vector.to_list lengths))
    in
    let length = Pseudo.choose (choice, lengths) ~f:Field.of_int in
    let (T max) = Nat.of_int max in
    Vector.to_array (ones_vector (module Impl) ~first_zero:length max)

  module Plonk = Types.Wrap.Proof_state.Deferred_values.Plonk

  (* Just for exhaustiveness over fields *)
  let iter2 ~chal ~scalar_chal
      { Plonk.Minimal.alpha = alpha_0
      ; beta = beta_0
      ; gamma = gamma_0
      ; zeta = zeta_0
      ; joint_combiner = _
      ; feature_flags = _
      }
      { Plonk.Minimal.alpha = alpha_1
      ; beta = beta_1
      ; gamma = gamma_1
      ; zeta = zeta_1
      ; joint_combiner = _
      ; feature_flags = _
      } =
    if G.lookup_verification_enabled then failwith "Wrap_verifier.iter2:TODO" ;
    with_label __LOC__ (fun () -> chal beta_0 beta_1) ;
    with_label __LOC__ (fun () -> chal gamma_0 gamma_1) ;
    with_label __LOC__ (fun () -> scalar_chal alpha_0 alpha_1) ;
    with_label __LOC__ (fun () -> scalar_chal zeta_0 zeta_1)

  let assert_eq_plonk
      (m1 : (_, Field.t Import.Scalar_challenge.t, _) Plonk.Minimal.t)
      (m2 : (_, Scalar_challenge.t, _) Plonk.Minimal.t) =
    iter2 m1 m2
      ~chal:(fun c1 c2 -> Field.Assert.equal c1 c2)
      ~scalar_chal:(fun ({ inner = t1 } : _ Import.Scalar_challenge.t)
                        ({ inner = t2 } : Scalar_challenge.t) ->
        Field.Assert.equal t1 t2 )

  let incrementally_verify_proof (type b)
      (module Max_proofs_verified : Nat.Add.Intf with type n = b)
      ~actual_proofs_verified_mask ~step_domains ~srs
      ~verification_key:(m : _ Plonk_verification_key_evals.t) ~xi ~sponge
      ~(public_input :
         [ `Field of Field.t * Boolean.var | `Packed_bits of Field.t * int ]
         array ) ~(sg_old : (_, Max_proofs_verified.n) Vector.t) ~advice
      ~(messages : _ Messages.In_circuit.t) ~which_branch ~openings_proof
      ~(plonk : _ Types.Wrap.Proof_state.Deferred_values.Plonk.In_circuit.t) =
    let T = Max_proofs_verified.eq in
    let sg_old =
      with_label __LOC__ (fun () ->
          Vector.map2 actual_proofs_verified_mask sg_old ~f:(fun keep sg ->
              [| (keep, sg) |] ) )
    in
    with_label __LOC__ (fun () ->
        let sample () = Opt.challenge sponge in
        let sample_scalar () : Scalar_challenge.t =
          Opt.scalar_challenge sponge
        in
        let index_digest =
          with_label "absorb verifier index" (fun () ->
              let index_sponge = Sponge.create sponge_params in
              Array.iter
                (Types.index_to_field_elements
                   ~g:(fun (z : Inputs.Inner_curve.t) ->
                     List.to_array (Inner_curve.to_field_elements z) )
                   m )
                ~f:(fun x -> Sponge.absorb index_sponge x) ;
              Sponge.squeeze_field index_sponge )
        in
        let without = Type.Without_degree_bound in
        let absorb_g gs =
          absorb sponge without (Array.map gs ~f:(fun g -> (Boolean.true_, g)))
        in
        absorb sponge Field (Boolean.true_, index_digest) ;
        Vector.iter ~f:(Array.iter ~f:(absorb sponge PC)) sg_old ;
        let x_hat =
          let domain = (which_branch, step_domains) in
          let public_input =
            Array.concat_map public_input ~f:(function
              | `Field (x, b) ->
                  [| `Field (x, Field.size_in_bits)
                   ; `Field ((b :> Field.t), 1)
                  |]
              | `Packed_bits (x, n) ->
                  [| `Field (x, n) |] )
          in
          let constant_part, non_constant_part =
            List.partition_map
              Array.(to_list (mapi public_input ~f:(fun i t -> (i, t))))
              ~f:(fun (i, t) ->
                match[@warning "-4"] t with
                | `Field (Constant c, _) ->
                    First
                      ( if Field.Constant.(equal zero) c then None
                      else if Field.Constant.(equal one) c then
                        Some (lagrange ~domain srs i)
                      else
                        Some
                          (scaled_lagrange ~domain
                             (Inner_curve.Constant.Scalar.project
                                (Field.Constant.unpack c) )
                             srs i ) )
                | `Field x ->
                    Second (i, x) )
          in
          with_label __LOC__ (fun () ->
              let terms =
                List.map non_constant_part ~f:(fun (i, x) ->
                    match x with
                    | b, 1 ->
                        assert_ (Constraint.boolean (b :> Field.t)) ;
                        `Cond_add
                          (Boolean.Unsafe.of_cvar b, lagrange ~domain srs i)
                    | x, n ->
                        `Add_with_correction
                          ( (x, n)
                          , lagrange_with_correction ~input_length:n ~domain srs
                              i ) )
              in
              let correction =
                with_label __LOC__ (fun () ->
                    List.reduce_exn
                      (List.filter_map terms ~f:(function
                        | `Cond_add _ ->
                            None
                        | `Add_with_correction (_, (_, corr)) ->
                            Some corr ) )
                      ~f:(Ops.add_fast ?check_finite:None) )
              in
              with_label __LOC__ (fun () ->
                  let init =
                    List.fold
                      (List.filter_map ~f:Fn.id constant_part)
                      ~init:correction
                      ~f:(Ops.add_fast ?check_finite:None)
                  in
                  List.fold terms ~init ~f:(fun acc term ->
                      match term with
                      | `Cond_add (b, g) ->
                          with_label __LOC__ (fun () ->
                              Inner_curve.if_ b ~then_:(Ops.add_fast g acc)
                                ~else_:acc )
                      | `Add_with_correction ((x, num_bits), (g, _)) ->
                          Ops.add_fast acc
                            (Ops.scale_fast2'
                               (module Other_field.With_top_bit0)
                               g x ~num_bits ) ) ) )
          |> Inner_curve.negate
        in
        let x_hat =
          with_label "x_hat blinding" (fun () ->
              Ops.add_fast x_hat
                (Inner_curve.constant (Lazy.force Generators.h)) )
        in
        absorb sponge PC (Boolean.true_, x_hat) ;
        let w_comm = messages.w_comm in
        Vector.iter ~f:absorb_g w_comm ;
        let beta = sample () in
        let gamma = sample () in
        let z_comm = messages.z_comm in
        absorb_g z_comm ;
        let alpha = sample_scalar () in
        let t_comm :
            (Inputs.Impl.Field.t * Inputs.Impl.Field.t)
            Pickles_types__Plonk_types.Poly_comm.Without_degree_bound.t =
          messages.t_comm
        in
        absorb_g t_comm ;
        let zeta = sample_scalar () in
        (* At this point, we should use the previous "bulletproof_challenges" to
           compute to compute f(beta_1) outside the snark
           where f is the polynomial corresponding to sg_old
        *)
        let sponge =
          match sponge with
          | { state
            ; sponge_state = Squeezed n
            ; params
            ; needs_final_permute_if_empty = _
            } ->
              S.make ~state ~sponge_state:(Squeezed n) ~params
          | { sponge_state = Absorbing _; _ } ->
              assert false
        in
        let sponge_before_evaluations = Sponge.copy sponge in
        let sponge_digest_before_evaluations = Sponge.squeeze_field sponge in

        (* xi, r are sampled here using the other sponge. *)
        (* No need to expose the polynomial evaluations as deferred values as they're
           not needed here for the incremental verification. All we need is a_hat and
           "combined_inner_product".

           Then, in the other proof, we can witness the evaluations and check their correctness
           against "combined_inner_product" *)
        let sigma_comm_init, [ _ ] =
          Vector.split m.sigma_comm (snd (Permuts_minus_1.add Nat.N1.n))
        in
        let scale_fast =
          scale_fast ~num_bits:Other_field.Packed.Constant.size_in_bits
        in
        let ft_comm =
          with_label __LOC__ (fun () ->
              Common.ft_comm
                ~add:(Ops.add_fast ?check_finite:None)
                ~scale:scale_fast ~negate:Inner_curve.negate
                ~endoscale:(Scalar_challenge.endo ?num_bits:None)
                ~verification_key:m ~plonk ~alpha ~t_comm )
        in
        let bulletproof_challenges =
          (* This sponge needs to be initialized with (some derivative of)
             1. The polynomial commitments
             2. The combined inner product
             3. The challenge points.

             It should be sufficient to fork the sponge after squeezing beta_3 and then to absorb
             the combined inner product.
          *)
          let num_commitments_without_degree_bound = Nat.N45.n in
          let without_degree_bound =
            (* sg_old
               x_hat
               ft_comm
               z_comm
               generic selector
               poseidon selector
               w_comms
               all but last sigma_comm
            *)
            Vector.append sg_old
              ( [| x_hat |] :: [| ft_comm |] :: z_comm :: [| m.generic_comm |]
                :: [| m.psm_comm |] :: [| m.complete_add_comm |]
                :: [| m.mul_comm |] :: [| m.emul_comm |]
                :: [| m.endomul_scalar_comm |]
                :: Vector.append w_comm
                     (Vector.append
                        (Vector.map m.coefficients_comm ~f:(fun g -> [| g |]))
                        (Vector.map sigma_comm_init ~f:(fun g -> [| g |]))
                        (snd Plonk_types.(Columns.add Permuts_minus_1.n)) )
                     (snd
                        Plonk_types.(
                          Columns.add (fst (Columns.add Permuts_minus_1.n))) )
              |> Vector.map ~f:(Array.map ~f:(fun g -> (Boolean.true_, g))) )
              (snd
                 (Max_proofs_verified.add num_commitments_without_degree_bound) )
          in
          check_bulletproof
            ~pcs_batch:
              (Common.dlog_pcs_batch
                 (Max_proofs_verified.add num_commitments_without_degree_bound) )
            ~sponge:sponge_before_evaluations ~xi ~advice ~openings_proof
            ~polynomials:
              ( Vector.map without_degree_bound
                  ~f:(Array.map ~f:(fun (keep, x) -> (keep, `Finite x)))
              , [] )
        in
        let joint_combiner =
          if G.lookup_verification_enabled then failwith "TODO" else None
        in
        assert_eq_plonk
          { alpha = plonk.alpha
          ; beta = plonk.beta
          ; gamma = plonk.gamma
          ; zeta = plonk.zeta
          ; joint_combiner
          ; feature_flags = plonk.feature_flags
          }
          { alpha
          ; beta
          ; gamma
          ; zeta
          ; joint_combiner
          ; feature_flags = plonk.feature_flags
          } ;
        (sponge_digest_before_evaluations, bulletproof_challenges) )

  let _mask_evals (type n)
      ~(lengths :
         (int, n) Pickles_types.Vector.t Pickles_types.Plonk_types.Evals.t )
      (choice : n One_hot_vector.t)
      (e : Field.t array Pickles_types.Plonk_types.Evals.t) :
      (Boolean.var * Field.t) array Pickles_types.Plonk_types.Evals.t =
    Pickles_types.Plonk_types.Evals.map2 lengths e ~f:(fun lengths e ->
        Array.zip_exn (mask lengths choice) e )

  let compute_challenges ~scalar chals =
    Vector.map chals ~f:(fun prechallenge ->
        scalar @@ Bulletproof_challenge.pack prechallenge )

  let challenge_polynomial = G.challenge_polynomial (module Field)

  let pow2pow (pt : Field.t) (n : int) : Field.t =
    with_label __LOC__ (fun () ->
        let rec go acc i =
          if i = 0 then acc else go (Field.square acc) (i - 1)
        in
        go pt n )

  let actual_evaluation (e : Field.t array) ~(pt_to_n : Field.t) : Field.t =
    with_label __LOC__ (fun () ->
        match List.rev (Array.to_list e) with
        | e :: es ->
            List.fold ~init:e es ~f:(fun acc y ->
                let acc' =
                  exists Field.typ ~compute:(fun () ->
                      As_prover.read_var Field.(y + (pt_to_n * acc)) )
                in
                (* acc' = y + pt_n * acc *)
                let pt_n_acc = Field.(pt_to_n * acc) in
                let open
                  Kimchi_backend_common.Plonk_constraint_system.Plonk_constraint in
                (* 0 = - acc' + y + pt_n_acc *)
                let open Field.Constant in
                assert_
                  { annotation = None
                  ; basic =
                      T
                        (Basic
                           { l = (one, y)
                           ; r = (one, pt_n_acc)
                           ; o = (negate one, acc')
                           ; m = zero
                           ; c = zero
                           } )
                  } ;
                acc' )
        | [] ->
            failwith "empty list" )

  let _shift1 =
    Pickles_types.Shifted_value.Type1.Shift.(
      map ~f:Field.constant (create (module Field.Constant)))

  let shift2 =
    Shifted_value.Type2.Shift.(
      map ~f:Field.constant (create (module Field.Constant)))

  let%test_unit "endo scalar" =
    SC.test (module Impl) ~endo:Endo.Step_inner_curve.scalar

  let map_plonk_to_field plonk =
    Types.Step.Proof_state.Deferred_values.Plonk.In_circuit.map_challenges
      ~f:(Util.seal (module Impl))
      ~scalar:scalar_to_field plonk
    |> Types.Step.Proof_state.Deferred_values.Plonk.In_circuit.map_fields
         ~f:(Shifted_value.Type2.map ~f:(Util.seal (module Impl)))

  module Plonk_checks = struct
    include Plonk_checks
    include Plonk_checks.Make (Shifted_value.Type2) (Plonk_checks.Scalars.Tock)
  end

  let field_array_if b ~then_ ~else_ =
    Array.map2_exn then_ else_ ~f:(fun x1 x2 -> Field.if_ b ~then_:x1 ~else_:x2)

  (* This finalizes the "deferred values" coming from a previous proof over the same field.
     It
     1. Checks that [xi] and [r] where sampled correctly. I.e., by absorbing all the
     evaluation openings and then squeezing.
     2. Checks that the "combined inner product" value used in the elliptic curve part of
     the opening proof was computed correctly, in terms of the evaluation openings and the
     evaluation points.
     3. Check that the "b" value was computed correctly.
     4. Perform the arithmetic checks from marlin. *)
  let finalize_other_proof (type b)
      (module Proofs_verified : Nat.Add.Intf with type n = b) ~domain ~sponge
      ~(old_bulletproof_challenges : (_, b) Vector.t)
      ({ xi; combined_inner_product; bulletproof_challenges; b; plonk } :
        ( _
        , _
        , _ Shifted_value.Type2.t
        , _
        , _
        , _ )
        Types.Step.Proof_state.Deferred_values.In_circuit.t )
      { Plonk_types.All_evals.In_circuit.ft_eval1; evals } =
    let T = Proofs_verified.eq in
<<<<<<< HEAD
=======
    let open Pickles_types in
>>>>>>> 64d0b9f6
    (* You use the NEW bulletproof challenges to check b. Not the old ones. *)
    let open Field in
    let plonk = map_plonk_to_field plonk in
    let zetaw = Field.mul domain#generator plonk.zeta in
    let sg_evals1, sg_evals2 =
      let sg_olds =
        Vector.map old_bulletproof_challenges ~f:(fun chals ->
            unstage (challenge_polynomial (Vector.to_array chals)) )
      in
      let sg_evals pt = Vector.map sg_olds ~f:(fun f -> f pt) in
      (sg_evals plonk.zeta, sg_evals zetaw)
    in
    let sponge_state =
      (* Absorb bulletproof challenges *)
      let challenge_digest =
        let sponge = Sponge.create sponge_params in
        Vector.iter old_bulletproof_challenges
          ~f:(Vector.iter ~f:(Sponge.absorb sponge)) ;
        Sponge.squeeze sponge
      in
      Sponge.absorb sponge challenge_digest ;
      Sponge.absorb sponge ft_eval1 ;
      Sponge.absorb sponge (fst evals.public_input) ;
      Sponge.absorb sponge (snd evals.public_input) ;
      let xs = Evals.In_circuit.to_absorption_sequence evals.evals in
      (* This is a hacky, but much more efficient, version of the opt sponge.
         This uses the assumption that the sponge 'absorption state' will align
         after each optional absorption, letting us skip the expensive tracking
         that this would otherwise require.
         To future-proof this, we assert that the states are indeed compatible.
      *)
      List.iter xs ~f:(fun opt ->
          let absorb = Array.iter ~f:(fun x -> Sponge.absorb sponge x) in
          match opt with
          | None ->
              ()
          | Some (x1, x2) ->
              absorb x1 ; absorb x2
          | Maybe (b, (x1, x2)) ->
              (* Cache the sponge state before *)
              let sponge_state_before = sponge.sponge_state in
              let state_before = Array.copy sponge.state in
              (* Absorb the points *)
              absorb x1 ;
              absorb x2 ;
              (* Check that the sponge ends in a compatible state. *)
              ( match (sponge_state_before, sponge.sponge_state) with
              | Absorbed x, Absorbed y ->
                  [%test_eq: int] x y
              | Squeezed x, Squeezed y ->
                  [%test_eq: int] x y
              | Absorbed _, Squeezed _ ->
                  [%test_eq: string] "absorbed" "squeezed"
              | Squeezed _, Absorbed _ ->
                  [%test_eq: string] "squeezed" "absorbed" ) ;
              let state =
                Array.map2_exn sponge.state state_before ~f:(fun then_ else_ ->
                    Field.if_ b ~then_ ~else_ )
              in
              sponge.state <- state ) ;
      Array.copy sponge.state
    in
    sponge.state <- sponge_state ;
    let xi_actual = squeeze_scalar sponge in
    let r_actual = squeeze_challenge sponge in
    let xi_correct =
      with_label __LOC__ (fun () ->
          let { Import.Scalar_challenge.inner = xi_actual } = xi_actual in
          let { Import.Scalar_challenge.inner = xi } = xi in
          (* Sample new sg challenge point here *)
          Field.equal xi_actual xi )
    in
    let xi = scalar_to_field xi in
    (* TODO: r actually does not need to be a scalar challenge. *)
    let r = scalar_to_field (Import.Scalar_challenge.create r_actual) in
    let plonk_minimal =
      Plonk.to_minimal plonk ~to_option:Plonk_types.Opt.to_option_unsafe
    in
    let combined_evals =
      let n = Common.Max_degree.wrap_log2 in
      (* TODO: zeta_n is recomputed in [env] below *)
      let zeta_n = pow2pow plonk.zeta n in
      let zetaw_n = pow2pow zetaw n in
      Evals.In_circuit.map evals.evals ~f:(fun (x0, x1) ->
          ( actual_evaluation ~pt_to_n:zeta_n x0
          , actual_evaluation ~pt_to_n:zetaw_n x1 ) )
    in
    let env =
      let module Env_bool = struct
        include Boolean

        type t = Boolean.var
      end in
      let module Env_field = struct
        include Field

        type bool = Env_bool.t

        let if_ (b : bool) ~then_ ~else_ =
          match Impl.Field.to_constant (b :> t) with
          | Some x ->
              (* We have a constant, only compute the branch we care about. *)
              if Impl.Field.Constant.(equal one) x then then_ () else else_ ()
          | None ->
              if_ b ~then_:(then_ ()) ~else_:(else_ ())
      end in
      Plonk_checks.scalars_env
        (module Env_bool)
        (module Env_field)
        ~srs_length_log2:Common.Max_degree.wrap_log2
        ~endo:(Impl.Field.constant Endo.Wrap_inner_curve.base)
        ~mds:sponge_params.mds
        ~field_of_hex:(fun s ->
          Kimchi_pasta.Pasta.Bigint256.of_hex_string s
          |> Kimchi_pasta.Pasta.Fq.of_bigint |> Field.constant )
        ~domain plonk_minimal combined_evals
    in
    let combined_inner_product_correct =
      let evals1, evals2 =
        All_evals.With_public_input.In_circuit.factor evals
      in
      with_label __LOC__ (fun () ->
          let ft_eval0 : Field.t =
            with_label __LOC__ (fun () ->
                Plonk_checks.ft_eval0
                  (module Field)
                  ~env ~domain plonk_minimal combined_evals evals1.public_input )
          in
          (* sum_i r^i sum_j xi^j f_j(beta_i) *)
          let actual_combined_inner_product =
            let combine ~ft ~sg_evals x_hat
                (e : (Field.t array, _) Evals.In_circuit.t) =
              let a =
                Evals.In_circuit.to_list e
                |> List.map ~f:(function
                     | None ->
                         [||]
                     | Some a ->
                         Array.map a ~f:(fun x -> Plonk_types.Opt.Some x)
                     | Maybe (b, a) ->
                         Array.map a ~f:(fun x -> Plonk_types.Opt.Maybe (b, x)) )
              in
              let sg_evals =
                Vector.map sg_evals ~f:(fun x -> [| Plonk_types.Opt.Some x |])
                |> Vector.to_list
                (* TODO: This was the code before the wrap hack was put in
                   match actual_proofs_verified with
                   | None ->
                       Vector.map sg_olds ~f:(fun f -> [| f pt |])
                   | Some proofs_verified ->
                       let mask =
                         ones_vector
                           (module Impl)
                           ~first_zero:proofs_verified (Vector.length sg_olds)
                       in
                       with_label __LOC__ (fun () ->
                           Vector.map2 mask sg_olds ~f:(fun b f ->
                               [| Field.((b :> t) * f pt) |] ) ) *)
              in
              let v =
                List.append sg_evals ([| Some x_hat |] :: [| Some ft |] :: a)
              in
              Common.combined_evaluation (module Impl) ~xi v
            in
            combine ~ft:ft_eval0 ~sg_evals:sg_evals1 evals1.public_input
              evals1.evals
            + r
              * combine ~ft:ft_eval1 ~sg_evals:sg_evals2 evals2.public_input
                  evals2.evals
          in
          with_label __LOC__ (fun () ->
              equal
                (Shifted_value.Type2.to_field
                   (module Field)
                   ~shift:shift2 combined_inner_product )
                actual_combined_inner_product ) )
    in
    let bulletproof_challenges =
      with_label __LOC__ (fun () ->
          compute_challenges ~scalar:scalar_to_field bulletproof_challenges )
    in
    let b_correct =
      with_label __LOC__ (fun () ->
          let challenge_poly =
            unstage
              (challenge_polynomial (Vector.to_array bulletproof_challenges))
          in
          let b_actual =
            challenge_poly plonk.zeta + (r * challenge_poly zetaw)
          in
          equal
            (Shifted_value.Type2.to_field (module Field) ~shift:shift2 b)
            b_actual )
    in
    let plonk_checks_passed =
      with_label __LOC__ (fun () ->
          (* This proof is a wrap proof; no need to consider features. *)
          Plonk_checks.checked ~feature_flags:Plonk_types.Features.none
            (module Impl)
            ~env ~shift:shift2 plonk combined_evals )
    in
    print_bool "xi_correct" xi_correct ;
    print_bool "combined_inner_product_correct" combined_inner_product_correct ;
    print_bool "plonk_checks_passed" plonk_checks_passed ;
    print_bool "b_correct" b_correct ;
    ( Boolean.all
        [ xi_correct
        ; b_correct
        ; combined_inner_product_correct
        ; plonk_checks_passed
        ]
    , bulletproof_challenges )

  let _map_challenges
      { Import.Types.Step.Proof_state.Deferred_values.plonk
      ; combined_inner_product
      ; xi
      ; bulletproof_challenges
      ; b
      } ~f ~scalar =
    { Types.Step.Proof_state.Deferred_values.plonk =
        Types.Step.Proof_state.Deferred_values.Plonk.In_circuit.map_challenges
          plonk ~f ~scalar
    ; combined_inner_product
    ; bulletproof_challenges =
        Vector.map bulletproof_challenges
          ~f:(fun (r : _ Bulletproof_challenge.t) ->
            Bulletproof_challenge.map ~f:scalar r )
    ; xi = scalar xi
    ; b
    }
end

include Make (Wrap_main_inputs)

let challenge_polynomial = G.challenge_polynomial<|MERGE_RESOLUTION|>--- conflicted
+++ resolved
@@ -845,10 +845,6 @@
         Types.Step.Proof_state.Deferred_values.In_circuit.t )
       { Plonk_types.All_evals.In_circuit.ft_eval1; evals } =
     let T = Proofs_verified.eq in
-<<<<<<< HEAD
-=======
-    let open Pickles_types in
->>>>>>> 64d0b9f6
     (* You use the NEW bulletproof challenges to check b. Not the old ones. *)
     let open Field in
     let plonk = map_plonk_to_field plonk in
