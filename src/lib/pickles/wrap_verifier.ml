module S = Sponge
open Core_kernel
open Util
module SC = Scalar_challenge
open Pickles_types
open Plonk_types
open Tuple_lib
open Import

(* G is for Generic. This module is just to protect {!val:challenge_polynomial}
   below from being hidden by the included functor application at the end of
   the module, so that we can re-export it in the end. *)
module G = struct
  (* given [chals], compute
     \prod_i (1 + chals.(i) * x^{2^{k - 1 - i}}) *)
  let challenge_polynomial (type a)
      (module M : Pickles_types.Shifted_value.Field_intf with type t = a) chals
      : (a -> a) Staged.t =
    stage (fun pt ->
        let k = Array.length chals in
        let pow_two_pows =
          let res = Array.init k ~f:(fun _ -> pt) in
          for i = 1 to k - 1 do
            let y = res.(i - 1) in
            res.(i) <- M.(y * y)
          done ;
          res
        in
        let prod f =
          let r = ref (f 0) in
          for i = 1 to k - 1 do
            r := M.(f i * !r)
          done ;
          !r
        in
        prod (fun i ->
            let idx = k - 1 - i in
            M.(one + (chals.(i) * pow_two_pows.(idx))) ) )

  let num_possible_domains = Nat.S Wrap_hack.Padded_length.n

  let all_possible_domains =
    Memo.unit (fun () ->
        Vector.init num_possible_domains ~f:(fun proofs_verified ->
            (Common.wrap_domains ~proofs_verified).h ) )
end

module Make
    (Inputs : Intf.Wrap_main_inputs.S
                with type Impl.field = Backend.Tock.Field.t
                 and type Impl.Bigint.t = Backend.Tock.Bigint.t
                 and type Inner_curve.Constant.Scalar.t = Backend.Tick.Field.t) =
struct
  open Inputs
  open Impl

  module Other_field = struct
    module Packed = struct
      module Constant = Other_field

      type t = Impls.Wrap.Other_field.t

      let typ = Impls.Wrap.Other_field.typ

      let _to_bits_unsafe (x : t) = Wrap_main_inputs.Unsafe.unpack_unboolean x

      let absorb_shifted sponge (x : t Shifted_value.Type1.t) =
        match x with Shifted_value x -> Sponge.absorb sponge x
    end

    module With_top_bit0 = struct
      (* When the top bit is 0, there is no need to check that this is not
         equal to one of the forbidden values. The scaling is safe. *)
      module Constant = Other_field

      type t = Impls.Wrap.Other_field.t

      let typ = Impls.Wrap.Other_field.typ_unchecked

      let _absorb_shifted sponge (x : t Pickles_types.Shifted_value.Type1.t) =
        match x with Shifted_value x -> Sponge.absorb sponge x
    end
  end

  let num_possible_domains = G.num_possible_domains

  let all_possible_domains = G.all_possible_domains

  let print_g lab (x, y) =
    if debug then
      as_prover
        As_prover.(
          fun () ->
            printf
              !"%s: %{sexp:Backend.Tock.Field.t}, %{sexp:Backend.Tock.Field.t}\n\
                %!"
              lab (read_var x) (read_var y))

  let _print_w lab gs =
    if Import.debug then
      Array.iteri gs ~f:(fun i (fin, g) ->
          as_prover
            As_prover.(fun () -> printf "fin=%b %!" (read Boolean.typ fin)) ;
          ksprintf print_g "%s[%d]" lab i g )

  let _print_chal lab x =
    if Import.debug then
      as_prover
        As_prover.(
          fun () ->
            printf "in-snark %s:%!" lab ;
            Field.Constant.print
              (Field.Constant.project (List.map ~f:(read Boolean.typ) x)) ;
            printf "\n%!")

  let print_bool lab x =
    if debug then
      as_prover (fun () ->
          printf "%s: %b\n%!" lab (As_prover.read Boolean.typ x) )

  module Challenge = Challenge.Make (Impl)
  module Digest = Digest.Make (Impl)
  module Scalar_challenge =
    SC.Make (Impl) (Inner_curve) (Challenge) (Endo.Wrap_inner_curve)
  module Ops = Plonk_curve_ops.Make (Impl) (Inner_curve)

  let _product m f =
    Core_kernel.List.reduce_exn (Core_kernel.List.init m ~f) ~f:Field.( * )

  let absorb sponge ty t =
    absorb
      ~mask_g1_opt:(fun () -> assert false)
      ~absorb_field:(Sponge.absorb sponge)
      ~g1_to_field_elements:Inner_curve.to_field_elements
      ~absorb_scalar:(Sponge.absorb sponge) ty t

  let scalar_to_field s =
    SC.to_field_checked (module Impl) s ~endo:Endo.Step_inner_curve.scalar

  let assert_n_bits ~n a =
    (* Scalar_challenge.to_field_checked has the side effect of
        checking that the input fits in n bits. *)
    ignore
      ( SC.to_field_checked
          (module Impl)
          (Import.Scalar_challenge.create a)
          ~endo:Endo.Step_inner_curve.scalar ~num_bits:n
        : Field.t )

  let lowest_128_bits ~constrain_low_bits x =
    let assert_128_bits = assert_n_bits ~n:128 in
    Util.lowest_128_bits ~constrain_low_bits ~assert_128_bits (module Impl) x

  let squeeze_challenge sponge : Field.t =
    lowest_128_bits (* I think you may not have to constrain these actually *)
      ~constrain_low_bits:true (Sponge.squeeze sponge)

  let squeeze_scalar sponge : Field.t Import.Scalar_challenge.t =
    (* No need to boolean constrain scalar challenges. *)
    Import.Scalar_challenge.create
      (lowest_128_bits ~constrain_low_bits:false (Sponge.squeeze sponge))

  let bullet_reduce sponge gammas =
    let absorb t = absorb sponge t in
    let prechallenges =
      Array.map gammas ~f:(fun gammas_i ->
          absorb (PC :: PC) gammas_i ;
          squeeze_scalar sponge )
    in
    let term_and_challenge (l, r) pre =
      let left_term = Scalar_challenge.endo_inv l pre in
      let right_term = Scalar_challenge.endo r pre in
      (Ops.add_fast left_term right_term, Bulletproof_challenge.unpack pre)
    in
    let terms, challenges =
      Array.map2_exn gammas prechallenges ~f:term_and_challenge |> Array.unzip
    in

    (Array.reduce_exn terms ~f:(Ops.add_fast ?check_finite:None), challenges)

  let equal_g g1 g2 =
    List.map2_exn ~f:Field.equal
      (Inner_curve.to_field_elements g1)
      (Inner_curve.to_field_elements g2)
    |> Boolean.all

  module One_hot_vector = One_hot_vector.Make (Impl)

  type ('a, 'a_opt) index' = ('a, 'a_opt) Plonk_verification_key_evals.Step.t

  (* Mask out the given vector of indices with the given one-hot vector *)
  let choose_key :
      type n.
         n One_hot_vector.t
      -> ( (Inner_curve.t, (Inner_curve.t, Boolean.var) Plonk_types.Opt.t) index'
         , n )
         Vector.t
      -> (Inner_curve.t, (Inner_curve.t, Boolean.var) Plonk_types.Opt.t) index'
      =
    let open Tuple_lib in
    let map ~f_bool ~f =
      Plonk_verification_key_evals.Step.map ~f ~f_opt:(function
        | Plonk_types.Opt.None ->
            Plonk_types.Opt.None
        | Plonk_types.Opt.Maybe (b, x) ->
            Plonk_types.Opt.Maybe (f_bool b, f x)
        | Plonk_types.Opt.Some x ->
            Plonk_types.Opt.Some (f x) )
    in
    let map2 ~f_bool ~f =
      Plonk_verification_key_evals.Step.map2 ~f ~f_opt:(fun x y ->
          match (x, y) with
          | Plonk_types.Opt.None, Plonk_types.Opt.None ->
              Plonk_types.Opt.None
          | Plonk_types.Opt.Some x, Plonk_types.Opt.Some y ->
              Plonk_types.Opt.Some (f x y)
          | _ ->
              let to_maybe = function
                | Plonk_types.Opt.None ->
                    (Boolean.false_, (Field.zero, Field.zero))
                | Plonk_types.Opt.Maybe (b, x) ->
                    (b, x)
                | Plonk_types.Opt.Some x ->
                    (Boolean.true_, x)
              in
              let b1, x1 = to_maybe x in
              let b2, x2 = to_maybe y in
              Plonk_types.Opt.Maybe (f_bool b1 b2, f x1 x2) )
    in
    fun bs keys ->
      let open Field in
      Vector.map2
        (bs :> (Boolean.var, n) Vector.t)
        keys
        ~f:(fun b key ->
          map key
            ~f:(fun g -> Double.map g ~f:(( * ) (b :> t)))
            ~f_bool:(fun b_inner -> Boolean.(b &&& b_inner)) )
      |> Vector.reduce_exn
           ~f:
             (map2 ~f:(Double.map2 ~f:( + ))
                ~f_bool:(fun (b1 : Boolean.var) (b2 : Boolean.var) ->
                  Boolean.Unsafe.of_cvar
                    Field.(add (b1 :> Field.t) (b2 :> Field.t)) ) )
      |> map
           ~f:(fun g -> Double.map ~f:(Util.seal (module Impl)) g)
           ~f_bool:(fun (b : Boolean.var) ->
             Boolean.Unsafe.of_cvar (Util.seal (module Impl) (b :> t)) )

  (* TODO: Unify with the code in step_verifier *)
  let lagrange (type n)
      ~domain:
        ( (which_branch : n One_hot_vector.t)
        , (domains : (Domains.t, n) Vector.t) ) srs i =
    Vector.map domains ~f:(fun d ->
        let d = Int.pow 2 (Domain.log2_size d.h) in
        match[@warning "-4"]
          (Kimchi_bindings.Protocol.SRS.Fp.lagrange_commitment srs d i)
            .unshifted
        with
        | [| Finite g |] ->
            let g = Inner_curve.Constant.of_affine g in
            Inner_curve.constant g
        | _ ->
            assert false )
    |> Vector.map2
         (which_branch :> (Boolean.var, n) Vector.t)
         ~f:(fun b (x, y) -> Field.((b :> t) * x, (b :> t) * y))
    |> Vector.reduce_exn ~f:(Double.map2 ~f:Field.( + ))

  let scaled_lagrange (type n) c
      ~domain:
        ( (which_branch : n One_hot_vector.t)
        , (domains : (Domains.t, n) Vector.t) ) srs i =
    Vector.map domains ~f:(fun d ->
        let d = Int.pow 2 (Domain.log2_size d.h) in
        match[@warning "-4"]
          (Kimchi_bindings.Protocol.SRS.Fp.lagrange_commitment srs d i)
            .unshifted
        with
        | [| Finite g |] ->
            let g = Inner_curve.Constant.of_affine g in
            Inner_curve.Constant.scale g c |> Inner_curve.constant
        | _ ->
            assert false )
    |> Vector.map2
         (which_branch :> (Boolean.var, n) Vector.t)
         ~f:(fun b (x, y) -> Field.((b :> t) * x, (b :> t) * y))
    |> Vector.reduce_exn ~f:(Double.map2 ~f:Field.( + ))

  let lagrange_with_correction (type n) ~input_length
      ~domain:
        ( (which_branch : n One_hot_vector.t)
        , (domains : (Domains.t, n) Vector.t) ) srs i : Inner_curve.t Double.t =
    with_label __LOC__ (fun () ->
        let actual_shift =
          (* TODO: num_bits should maybe be input_length - 1. *)
          Ops.bits_per_chunk * Ops.chunks_needed ~num_bits:input_length
        in
        let rec pow2pow x i =
          if i = 0 then x else pow2pow Inner_curve.Constant.(x + x) (i - 1)
        in
        let base_and_correction (h : Domain.t) =
          let d = Int.pow 2 (Domain.log2_size h) in
          match[@warning "-4"]
            (Kimchi_bindings.Protocol.SRS.Fp.lagrange_commitment srs d i)
              .unshifted
          with
          | [| Finite g |] ->
              let open Inner_curve.Constant in
              let g = of_affine g in
              ( Inner_curve.constant g
              , Inner_curve.constant (negate (pow2pow g actual_shift)) )
          | xs ->
              failwithf "expected commitment to have length 1. got %d"
                (Array.length xs) ()
        in
        match domains with
        | [] ->
            assert false
        | d :: ds ->
            if Vector.for_all ds ~f:(fun d' -> Domain.equal d.h d'.h) then
              base_and_correction d.h
            else
              Vector.map domains ~f:(fun (ds : Domains.t) ->
                  base_and_correction ds.h )
              |> Vector.map2
                   (which_branch :> (Boolean.var, n) Vector.t)
                   ~f:(fun b pr ->
                     Double.map pr ~f:(fun (x, y) ->
                         Field.((b :> t) * x, (b :> t) * y) ) )
              |> Vector.reduce_exn
                   ~f:(Double.map2 ~f:(Double.map2 ~f:Field.( + )))
              |> Double.map ~f:(Double.map ~f:(Util.seal (module Impl))) )

  let _h_precomp =
    Lazy.map ~f:Inner_curve.Scaling_precomputation.create Generators.h

  let group_map =
    let f =
      lazy
        (let module M =
           Group_map.Bw19.Make (Field.Constant) (Field)
             (struct
               let params =
                 Group_map.Bw19.Params.create
                   (module Field.Constant)
                   { b = Inner_curve.Params.b }
             end)
         in
        let open M in
        Snarky_group_map.Checked.wrap
          (module Impl)
          ~potential_xs
          ~y_squared:(fun ~x ->
            Field.(
              (x * x * x)
              + (constant Inner_curve.Params.a * x)
              + constant Inner_curve.Params.b) )
        |> unstage )
    in
    fun x -> Lazy.force f x

  module Split_commitments = struct
    module Point = struct
      type t =
        [ `Finite of Inner_curve.t
        | `Maybe_finite of Boolean.var * Inner_curve.t ]

      let finite : t -> Boolean.var = function
        | `Finite _ ->
            Boolean.true_
        | `Maybe_finite (b, _) ->
            b

      let add (p : t) (q : Inner_curve.t) =
        match p with
        | `Finite p ->
            Ops.add_fast p q
        | `Maybe_finite (finite, p) ->
            Inner_curve.if_ finite ~then_:(Ops.add_fast p q) ~else_:q

      let underlying = function `Finite p -> p | `Maybe_finite (_, p) -> p
    end

    module Curve_opt = struct
      type t = { point : Inner_curve.t; non_zero : Boolean.var }
    end

    let combine batch ~xi without_bound with_bound =
      let { Curve_opt.non_zero; point } =
        Pcs_batch.combine_split_commitments batch
          ~scale_and_add:(fun ~(acc : Curve_opt.t) ~xi
                              (p : (Point.t, Boolean.var) Plonk_types.Opt.t) ->
            (* match acc.non_zero, keep with
               | false, false -> acc
               | true, false -> acc
               | false, true -> { point= p; non_zero= true }
               | true, true -> { point= p + xi * acc; non_zero= true }
            *)
            let point keep p =
              let point =
                Inner_curve.(
                  if_ keep
                    ~then_:
                      (if_ acc.non_zero
                         ~then_:
                           (Point.add p (Scalar_challenge.endo acc.point xi))
                         ~else_:
                           ((* In this branch, the accumulator was zero, so there is no harm in
                               putting the potentially junk underlying point here. *)
                            Point.underlying p ) )
                    ~else_:acc.point)
              in
              let non_zero =
                Boolean.(keep &&& Point.finite p ||| acc.non_zero)
              in
              { Curve_opt.non_zero; point }
            in
            match p with
            | Plonk_types.Opt.None ->
                acc
            | Plonk_types.Opt.Maybe (keep, p) ->
                point keep p
            | Plonk_types.Opt.Some p ->
                point Boolean.true_ p )
          ~xi
          ~init:(function
            | Plonk_types.Opt.None ->
                None
            | Plonk_types.Opt.Maybe (keep, p) ->
                Some
                  { non_zero = Boolean.(keep &&& Point.finite p)
                  ; point = Point.underlying p
                  }
            | Plonk_types.Opt.Some p ->
                Some
                  { non_zero = Boolean.(true_ &&& Point.finite p)
                  ; point = Point.underlying p
                  } )
          without_bound with_bound
      in
      Boolean.Assert.is_true non_zero ;
      point
  end

  let scale_fast = Ops.scale_fast

  let check_bulletproof ~pcs_batch ~(sponge : Sponge.t)
      ~(xi : Scalar_challenge.t)
      ~(advice :
         Other_field.Packed.t Shifted_value.Type1.t
         Types.Step.Bulletproof.Advice.t )
      ~polynomials:(without_degree_bound, with_degree_bound)
      ~openings_proof:
        ({ lr; delta; z_1; z_2; challenge_polynomial_commitment } :
          ( Inner_curve.t
          , Other_field.Packed.t Shifted_value.Type1.t )
          Openings.Bulletproof.t ) =
    with_label __LOC__ (fun () ->
        Other_field.Packed.absorb_shifted sponge advice.combined_inner_product ;
        (* combined_inner_product should be equal to
           sum_i < t, r^i pows(beta_i) >
           = sum_i r^i < t, pows(beta_i) >

           That is checked later.
        *)
        let u =
          let t = Sponge.squeeze_field sponge in
          group_map t
        in
        let open Inner_curve in
        let combined_polynomial (* Corresponds to xi in figure 7 of WTS *) =
          Split_commitments.combine pcs_batch ~xi without_degree_bound
            with_degree_bound
        in
        let scale_fast =
          scale_fast ~num_bits:Other_field.Packed.Constant.size_in_bits
        in
        let lr_prod, challenges = bullet_reduce sponge lr in
        let p_prime =
          let uc = scale_fast u advice.combined_inner_product in
          combined_polynomial + uc
        in
        let q = p_prime + lr_prod in
        absorb sponge PC delta ;
        let c = squeeze_scalar sponge in
        (* c Q + delta = z1 (G + b U) + z2 H *)
        let lhs =
          let cq = Scalar_challenge.endo q c in
          cq + delta
        in
        let rhs =
          let b_u = scale_fast u advice.b in
          let z_1_g_plus_b_u =
            scale_fast (challenge_polynomial_commitment + b_u) z_1
          in
          let z2_h =
            scale_fast (Inner_curve.constant (Lazy.force Generators.h)) z_2
          in
          z_1_g_plus_b_u + z2_h
        in
        (`Success (equal_g lhs rhs), challenges) )

  module Opt = struct
    include Opt_sponge.Make (Impl) (Wrap_main_inputs.Sponge.Permutation)

    let challenge (s : t) : Field.t =
      lowest_128_bits (squeeze s) ~constrain_low_bits:true

    (* No need to boolean constrain scalar challenges. *)
    let scalar_challenge (s : t) : Scalar_challenge.t =
      Import.Scalar_challenge.create
        (lowest_128_bits (squeeze s) ~constrain_low_bits:false)
  end

  (* TODO: This doesn't need to be an opt sponge *)
  let absorb sponge ty t =
    Util.absorb ~absorb_field:(Opt.absorb sponge)
      ~g1_to_field_elements:(fun (b, (x, y)) -> [ (b, x); (b, y) ])
      ~absorb_scalar:(fun x -> Opt.absorb sponge (Boolean.true_, x))
      ~mask_g1_opt:(fun ((finite : Boolean.var), (x, y)) ->
        (Boolean.true_, Field.((finite :> t) * x, (finite :> t) * y)) )
      ty t

  module Pseudo = Pseudo.Make (Impl)

  let mask (type n) (lengths : (int, n) Vector.t) (choice : n One_hot_vector.t)
      : Boolean.var array =
    let max =
      Option.value_exn
        (List.max_elt ~compare:Int.compare (Vector.to_list lengths))
    in
    let length = Pseudo.choose (choice, lengths) ~f:Field.of_int in
    let (T max) = Nat.of_int max in
    Vector.to_array (ones_vector (module Impl) ~first_zero:length max)

  module Plonk = Types.Wrap.Proof_state.Deferred_values.Plonk

  (* Just for exhaustiveness over fields *)
  let iter2 ~chal ~scalar_chal
      { Plonk.Minimal.In_circuit.alpha = alpha_0
      ; beta = beta_0
      ; gamma = gamma_0
      ; zeta = zeta_0
<<<<<<< HEAD
      ; joint_combiner = joint_combiner_0
=======
      ; joint_combiner = _
      ; feature_flags = _
>>>>>>> ec77d770
      }
      { Plonk.Minimal.In_circuit.alpha = alpha_1
      ; beta = beta_1
      ; gamma = gamma_1
      ; zeta = zeta_1
<<<<<<< HEAD
      ; joint_combiner = joint_combiner_1
      } =
    with_label __LOC__ (fun () ->
        match (joint_combiner_0, joint_combiner_1) with
        | None, None ->
            ()
        | Maybe (b0, j0), Maybe (b1, j1) ->
            Boolean.Assert.(b0 = b1) ;
            let (Typ { var_to_fields; _ }) = Scalar_challenge.typ in
            Array.iter2_exn ~f:Field.Assert.equal
              (fst @@ var_to_fields j0)
              (fst @@ var_to_fields j1)
        | Some j0, Some j1 ->
            let (Typ { var_to_fields; _ }) = Scalar_challenge.typ in
            Array.iter2_exn ~f:Field.Assert.equal
              (fst @@ var_to_fields j0)
              (fst @@ var_to_fields j1)
        | j0, j1 ->
            let sexp_of t =
              Sexp.to_string
              @@ Types.Opt.sexp_of_t
                   (fun _ -> Sexp.Atom "")
                   (fun _ -> Sexp.Atom "")
                   t
            in
            failwithf
              "incompatible optional states for joint_combiners: %s vs %s"
              (sexp_of j0) (sexp_of j1) () ) ;
=======
      ; joint_combiner = _
      ; feature_flags = _
      } =
    if G.lookup_verification_enabled then failwith "Wrap_verifier.iter2:TODO" ;
>>>>>>> ec77d770
    with_label __LOC__ (fun () -> chal beta_0 beta_1) ;
    with_label __LOC__ (fun () -> chal gamma_0 gamma_1) ;
    with_label __LOC__ (fun () -> scalar_chal alpha_0 alpha_1) ;
    with_label __LOC__ (fun () -> scalar_chal zeta_0 zeta_1)

  let assert_eq_plonk
      (m1 : (_, Field.t Import.Scalar_challenge.t, _) Plonk.Minimal.In_circuit.t)
      (m2 : (_, Scalar_challenge.t, _) Plonk.Minimal.In_circuit.t) =
    iter2 m1 m2
      ~chal:(fun c1 c2 -> Field.Assert.equal c1 c2)
      ~scalar_chal:(fun ({ inner = t1 } : _ Import.Scalar_challenge.t)
                        ({ inner = t2 } : Scalar_challenge.t) ->
        Field.Assert.equal t1 t2 )

  let index_to_field_elements ~g (m : _ Plonk_verification_key_evals.Step.t) =
    let { Plonk_verification_key_evals.Step.sigma_comm
        ; coefficients_comm
        ; generic_comm
        ; psm_comm
        ; complete_add_comm
        ; mul_comm
        ; emul_comm
        ; endomul_scalar_comm
        } =
      m
    in
    let g_opt = Plonk_types.Opt.map ~f:g in
    List.map
      ( Vector.to_list sigma_comm
      @ Vector.to_list coefficients_comm
      @ [ generic_comm
        ; psm_comm
        ; complete_add_comm
        ; mul_comm
        ; emul_comm
        ; endomul_scalar_comm
        ] )
      ~f:(fun x -> Plonk_types.Opt.Some (g x))
    @ [ g_opt m.range_check0_comm
      ; g_opt m.range_check1_comm
      ; g_opt m.foreign_field_mul_comm
      ; g_opt m.foreign_field_add_comm
      ; g_opt m.xor_comm
      ; g_opt m.rot_comm
      ]
    @ List.map ~f:g_opt (Vector.to_list m.lookup_table_comm)
    @ [ g_opt m.lookup_table_ids
      ; g_opt m.runtime_tables_selector
      ; g_opt m.lookup_selector_xor
      ; g_opt m.lookup_selector_lookup
      ; g_opt m.lookup_selector_range_check
      ; g_opt m.lookup_selector_ffmul
      ]

  (** Simulate an [Opt_sponge.t] locally in a block, but without running the
      expensive optional logic that is otherwise required.

      Invariant: This requires that the sponge 'state' (i.e. the state after
      absorbing or squeezing) is consistent between the initial state and the
      final state when using the sponge.
  *)
  let simulate_optional_sponge_with_alignment (sponge : Sponge.t) ~f = function
    | Plonk_types.Opt.None ->
        Plonk_types.Opt.None
    | Plonk_types.Opt.Maybe (b, x) ->
        (* Cache the sponge state before *)
        let sponge_state_before = sponge.sponge_state in
        let state_before = Array.copy sponge.state in
        (* Use the sponge *)
        let res = f sponge x in
        (* Check that the sponge ends in a compatible state. *)
        ( match (sponge_state_before, sponge.sponge_state) with
        | Absorbed x, Absorbed y ->
            [%test_eq: int] x y
        | Squeezed x, Squeezed y ->
            [%test_eq: int] x y
        | Absorbed _, Squeezed _ ->
            [%test_eq: string] "absorbed" "squeezed"
        | Squeezed _, Absorbed _ ->
            [%test_eq: string] "squeezed" "absorbed" ) ;
        let state =
          Array.map2_exn sponge.state state_before ~f:(fun then_ else_ ->
              Field.if_ b ~then_ ~else_ )
        in
        sponge.state <- state ;
        Plonk_types.Opt.Maybe (b, res)
    | Plonk_types.Opt.Some x ->
        Plonk_types.Opt.Some (f sponge x)

  let incrementally_verify_proof (type b)
      (module Max_proofs_verified : Nat.Add.Intf with type n = b)
      ~actual_proofs_verified_mask ~step_domains ~srs
      ~verification_key:(m : _ Plonk_verification_key_evals.Step.t) ~xi ~sponge
      ~(public_input :
         [ `Field of Field.t * Boolean.var | `Packed_bits of Field.t * int ]
         array ) ~(sg_old : (_, Max_proofs_verified.n) Vector.t) ~advice
      ~(messages : _ Messages.In_circuit.t) ~which_branch ~openings_proof
      ~(plonk : _ Types.Wrap.Proof_state.Deferred_values.Plonk.In_circuit.t) =
    let T = Max_proofs_verified.eq in
    let sg_old =
      with_label __LOC__ (fun () ->
          Vector.map2 actual_proofs_verified_mask sg_old ~f:(fun keep sg ->
              [| (keep, sg) |] ) )
    in
    with_label __LOC__ (fun () ->
        let sample () = Opt.challenge sponge in
        let sample_scalar () : Scalar_challenge.t =
          Opt.scalar_challenge sponge
        in
        let index_digest =
          with_label "absorb verifier index" (fun () ->
              let index_sponge = Sponge.create sponge_params in
              List.iter
                (index_to_field_elements
                   ~g:(fun (z : Inputs.Inner_curve.t) ->
                     List.to_array (Inner_curve.to_field_elements z) )
                   m )
                ~f:(fun x ->
                  let (_ : (unit, _) Plonk_types.Opt.t) =
                    simulate_optional_sponge_with_alignment index_sponge x
                      ~f:(fun sponge x ->
                        Array.iter ~f:(Sponge.absorb sponge) x )
                  in
                  () ) ;
              Sponge.squeeze_field index_sponge )
        in
        let without = Type.Without_degree_bound in
        let absorb_g gs =
          absorb sponge without (Array.map gs ~f:(fun g -> (Boolean.true_, g)))
        in
        absorb sponge Field (Boolean.true_, index_digest) ;
        Vector.iter ~f:(Array.iter ~f:(absorb sponge PC)) sg_old ;
        let x_hat =
          let domain = (which_branch, step_domains) in
          let public_input =
            Array.concat_map public_input ~f:(function
              | `Field (x, b) ->
                  [| `Field (x, Field.size_in_bits)
                   ; `Field ((b :> Field.t), 1)
                  |]
              | `Packed_bits (x, n) ->
                  [| `Field (x, n) |] )
          in
          let constant_part, non_constant_part =
            List.partition_map
              Array.(to_list (mapi public_input ~f:(fun i t -> (i, t))))
              ~f:(fun (i, t) ->
                match[@warning "-4"] t with
                | `Field (Constant c, _) ->
                    First
                      ( if Field.Constant.(equal zero) c then None
                      else if Field.Constant.(equal one) c then
                        Some (lagrange ~domain srs i)
                      else
                        Some
                          (scaled_lagrange ~domain
                             (Inner_curve.Constant.Scalar.project
                                (Field.Constant.unpack c) )
                             srs i ) )
                | `Field x ->
                    Second (i, x) )
          in
          with_label __LOC__ (fun () ->
              let terms =
                List.map non_constant_part ~f:(fun (i, x) ->
                    match x with
                    | b, 1 ->
                        assert_ (Constraint.boolean (b :> Field.t)) ;
                        `Cond_add
                          (Boolean.Unsafe.of_cvar b, lagrange ~domain srs i)
                    | x, n ->
                        `Add_with_correction
                          ( (x, n)
                          , lagrange_with_correction ~input_length:n ~domain srs
                              i ) )
              in
              let correction =
                with_label __LOC__ (fun () ->
                    List.reduce_exn
                      (List.filter_map terms ~f:(function
                        | `Cond_add _ ->
                            None
                        | `Add_with_correction (_, (_, corr)) ->
                            Some corr ) )
                      ~f:(Ops.add_fast ?check_finite:None) )
              in
              with_label __LOC__ (fun () ->
                  let init =
                    List.fold
                      (List.filter_map ~f:Fn.id constant_part)
                      ~init:correction
                      ~f:(Ops.add_fast ?check_finite:None)
                  in
                  List.fold terms ~init ~f:(fun acc term ->
                      match term with
                      | `Cond_add (b, g) ->
                          with_label __LOC__ (fun () ->
                              Inner_curve.if_ b ~then_:(Ops.add_fast g acc)
                                ~else_:acc )
                      | `Add_with_correction ((x, num_bits), (g, _)) ->
                          Ops.add_fast acc
                            (Ops.scale_fast2'
                               (module Other_field.With_top_bit0)
                               g x ~num_bits ) ) ) )
          |> Inner_curve.negate
        in
        let x_hat =
          with_label "x_hat blinding" (fun () ->
              Ops.add_fast x_hat
                (Inner_curve.constant (Lazy.force Generators.h)) )
        in
        absorb sponge PC (Boolean.true_, x_hat) ;
        let w_comm = messages.w_comm in
        Vector.iter ~f:absorb_g w_comm ;
        let joint_combiner =
          match messages.lookup with
          | None ->
              Types.Opt.None
          | Maybe (b, l) ->
              failwith "TODO"
          | Some l -> (
              let absorb_sorted_first_part () =
                Vector.iter l.sorted ~f:(fun z ->
                    let z = Array.map z ~f:(fun z -> (Boolean.true_, z)) in
                    absorb sponge Without_degree_bound z )
              in
              let absorb_sorted_second_part () =
                match l.sorted_5th_column with
                | None ->
                    ()
                | Maybe (b, z) ->
                    let z = Array.map z ~f:(fun z -> (b, z)) in
                    absorb sponge Without_degree_bound z
                | Some z ->
                    let z = Array.map z ~f:(fun z -> (Boolean.true_, z)) in
                    absorb sponge Without_degree_bound z
              in
              match (m.lookup_table_comm, m.runtime_tables_selector) with
              | _ :: Some _ :: _, _ | _, Some _ ->
                  let joint_combiner = sample_scalar () in
                  absorb_sorted_first_part () ;
                  absorb_sorted_second_part () ;
                  Types.Opt.Some joint_combiner
              | _ :: None :: _, None ->
                  absorb_sorted_first_part () ;
                  absorb_sorted_second_part () ;
                  Types.Opt.Some { inner = Field.zero }
              | _ ->
                  failwith "TODO" )
        in
        let lookup_table_comm =
          match (messages.lookup, joint_combiner) with
          | Types.Opt.None, Types.Opt.None ->
              Types.Opt.None
          | ( Types.Opt.Maybe (b_l, l)
            , Types.Opt.Maybe (b_joint_combiner, joint_combiner) ) ->
              failwith "TODO"
          | Types.Opt.Some l, Types.Opt.Some joint_combiner ->
              let (first_column :: second_column :: rest) =
                Vector.map
                  ~f:(Types.Opt.map ~f:(fun x -> [| x |]))
                  m.lookup_table_comm
              in
              let second_column_with_runtime =
                match (second_column, l.runtime) with
                | Types.Opt.None, comm | comm, Types.Opt.None ->
                    comm
                | ( Types.Opt.Maybe (has_second_column, second_column)
                  , Types.Opt.Maybe (has_runtime, runtime) ) ->
                    let second_with_runtime =
                      let sum =
                        Array.map2_exn ~f:Inner_curve.( + ) second_column
                          runtime
                      in
                      Array.map2_exn second_column sum
                        ~f:(fun second_column sum ->
                          Inner_curve.if_ has_runtime ~then_:sum
                            ~else_:second_column )
                    in
                    let res =
                      Array.map2_exn second_with_runtime runtime
                        ~f:(fun second_with_runtime runtime ->
                          Inner_curve.if_ has_second_column
                            ~then_:second_with_runtime ~else_:runtime )
                    in
                    let b = Boolean.(has_second_column ||| has_runtime) in
                    Types.Opt.Maybe (b, res)
                | ( Types.Opt.Maybe (has_second_column, second_column)
                  , Types.Opt.Some runtime ) ->
                    let res =
                      let sum =
                        Array.map2_exn ~f:Inner_curve.( + ) second_column
                          runtime
                      in
                      Array.map2_exn runtime sum ~f:(fun runtime sum ->
                          Inner_curve.if_ has_second_column ~then_:sum
                            ~else_:runtime )
                    in
                    Types.Opt.Some res
                | ( Types.Opt.Some second_column
                  , Types.Opt.Maybe (has_runtime, runtime) ) ->
                    let res =
                      let sum =
                        Array.map2_exn ~f:Inner_curve.( + ) second_column
                          runtime
                      in
                      Array.map2_exn second_column sum
                        ~f:(fun second_column sum ->
                          Inner_curve.if_ has_runtime ~then_:sum
                            ~else_:second_column )
                    in
                    Types.Opt.Some res
                | Types.Opt.Some second_column, Types.Opt.Some runtime ->
                    Types.Opt.Some
                      (Array.map2_exn ~f:Inner_curve.( + ) second_column runtime)
              in
              let rest_rev =
                Vector.rev (first_column :: second_column_with_runtime :: rest)
              in
              let table_ids =
                Types.Opt.map m.lookup_table_ids ~f:(fun x -> [| x |])
              in
              Vector.fold ~init:table_ids rest_rev ~f:(fun acc comm ->
                  match acc with
                  | Types.Opt.None ->
                      comm
                  | Types.Opt.Maybe (has_acc, acc) -> (
                      match comm with
                      | Types.Opt.None ->
                          Types.Opt.Maybe (has_acc, acc)
                      | Types.Opt.Maybe (has_comm, comm) ->
                          let scaled_acc =
                            Array.map acc ~f:(fun acc ->
                                Scalar_challenge.endo acc joint_combiner )
                          in
                          let sum =
                            Array.map2_exn ~f:Inner_curve.( + ) scaled_acc comm
                          in
                          let acc_with_comm =
                            Array.map2_exn sum comm ~f:(fun sum comm ->
                                Inner_curve.if_ has_acc ~then_:sum ~else_:comm )
                          in
                          let res =
                            Array.map2_exn acc acc_with_comm
                              ~f:(fun acc acc_with_comm ->
                                Inner_curve.if_ has_comm ~then_:acc_with_comm
                                  ~else_:acc )
                          in
                          let b = Boolean.(has_acc ||| has_comm) in
                          Types.Opt.Maybe (b, res)
                      | Types.Opt.Some comm ->
                          let scaled_acc =
                            Array.map acc ~f:(fun acc ->
                                Scalar_challenge.endo acc joint_combiner )
                          in
                          let sum =
                            Array.map2_exn ~f:Inner_curve.( + ) scaled_acc comm
                          in
                          let res =
                            Array.map2_exn sum comm ~f:(fun sum comm ->
                                Inner_curve.if_ has_acc ~then_:sum ~else_:comm )
                          in
                          Types.Opt.Some res )
                  | Types.Opt.Some acc -> (
                      match comm with
                      | Types.Opt.None ->
                          Types.Opt.Some acc
                      | Types.Opt.Maybe (has_comm, comm) ->
                          let scaled_acc =
                            Array.map acc ~f:(fun acc ->
                                Scalar_challenge.endo acc joint_combiner )
                          in
                          let sum =
                            Array.map2_exn ~f:Inner_curve.( + ) scaled_acc comm
                          in
                          let res =
                            Array.map2_exn sum acc ~f:(fun sum acc ->
                                Inner_curve.if_ has_comm ~then_:sum ~else_:acc )
                          in
                          Types.Opt.Some res
                      | Types.Opt.Some comm ->
                          let scaled_acc =
                            Array.map acc ~f:(fun acc ->
                                Scalar_challenge.endo acc joint_combiner )
                          in
                          Types.Opt.Some
                            (Array.map2_exn ~f:Inner_curve.( + ) scaled_acc comm)
                      ) )
          | _, _ ->
              assert false
        in
        let lookup_sorted =
          let lookup_sorted_minus_1 =
            Nat.to_int Plonk_types.Lookup_sorted_minus_1.n
          in
          Vector.init Plonk_types.Lookup_sorted.n ~f:(fun i ->
              match messages.lookup with
              | Types.Opt.None ->
                  Types.Opt.None
              | Types.Opt.Maybe (b, l) ->
                  if i = lookup_sorted_minus_1 then l.sorted_5th_column
                  else
                    Types.Opt.Maybe (b, Option.value_exn (Vector.nth l.sorted i))
              | Types.Opt.Some l ->
                  if i = lookup_sorted_minus_1 then l.sorted_5th_column
                  else Types.Opt.Some (Option.value_exn (Vector.nth l.sorted i)) )
        in
        let beta = sample () in
        let gamma = sample () in
        let () =
          match messages.lookup with
          | None ->
              ()
          | Maybe (b, l) ->
              let aggreg = Array.map l.aggreg ~f:(fun z -> (b, z)) in
              absorb sponge Without_degree_bound aggreg
          | Some l ->
              let aggreg =
                Array.map l.aggreg ~f:(fun z -> (Boolean.true_, z))
              in
              absorb sponge Without_degree_bound aggreg
        in
        let z_comm = messages.z_comm in
        absorb_g z_comm ;
        let alpha = sample_scalar () in
        let t_comm :
            (Inputs.Impl.Field.t * Inputs.Impl.Field.t)
            Pickles_types__Plonk_types.Poly_comm.Without_degree_bound.t =
          messages.t_comm
        in
        absorb_g t_comm ;
        let zeta = sample_scalar () in
        (* At this point, we should use the previous "bulletproof_challenges" to
           compute to compute f(beta_1) outside the snark
           where f is the polynomial corresponding to sg_old
        *)
        let sponge =
          match sponge with
          | { state
            ; sponge_state = Squeezed n
            ; params
            ; needs_final_permute_if_empty = _
            } ->
              S.make ~state ~sponge_state:(Squeezed n) ~params
          | { sponge_state = Absorbing _; _ } ->
              assert false
        in
        let sponge_before_evaluations = Sponge.copy sponge in
        let sponge_digest_before_evaluations = Sponge.squeeze_field sponge in

        (* xi, r are sampled here using the other sponge. *)
        (* No need to expose the polynomial evaluations as deferred values as they're
           not needed here for the incremental verification. All we need is a_hat and
           "combined_inner_product".

           Then, in the other proof, we can witness the evaluations and check their correctness
           against "combined_inner_product" *)
        let sigma_comm_init, [ _ ] =
          Vector.split m.sigma_comm (snd (Permuts_minus_1.add Nat.N1.n))
        in
        let scale_fast =
          scale_fast ~num_bits:Other_field.Packed.Constant.size_in_bits
        in
        let ft_comm =
          with_label __LOC__ (fun () ->
<<<<<<< HEAD
              Common.ft_comm ~add:Ops.add_fast ~scale:scale_fast
                ~negate:Inner_curve.negate ~endoscale:Scalar_challenge.endo
                ~verification_key:
                  (Plonk_verification_key_evals.Step.forget_optional_commitments
                     m )
                ~plonk ~alpha ~t_comm )
=======
              Common.ft_comm
                ~add:(Ops.add_fast ?check_finite:None)
                ~scale:scale_fast ~negate:Inner_curve.negate
                ~endoscale:(Scalar_challenge.endo ?num_bits:None)
                ~verification_key:m ~plonk ~alpha ~t_comm )
>>>>>>> ec77d770
        in
        let bulletproof_challenges =
          (* This sponge needs to be initialized with (some derivative of)
             1. The polynomial commitments
             2. The combined inner product
             3. The challenge points.

             It should be sufficient to fork the sponge after squeezing beta_3 and then to absorb
             the combined inner product.
          *)
          let len_1, len_1_add = Plonk_types.(Columns.add Permuts_minus_1.n) in
          let len_2, len_2_add = Plonk_types.(Columns.add len_1) in
          let _len_3, len_3_add = Nat.N9.add len_2 in
          let _len_4, len_4_add = Nat.N6.add Plonk_types.Lookup_sorted.n in
          let len_5, len_5_add =
            (* NB: Using explicit 11 because we can't get add on len_4 *)
            Nat.N11.add Nat.N7.n
          in
          let len_6, len_6_add = Nat.N45.add len_5 in
          let num_commitments_without_degree_bound = len_6 in
          let without_degree_bound =
            let append_chain len second first =
              Vector.append first second len
            in
            let undo_chunking =
              Types.Opt.map ~f:(fun x ->
                  assert (Array.length x = 1) ;
                  x.(0) )
            in
            (* sg_old
               x_hat
               ft_comm
               z_comm
               generic selector
               poseidon selector
               w_comms
               all but last sigma_comm
            *)
            Vector.map sg_old
              ~f:
                (Array.map ~f:(fun (keep, p) ->
                     Plonk_types.Opt.Maybe (keep, p) ) )
            |> append_chain
                 (snd (Max_proofs_verified.add len_6))
                 ( [ [| x_hat |]
                   ; [| ft_comm |]
                   ; z_comm
                   ; [| m.generic_comm |]
                   ; [| m.psm_comm |]
                   ; [| m.complete_add_comm |]
                   ; [| m.mul_comm |]
                   ; [| m.emul_comm |]
                   ; [| m.endomul_scalar_comm |]
                   ]
                 |> append_chain len_3_add
                      (Vector.append w_comm
                         (Vector.append
                            (Vector.map m.coefficients_comm ~f:(fun g ->
                                 [| g |] ) )
                            (Vector.map sigma_comm_init ~f:(fun g -> [| g |]))
                            len_1_add )
                         len_2_add )
                 |> Vector.map
                      ~f:(Array.map ~f:(fun g -> Plonk_types.Opt.Some g))
                 |> append_chain len_6_add
                      ( [ m.range_check0_comm
                        ; m.range_check1_comm
                        ; m.foreign_field_add_comm
                        ; m.foreign_field_mul_comm
                        ; m.xor_comm
                        ; m.rot_comm
                        ]
                      |> append_chain len_4_add
                           (Vector.map ~f:undo_chunking lookup_sorted)
                      |> append_chain len_5_add
                           [ undo_chunking
                             @@ Plonk_types.Opt.map messages.lookup ~f:(fun l ->
                                    l.aggreg )
                           ; undo_chunking lookup_table_comm
                           ; m.runtime_tables_selector
                           ; m.lookup_selector_xor
                           ; m.lookup_selector_lookup
                           ; m.lookup_selector_range_check
                           ; m.lookup_selector_ffmul
                           ]
                      |> Vector.map ~f:(fun x -> [| x |]) ) )
          in
          check_bulletproof
            ~pcs_batch:
              (Common.dlog_pcs_batch
                 (Max_proofs_verified.add num_commitments_without_degree_bound) )
            ~sponge:sponge_before_evaluations ~xi ~advice ~openings_proof
            ~polynomials:
              ( Vector.map without_degree_bound
                  ~f:
                    (Array.map ~f:(Plonk_types.Opt.map ~f:(fun x -> `Finite x)))
              , [] )
        in
        assert_eq_plonk
          { alpha = plonk.alpha
          ; beta = plonk.beta
          ; gamma = plonk.gamma
          ; zeta = plonk.zeta
          ; joint_combiner = plonk.joint_combiner
          ; feature_flags = plonk.feature_flags
          }
          { alpha
          ; beta
          ; gamma
          ; zeta
          ; joint_combiner
          ; feature_flags = plonk.feature_flags
          } ;
        (sponge_digest_before_evaluations, bulletproof_challenges) )

  let _mask_evals (type n)
      ~(lengths :
         (int, n) Pickles_types.Vector.t Pickles_types.Plonk_types.Evals.t )
      (choice : n One_hot_vector.t)
      (e : Field.t array Pickles_types.Plonk_types.Evals.t) :
      (Boolean.var * Field.t) array Pickles_types.Plonk_types.Evals.t =
    Pickles_types.Plonk_types.Evals.map2 lengths e ~f:(fun lengths e ->
        Array.zip_exn (mask lengths choice) e )

  let compute_challenges ~scalar chals =
    Vector.map chals ~f:(fun prechallenge ->
        scalar @@ Bulletproof_challenge.pack prechallenge )

  let challenge_polynomial = G.challenge_polynomial (module Field)

  let pow2pow (pt : Field.t) (n : int) : Field.t =
    with_label __LOC__ (fun () ->
        let rec go acc i =
          if i = 0 then acc else go (Field.square acc) (i - 1)
        in
        go pt n )

  let actual_evaluation (e : Field.t array) ~(pt_to_n : Field.t) : Field.t =
    with_label __LOC__ (fun () ->
        match List.rev (Array.to_list e) with
        | e :: es ->
            List.fold ~init:e es ~f:(fun acc y ->
                let acc' =
                  exists Field.typ ~compute:(fun () ->
                      As_prover.read_var Field.(y + (pt_to_n * acc)) )
                in
                (* acc' = y + pt_n * acc *)
                let pt_n_acc = Field.(pt_to_n * acc) in
                let open
                  Kimchi_backend_common.Plonk_constraint_system.Plonk_constraint in
                (* 0 = - acc' + y + pt_n_acc *)
                let open Field.Constant in
                assert_
                  { annotation = None
                  ; basic =
                      T
                        (Basic
                           { l = (one, y)
                           ; r = (one, pt_n_acc)
                           ; o = (negate one, acc')
                           ; m = zero
                           ; c = zero
                           } )
                  } ;
                acc' )
        | [] ->
            failwith "empty list" )

  let _shift1 =
    Pickles_types.Shifted_value.Type1.Shift.(
      map ~f:Field.constant (create (module Field.Constant)))

  let shift2 =
    Shifted_value.Type2.Shift.(
      map ~f:Field.constant (create (module Field.Constant)))

  let%test_unit "endo scalar" =
    SC.test (module Impl) ~endo:Endo.Step_inner_curve.scalar

  let map_plonk_to_field plonk =
    Types.Step.Proof_state.Deferred_values.Plonk.In_circuit.map_challenges
      ~f:(Util.seal (module Impl))
      ~scalar:scalar_to_field plonk
    |> Types.Step.Proof_state.Deferred_values.Plonk.In_circuit.map_fields
         ~f:(Shifted_value.Type2.map ~f:(Util.seal (module Impl)))

  module Plonk_checks = struct
    include Plonk_checks
    include Plonk_checks.Make (Shifted_value.Type2) (Plonk_checks.Scalars.Tock)
  end

  (* This finalizes the "deferred values" coming from a previous proof over the same field.
     It
     1. Checks that [xi] and [r] where sampled correctly. I.e., by absorbing all the
     evaluation openings and then squeezing.
     2. Checks that the "combined inner product" value used in the elliptic curve part of
     the opening proof was computed correctly, in terms of the evaluation openings and the
     evaluation points.
     3. Check that the "b" value was computed correctly.
     4. Perform the arithmetic checks from marlin. *)
  let finalize_other_proof (type b)
      (module Proofs_verified : Nat.Add.Intf with type n = b) ~domain ~sponge
      ~(old_bulletproof_challenges : (_, b) Vector.t)
      ({ xi; combined_inner_product; bulletproof_challenges; b; plonk } :
        ( _
        , _
        , _ Shifted_value.Type2.t
        , _ )
        Types.Step.Proof_state.Deferred_values.In_circuit.t )
      { Plonk_types.All_evals.In_circuit.ft_eval1; evals } =
    let module Plonk = Types.Step.Proof_state.Deferred_values.Plonk in
    let T = Proofs_verified.eq in
    (* You use the NEW bulletproof challenges to check b. Not the old ones. *)
    let open Field in
    let plonk = map_plonk_to_field plonk in
    let zetaw = Field.mul domain#generator plonk.zeta in
    let sg_evals1, sg_evals2 =
      let sg_olds =
        Vector.map old_bulletproof_challenges ~f:(fun chals ->
            unstage (challenge_polynomial (Vector.to_array chals)) )
      in
      let sg_evals pt = Vector.map sg_olds ~f:(fun f -> f pt) in
      (sg_evals plonk.zeta, sg_evals zetaw)
    in
    let sponge_state =
      (* Absorb bulletproof challenges *)
      let challenge_digest =
        let sponge = Sponge.create sponge_params in
        Vector.iter old_bulletproof_challenges
          ~f:(Vector.iter ~f:(Sponge.absorb sponge)) ;
        Sponge.squeeze sponge
      in
      Sponge.absorb sponge challenge_digest ;
      Sponge.absorb sponge ft_eval1 ;
      Sponge.absorb sponge (fst evals.public_input) ;
      Sponge.absorb sponge (snd evals.public_input) ;
      let xs = Evals.In_circuit.to_absorption_sequence evals.evals in
      (* This is a hacky, but much more efficient, version of the opt sponge.
         This uses the assumption that the sponge 'absorption state' will align
         after each optional absorption, letting us skip the expensive tracking
         that this would otherwise require.
         To future-proof this, we assert that the states are indeed compatible.
      *)
      List.iter xs ~f:(fun opt ->
          let absorb = Array.iter ~f:(fun x -> Sponge.absorb sponge x) in
          match opt with
          | None ->
              ()
          | Some (x1, x2) ->
              absorb x1 ; absorb x2
          | Maybe (b, (x1, x2)) ->
              (* Cache the sponge state before *)
              let sponge_state_before = sponge.sponge_state in
              let state_before = Array.copy sponge.state in
              (* Absorb the points *)
              absorb x1 ;
              absorb x2 ;
              (* Check that the sponge ends in a compatible state. *)
              ( match (sponge_state_before, sponge.sponge_state) with
              | Absorbed x, Absorbed y ->
                  [%test_eq: int] x y
              | Squeezed x, Squeezed y ->
                  [%test_eq: int] x y
              | Absorbed _, Squeezed _ ->
                  [%test_eq: string] "absorbed" "squeezed"
              | Squeezed _, Absorbed _ ->
                  [%test_eq: string] "squeezed" "absorbed" ) ;
              let state =
                Array.map2_exn sponge.state state_before ~f:(fun then_ else_ ->
                    Field.if_ b ~then_ ~else_ )
              in
              sponge.state <- state ) ;
      Array.copy sponge.state
    in
    sponge.state <- sponge_state ;
    let xi_actual = squeeze_scalar sponge in
    let r_actual = squeeze_challenge sponge in
    let xi_correct =
      with_label __LOC__ (fun () ->
          let { Import.Scalar_challenge.inner = xi_actual } = xi_actual in
          let { Import.Scalar_challenge.inner = xi } = xi in
          (* Sample new sg challenge point here *)
          Field.equal xi_actual xi )
    in
    let xi = scalar_to_field xi in
    (* TODO: r actually does not need to be a scalar challenge. *)
    let r = scalar_to_field (Import.Scalar_challenge.create r_actual) in
    let plonk_minimal =
      plonk |> Plonk.to_minimal
      |> Plonk.Minimal.to_wrap
           ~feature_flags:Features.(map ~f:Boolean.var_of_value none_bool)
    in
    let combined_evals =
      let n = Common.Max_degree.wrap_log2 in
      (* TODO: zeta_n is recomputed in [env] below *)
      let zeta_n = pow2pow plonk.zeta n in
      let zetaw_n = pow2pow zetaw n in
      Evals.In_circuit.map evals.evals ~f:(fun (x0, x1) ->
          ( actual_evaluation ~pt_to_n:zeta_n x0
          , actual_evaluation ~pt_to_n:zetaw_n x1 ) )
    in
    let env =
      let module Env_bool = struct
        include Boolean

        type t = Boolean.var
      end in
      let module Env_field = struct
        include Field

        type bool = Env_bool.t

        let if_ (b : bool) ~then_ ~else_ =
          match Impl.Field.to_constant (b :> t) with
          | Some x ->
              (* We have a constant, only compute the branch we care about. *)
              if Impl.Field.Constant.(equal one) x then then_ () else else_ ()
          | None ->
              if_ b ~then_:(then_ ()) ~else_:(else_ ())
      end in
      Plonk_checks.scalars_env
        (module Env_bool)
        (module Env_field)
        ~srs_length_log2:Common.Max_degree.wrap_log2
        ~endo:(Impl.Field.constant Endo.Wrap_inner_curve.base)
        ~mds:sponge_params.mds
        ~field_of_hex:(fun s ->
          Kimchi_pasta.Pasta.Bigint256.of_hex_string s
          |> Kimchi_pasta.Pasta.Fq.of_bigint |> Field.constant )
        ~domain plonk_minimal combined_evals
    in
    let combined_inner_product_correct =
      let evals1, evals2 =
        All_evals.With_public_input.In_circuit.factor evals
      in
      with_label __LOC__ (fun () ->
          let ft_eval0 : Field.t =
            with_label __LOC__ (fun () ->
                Plonk_checks.ft_eval0
                  (module Field)
                  ~env ~domain plonk_minimal combined_evals evals1.public_input )
          in
          (* sum_i r^i sum_j xi^j f_j(beta_i) *)
          let actual_combined_inner_product =
            let combine ~ft ~sg_evals x_hat
                (e : (Field.t array, _) Evals.In_circuit.t) =
              let a =
                Evals.In_circuit.to_list e
                |> List.map ~f:(function
                     | None ->
                         [||]
                     | Some a ->
                         Array.map a ~f:(fun x -> Plonk_types.Opt.Some x)
                     | Maybe (b, a) ->
                         Array.map a ~f:(fun x -> Plonk_types.Opt.Maybe (b, x)) )
              in
              let sg_evals =
                Vector.map sg_evals ~f:(fun x -> [| Plonk_types.Opt.Some x |])
                |> Vector.to_list
                (* TODO: This was the code before the wrap hack was put in
                   match actual_proofs_verified with
                   | None ->
                       Vector.map sg_olds ~f:(fun f -> [| f pt |])
                   | Some proofs_verified ->
                       let mask =
                         ones_vector
                           (module Impl)
                           ~first_zero:proofs_verified (Vector.length sg_olds)
                       in
                       with_label __LOC__ (fun () ->
                           Vector.map2 mask sg_olds ~f:(fun b f ->
                               [| Field.((b :> t) * f pt) |] ) ) *)
              in
              let v =
                List.append sg_evals ([| Some x_hat |] :: [| Some ft |] :: a)
              in
              Common.combined_evaluation (module Impl) ~xi v
            in
            combine ~ft:ft_eval0 ~sg_evals:sg_evals1 evals1.public_input
              evals1.evals
            + r
              * combine ~ft:ft_eval1 ~sg_evals:sg_evals2 evals2.public_input
                  evals2.evals
          in
          with_label __LOC__ (fun () ->
              equal
                (Shifted_value.Type2.to_field
                   (module Field)
                   ~shift:shift2 combined_inner_product )
                actual_combined_inner_product ) )
    in
    let bulletproof_challenges =
      with_label __LOC__ (fun () ->
          compute_challenges ~scalar:scalar_to_field bulletproof_challenges )
    in
    let b_correct =
      with_label __LOC__ (fun () ->
          let challenge_poly =
            unstage
              (challenge_polynomial (Vector.to_array bulletproof_challenges))
          in
          let b_actual =
            challenge_poly plonk.zeta + (r * challenge_poly zetaw)
          in
          equal
            (Shifted_value.Type2.to_field (module Field) ~shift:shift2 b)
            b_actual )
    in
    let plonk_checks_passed =
      with_label __LOC__ (fun () ->
          (* This proof is a wrap proof; no need to consider features. *)
          Plonk_checks.checked
            (module Impl)
            ~env ~shift:shift2
            (Composition_types.Step.Proof_state.Deferred_values.Plonk.In_circuit
             .to_wrap ~opt_none:Plonk_types.Opt.None ~false_:Boolean.false_
               plonk )
            combined_evals )
    in
    print_bool "xi_correct" xi_correct ;
    print_bool "combined_inner_product_correct" combined_inner_product_correct ;
    print_bool "plonk_checks_passed" plonk_checks_passed ;
    print_bool "b_correct" b_correct ;
    ( Boolean.all
        [ xi_correct
        ; b_correct
        ; combined_inner_product_correct
        ; plonk_checks_passed
        ]
    , bulletproof_challenges )

  let _map_challenges
      { Import.Types.Step.Proof_state.Deferred_values.plonk
      ; combined_inner_product
      ; xi
      ; bulletproof_challenges
      ; b
      } ~f ~scalar =
    { Types.Step.Proof_state.Deferred_values.plonk =
        Types.Step.Proof_state.Deferred_values.Plonk.In_circuit.map_challenges
          plonk ~f ~scalar
    ; combined_inner_product
    ; bulletproof_challenges =
        Vector.map bulletproof_challenges
          ~f:(fun (r : _ Bulletproof_challenge.t) ->
            Bulletproof_challenge.map ~f:scalar r )
    ; xi = scalar xi
    ; b
    }
end

include Make (Wrap_main_inputs)

let challenge_polynomial = G.challenge_polynomial<|MERGE_RESOLUTION|>--- conflicted
+++ resolved
@@ -543,18 +543,12 @@
       ; beta = beta_0
       ; gamma = gamma_0
       ; zeta = zeta_0
-<<<<<<< HEAD
       ; joint_combiner = joint_combiner_0
-=======
-      ; joint_combiner = _
-      ; feature_flags = _
->>>>>>> ec77d770
       }
       { Plonk.Minimal.In_circuit.alpha = alpha_1
       ; beta = beta_1
       ; gamma = gamma_1
       ; zeta = zeta_1
-<<<<<<< HEAD
       ; joint_combiner = joint_combiner_1
       } =
     with_label __LOC__ (fun () ->
@@ -583,12 +577,6 @@
             failwithf
               "incompatible optional states for joint_combiners: %s vs %s"
               (sexp_of j0) (sexp_of j1) () ) ;
-=======
-      ; joint_combiner = _
-      ; feature_flags = _
-      } =
-    if G.lookup_verification_enabled then failwith "Wrap_verifier.iter2:TODO" ;
->>>>>>> ec77d770
     with_label __LOC__ (fun () -> chal beta_0 beta_1) ;
     with_label __LOC__ (fun () -> chal gamma_0 gamma_1) ;
     with_label __LOC__ (fun () -> scalar_chal alpha_0 alpha_1) ;
@@ -1054,20 +1042,12 @@
         in
         let ft_comm =
           with_label __LOC__ (fun () ->
-<<<<<<< HEAD
               Common.ft_comm ~add:Ops.add_fast ~scale:scale_fast
                 ~negate:Inner_curve.negate ~endoscale:Scalar_challenge.endo
                 ~verification_key:
                   (Plonk_verification_key_evals.Step.forget_optional_commitments
                      m )
                 ~plonk ~alpha ~t_comm )
-=======
-              Common.ft_comm
-                ~add:(Ops.add_fast ?check_finite:None)
-                ~scale:scale_fast ~negate:Inner_curve.negate
-                ~endoscale:(Scalar_challenge.endo ?num_bits:None)
-                ~verification_key:m ~plonk ~alpha ~t_comm )
->>>>>>> ec77d770
         in
         let bulletproof_challenges =
           (* This sponge needs to be initialized with (some derivative of)
