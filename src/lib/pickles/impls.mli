open Pickles_types

module Wrap_impl :
  module type of Snarky_backendless.Snark.Run.Make (Backend.Tock)

module Step : sig
  module Impl : module type of Snarky_backendless.Snark.Run.Make (Backend.Tick)

  include module type of Impl

  module Verification_key = Backend.Tick.Verification_key
  module Proving_key = Backend.Tick.Proving_key

  module Digest : module type of Import.Digest.Make (Impl)

  module Challenge : module type of Import.Challenge.Make (Impl)

  module Keypair : sig
    type t = { pk : Proving_key.t; vk : Verification_key.t } [@@deriving fields]

    val create : pk:Proving_key.t -> vk:Verification_key.t -> t

    val generate :
      prev_challenges:int
      -> Kimchi_pasta_constraint_system.Vesta_constraint_system.t
      -> t
  end

  module Other_field : sig
    type t = Field.t * Boolean.var

    module Constant = Backend.Tock.Field

    val typ_unchecked : (t, Constant.t) Typ.t

    val typ : (t, Constant.t, Internal_Basic.field) Snarky_backendless.Typ.t
  end

  val input :
    proofs_verified:'a Pickles_types.Nat.t
    -> wrap_rounds:'b Pickles_types.Nat.t
    -> ( ( ( ( Impl.Field.t
             , Impl.Field.t Composition_types.Scalar_challenge.t
             , Other_field.t Pickles_types.Shifted_value.Type2.t
             , ( Impl.field Snarky_backendless.Cvar.t
                   Kimchi_backend_common.Scalar_challenge.t
                   Composition_types.Bulletproof_challenge.t
               , 'b )
                 Pickles_types.Vector.t
                 Pickles_types.Hlist0.Id.t
             , Impl.field Snarky_backendless.Cvar.t
             , Impl.field Snarky_backendless.Cvar.t
                 Snarky_backendless.Snark_intf.Boolean0.t )
               Composition_types.Step.Proof_state.Per_proof.In_circuit.t
           , 'a )
             Pickles_types.Vector.t
         , Impl.field Snarky_backendless.Cvar.t Pickles_types.Hlist0.Id.t
         , (Impl.field Snarky_backendless.Cvar.t, 'a) Pickles_types.Vector.t
             Pickles_types.Hlist0.Id.t )
           Import.Types.Step.Statement.t
       , ( ( ( Challenge.Constant.t
             , Challenge.Constant.t Composition_types.Scalar_challenge.t
             , Other_field.Constant.t Pickles_types.Shifted_value.Type2.t
             , ( Limb_vector.Challenge.Constant.t
                   Kimchi_backend_common.Scalar_challenge.t
                   Composition_types.Bulletproof_challenge.t
               , 'b )
                 Pickles_types.Vector.t
                 Pickles_types.Hlist0.Id.t
             , ( Limb_vector.Constant.Hex64.t
               , Composition_types.Digest.Limbs.n )
                 Pickles_types.Vector.vec
             , bool )
               Composition_types.Step.Proof_state.Per_proof.In_circuit.t
           , 'a )
             Pickles_types.Vector.t
         , ( Limb_vector.Constant.Hex64.t
           , Composition_types.Digest.Limbs.n )
             Pickles_types.Vector.vec
             Pickles_types.Hlist0.Id.t
         , ( ( Limb_vector.Constant.Hex64.t
             , Composition_types.Digest.Limbs.n )
               Pickles_types.Vector.vec
           , 'a )
             Pickles_types.Vector.t
             Pickles_types.Hlist0.Id.t )
           Import.Types.Step.Statement.t
       , Impl.field )
      Import.Spec.ETyp.t
end

module Wrap : sig
  module Impl : module type of Snarky_backendless.Snark.Run.Make (Backend.Tock)

  include module type of Impl

  module Challenge : module type of Import.Challenge.Make (Impl)

  module Digest : module type of Import.Digest.Make (Impl)

  module Wrap_field = Backend.Tock.Field
  module Step_field = Backend.Tick.Field
  module Verification_key = Backend.Tock.Verification_key
  module Proving_key = Backend.Tock.Proving_key

  module Keypair : sig
    type t = { pk : Proving_key.t; vk : Verification_key.t } [@@deriving fields]

    val create : pk:Proving_key.t -> vk:Verification_key.t -> t

    val generate :
      prev_challenges:int
      -> Kimchi_pasta_constraint_system.Pallas_constraint_system.t
      -> t
  end

  module Other_field : sig
    type t = Field.t

    module Constant = Backend.Tick.Field

    val typ_unchecked : (Impl.Field.t, Backend.Tick.Field.t) Impl.Typ.t

    val typ :
      ( Impl.Field.t
      , Backend.Tick.Field.t
      , Wrap_impl.Internal_Basic.Field.t )
        Snarky_backendless.Typ.t
  end

  val input :
<<<<<<< HEAD
       feature_flags:Opt.Flag.t Plonk_types.Features.Full.t
=======
    feature_flags:Opt.Flag.t Plonk_types.Features.Full.t
>>>>>>> ca32aec5
    -> unit
    -> ( ( Impl.Field.t
         , Impl.Field.t Composition_types.Scalar_challenge.t
         , Impl.Field.t Pickles_types.Shifted_value.Type1.t
         , ( Impl.Field.t Pickles_types.Shifted_value.Type1.t
           , Impl.field Snarky_backendless.Cvar.t
<<<<<<< HEAD
             Snarky_backendless.Snark_intf.Boolean0.t )
           Pickles_types.Opt.t
         , ( Impl.Field.t Composition_types.Scalar_challenge.t
           , Impl.field Snarky_backendless.Cvar.t
             Snarky_backendless.Snark_intf.Boolean0.t )
           Pickles_types.Opt.t
=======
               Snarky_backendless.Snark_intf.Boolean0.t )
             Pickles_types.Opt.t
         , ( Impl.Field.t Composition_types.Scalar_challenge.t
           , Impl.field Snarky_backendless.Cvar.t
               Snarky_backendless.Snark_intf.Boolean0.t )
             Pickles_types.Opt.t
>>>>>>> ca32aec5
         , Impl.Boolean.var
         , Impl.field Snarky_backendless.Cvar.t
         , Impl.field Snarky_backendless.Cvar.t
         , Impl.field Snarky_backendless.Cvar.t
         , ( Impl.field Snarky_backendless.Cvar.t
               Kimchi_backend_common.Scalar_challenge.t
               Composition_types.Bulletproof_challenge.t
           , Pickles_types.Nat.z Backend.Tick.Rounds.plus_n )
             Pickles_types.Vector.t
             Pickles_types.Hlist0.Id.t
         , Impl.field Snarky_backendless.Cvar.t )
           Import.Types.Wrap.Statement.In_circuit.t
       , ( Limb_vector.Challenge.Constant.t
         , Limb_vector.Challenge.Constant.t Composition_types.Scalar_challenge.t
         , Other_field.Constant.t Pickles_types.Shifted_value.Type1.t
         , Other_field.Constant.t Pickles_types.Shifted_value.Type1.t option
         , Limb_vector.Challenge.Constant.t Composition_types.Scalar_challenge.t
<<<<<<< HEAD
           option
=======
             option
>>>>>>> ca32aec5
         , bool
         , ( Limb_vector.Constant.Hex64.t
           , Composition_types.Digest.Limbs.n )
             Pickles_types.Vector.vec
         , ( Limb_vector.Constant.Hex64.t
           , Composition_types.Digest.Limbs.n )
             Pickles_types.Vector.vec
         , ( Limb_vector.Constant.Hex64.t
           , Composition_types.Digest.Limbs.n )
             Pickles_types.Vector.vec
         , ( Limb_vector.Challenge.Constant.t
               Kimchi_backend_common.Scalar_challenge.t
               Composition_types.Bulletproof_challenge.t
           , Pickles_types.Nat.z Backend.Tick.Rounds.plus_n )
             Pickles_types.Vector.t
             Pickles_types.Hlist0.Id.t
         , Composition_types.Branch_data.t )
           Import.Types.Wrap.Statement.In_circuit.t
       , Wrap_impl.field )
      Import.Spec.ETyp.t
end

module Bn254 : sig
  module Impl : module type of Snarky_backendless.Snark.Run.Make (Backend.Bn254)
  include module type of Impl
  module Verification_key = Backend.Bn254.Verification_key
  module Proving_key = Backend.Bn254.Proving_key

  module Keypair : sig
    type t = { pk : Proving_key.t; vk : Verification_key.t } [@@deriving fields]

    val create : pk:Proving_key.t -> vk:Verification_key.t -> t

    val generate :
      prev_challenges:int
      -> Kimchi_bn254_constraint_system.Bn254_constraint_system.t
      -> t
  end
end<|MERGE_RESOLUTION|>--- conflicted
+++ resolved
@@ -1,7 +1,7 @@
 open Pickles_types
 
 module Wrap_impl :
-  module type of Snarky_backendless.Snark.Run.Make (Backend.Tock)
+    module type of Snarky_backendless.Snark.Run.Make (Backend.Tock)
 
 module Step : sig
   module Impl : module type of Snarky_backendless.Snark.Run.Make (Backend.Tick)
@@ -21,7 +21,7 @@
     val create : pk:Proving_key.t -> vk:Verification_key.t -> t
 
     val generate :
-      prev_challenges:int
+         prev_challenges:int
       -> Kimchi_pasta_constraint_system.Vesta_constraint_system.t
       -> t
   end
@@ -37,56 +37,56 @@
   end
 
   val input :
-    proofs_verified:'a Pickles_types.Nat.t
+       proofs_verified:'a Pickles_types.Nat.t
     -> wrap_rounds:'b Pickles_types.Nat.t
     -> ( ( ( ( Impl.Field.t
              , Impl.Field.t Composition_types.Scalar_challenge.t
              , Other_field.t Pickles_types.Shifted_value.Type2.t
              , ( Impl.field Snarky_backendless.Cvar.t
-                   Kimchi_backend_common.Scalar_challenge.t
-                   Composition_types.Bulletproof_challenge.t
+                 Kimchi_backend_common.Scalar_challenge.t
+                 Composition_types.Bulletproof_challenge.t
                , 'b )
-                 Pickles_types.Vector.t
-                 Pickles_types.Hlist0.Id.t
+               Pickles_types.Vector.t
+               Pickles_types.Hlist0.Id.t
              , Impl.field Snarky_backendless.Cvar.t
              , Impl.field Snarky_backendless.Cvar.t
-                 Snarky_backendless.Snark_intf.Boolean0.t )
-               Composition_types.Step.Proof_state.Per_proof.In_circuit.t
+               Snarky_backendless.Snark_intf.Boolean0.t )
+             Composition_types.Step.Proof_state.Per_proof.In_circuit.t
            , 'a )
-             Pickles_types.Vector.t
+           Pickles_types.Vector.t
          , Impl.field Snarky_backendless.Cvar.t Pickles_types.Hlist0.Id.t
          , (Impl.field Snarky_backendless.Cvar.t, 'a) Pickles_types.Vector.t
-             Pickles_types.Hlist0.Id.t )
-           Import.Types.Step.Statement.t
+           Pickles_types.Hlist0.Id.t )
+         Import.Types.Step.Statement.t
        , ( ( ( Challenge.Constant.t
              , Challenge.Constant.t Composition_types.Scalar_challenge.t
              , Other_field.Constant.t Pickles_types.Shifted_value.Type2.t
              , ( Limb_vector.Challenge.Constant.t
-                   Kimchi_backend_common.Scalar_challenge.t
-                   Composition_types.Bulletproof_challenge.t
+                 Kimchi_backend_common.Scalar_challenge.t
+                 Composition_types.Bulletproof_challenge.t
                , 'b )
-                 Pickles_types.Vector.t
-                 Pickles_types.Hlist0.Id.t
+               Pickles_types.Vector.t
+               Pickles_types.Hlist0.Id.t
              , ( Limb_vector.Constant.Hex64.t
                , Composition_types.Digest.Limbs.n )
-                 Pickles_types.Vector.vec
+               Pickles_types.Vector.vec
              , bool )
-               Composition_types.Step.Proof_state.Per_proof.In_circuit.t
+             Composition_types.Step.Proof_state.Per_proof.In_circuit.t
            , 'a )
-             Pickles_types.Vector.t
-         , ( Limb_vector.Constant.Hex64.t
-           , Composition_types.Digest.Limbs.n )
-             Pickles_types.Vector.vec
-             Pickles_types.Hlist0.Id.t
+           Pickles_types.Vector.t
+         , ( Limb_vector.Constant.Hex64.t
+           , Composition_types.Digest.Limbs.n )
+           Pickles_types.Vector.vec
+           Pickles_types.Hlist0.Id.t
          , ( ( Limb_vector.Constant.Hex64.t
              , Composition_types.Digest.Limbs.n )
-               Pickles_types.Vector.vec
+             Pickles_types.Vector.vec
            , 'a )
-             Pickles_types.Vector.t
-             Pickles_types.Hlist0.Id.t )
-           Import.Types.Step.Statement.t
+           Pickles_types.Vector.t
+           Pickles_types.Hlist0.Id.t )
+         Import.Types.Step.Statement.t
        , Impl.field )
-      Import.Spec.ETyp.t
+       Import.Spec.ETyp.t
 end
 
 module Wrap : sig
@@ -109,7 +109,7 @@
     val create : pk:Proving_key.t -> vk:Verification_key.t -> t
 
     val generate :
-      prev_challenges:int
+         prev_challenges:int
       -> Kimchi_pasta_constraint_system.Pallas_constraint_system.t
       -> t
   end
@@ -125,83 +125,68 @@
       ( Impl.Field.t
       , Backend.Tick.Field.t
       , Wrap_impl.Internal_Basic.Field.t )
-        Snarky_backendless.Typ.t
+      Snarky_backendless.Typ.t
   end
 
   val input :
-<<<<<<< HEAD
        feature_flags:Opt.Flag.t Plonk_types.Features.Full.t
-=======
-    feature_flags:Opt.Flag.t Plonk_types.Features.Full.t
->>>>>>> ca32aec5
     -> unit
     -> ( ( Impl.Field.t
          , Impl.Field.t Composition_types.Scalar_challenge.t
          , Impl.Field.t Pickles_types.Shifted_value.Type1.t
          , ( Impl.Field.t Pickles_types.Shifted_value.Type1.t
            , Impl.field Snarky_backendless.Cvar.t
-<<<<<<< HEAD
              Snarky_backendless.Snark_intf.Boolean0.t )
            Pickles_types.Opt.t
          , ( Impl.Field.t Composition_types.Scalar_challenge.t
            , Impl.field Snarky_backendless.Cvar.t
              Snarky_backendless.Snark_intf.Boolean0.t )
            Pickles_types.Opt.t
-=======
-               Snarky_backendless.Snark_intf.Boolean0.t )
-             Pickles_types.Opt.t
-         , ( Impl.Field.t Composition_types.Scalar_challenge.t
-           , Impl.field Snarky_backendless.Cvar.t
-               Snarky_backendless.Snark_intf.Boolean0.t )
-             Pickles_types.Opt.t
->>>>>>> ca32aec5
          , Impl.Boolean.var
          , Impl.field Snarky_backendless.Cvar.t
          , Impl.field Snarky_backendless.Cvar.t
          , Impl.field Snarky_backendless.Cvar.t
          , ( Impl.field Snarky_backendless.Cvar.t
-               Kimchi_backend_common.Scalar_challenge.t
-               Composition_types.Bulletproof_challenge.t
+             Kimchi_backend_common.Scalar_challenge.t
+             Composition_types.Bulletproof_challenge.t
            , Pickles_types.Nat.z Backend.Tick.Rounds.plus_n )
-             Pickles_types.Vector.t
-             Pickles_types.Hlist0.Id.t
+           Pickles_types.Vector.t
+           Pickles_types.Hlist0.Id.t
          , Impl.field Snarky_backendless.Cvar.t )
-           Import.Types.Wrap.Statement.In_circuit.t
+         Import.Types.Wrap.Statement.In_circuit.t
        , ( Limb_vector.Challenge.Constant.t
          , Limb_vector.Challenge.Constant.t Composition_types.Scalar_challenge.t
          , Other_field.Constant.t Pickles_types.Shifted_value.Type1.t
          , Other_field.Constant.t Pickles_types.Shifted_value.Type1.t option
          , Limb_vector.Challenge.Constant.t Composition_types.Scalar_challenge.t
-<<<<<<< HEAD
            option
-=======
-             option
->>>>>>> ca32aec5
          , bool
          , ( Limb_vector.Constant.Hex64.t
            , Composition_types.Digest.Limbs.n )
-             Pickles_types.Vector.vec
-         , ( Limb_vector.Constant.Hex64.t
-           , Composition_types.Digest.Limbs.n )
-             Pickles_types.Vector.vec
-         , ( Limb_vector.Constant.Hex64.t
-           , Composition_types.Digest.Limbs.n )
-             Pickles_types.Vector.vec
+           Pickles_types.Vector.vec
+         , ( Limb_vector.Constant.Hex64.t
+           , Composition_types.Digest.Limbs.n )
+           Pickles_types.Vector.vec
+         , ( Limb_vector.Constant.Hex64.t
+           , Composition_types.Digest.Limbs.n )
+           Pickles_types.Vector.vec
          , ( Limb_vector.Challenge.Constant.t
-               Kimchi_backend_common.Scalar_challenge.t
-               Composition_types.Bulletproof_challenge.t
+             Kimchi_backend_common.Scalar_challenge.t
+             Composition_types.Bulletproof_challenge.t
            , Pickles_types.Nat.z Backend.Tick.Rounds.plus_n )
-             Pickles_types.Vector.t
-             Pickles_types.Hlist0.Id.t
+           Pickles_types.Vector.t
+           Pickles_types.Hlist0.Id.t
          , Composition_types.Branch_data.t )
-           Import.Types.Wrap.Statement.In_circuit.t
+         Import.Types.Wrap.Statement.In_circuit.t
        , Wrap_impl.field )
-      Import.Spec.ETyp.t
+       Import.Spec.ETyp.t
 end
 
 module Bn254 : sig
   module Impl : module type of Snarky_backendless.Snark.Run.Make (Backend.Bn254)
+
   include module type of Impl
+
   module Verification_key = Backend.Bn254.Verification_key
   module Proving_key = Backend.Bn254.Proving_key
 
@@ -211,7 +196,7 @@
     val create : pk:Proving_key.t -> vk:Verification_key.t -> t
 
     val generate :
-      prev_challenges:int
+         prev_challenges:int
       -> Kimchi_bn254_constraint_system.Bn254_constraint_system.t
       -> t
   end
