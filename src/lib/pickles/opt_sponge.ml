open Core_kernel

(* This module implements snarky functions for a sponge that can *conditionally* absorb input,
   while branching minimally. Specifically, if absorbing N field elements, this sponge can absorb
   a variable subset of N field elements, while performing N + 1 invocations of the sponge's
   underlying permutation. *)

let m = 3

let capacity = 1

let rate = m - capacity

type 'f sponge_state =
  | Absorbing of
      { next_index : 'f Snarky_backendless.Boolean.t
      ; xs : ('f Snarky_backendless.Boolean.t * 'f) list
      }
  | Squeezed of int

type 'f t =
  { mutable state : 'f array
  ; params : 'f Sponge.Params.t
  ; mutable needs_final_permute_if_empty : bool
  ; mutable sponge_state : 'f sponge_state
  }

module Make
    (Impl : Snarky_backendless.Snark_intf.Run)
    (P : Sponge.Intf.Permutation with type Field.t = Impl.Field.t) =
struct
  open P
  open Impl

  type nonrec t = Field.t t

  let _state { state; _ } = Array.copy state

  let copy { state; params; sponge_state; needs_final_permute_if_empty } =
    { state = Array.copy state
    ; params
    ; sponge_state
    ; needs_final_permute_if_empty
    }

  let initial_state = Array.init m ~f:(fun _ -> Field.zero)

  let of_sponge { Sponge.state; params; sponge_state; id = _ } =
    match sponge_state with
    | Sponge.Squeezed n ->
        { sponge_state = Squeezed n
        ; state = Array.copy state
        ; needs_final_permute_if_empty = true
        ; params
        }
    | Sponge.Absorbed n -> (
        let abs i =
          { sponge_state = Absorbing { next_index = i; xs = [] }
          ; state = Array.copy state
          ; params
          ; needs_final_permute_if_empty = true
          }
        in
        match n with
        | 0 ->
            abs Boolean.false_
        | 1 ->
            abs Boolean.true_
        | 2 ->
            { sponge_state = Absorbing { next_index = Boolean.false_; xs = [] }
            ; state = P.block_cipher params state
            ; needs_final_permute_if_empty = false
            ; params
            }
        | _ ->
            assert false )

  let create ?(init = initial_state) params =
    { params
    ; state = Array.copy init
    ; needs_final_permute_if_empty = true
    ; sponge_state = Absorbing { next_index = Boolean.false_; xs = [] }
    }

  let () = assert (rate = 2)

  let add_in a i x =
    let i_equals_0 = Boolean.not i in
    let i_equals_1 = i in
    (*
      a.(0) <- a.(0) + i_equals_0 * x
      a.(1) <- a.(1) + i_equals_1 * x *)
    List.iteri [ i_equals_0; i_equals_1 ] ~f:(fun j i_equals_j ->
        let a_j' =
          exists Field.typ
            ~compute:
              As_prover.(
                fun () ->
                  let a_j = read Field.typ a.(j) in
                  if read Boolean.typ i_equals_j then
                    Field.Constant.(a_j + read Field.typ x)
                  else a_j)
        in
        assert_r1cs x (i_equals_j :> Field.t) Field.(a_j' - a.(j)) ;
        a.(j) <- a_j' )

  let cond_permute ~params ~permute state =
    let permuted = P.block_cipher params (Array.copy state) in
    for i = 0 to m - 1 do
      state.(i) <- Field.if_ permute ~then_:permuted.(i) ~else_:state.(i)
    done

  let consume_pairs ~params ~state ~pos:start_pos pairs =
    Array.fold ~init:start_pos pairs ~f:(fun p ((b, x), (b', y)) ->
        (* Semantically, we want to do this.
           match b, b' with
           | 1, 1 ->
            if p = 0
            then state := perm {state with .0 += x, .1 += y }
            else state := {perm {state with .1 += x} with .0 += y}
           | 1, 0 ->
            if p = 0
            then state := {state with .0 += x}
            else state := perm {state with .1 += x}
           | 0, 1 ->
            if p = 0
            then state := {state with .0 += y }
            else state := perm {state with .1 += y}
           | 0, 0 ->
            state
        *)
        let p' = Boolean.( lxor ) p b in
        let pos_after = Boolean.( lxor ) p' b' in
        let y = Field.(y * (b' :> t)) in
        let add_in_y_after_perm =
          (* post
             add in
             (1, 1, 1)

             do not add in
             (1, 1, 0)
             (0, 1, 0)
             (0, 1, 1)

             (1, 0, 0)
             (1, 0, 1)
             (0, 0, 0)
             (0, 0, 1)
          *)
          (* Only one case where we add in y after the permutation is applied *)
          Boolean.all [ b; b'; p ]
        in
        let add_in_y_before_perm = Boolean.not add_in_y_after_perm in
        add_in state p Field.(x * (b :> t)) ;
        add_in state p' Field.(y * (add_in_y_before_perm :> t)) ;
        let permute =
          (* (b, b', p)
              true:
              (0, 1, 1)
              (1, 0, 1)
              (1, 1, 0)
              (1, 1, 1)

             false:
              (0, 0, 0)
              (0, 0, 1)
              (0, 1, 0)
              (1, 0, 0)
          *)
          (* (b && b') || (p && (b || b')) *)
          Boolean.(any [ all [ b; b' ]; all [ p; b ||| b' ] ])
        in
        cond_permute ~params ~permute state ;
        add_in state p' Field.(y * (add_in_y_after_perm :> t)) ;
        pos_after )

  let consume ~needs_final_permute_if_empty ~params ~start_pos input state =
    assert (Array.length state = m) ;
    let n = Array.length input in
    let num_pairs = n / 2 in
    let remaining = n - (2 * num_pairs) in
    let pairs =
      Array.init num_pairs ~f:(fun i -> (input.(2 * i), input.((2 * i) + 1)))
    in
    let pos = consume_pairs ~params ~state ~pos:start_pos pairs in
    let empty_imput =
      Boolean.not (Boolean.Array.any (Array.map input ~f:fst))
    in
    let should_permute =
      match remaining with
      | 0 ->
          if needs_final_permute_if_empty then Boolean.(empty_imput ||| pos)
          else pos
      | 1 ->
          let b, x = input.(n - 1) in
          let p = pos in
          let pos_after = Boolean.( lxor ) p b in
          ignore (pos_after : Boolean.var) ;
          add_in state p Field.(x * (b :> t)) ;
          if needs_final_permute_if_empty then Boolean.any [ p; b; empty_imput ]
          else Boolean.any [ p; b ]
      | _ ->
          assert false
    in
    cond_permute ~params ~permute:should_permute state

  let absorb (t : t) x =
    match t.sponge_state with
    | Absorbing { next_index; xs } ->
        t.sponge_state <- Absorbing { next_index; xs = x :: xs }
    | Squeezed _ ->
        t.sponge_state <- Absorbing { next_index = Boolean.false_; xs = [ x ] }

  let squeeze (t : t) =
    match t.sponge_state with
    | Squeezed n ->
        if n = rate then (
          t.state <- block_cipher t.params t.state ;
          t.sponge_state <- Squeezed 1 ;
          t.state.(0) )
        else (
          t.sponge_state <- Squeezed (n + 1) ;
          t.state.(n) )
    | Absorbing { next_index; xs } ->
        consume ~needs_final_permute_if_empty:t.needs_final_permute_if_empty
          ~start_pos:next_index ~params:t.params (Array.of_list_rev xs) t.state ;
        t.needs_final_permute_if_empty <- true ;
        t.sponge_state <- Squeezed 1 ;
        t.state.(0)

  let consume_all_pending (t : t) =
    match t.sponge_state with
    | Squeezed _ ->
        failwith "Nothing pending"
    | Absorbing { next_index; xs } ->
        let input = Array.of_list_rev xs in
        assert (Array.length t.state = m) ;
        let n = Array.length input in
        let num_pairs = n / 2 in
        let remaining = n - (2 * num_pairs) in
        let pairs =
          Array.init num_pairs ~f:(fun i ->
              (input.(2 * i), input.((2 * i) + 1)) )
        in
        let pos =
          consume_pairs ~params:t.params ~state:t.state ~pos:next_index pairs
<<<<<<< HEAD
        in
        let pos_after =
          if remaining = 1 then (
            let b, x = input.(n - 1) in
            let p = pos in
            let pos_after = Boolean.( lxor ) p b in
            add_in t.state p Field.(x * (b :> t)) ;
            pos_after )
          else pos
        in
        (* TODO: We should propagate the emptiness state of the pairs,
           otherwise this will break in some edge cases.
        *)
        t.sponge_state <- Absorbing { next_index = pos_after; xs = [] }

  let recombine ~original_sponge b (t : t) =
    match[@warning "-4"] (original_sponge.sponge_state, t.sponge_state) with
    | Squeezed orig_i, Squeezed curr_i ->
        if orig_i <> curr_i then failwithf "Squeezed %i vs %i" orig_i curr_i () ;
        Array.iteri original_sponge.state ~f:(fun i x ->
            t.state.(i) <- Field.if_ b ~then_:t.state.(i) ~else_:x )
    | ( Absorbing { next_index = next_index_orig; xs = xs_orig }
      , Absorbing { next_index = next_index_curr; xs = xs_curr } ) ->
        (* TODO: Should test for full equality here, if we want to catch all
           sponge misuses.
           OTOH, if you're using this sponge then you'd better know what it's
           doing..
        *)
        if List.length xs_orig <> List.length xs_curr then
          failwithf "Pending absorptions %i vs %i" (List.length xs_orig)
            (List.length xs_curr) () ;
        Array.iteri original_sponge.state ~f:(fun i x ->
            t.state.(i) <- Field.if_ b ~then_:t.state.(i) ~else_:x ) ;
        t.sponge_state <-
          Absorbing
            { next_index =
                Boolean.if_ b ~then_:next_index_curr ~else_:next_index_orig
            ; xs = xs_curr
            }
    | _, _ ->
        failwith "Incompatible states"

  let%test_module "opt_sponge" =
    ( module struct
      module S = Sponge.Make_sponge (P)

      let%test_unit "correctness" =
        let params : _ Sponge.Params.t =
          let a () =
            Array.init 3 ~f:(fun _ -> Field.(constant (Constant.random ())))
          in
          { mds = Array.init 3 ~f:(fun _ -> a ())
          ; round_constants = Array.init 40 ~f:(fun _ -> a ())
          }
=======
>>>>>>> 605b8c87
        in
        let pos_after =
          if remaining = 1 then (
            let b, x = input.(n - 1) in
            let p = pos in
            let pos_after = Boolean.( lxor ) p b in
            add_in t.state p Field.(x * (b :> t)) ;
            pos_after )
          else pos
        in
        (* TODO: We should propagate the emptiness state of the pairs,
           otherwise this will break in some edge cases.
        *)
        t.sponge_state <- Absorbing { next_index = pos_after; xs = [] }

  let recombine ~original_sponge b (t : t) =
    match[@warning "-4"] (original_sponge.sponge_state, t.sponge_state) with
    | Squeezed orig_i, Squeezed curr_i ->
        if orig_i <> curr_i then failwithf "Squeezed %i vs %i" orig_i curr_i () ;
        Array.iteri original_sponge.state ~f:(fun i x ->
            t.state.(i) <- Field.if_ b ~then_:t.state.(i) ~else_:x )
    | ( Absorbing { next_index = next_index_orig; xs = xs_orig }
      , Absorbing { next_index = next_index_curr; xs = xs_curr } ) ->
        (* TODO: Should test for full equality here, if we want to catch all
           sponge misuses.
           OTOH, if you're using this sponge then you'd better know what it's
           doing..
        *)
        if List.length xs_orig <> List.length xs_curr then
          failwithf "Pending absorptions %i vs %i" (List.length xs_orig)
            (List.length xs_curr) () ;
        Array.iteri original_sponge.state ~f:(fun i x ->
            t.state.(i) <- Field.if_ b ~then_:t.state.(i) ~else_:x ) ;
        t.sponge_state <-
          Absorbing
            { next_index =
                Boolean.if_ b ~then_:next_index_curr ~else_:next_index_orig
            ; xs = xs_curr
            }
    | _, _ ->
        failwith "Incompatible states"
end<|MERGE_RESOLUTION|>--- conflicted
+++ resolved
@@ -244,63 +244,6 @@
         in
         let pos =
           consume_pairs ~params:t.params ~state:t.state ~pos:next_index pairs
-<<<<<<< HEAD
-        in
-        let pos_after =
-          if remaining = 1 then (
-            let b, x = input.(n - 1) in
-            let p = pos in
-            let pos_after = Boolean.( lxor ) p b in
-            add_in t.state p Field.(x * (b :> t)) ;
-            pos_after )
-          else pos
-        in
-        (* TODO: We should propagate the emptiness state of the pairs,
-           otherwise this will break in some edge cases.
-        *)
-        t.sponge_state <- Absorbing { next_index = pos_after; xs = [] }
-
-  let recombine ~original_sponge b (t : t) =
-    match[@warning "-4"] (original_sponge.sponge_state, t.sponge_state) with
-    | Squeezed orig_i, Squeezed curr_i ->
-        if orig_i <> curr_i then failwithf "Squeezed %i vs %i" orig_i curr_i () ;
-        Array.iteri original_sponge.state ~f:(fun i x ->
-            t.state.(i) <- Field.if_ b ~then_:t.state.(i) ~else_:x )
-    | ( Absorbing { next_index = next_index_orig; xs = xs_orig }
-      , Absorbing { next_index = next_index_curr; xs = xs_curr } ) ->
-        (* TODO: Should test for full equality here, if we want to catch all
-           sponge misuses.
-           OTOH, if you're using this sponge then you'd better know what it's
-           doing..
-        *)
-        if List.length xs_orig <> List.length xs_curr then
-          failwithf "Pending absorptions %i vs %i" (List.length xs_orig)
-            (List.length xs_curr) () ;
-        Array.iteri original_sponge.state ~f:(fun i x ->
-            t.state.(i) <- Field.if_ b ~then_:t.state.(i) ~else_:x ) ;
-        t.sponge_state <-
-          Absorbing
-            { next_index =
-                Boolean.if_ b ~then_:next_index_curr ~else_:next_index_orig
-            ; xs = xs_curr
-            }
-    | _, _ ->
-        failwith "Incompatible states"
-
-  let%test_module "opt_sponge" =
-    ( module struct
-      module S = Sponge.Make_sponge (P)
-
-      let%test_unit "correctness" =
-        let params : _ Sponge.Params.t =
-          let a () =
-            Array.init 3 ~f:(fun _ -> Field.(constant (Constant.random ())))
-          in
-          { mds = Array.init 3 ~f:(fun _ -> a ())
-          ; round_constants = Array.init 40 ~f:(fun _ -> a ())
-          }
-=======
->>>>>>> 605b8c87
         in
         let pos_after =
           if remaining = 1 then (
