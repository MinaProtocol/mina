(* q > p *)
open Core_kernel
module SC = Scalar_challenge
open Import
open Util
open Types.Pairing_based
open Pickles_types
open Common
open Import
module S = Sponge

module Make
    (Inputs : Intf.Pairing_main_inputs.S
                with type Impl.field = Backend.Tick.Field.t
                 and type Impl.prover_state = unit
                 and type Impl.Bigint.t = Backend.Tick.Bigint.R.t
                 and type Inner_curve.Constant.Scalar.t = Backend.Tock.Field.t) =
struct
  open Inputs
  open Impl
  module PC = Inner_curve
  module Challenge = Challenge.Make (Impl)
  module Digest = Digest.Make (Impl)
  module Number = Snarky_backendless.Number.Run.Make (Impl)

  (* Other_field.size > Field.size *)
  module Other_field = struct
    let size_in_bits = Field.size_in_bits

    module Constant = Other_field

    type t = Impls.Step.Other_field.t

    let typ = Impls.Step.Other_field.typ
  end

  let print_g lab (x, y) =
    if debug then
      as_prover
        As_prover.(
          fun () ->
            printf
              !"%s: %{sexp:Backend.Tick.Field.t}, %{sexp:Backend.Tick.Field.t}\n\
                %!"
              lab (read_var x) (read_var y))

  let print_chal lab chal =
    if debug then
      as_prover
        As_prover.(
          fun () ->
            printf
              !"%s: %{sexp:Challenge.Constant.t}\n%!"
              lab (read Challenge.typ chal))

  let print_fp lab x =
    if debug then
      as_prover
        As_prover.(
          fun () ->
            printf !"%s: %{sexp:Backend.Tick.Field.t}\n%!" lab (read_var x))

  let print_bool lab x =
    if debug then
      as_prover (fun () ->
          printf "%s: %b\n%!" lab (As_prover.read Boolean.typ x))

  let equal_g g1 g2 =
    List.map2_exn ~f:Field.equal
      (Inner_curve.to_field_elements g1)
      (Inner_curve.to_field_elements g2)
    |> Boolean.all

  let absorb sponge ty t =
    absorb
      ~absorb_field:(fun x ->
        if debug then
          as_prover
            As_prover.(
              fun () ->
                printf "absorb %s\n%!"
                  Backend.Tick.Bigint.R.(to_hex_string (of_field (read_var x)))) ;
        Sponge.absorb sponge (`Field x))
      ~g1_to_field_elements:Inner_curve.to_field_elements
      ~absorb_scalar:(fun (x, (b : Boolean.var)) ->
<<<<<<< HEAD
        if debug then
          as_prover
            As_prover.(
              fun () ->
                printf "absorb %s\n%!"
                  Backend.Tick.Bigint.R.(to_hex_string (of_field (read_var x))) ;
                printf "absorb %s\n%!"
                  Backend.Tick.Bigint.R.(
                    to_hex_string (of_field (read_var (b :> Field.t))))) ;
=======
>>>>>>> c0a6c8fa
        Sponge.absorb sponge (`Field x) ;
        Sponge.absorb sponge (`Bits [ b ]))
      ~mask_g1_opt:(fun ((b : Boolean.var), (x, y)) ->
        Field.((b :> t) * x, (b :> t) * y))
      ty t

  let scalar_to_field s =
    SC.to_field_checked (module Impl) s ~endo:Endo.Wrap_inner_curve.scalar

  let lowest_128_bits ~constrain_low_bits x =
    let assert_128_bits a =
      (* Scalar_challenge.to_field_checked has the side effect of
         checking that the input fits in 128 bits. *)
      ignore (scalar_to_field (SC.SC.create a) : Field.t)
    in
    Util.lowest_128_bits ~constrain_low_bits ~assert_128_bits (module Impl) x

  module Scalar_challenge =
    SC.Make (Impl) (Inner_curve) (Challenge) (Endo.Step_inner_curve)
  module Ops = Step_main_inputs.Ops

  module Inner_curve = struct
    include Inner_curve

    let ( + ) = Ops.add_fast
  end

  let multiscale_known
      (ts :
        ( [ `Field of Field.t | `Packed_bits of Field.t * int ]
        * Inner_curve.Constant.t )
        array) =
    let rec pow2pow x i =
      if i = 0 then x else pow2pow Inner_curve.Constant.(x + x) (i - 1)
    in
    let module F = struct
      type t = Field.t

      let typ = Field.typ

      module Constant = struct
        include Field.Constant

        let to_bigint = Impl.Bigint.of_field
      end
    end in
    with_label __LOC__ (fun () ->
        let correction, acc =
          Array.mapi ts ~f:(fun i (s, x) ->
              let rr, n =
                match s with
                | `Packed_bits (s, n) ->
                    ( Ops.scale_fast2'
                        (module F)
                        (Inner_curve.constant x) s ~num_bits:n
                    , n )
                | `Field s ->
                    ( Ops.scale_fast2'
                        (module F)
                        (Inner_curve.constant x) s ~num_bits:Field.size_in_bits
                    , Field.size_in_bits )
              in
              let n =
                Ops.bits_per_chunk * Ops.chunks_needed ~num_bits:(n - 1)
              in
              let cc = pow2pow x n in
              (cc, rr))
          |> Array.reduce_exn ~f:(fun (a1, b1) (a2, b2) ->
                 (Inner_curve.Constant.( + ) a1 a2, Inner_curve.( + ) b1 b2))
        in
        Inner_curve.(acc + constant (Constant.negate correction)))

  let squeeze_challenge sponge : Field.t =
    lowest_128_bits (Sponge.squeeze sponge) ~constrain_low_bits:true

  let squeeze_scalar sponge : Field.t SC.SC.t =
    (* No need to boolean constrain scalar challenges. *)
<<<<<<< HEAD
    let pre =
      lowest_128_bits ~constrain_low_bits:false (Sponge.squeeze sponge)
    in
    if debug then
      as_prover
        As_prover.(
          fun () ->
            printf
              !"prechallenge %{sexp:Backend.Tick.Field.t}\n%!"
              (read_var pre)) ;
    SC.SC.create pre
=======
    SC.SC.create
      (lowest_128_bits ~constrain_low_bits:false (Sponge.squeeze sponge))
>>>>>>> c0a6c8fa

  let bullet_reduce sponge gammas =
    with_label __LOC__ (fun () ->
        let absorb t = absorb sponge t in
        let prechallenges =
          Array.mapi gammas ~f:(fun i gammas_i ->
              absorb (PC :: PC) gammas_i ;
              squeeze_scalar sponge)
        in
        let term_and_challenge (l, r) pre =
          let left_term = Scalar_challenge.endo_inv l pre in
          let right_term = Scalar_challenge.endo r pre in
          ( Inner_curve.(left_term + right_term)
          , { Bulletproof_challenge.prechallenge = pre } )
        in
        let terms, challenges =
          Array.map2_exn gammas prechallenges ~f:term_and_challenge
          |> Array.unzip
        in
        (Array.reduce_exn terms ~f:Inner_curve.( + ), challenges))

  let group_map =
    let f =
      lazy
        (let module M =
           Group_map.Bw19.Make (Field.Constant) (Field)
             (struct
               let params =
                 Group_map.Bw19.Params.create
                   (module Field.Constant)
                   { b = Inner_curve.Params.b }
             end)
         in
        let open M in
        Snarky_group_map.Checked.wrap
          (module Impl)
          ~potential_xs
          ~y_squared:(fun ~x ->
            Field.(
              (x * x * x)
              + (constant Inner_curve.Params.a * x)
              + constant Inner_curve.Params.b))
        |> unstage)
    in
    fun x -> Lazy.force f x

  let scale_fast p s =
    with_label __LOC__ (fun () ->
        Ops.scale_fast p s ~num_bits:Field.size_in_bits)

  let scale_fast2 p (s : Other_field.t Shifted_value.Type2.t) =
    with_label __LOC__ (fun () ->
        Ops.scale_fast2 p s ~num_bits:Field.size_in_bits)

  let check_bulletproof ~pcs_batch ~(sponge : Sponge.t) ~xi
      ~combined_inner_product
      ~(* Corresponds to y in figure 7 of WTS *)
       (* sum_i r^i sum_j xi^j f_j(beta_i) *)
      (advice : _ Openings.Bulletproof.Advice.t)
      ~polynomials:(without_degree_bound, with_degree_bound)
      ~openings_proof:
        ({ lr; delta; z_1; z_2; sg } :
          ( Inner_curve.t
          , Other_field.t Shifted_value.Type2.t )
          Openings.Bulletproof.t) =
    with_label "check_bulletproof" (fun () ->
        absorb sponge Scalar
          ( match combined_inner_product with
          | Shifted_value.Type2.Shifted_value x ->
              x ) ;
        (* a_hat should be equal to
           sum_i < t, r^i pows(beta_i) >
           = sum_i r^i < t, pows(beta_i) > *)
        let u =
          let t = Sponge.squeeze_field sponge in
          group_map t
        in
        let open Inner_curve in
        let combined_polynomial (* Corresponds to xi in figure 7 of WTS *) =
          with_label "combined_polynomial" (fun () ->
              Pcs_batch.combine_split_commitments pcs_batch
                ~scale_and_add:
                  (fun ~(acc :
                          [ `Maybe_finite of Boolean.var * Inner_curve.t
                          | `Finite of Inner_curve.t ]) ~xi p ->
                  match acc with
                  | `Maybe_finite (acc_is_finite, (acc : Inner_curve.t)) -> (
                      match p with
                      | `Maybe_finite (p_is_finite, p) ->
                          let is_finite =
                            Boolean.(p_is_finite ||| acc_is_finite)
                          in
                          let xi_acc = Scalar_challenge.endo acc xi in
                          `Maybe_finite
                            ( is_finite
                            , if_ acc_is_finite ~then_:(p + xi_acc) ~else_:p )
                      | `Finite p ->
                          let xi_acc = Scalar_challenge.endo acc xi in
                          `Finite
                            (if_ acc_is_finite ~then_:(p + xi_acc) ~else_:p) )
                  | `Finite acc ->
                      let xi_acc = Scalar_challenge.endo acc xi in
                      `Finite
                        ( match p with
                        | `Finite p ->
                            p + xi_acc
                        | `Maybe_finite (p_is_finite, p) ->
                            if_ p_is_finite ~then_:(p + xi_acc) ~else_:xi_acc ))
                ~xi
                ~init:(function
                  | `Finite x -> `Finite x | `Maybe_finite x -> `Maybe_finite x)
                (Vector.map without_degree_bound
                   ~f:(Array.map ~f:(fun x -> `Finite x)))
                (Vector.map with_degree_bound
                   ~f:
                     (let open Dlog_plonk_types.Poly_comm.With_degree_bound in
                     fun { shifted; unshifted } ->
                       let f x = `Maybe_finite x in
                       { unshifted = Array.map ~f unshifted
                       ; shifted = f shifted
                       })))
          |> function `Finite x -> x | `Maybe_finite _ -> assert false
        in
        let lr_prod, challenges = bullet_reduce sponge lr in
        print_g "lr_prod" lr_prod ;
        print_g "combined_polynomial" combined_polynomial ;
        print_g "u" u ;
        let p_prime =
          let uc = scale_fast2 u combined_inner_product in
<<<<<<< HEAD
          print_g "uc" uc ; combined_polynomial + uc
=======
          combined_polynomial + uc
>>>>>>> c0a6c8fa
        in
        print_g "p_prime" p_prime ;
        let q = p_prime + lr_prod in
        print_g "q" q ;
        absorb sponge PC delta ;
        let c = squeeze_scalar sponge in
        print_fp "c" c.inner ;
        (* c Q + delta = z1 (G + b U) + z2 H *)
        let lhs =
          let cq = Scalar_challenge.endo q c in
          print_g "cq" cq ; cq + delta
        in
        print_g "lhs" lhs ;
        let rhs =
          with_label __LOC__ (fun () ->
              let b_u = scale_fast2 u advice.b in
<<<<<<< HEAD
              print_g "b_u" b_u ;
              let z_1_g_plus_b_u = scale_fast2 (sg + b_u) z_1 in
              print_g "z_1_g_plus_b_u" z_1_g_plus_b_u ;
=======
              let z_1_g_plus_b_u = scale_fast2 (sg + b_u) z_1 in
>>>>>>> c0a6c8fa
              let z2_h =
                scale_fast2 (Inner_curve.constant (Lazy.force Generators.h)) z_2
              in
              print_g "z2_h" z2_h ; z_1_g_plus_b_u + z2_h)
        in
        print_g "rhs" rhs ;
        (`Success (equal_g lhs rhs), challenges))

  let assert_eq_deferred_values
      (m1 :
        ( 'a
        , Inputs.Impl.Field.t Import.Scalar_challenge.t )
        Types.Pairing_based.Proof_state.Deferred_values.Plonk.Minimal.t)
      (m2 :
        ( Inputs.Impl.Field.t
        , Inputs.Impl.Field.t Import.Scalar_challenge.t )
        Types.Pairing_based.Proof_state.Deferred_values.Plonk.Minimal.t) =
    let open Types.Dlog_based.Proof_state.Deferred_values.Plonk.Minimal in
    let chal c1 c2 = Field.Assert.equal c1 c2 in
<<<<<<< HEAD
    let scalar_chal ({ SC.SC.inner = t1 } : _ Pickles_types.Scalar_challenge.t)
        ({ SC.SC.inner = t2 } : _ Pickles_types.Scalar_challenge.t) =
=======
    let scalar_chal ({ SC.SC.inner = t1 } : _ Import.Scalar_challenge.t)
        ({ SC.SC.inner = t2 } : _ Import.Scalar_challenge.t) =
>>>>>>> c0a6c8fa
      Field.Assert.equal t1 t2
    in
    with_label __LOC__ (fun () -> chal m1.beta m2.beta) ;
    with_label __LOC__ (fun () -> chal m1.gamma m2.gamma) ;
    with_label __LOC__ (fun () -> scalar_chal m1.alpha m2.alpha) ;
    with_label __LOC__ (fun () -> scalar_chal m1.zeta m2.zeta)

  let lagrange_commitment ~domain i =
    let d =
      Kimchi_pasta.Pasta.Precomputed.Lagrange_precomputations
      .index_of_domain_log2 (Domain.log2_size domain)
    in
    match Precomputed.Lagrange_precomputations.pallas.(d).(i) with
    | [| g |] ->
        Inner_curve.Constant.of_affine g
    | _ ->
        assert false

  let incrementally_verify_proof (type b)
      (module Branching : Nat.Add.Intf with type n = b) ~domain
      ~verification_key:(m : _ Plonk_verification_key_evals.t) ~xi ~sponge
      ~(public_input :
         [ `Field of Field.t | `Packed_bits of Field.t * int ] array)
      ~(sg_old : (_, Branching.n) Vector.t) ~combined_inner_product ~advice
      ~(messages : _ Dlog_plonk_types.Messages.t) ~openings_proof
      ~(plonk :
         ( _
         , _
         , _ Shifted_value.Type2.t )
         Types.Dlog_based.Proof_state.Deferred_values.Plonk.In_circuit.t) =
    with_label "incrementally_verify_proof" (fun () ->
        let receive ty f =
          with_label "receive" (fun () ->
              let x = f messages in
              absorb sponge ty x ; x)
        in
        let sample () = squeeze_challenge sponge in
        let sample_scalar () = squeeze_scalar sponge in
        let open Dlog_plonk_types.Messages in
        let x_hat =
          with_label "x_hat" (fun () ->
              multiscale_known
                (Array.mapi public_input ~f:(fun i x ->
                     (x, lagrange_commitment ~domain i)))
              |> Inner_curve.negate)
        in
        let without = Type.Without_degree_bound in
        let absorb_g gs = absorb sponge without gs in
        absorb sponge PC x_hat ;
        let w_comm = messages.w_comm in
        Vector.iter ~f:absorb_g w_comm ;
        let beta = sample () in
        let gamma = sample () in
        let z_comm = receive without z_comm in
        let alpha = sample_scalar () in
        let t_comm = receive without t_comm in
        let zeta = sample_scalar () in
        (* At this point, we should use the previous "bulletproof_challenges" to
           compute to compute f(beta_1) outside the snark
           where f is the polynomial corresponding to sg_old
        *)
        let sponge_before_evaluations = Sponge.copy sponge in
        let sponge_digest_before_evaluations = Sponge.squeeze_field sponge in

        (* xi, r are sampled here using the other sponge. *)
        (* No need to expose the polynomial evaluations as deferred values as they're
           not needed here for the incremental verification. All we need is a_hat and
           "combined_inner_product".

           Then, in the other proof, we can witness the evaluations and check their correctness
           against "combined_inner_product" *)
<<<<<<< HEAD
        let sigma_comm_init, [ sigma_comm_last ] =
          Vector.split m.sigma_comm
            (snd (Dlog_plonk_types.Permuts_minus_1.add Nat.N1.n))
        in
        let ( + ) = Inner_curve.( + ) in
        let f_comm =
          let poseidon =
            with_label __LOC__ (fun () ->
                let (pn :: ps) = Vector.rev m.coefficients_comm in
                scale_fast2
                  (Vector.fold ~init:pn ps ~f:(fun acc c ->
                       c + Scalar_challenge.endo acc alpha))
                  plonk.poseidon_selector
                |> Inner_curve.negate)
          in
          print_g "poseidon" poseidon ;
          let ( * ) s x = scale_fast2 x s in
          let generic =
            let coeffs = Vector.to_array m.coefficients_comm in
            let (c0 :: cs) = plonk.generic in
            Vector.foldi cs
              ~init:(c0 * coeffs.(0))
              ~f:(fun i acc c -> acc + (c * coeffs.(Int.(i + 1))))
          in
          List.reduce_exn ~f:( + )
            [ plonk.perm * sigma_comm_last
            ; generic
            ; poseidon
            ; plonk.vbmul * m.mul_comm
            ; plonk.complete_add * m.complete_add_comm
            ; plonk.endomul * m.emul_comm
            ; plonk.endomul_scalar * m.endomul_scalar_comm
            ]
=======
        let sigma_comm_init, [ _ ] =
          Vector.split m.sigma_comm
            (snd (Dlog_plonk_types.Permuts_minus_1.add Nat.N1.n))
        in
        let ft_comm =
          with_label __LOC__ (fun () ->
              Common.ft_comm ~add:Ops.add_fast ~scale:scale_fast2
                ~negate:Inner_curve.negate ~endoscale:Scalar_challenge.endo
                ~verification_key:m ~plonk ~alpha ~t_comm)
>>>>>>> c0a6c8fa
        in
        let chunked_t_comm =
          let n = Array.length t_comm in
          let res = ref t_comm.(n - 1) in
          for i = n - 2 downto 0 do
            with_label __LOC__ (fun () ->
                res := t_comm.(i) + scale_fast2 !res plonk.zeta_to_srs_length)
          done ;
          !res
        in
        let ft_comm =
          with_label __LOC__ (fun () ->
              f_comm + chunked_t_comm
              + Inner_curve.negate
                  (scale_fast2 chunked_t_comm plonk.zeta_to_domain_size))
        in
        print_g "chunked_t_comm" chunked_t_comm ;
        print_g "ft_comm" ft_comm ;
        let bulletproof_challenges =
          (* This sponge needs to be initialized with (some derivative of)
             1. The polynomial commitments
             2. The combined inner product
             3. The challenge points.

             It should be sufficient to fork the sponge after squeezing beta_3 and then to absorb
             the combined inner product.
          *)
          let num_commitments_without_degree_bound = Nat.N26.n in
          let without_degree_bound =
            let T = Branching.eq in
            Vector.append
              (Vector.map sg_old ~f:(fun g -> [| g |]))
              ( [| x_hat |] :: [| ft_comm |] :: z_comm :: [| m.generic_comm |]
              :: [| m.psm_comm |]
              :: Vector.append w_comm
                   (Vector.map sigma_comm_init ~f:(fun g -> [| g |]))
                   (snd Dlog_plonk_types.(Columns.add Permuts_minus_1.n)) )
              (snd (Branching.add num_commitments_without_degree_bound))
          in
          with_label "check_bulletproof" (fun () ->
              check_bulletproof
                ~pcs_batch:
                  (Common.dlog_pcs_batch
                     (Branching.add num_commitments_without_degree_bound))
                ~sponge:sponge_before_evaluations ~xi ~combined_inner_product
                ~advice ~openings_proof ~polynomials:(without_degree_bound, []))
        in
        assert_eq_deferred_values
          { alpha = plonk.alpha
          ; beta = plonk.beta
          ; gamma = plonk.gamma
          ; zeta = plonk.zeta
          }
          { alpha; beta; gamma; zeta } ;
        (sponge_digest_before_evaluations, bulletproof_challenges))

  let compute_challenges ~scalar chals =
    with_label "compute_challenges" (fun () ->
        Vector.map chals ~f:(fun { Bulletproof_challenge.prechallenge } ->
            scalar prechallenge))

  let b_poly = Field.(Dlog_main.b_poly ~add ~mul ~one)

  module Pseudo = Pseudo.Make (Impl)

  module Bounded = struct
    type t = { max : int; actual : Field.t }

    let of_pseudo ((_, ns) as p : _ Pseudo.t) =
      { max = Vector.reduce_exn ~f:Int.max ns
      ; actual = Pseudo.choose p ~f:Field.of_int
      }
  end

  let vanishing_polynomial mask =
    with_label "vanishing_polynomial" (fun () ->
        let mask = Vector.to_array mask in
        let max = Array.length mask in
        fun x ->
          let rec go acc i =
            if i >= max then acc
            else
              let should_square = mask.(i) in
              let acc =
                Field.if_ should_square ~then_:(Field.square acc) ~else_:acc
              in
              go acc (i + 1)
          in
          Field.sub (go x 0) Field.one)

  let shifts ~log2_size =
    Common.tick_shifts ~log2_size
    |> Dlog_plonk_types.Shifts.map ~f:Impl.Field.constant

  let domain_generator ~log2_size =
    Backend.Tick.Field.domain_generator ~log2_size |> Impl.Field.constant

  module O = One_hot_vector.Make (Impl)

  let side_loaded_input_domain =
    let open Side_loaded_verification_key in
    let input_size = input_size ~of_int:Fn.id ~add:( + ) ~mul:( * ) in
    let max_width = Width.Max.n in
    let domain_log2s =
      Vector.init (S max_width) ~f:(fun w -> Int.ceil_log2 (input_size w))
    in
    let (T max_log2_size) =
      let n = Int.ceil_log2 (input_size (Nat.to_int max_width)) in
      assert (List.last_exn (Vector.to_list domain_log2s) = n) ;
      Nat.of_int n
    in
    fun ~width ->
      let mask = O.of_index width ~length:(S max_width) in
      let shifts = lazy (Pseudo.Domain.shifts (mask, domain_log2s) ~shifts) in
      let generator =
        lazy (Pseudo.Domain.generator (mask, domain_log2s) ~domain_generator)
      in
      let vp =
        let log2_size = Pseudo.choose (mask, domain_log2s) ~f:Field.of_int in
        let mask =
          ones_vector (module Impl) max_log2_size ~first_zero:log2_size
        in
        vanishing_polynomial mask
      in
      let size =
        lazy
          (Pseudo.choose (mask, domain_log2s) ~f:(fun x ->
               Field.of_int (1 lsl x)))
      in
      object
        method shifts = Lazy.force shifts

        method generator = Lazy.force generator

        method size = Lazy.force size

        method vanishing_polynomial = vp
      end

  let side_loaded_domains (type branches) =
    let open Side_loaded_verification_key in
    fun (domains : (Field.t Domain.t Domains.t, branches) Vector.t)
        (branch : branches One_hot_vector.T(Impl).t) ->
      let domain v ~max =
        let (T max_n) = Nat.of_int max in
        let log2_size = Pseudo.choose ~f:Domain.log2_size (branch, v) in
        let mask = ones_vector (module Impl) max_n ~first_zero:log2_size in
        let log2_sizes =
          (O.of_index log2_size ~length:max_n, Vector.init max_n ~f:Fn.id)
        in
        let shifts = Pseudo.Domain.shifts log2_sizes ~shifts in
        let generator = Pseudo.Domain.generator log2_sizes ~domain_generator in
        let vanishing_polynomial = vanishing_polynomial mask in
        let size =
          Vector.map mask ~f:(fun b ->
              (* 0 -> 1
                  1 -> 2 *)
              Field.((b :> t) + one))
          |> Vector.reduce_exn ~f:Field.( * )
        in
        object
          method size = size

          method log2_size = log2_size

          method vanishing_polynomial x = vanishing_polynomial x

          method shifts = shifts

          method generator = generator
        end
      in
      { Domains.h =
          domain
            (Vector.map domains ~f:(fun { h; _ } -> h))
            ~max:(Domain.log2_size max_domains.h)
      }

  let%test_module "side loaded domains" =
    ( module struct
      let run k =
        let (), y =
          run_and_check
            (fun () ->
              let y = k () in
              fun () -> As_prover.read_var y)
            ()
          |> Or_error.ok_exn
        in
        y

      let%test_unit "side loaded input domain" =
        let open Side_loaded_verification_key in
        let input_size = input_size ~of_int:Fn.id ~add:( + ) ~mul:( * ) in
        let possibilities =
          Vector.init (S Width.Max.n) ~f:(fun w -> Int.ceil_log2 (input_size w))
        in
        let pt = Field.Constant.random () in
        List.iteri (Vector.to_list possibilities) ~f:(fun i d ->
            let d_unchecked =
              Plonk_checks.domain
                (module Field.Constant)
                (Pow_2_roots_of_unity d) ~shifts:Common.tick_shifts
                ~domain_generator:Backend.Tick.Field.domain_generator
            in
            let checked_domain () =
              side_loaded_input_domain ~width:(Field.of_int i)
            in
            [%test_eq: Field.Constant.t]
              (d_unchecked#vanishing_polynomial pt)
              (run (fun () ->
                   (checked_domain ())#vanishing_polynomial (Field.constant pt))))

      let%test_unit "side loaded domains" =
        let module O = One_hot_vector.Make (Impl) in
        let open Side_loaded_verification_key in
        let branches = Nat.N2.n in
        let domains = Vector.[ { Domains.h = 10 }; { h = 15 } ] in
        let pt = Field.Constant.random () in
        List.iteri (Vector.to_list domains) ~f:(fun i ds ->
            let check field1 field2 =
              let d_unchecked =
                Plonk_checks.domain
                  (module Field.Constant)
                  (Pow_2_roots_of_unity (field1 ds))
                  ~shifts:Common.tick_shifts
                  ~domain_generator:Backend.Tick.Field.domain_generator
              in
              let checked_domain () =
                side_loaded_domains
                  (Vector.map domains
                     ~f:
                       (Domains.map ~f:(fun x ->
                            Domain.Pow_2_roots_of_unity (Field.of_int x))))
                  (O.of_index (Field.of_int i) ~length:branches)
                |> field2
              in
              [%test_eq: Field.Constant.t] d_unchecked#size
                (run (fun () -> (checked_domain ())#size)) ;
              [%test_eq: Field.Constant.t]
                (d_unchecked#vanishing_polynomial pt)
                (run (fun () ->
                     (checked_domain ())#vanishing_polynomial
                       (Field.constant pt)))
            in
            check Domains.h Domains.h)
    end )

  module Split_evaluations = struct
    open Dlog_plonk_types

    let mask' { Bounded.max; actual } : Boolean.var array =
      let (T max) = Nat.of_int max in
      Vector.to_array (ones_vector (module Impl) ~first_zero:actual max)

    let mask (type n) ~(lengths : (int, n) Vector.t)
        (choice : n One_hot_vector.T(Impl).t) : Boolean.var array =
      let max =
        Option.value_exn
          (List.max_elt ~compare:Int.compare (Vector.to_list lengths))
      in
      let actual = Pseudo.choose (choice, lengths) ~f:Field.of_int in
      mask' { max; actual }

    let last =
      Array.reduce_exn ~f:(fun (b_acc, x_acc) (b, x) ->
          (Boolean.(b_acc ||| b), Field.if_ b ~then_:x ~else_:x_acc))

    let rec pow x bits_lsb =
      with_label "pow" (fun () ->
          let rec go acc bs =
            match bs with
            | [] ->
                acc
            | b :: bs ->
                let acc = Field.square acc in
                let acc = Field.if_ b ~then_:Field.(x * acc) ~else_:acc in
                go acc bs
          in
          go Field.one (List.rev bits_lsb))

    let mod_max_degree =
      let k = Nat.to_int Backend.Tick.Rounds.n in
      fun d ->
        let d = Number.of_bits (Field.unpack ~length:max_log2_degree d) in
        Number.mod_pow_2 d (`Two_to_the k)

    let combine_split_evaluations' b_plus_26 =
      Pcs_batch.combine_split_evaluations ~last
        ~mul:(fun (keep, x) (y : Field.t) -> (keep, Field.(y * x)))
        ~mul_and_add:(fun ~acc ~xi (keep, fx) ->
          Field.if_ keep ~then_:Field.(fx + (xi * acc)) ~else_:acc)
        ~init:(fun (_, fx) -> fx)
        (Common.dlog_pcs_batch b_plus_26)
        ~shifted_pow:
          (Pseudo.Degree_bound.shifted_pow ~crs_max_degree:Max_degree.step)

    let combine_split_evaluations_side_loaded b_plus_26 =
      Pcs_batch.combine_split_evaluations ~last
        ~mul:(fun (keep, x) (y : Field.t) -> (keep, Field.(y * x)))
        ~mul_and_add:(fun ~acc ~xi (keep, fx) ->
          Field.if_ keep ~then_:Field.(fx + (xi * acc)) ~else_:acc)
        ~init:(fun (_, fx) -> fx)
        (Common.dlog_pcs_batch b_plus_26)
        ~shifted_pow:(fun deg x -> pow x deg)

    let mask_evals (type n) ~(lengths : (int, n) Vector.t Evals.t)
        (choice : n One_hot_vector.T(Impl).t) (e : Field.t array Evals.t) :
        (Boolean.var * Field.t) array Evals.t =
      Evals.map2 lengths e ~f:(fun lengths e ->
          Array.zip_exn (mask ~lengths choice) e)
  end

  let combined_evaluation (type b b_plus_26) b_plus_26 ~xi ~evaluation_point
      ((without_degree_bound : (_, b_plus_26) Vector.t), with_degree_bound)
      ~max_quot_size =
    let open Field in
    Pcs_batch.combine_split_evaluations ~mul
      ~mul_and_add:(fun ~acc ~xi fx -> fx + (xi * acc))
      ~shifted_pow:
        (Pseudo.Degree_bound.shifted_pow ~crs_max_degree:Max_degree.step)
      ~init:Fn.id ~evaluation_point ~xi
      (Common.dlog_pcs_batch b_plus_26)
      without_degree_bound with_degree_bound

  let absorb_field sponge x = Sponge.absorb sponge (`Field x)

  (* pt^{2^n} *)
  let pow2_pow (pt : Field.t) (n : int) : Field.t =
    with_label "pow2_pow" (fun () ->
        let rec go acc i =
          if i = 0 then acc else go (Field.square acc) (i - 1)
        in
        go pt n)

  let actual_evaluation (e : (Boolean.var * Field.t) array) ~(pt_to_n : Field.t)
      : Field.t =
    with_label "actual_evaluation" (fun () ->
        match List.rev (Array.to_list e) with
        | (b, e) :: es ->
            List.fold
              ~init:Field.((b :> t) * e)
              es
              ~f:(fun acc (keep, fx) ->
                Field.if_ keep ~then_:Field.(fx + (pt_to_n * acc)) ~else_:acc)
        | [] ->
            failwith "empty list")

  let actual_evaluation (e : Field.t array) ~(pt_to_n : Field.t) : Field.t =
    with_label "actual_evaluation" (fun () ->
        match List.rev (Array.to_list e) with
        | e :: es ->
            List.fold ~init:e es ~f:(fun acc fx -> Field.(fx + (pt_to_n * acc)))
        | [] ->
            failwith "empty list")

  open Dlog_plonk_types

  module Opt_sponge = struct
    include Opt_sponge.Make (Impl) (Step_main_inputs.Sponge.Permutation)

    let squeeze_challenge sponge : Field.t =
      lowest_128_bits (squeeze sponge) ~constrain_low_bits:true
  end

  let shift1 =
    Shifted_value.Type1.Shift.(
      map ~f:Field.constant (create (module Field.Constant)))

  let shift2 =
    Shifted_value.Type2.Shift.(
      map ~f:Field.constant (create (module Field.Constant)))

  let%test_unit "endo scalar" =
    SC.test (module Impl) ~endo:Endo.Wrap_inner_curve.scalar

  module Plonk = Types.Dlog_based.Proof_state.Deferred_values.Plonk

  module Plonk_checks = struct
    include Plonk_checks
    include Plonk_checks.Make (Shifted_value.Type1) (Plonk_checks.Scalars.Tick)
  end

  (* This finalizes the "deferred values" coming from a previous proof over the same field.
     It
     1. Checks that [xi] and [r] where sampled correctly. I.e., by absorbing all the
     evaluation openings and then squeezing.
     2. Checks that the "combined inner product" value used in the elliptic curve part of
     the opening proof was computed correctly, in terms of the evaluation openings and the
     evaluation points.
     3. Check that the "b" value was computed correctly.
     4. Perform the arithmetic checks from marlin. *)
  (* TODO: This needs to handle the fact of variable length evaluations.
     Meaning it needs opt sponge. *)
  let finalize_other_proof (type b branches)
      (module Branching : Nat.Add.Intf with type n = b) ~max_width
      ~(step_domains :
         [ `Known of (Domains.t, branches) Vector.t
         | `Side_loaded of
           ( Field.t Side_loaded_verification_key.Domain.t
             Side_loaded_verification_key.Domains.t
           , branches )
           Vector.t ]) ~step_widths
      ~(* TODO: Add "actual branching" so that proofs don't
          carry around dummy "old bulletproof challenges" *)
      sponge ~(old_bulletproof_challenges : (_, b) Vector.t)
      ({ xi
       ; combined_inner_product
       ; bulletproof_challenges
       ; which_branch
       ; b
       ; plonk
       } :
        ( Field.t
        , _
        , Field.t Shifted_value.Type1.t
        , _
        , _
        , _ )
        Types.Dlog_based.Proof_state.Deferred_values.In_circuit.t)
      { Dlog_plonk_types.All_evals.ft_eval1
      ; evals =
          ( { evals = evals1; public_input = x_hat1 }
          , { evals = evals2; public_input = x_hat2 } )
      } =
    let open Vector in
    let step_domains, input_domain =
      with_label "step_domains" (fun () ->
          match step_domains with
          | `Known domains ->
              ( `Known domains
              , Pseudo.Domain.to_domain ~shifts ~domain_generator
                  (which_branch, Vector.map domains ~f:Domains.x) )
          | `Side_loaded ds ->
              ( `Side_loaded (side_loaded_domains ds which_branch)
              , (* This has to be the max_width of this proof system rather than actual width *)
                side_loaded_input_domain
                  ~width:
                    (Side_loaded_verification_key.Width.Checked.to_field
                       (Option.value_exn max_width)) ))
    in
    let actual_width = Pseudo.choose (which_branch, step_widths) ~f:Fn.id in
    let T = Branching.eq in
    (* You use the NEW bulletproof challenges to check b. Not the old ones. *)
    let absorb_evals x_hat e =
      with_label "absorb_evals" (fun () ->
          let xs, ys = Evals.to_vectors e in
          List.iter
            Vector.([| x_hat |] :: (to_list xs @ to_list ys))
            ~f:(Array.iter ~f:(fun x -> Sponge.absorb sponge (`Field x))))
    in
    (* A lot of hashing. *)
    absorb_evals x_hat1 evals1 ;
    absorb_evals x_hat2 evals2 ;
    Sponge.absorb sponge (`Field ft_eval1) ;
    let squeeze () = squeeze_challenge sponge in
    let xi_actual = squeeze () in
    let r_actual = squeeze () in
    let xi_correct =
      Field.equal xi_actual (match xi with { SC.SC.inner = xi } -> xi)
    in
    let scalar =
      SC.to_field_checked (module Impl) ~endo:Endo.Wrap_inner_curve.scalar
    in
    let plonk =
      Types.Pairing_based.Proof_state.Deferred_values.Plonk.In_circuit
      .map_challenges ~f:Fn.id ~scalar plonk
    in
    let domain =
      match step_domains with
      | `Known ds ->
          let hs = map ds ~f:(fun { Domains.h; _ } -> h) in
          Pseudo.Domain.to_domain (which_branch, hs) ~shifts ~domain_generator
      | `Side_loaded { h } ->
          (h :> _ Plonk_checks.plonk_domain)
    in
    let zetaw = Field.mul domain#generator plonk.zeta in
    let xi = scalar xi in
    let r = scalar (SC.SC.create r_actual) in
    let plonk_minimal = Plonk.to_minimal plonk in
    let combined_evals =
      let n = Int.ceil_log2 Max_degree.step in
      let zeta_n : Field.t = pow2_pow plonk.zeta n in
      let zetaw_n : Field.t = pow2_pow zetaw n in
      ( Dlog_plonk_types.Evals.map ~f:(actual_evaluation ~pt_to_n:zeta_n) evals1
      , Dlog_plonk_types.Evals.map
          ~f:(actual_evaluation ~pt_to_n:zetaw_n)
          evals2 )
    in
    let env =
      with_label "scalars_env" (fun () ->
          Plonk_checks.scalars_env
            (module Field)
            ~srs_length_log2:Common.Max_degree.step_log2
            ~endo:(Impl.Field.constant Endo.Step_inner_curve.base)
            ~mds:sponge_params.mds
            ~field_of_hex:(fun s ->
              Kimchi_pasta.Pasta.Bigint256.of_hex_string s
              |> Kimchi_pasta.Pasta.Fp.of_bigint |> Field.constant)
            ~domain plonk_minimal combined_evals)
    in
    let open Field in
    let combined_inner_product_correct =
      let ft_eval0 : Field.t =
        with_label "ft_eval0" (fun () ->
            Plonk_checks.ft_eval0
              (module Field)
              ~env ~domain plonk_minimal combined_evals x_hat1)
      in
      print_fp "ft_eval0" ft_eval0 ;
      print_fp "ft_eval1" ft_eval1 ;
      (* sum_i r^i sum_j xi^j f_j(beta_i) *)
      let actual_combined_inner_product =
        let sg_olds =
          with_label "sg_olds" (fun () ->
              Vector.map old_bulletproof_challenges ~f:(fun chals ->
                  unstage (b_poly (Vector.to_array chals))))
        in
        let combine ~ft pt x_hat e =
          let pi = Branching.add Nat.N26.n in
          let a, b = Evals.to_vectors (e : Field.t array Evals.t) in
          let sg_evals =
            Vector.map2
              (ones_vector (module Impl) ~first_zero:actual_width Branching.n)
              sg_olds
              ~f:(fun keep f -> [| (keep, f pt) |])
          in
          let v =
            Vector.append sg_evals
              (Vector.map
                 ([| x_hat |] :: [| ft |] :: a)
                 ~f:(Array.map ~f:(fun x -> (Boolean.true_, x))))
              (snd pi)
          in
          match step_domains with
          | `Known _ ->
              Split_evaluations.combine_split_evaluations' pi ~xi
                ~evaluation_point:pt v b
          | `Side_loaded _ ->
              Split_evaluations.combine_split_evaluations_side_loaded pi ~xi
                ~evaluation_point:pt v b
        in
        with_label "combine" (fun () ->
            combine ~ft:ft_eval0 plonk.zeta x_hat1 evals1
            + (r * combine ~ft:ft_eval1 zetaw x_hat2 evals2))
<<<<<<< HEAD
      in
      let expected =
        Shifted_value.Type1.to_field
          (module Field)
          ~shift:shift1 combined_inner_product
      in
=======
      in
      let expected =
        Shifted_value.Type1.to_field
          (module Field)
          ~shift:shift1 combined_inner_product
      in
>>>>>>> c0a6c8fa
      print_fp "pairing_main cip expected" expected ;
      print_fp "pairing_main cip actual" actual_combined_inner_product ;
      equal expected actual_combined_inner_product
    in
    let bulletproof_challenges =
      compute_challenges ~scalar bulletproof_challenges
    in
    let b_correct =
      with_label "b_correct" (fun () ->
          let b_poly =
            unstage (b_poly (Vector.to_array bulletproof_challenges))
          in
          let b_actual = b_poly plonk.zeta + (r * b_poly zetaw) in
          let b_used =
            Shifted_value.Type1.to_field (module Field) ~shift:shift1 b
          in
          equal b_used b_actual)
    in
    let plonk_checks_passed =
      with_label "plonk_checks_passed" (fun () ->
          Plonk_checks.checked
            (module Impl)
            ~env ~shift:shift1 plonk combined_evals)
    in
    print_bool "xi_correct" xi_correct ;
    print_bool "combined_inner_product_correct" combined_inner_product_correct ;
    print_bool "plonk_checks_passed" plonk_checks_passed ;
    print_bool "b_correct" b_correct ;
    ( Boolean.all
        [ xi_correct
        ; b_correct
        ; combined_inner_product_correct
        ; plonk_checks_passed
        ]
    , bulletproof_challenges )

  let hash_me_only (type s) ~index
      (state_to_field_elements : s -> Field.t array) =
    let open Types.Pairing_based.Proof_state.Me_only in
    let after_index =
      let sponge = Sponge.create sponge_params in
      Array.iter
        (Types.index_to_field_elements
           ~g:(fun (z : Inputs.Inner_curve.t) ->
             List.to_array (Inner_curve.to_field_elements z))
           index)
        ~f:(fun x -> Sponge.absorb sponge (`Field x)) ;
      sponge
    in
    stage (fun (t : _ Types.Pairing_based.Proof_state.Me_only.t) ->
        let sponge = Sponge.copy after_index in
        Array.iter
          ~f:(fun x -> Sponge.absorb sponge (`Field x))
          (to_field_elements_without_index t ~app_state:state_to_field_elements
             ~g:Inner_curve.to_field_elements) ;
        Sponge.squeeze_field sponge)

  let hash_me_only_opt (type s) ~index
      (state_to_field_elements : s -> Field.t array) =
    let open Types.Pairing_based.Proof_state.Me_only in
    let after_index =
      let sponge = Sponge.create sponge_params in
      Array.iter
        (Types.index_to_field_elements
           ~g:(fun (z : Inputs.Inner_curve.t) ->
             List.to_array (Inner_curve.to_field_elements z))
           index)
        ~f:(fun x -> Sponge.absorb sponge (`Field x)) ;
      sponge
    in
    stage (fun t ~widths ~max_width ~which_branch ->
        let mask =
          ones_vector
            (module Impl)
            max_width
            ~first_zero:(Pseudo.choose ~f:Fn.id (which_branch, widths))
        in
        let sponge = Sponge.copy after_index in
        let t =
          { t with
            old_bulletproof_challenges =
              Vector.map2 mask t.old_bulletproof_challenges ~f:(fun b v ->
                  Vector.map v ~f:(fun x -> `Opt (b, x)))
          ; sg = Vector.map2 mask t.sg ~f:(fun b g -> (b, g))
          }
        in
        let not_opt x = `Not_opt x in
        let hash_inputs =
          to_field_elements_without_index t
            ~app_state:
              (Fn.compose (Array.map ~f:not_opt) state_to_field_elements)
            ~g:(fun (b, g) ->
              List.map
                ~f:(fun x -> `Opt (b, x))
                (Inner_curve.to_field_elements g))
        in
        match
          Array.fold hash_inputs ~init:(`Not_opt sponge) ~f:(fun acc t ->
              match (acc, t) with
              | `Not_opt sponge, `Not_opt t ->
                  Sponge.absorb sponge (`Field t) ;
                  acc
              | `Not_opt sponge, `Opt t ->
                  let sponge = Opt_sponge.of_sponge sponge in
                  Opt_sponge.absorb sponge t ; `Opt sponge
              | `Opt sponge, `Opt t ->
                  Opt_sponge.absorb sponge t ; acc
              | `Opt _, `Not_opt _ ->
                  assert false)
        with
        | `Not_opt sponge ->
            (* This means there were no optional inputs. *)
            Sponge.squeeze_field sponge
        | `Opt sponge ->
            Opt_sponge.squeeze sponge)

  let verify ~branching ~is_base_case ~sg_old
      ~(opening : _ Pickles_types.Dlog_plonk_types.Openings.Bulletproof.t)
      ~messages ~wrap_domain ~wrap_verification_key statement
      (unfinalized :
        ( _
        , _
        , _ Shifted_value.Type2.t
        , _
        , _
        , _ )
        Types.Pairing_based.Proof_state.Per_proof.In_circuit.t) =
    let public_input :
        [ `Field of Field.t | `Packed_bits of Field.t * int ] array =
      (*
      let fp (Shifted_value.Shifted_value ((s_div_2, s_odd): Other_field.t)) =
        [| (s_div_2, Field.size_in_bits - 1); ((s_odd :> Field.t), 1) |]
      in *)
      with_label "pack_statement" (fun () ->
          Spec.pack
            (module Impl)
            Types.Dlog_based.Statement.In_circuit.spec
            (Types.Dlog_based.Statement.In_circuit.to_data statement))
      |> Array.map ~f:(function
           | `Field (Shifted_value.Type1.Shifted_value x) ->
               `Field x
           | `Packed_bits (x, n) ->
               `Packed_bits (x, n))
    in
    let sponge = Sponge.create sponge_params in
    let { Types.Pairing_based.Proof_state.Deferred_values.xi
        ; combined_inner_product
        ; b
        } =
      unfinalized.deferred_values
    in
    let ( sponge_digest_before_evaluations_actual
        , (`Success bulletproof_success, bulletproof_challenges_actual) ) =
      incrementally_verify_proof branching ~domain:wrap_domain ~xi
        ~verification_key:wrap_verification_key ~sponge ~public_input ~sg_old
        ~combined_inner_product ~advice:{ b } ~messages ~openings_proof:opening
        ~plonk:unfinalized.deferred_values.plonk
    in
    with_label __LOC__ (fun () ->
        with_label __LOC__ (fun () ->
            Field.Assert.equal unfinalized.sponge_digest_before_evaluations
              sponge_digest_before_evaluations_actual) ;
        Array.iteri
          (Vector.to_array unfinalized.deferred_values.bulletproof_challenges)
          ~f:(fun i c1 ->
            let c2 = bulletproof_challenges_actual.(i) in
<<<<<<< HEAD
            let { Pickles_types.Scalar_challenge.inner = c1 } =
=======
            let { Import.Scalar_challenge.inner = c1 } =
>>>>>>> c0a6c8fa
              c1.Bulletproof_challenge.prechallenge
            in
            let c2 =
              Field.if_ is_base_case ~then_:c1
                ~else_:(match c2.prechallenge with { inner = c2 } -> c2)
            in
            with_label (sprintf "%s:%d" __LOC__ i) (fun () ->
                Field.Assert.equal c1 c2))) ;
    bulletproof_success
end

include Make (Step_main_inputs)<|MERGE_RESOLUTION|>--- conflicted
+++ resolved
@@ -83,18 +83,6 @@
         Sponge.absorb sponge (`Field x))
       ~g1_to_field_elements:Inner_curve.to_field_elements
       ~absorb_scalar:(fun (x, (b : Boolean.var)) ->
-<<<<<<< HEAD
-        if debug then
-          as_prover
-            As_prover.(
-              fun () ->
-                printf "absorb %s\n%!"
-                  Backend.Tick.Bigint.R.(to_hex_string (of_field (read_var x))) ;
-                printf "absorb %s\n%!"
-                  Backend.Tick.Bigint.R.(
-                    to_hex_string (of_field (read_var (b :> Field.t))))) ;
-=======
->>>>>>> c0a6c8fa
         Sponge.absorb sponge (`Field x) ;
         Sponge.absorb sponge (`Bits [ b ]))
       ~mask_g1_opt:(fun ((b : Boolean.var), (x, y)) ->
@@ -172,22 +160,8 @@
 
   let squeeze_scalar sponge : Field.t SC.SC.t =
     (* No need to boolean constrain scalar challenges. *)
-<<<<<<< HEAD
-    let pre =
-      lowest_128_bits ~constrain_low_bits:false (Sponge.squeeze sponge)
-    in
-    if debug then
-      as_prover
-        As_prover.(
-          fun () ->
-            printf
-              !"prechallenge %{sexp:Backend.Tick.Field.t}\n%!"
-              (read_var pre)) ;
-    SC.SC.create pre
-=======
     SC.SC.create
       (lowest_128_bits ~constrain_low_bits:false (Sponge.squeeze sponge))
->>>>>>> c0a6c8fa
 
   let bullet_reduce sponge gammas =
     with_label __LOC__ (fun () ->
@@ -317,11 +291,7 @@
         print_g "u" u ;
         let p_prime =
           let uc = scale_fast2 u combined_inner_product in
-<<<<<<< HEAD
           print_g "uc" uc ; combined_polynomial + uc
-=======
-          combined_polynomial + uc
->>>>>>> c0a6c8fa
         in
         print_g "p_prime" p_prime ;
         let q = p_prime + lr_prod in
@@ -338,13 +308,9 @@
         let rhs =
           with_label __LOC__ (fun () ->
               let b_u = scale_fast2 u advice.b in
-<<<<<<< HEAD
               print_g "b_u" b_u ;
               let z_1_g_plus_b_u = scale_fast2 (sg + b_u) z_1 in
               print_g "z_1_g_plus_b_u" z_1_g_plus_b_u ;
-=======
-              let z_1_g_plus_b_u = scale_fast2 (sg + b_u) z_1 in
->>>>>>> c0a6c8fa
               let z2_h =
                 scale_fast2 (Inner_curve.constant (Lazy.force Generators.h)) z_2
               in
@@ -364,13 +330,8 @@
         Types.Pairing_based.Proof_state.Deferred_values.Plonk.Minimal.t) =
     let open Types.Dlog_based.Proof_state.Deferred_values.Plonk.Minimal in
     let chal c1 c2 = Field.Assert.equal c1 c2 in
-<<<<<<< HEAD
-    let scalar_chal ({ SC.SC.inner = t1 } : _ Pickles_types.Scalar_challenge.t)
-        ({ SC.SC.inner = t2 } : _ Pickles_types.Scalar_challenge.t) =
-=======
     let scalar_chal ({ SC.SC.inner = t1 } : _ Import.Scalar_challenge.t)
         ({ SC.SC.inner = t2 } : _ Import.Scalar_challenge.t) =
->>>>>>> c0a6c8fa
       Field.Assert.equal t1 t2
     in
     with_label __LOC__ (fun () -> chal m1.beta m2.beta) ;
@@ -442,41 +403,6 @@
 
            Then, in the other proof, we can witness the evaluations and check their correctness
            against "combined_inner_product" *)
-<<<<<<< HEAD
-        let sigma_comm_init, [ sigma_comm_last ] =
-          Vector.split m.sigma_comm
-            (snd (Dlog_plonk_types.Permuts_minus_1.add Nat.N1.n))
-        in
-        let ( + ) = Inner_curve.( + ) in
-        let f_comm =
-          let poseidon =
-            with_label __LOC__ (fun () ->
-                let (pn :: ps) = Vector.rev m.coefficients_comm in
-                scale_fast2
-                  (Vector.fold ~init:pn ps ~f:(fun acc c ->
-                       c + Scalar_challenge.endo acc alpha))
-                  plonk.poseidon_selector
-                |> Inner_curve.negate)
-          in
-          print_g "poseidon" poseidon ;
-          let ( * ) s x = scale_fast2 x s in
-          let generic =
-            let coeffs = Vector.to_array m.coefficients_comm in
-            let (c0 :: cs) = plonk.generic in
-            Vector.foldi cs
-              ~init:(c0 * coeffs.(0))
-              ~f:(fun i acc c -> acc + (c * coeffs.(Int.(i + 1))))
-          in
-          List.reduce_exn ~f:( + )
-            [ plonk.perm * sigma_comm_last
-            ; generic
-            ; poseidon
-            ; plonk.vbmul * m.mul_comm
-            ; plonk.complete_add * m.complete_add_comm
-            ; plonk.endomul * m.emul_comm
-            ; plonk.endomul_scalar * m.endomul_scalar_comm
-            ]
-=======
         let sigma_comm_init, [ _ ] =
           Vector.split m.sigma_comm
             (snd (Dlog_plonk_types.Permuts_minus_1.add Nat.N1.n))
@@ -486,24 +412,7 @@
               Common.ft_comm ~add:Ops.add_fast ~scale:scale_fast2
                 ~negate:Inner_curve.negate ~endoscale:Scalar_challenge.endo
                 ~verification_key:m ~plonk ~alpha ~t_comm)
->>>>>>> c0a6c8fa
-        in
-        let chunked_t_comm =
-          let n = Array.length t_comm in
-          let res = ref t_comm.(n - 1) in
-          for i = n - 2 downto 0 do
-            with_label __LOC__ (fun () ->
-                res := t_comm.(i) + scale_fast2 !res plonk.zeta_to_srs_length)
-          done ;
-          !res
-        in
-        let ft_comm =
-          with_label __LOC__ (fun () ->
-              f_comm + chunked_t_comm
-              + Inner_curve.negate
-                  (scale_fast2 chunked_t_comm plonk.zeta_to_domain_size))
-        in
-        print_g "chunked_t_comm" chunked_t_comm ;
+        in
         print_g "ft_comm" ft_comm ;
         let bulletproof_challenges =
           (* This sponge needs to be initialized with (some derivative of)
@@ -1032,21 +941,12 @@
         with_label "combine" (fun () ->
             combine ~ft:ft_eval0 plonk.zeta x_hat1 evals1
             + (r * combine ~ft:ft_eval1 zetaw x_hat2 evals2))
-<<<<<<< HEAD
       in
       let expected =
         Shifted_value.Type1.to_field
           (module Field)
           ~shift:shift1 combined_inner_product
       in
-=======
-      in
-      let expected =
-        Shifted_value.Type1.to_field
-          (module Field)
-          ~shift:shift1 combined_inner_product
-      in
->>>>>>> c0a6c8fa
       print_fp "pairing_main cip expected" expected ;
       print_fp "pairing_main cip actual" actual_combined_inner_product ;
       equal expected actual_combined_inner_product
@@ -1213,11 +1113,7 @@
           (Vector.to_array unfinalized.deferred_values.bulletproof_challenges)
           ~f:(fun i c1 ->
             let c2 = bulletproof_challenges_actual.(i) in
-<<<<<<< HEAD
-            let { Pickles_types.Scalar_challenge.inner = c1 } =
-=======
             let { Import.Scalar_challenge.inner = c1 } =
->>>>>>> c0a6c8fa
               c1.Bulletproof_challenge.prechallenge
             in
             let c2 =
