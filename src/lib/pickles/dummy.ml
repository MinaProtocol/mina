--- conflicted
+++ resolved
@@ -16,11 +16,7 @@
     in
     let ex =
       { All_evals.With_public_input.evals = e
-<<<<<<< HEAD
-      ; public_input = (Ro.tock (), Ro.tock ())
-=======
       ; public_input = ([| Ro.tock () |], [| Ro.tock () |])
->>>>>>> 605b8c87
       }
     in
     { All_evals.ft_eval1 = Ro.tock (); evals = ex })
