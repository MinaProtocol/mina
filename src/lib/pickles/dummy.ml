--- conflicted
+++ resolved
@@ -7,24 +7,6 @@
 let _wrap_domains = Common.wrap_domains
 
 let evals =
-<<<<<<< HEAD
-  let open Plonk_types in
-  let e =
-    Evals.map (Evaluation_lengths.create ~of_int:Fn.id) ~f:(fun n ->
-        let a () = Array.create ~len:n (Ro.tock ()) in
-        (a (), a ()) )
-  in
-  let ex =
-    { All_evals.With_public_input.evals = e
-    ; public_input = (Ro.tock (), Ro.tock ())
-    }
-  in
-  { All_evals.ft_eval1 = Ro.tock (); evals = ex }
-
-let evals_combined =
-  Plonk_types.All_evals.map evals ~f1:Fn.id
-    ~f2:(Array.reduce_exn ~f:Backend.Tock.Field.( + ))
-=======
   lazy
     (let open Plonk_types in
     let e =
@@ -43,7 +25,6 @@
   lazy
     (Plonk_types.All_evals.map (Lazy.force evals) ~f1:Fn.id
        ~f2:(Array.reduce_exn ~f:Backend.Tock.Field.( + )) )
->>>>>>> fe8d85b4
 
 module Ipa = struct
   module Wrap = struct
