--- conflicted
+++ resolved
@@ -10,11 +10,7 @@
   lazy
     (let open Plonk_types in
     let e =
-<<<<<<< HEAD
-      Evals.map (Evaluation_lengths.create ~of_int:Fn.id) ~f:(fun n ->
-=======
       Evals.map Evaluation_lengths.default ~f:(fun n ->
->>>>>>> 1c6a4483
           let a () = Array.create ~len:n (Ro.tock ()) in
           (a (), a ()) )
     in
