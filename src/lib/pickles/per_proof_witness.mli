--- conflicted
+++ resolved
@@ -113,10 +113,7 @@
 
 val typ :
      feature_flags:Opt.Flag.t Plonk_types.Features.Full.t
-<<<<<<< HEAD
-=======
   -> num_chunks:int
->>>>>>> 605b8c87
   -> ('avar, 'aval) Impl.Typ.t
   -> 'n Pickles_types.Nat.t
   -> (('avar, 'n, _) t, ('aval, 'n) Constant.t) Impl.Typ.t