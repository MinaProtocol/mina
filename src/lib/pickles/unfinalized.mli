--- conflicted
+++ resolved
@@ -20,16 +20,6 @@
   ( Impls.Step.Field.t
   , Impls.Step.Field.t Import.Scalar_challenge.t
   , Impls.Step.Other_field.t Pickles_types.Shifted_value.Type2.t
-<<<<<<< HEAD
-  , ( Impls.Step.Other_field.t Pickles_types.Shifted_value.Type2.t
-    , Impls.Step.Boolean.var )
-    Pickles_types.Opt.t
-  , ( Impls.Step.Field.t Import.Scalar_challenge.t
-      Import.Types.Step.Proof_state.Deferred_values.Plonk.In_circuit.Lookup.t
-    , Impls.Step.Boolean.var )
-    Pickles_types.Opt.t
-=======
->>>>>>> 62782873
   , ( Impls.Step.Field.t Import.Scalar_challenge.t Import.Bulletproof_challenge.t
     , Backend.Tock.Rounds.n )
     Pickles_types.Vector.t
@@ -37,14 +27,6 @@
   , Impls.Step.Boolean.var )
   Import.Types.Step.Proof_state.Per_proof.In_circuit.t
 
-<<<<<<< HEAD
-val typ :
-     wrap_rounds:'a
-  -> feature_flags:
-       Pickles_types.Opt.Flag.t Pickles_types.Plonk_types.Features.t
-  -> (t, Constant.t) Impls.Step.Typ.t
-=======
 val typ : wrap_rounds:'a -> (t, Constant.t) Impls.Step.Typ.t
->>>>>>> 62782873
 
 val dummy : unit -> t