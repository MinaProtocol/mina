--- conflicted
+++ resolved
@@ -174,9 +174,6 @@
      , Step_main_inputs.Impl.Boolean.var )
      Import.Types.Step.Proof_state.Per_proof.In_circuit.t
      (* unfinalized *)
-<<<<<<< HEAD
-  -> Step_main_inputs.Impl.Boolean.var
-=======
   -> Step_main_inputs.Impl.Boolean.var
 
 module For_tests_only : sig
@@ -188,5 +185,4 @@
        ; log2_size : field
        ; shifts : field Pickles_types.Plonk_types.Shifts.t
        ; vanishing_polynomial : field -> field >
-end
->>>>>>> 605b8c87
+end