open Core_kernel
open Common
open Backend
module Impl = Impls.Step

let _high_entropy_bits = 128

let sponge_params_constant =
  Sponge.Params.(map pasta_p_kimchi ~f:Impl.Field.Constant.of_string)

let tick_field_random_oracle ?(length = Tick.Field.size_in_bits - 1) s =
  Tick.Field.of_bits (Ro.bits_random_oracle ~length s)

let _unrelated_g =
  let group_map =
    unstage
      (group_map
         (module Tick.Field)
         ~a:Tick.Inner_curve.Params.a ~b:Tick.Inner_curve.Params.b )
  and str = Fn.compose bits_to_bytes Tick.Field.to_bits in
  fun (x, y) -> group_map (tick_field_random_oracle (str x ^ str y))

open Impl

(* Debug helper to convert step circuit field element to a hex string *)
let read_step_circuit_field_element_as_hex fe =
  let prover_fe = As_prover.read Field.typ fe in
  Kimchi_backend.Pasta.Vesta_based_plonk.(
    Bigint.to_hex (Field.to_bigint prover_fe))

module Other_field = struct
  type t = Tock.Field.t [@@deriving sexp]

  include (Tock.Field : module type of Tock.Field with type t := t)

  let size = Impls.Wrap.Bigint.to_bignum_bigint size
end

let sponge_params =
  Sponge.Params.(map sponge_params_constant ~f:Impl.Field.constant)

(* module Unsafe = struct
     let _unpack_unboolean ?(length = Field.size_in_bits) x =
       let res =
         exists
           (Typ.list Boolean.typ_unchecked ~length)
           ~compute:
             As_prover.(
               fun () -> List.take (Field.Constant.unpack (read_var x)) length)
       in
       Field.Assert.equal x (Field.project res) ;
       res
   end *)

module Sponge = struct
  module Permutation =
    Sponge_inputs.Make
      (Impl)
      (struct
        include Tick_field_sponge.Inputs

        let params = Tick_field_sponge.params
      end)

  module S = Sponge.Make_debug_sponge (struct
    include Permutation
    module Circuit = Impls.Step

    (* Optional sponge name used in debug mode *)
    let sponge_name = "step"

    (* To enable debug mode, set environment variable [sponge_name] to "t", "1" or "true". *)
    let debug_helper_fn = read_step_circuit_field_element_as_hex
  end)

  include S

  let squeeze_field t = squeeze t

  let squeeze t = squeeze t

  let absorb t input =
    match input with
    | `Field x ->
        absorb t x
    | `Bits bs ->
        absorb t (Field.pack bs)
end

let%test_unit "sponge" =
  let module T = Make_sponge.Test (Impl) (Tick_field_sponge.Field) (Sponge.S) in
  T.test Tick_field_sponge.params

<<<<<<< HEAD
module Input_domain = struct
  let domain = Domain.Pow_2_roots_of_unity 6

  let lagrange_commitments =
    lazy
      (let domain_size = Domain.size domain in
       time "lagrange" (fun () ->
           Array.init domain_size ~f:(fun i ->
               let v =
                 (Kimchi_bindings.Protocol.SRS.Fq.lagrange_commitment
                    (Backend.Tock.Keypair.load_urs ())
                    domain_size i )
                   .unshifted
               in
               assert (Array.length v = 1) ;
               v.(0) |> Common.finite_exn ) ) )
end
=======
(* module Input_domain = struct
     let domain = Import.Domain.Pow_2_roots_of_unity 6

     let _lagrange_commitments =
       lazy
         (let domain_size = Import.Domain.size domain in
          Common.time "lagrange" (fun () ->
              Array.init domain_size ~f:(fun i ->
                  let v =
                    (Kimchi_bindings.Protocol.SRS.Fq.lagrange_commitment
                       (Backend.Tock.Keypair.load_urs ())
                       domain_size i )
                      .unshifted
                  in
                  assert (Array.length v = 1) ;
                  v.(0) |> Common.finite_exn ) ) )
   end *)
>>>>>>> 9fb710f4

module Inner_curve = struct
  module C = Kimchi_pasta.Pasta.Pallas

  module Inputs = struct
    module Impl = Impl

    module Params = struct
      include C.Params

      let one = C.to_affine_exn C.one

      let group_size_in_bits = Field.size_in_bits
    end

    module F = struct
      include struct
        open Impl.Field

        type nonrec t = t

        let ( * ), ( + ), ( - ), inv_exn, square, scale, if_, typ, constant =
          (( * ), ( + ), ( - ), inv, square, scale, if_, typ, constant)

        let negate x = scale x Constant.(negate one)
      end

      module Constant = struct
        open Impl.Field.Constant

        type nonrec t = t

        let ( * ), ( + ), ( - ), inv_exn, square, negate =
          (( * ), ( + ), ( - ), inv, square, negate)
      end

      let assert_square x y = Impl.assert_square x y

      let assert_r1cs x y z = Impl.assert_r1cs x y z
    end

    module Constant = struct
      include C.Affine
      module Scalar = Impls.Wrap.Field.Constant

      let scale (t : t) x : t = C.(to_affine_exn (scale (of_affine t) x))

      let random () = C.(to_affine_exn (random ()))

      let zero = Impl.Field.Constant.(zero, zero)

      let ( + ) t1 t2 =
        let is_zero (x, _) = Impl.Field.Constant.(equal zero x) in
        if is_zero t1 then t2
        else if is_zero t2 then t1
        else
          let r = C.(of_affine t1 + of_affine t2) in
          try C.to_affine_exn r with _ -> zero

      let negate x = C.(to_affine_exn (negate (of_affine x)))

      let to_affine_exn = Fn.id

      let of_affine = Fn.id
    end
  end

  module Params = Inputs.Params
  module Constant = Inputs.Constant
  module T = Snarky_curve.For_native_base_field (Inputs)

  include (
    T :
      module type of T
        with module Scaling_precomputation := T.Scaling_precomputation )

  module Scaling_precomputation = T.Scaling_precomputation

  let ( + ) t1 t2 = Plonk_curve_ops.add_fast (module Impl) t1 t2

  let double t = t + t

  let scale t bs =
    with_label __LOC__ (fun () ->
        T.scale t (Bitstring_lib.Bitstring.Lsb_first.of_list bs) )

  let to_field_elements (x, y) = [ x; y ]

  let assert_equal (x1, y1) (x2, y2) =
    Field.Assert.equal x1 x2 ; Field.Assert.equal y1 y2

  let scale_inv t bs =
    let res =
      exists typ
        ~compute:
          As_prover.(
            fun () ->
              C.scale
                (C.of_affine (read typ t))
                (Tock.Field.inv
                   (Tock.Field.of_bits (List.map ~f:(read Boolean.typ) bs)) )
              |> C.to_affine_exn)
    in
    assert_equal t (scale res bs) ;
    res

  let negate = T.negate

  let one = T.one

  let if_ = T.if_
end

module Ops = Plonk_curve_ops.Make (Impl) (Inner_curve)

let%test_unit "scale fast 2'" =
  let open Impl in
  let module T = Internal_Basic in
  let module G = Inner_curve in
  let n = Field.size_in_bits in
  let module F = struct
    type t = Field.t

    let typ = Field.typ

    module Constant = struct
      include Field.Constant

      let to_bigint = Impl.Bigint.of_field
    end
  end in
  Quickcheck.test ~trials:5 Field.Constant.gen ~f:(fun s ->
      T.Test.test_equal ~equal:G.Constant.equal ~sexp_of_t:G.Constant.sexp_of_t
        (Typ.tuple2 G.typ Field.typ)
        G.typ
        (fun (g, s) ->
          make_checked (fun () -> Ops.scale_fast2' ~num_bits:n (module F) g s)
          )
        (fun (g, _) ->
          let x =
            let chunks_needed = Ops.chunks_needed ~num_bits:(n - 1) in
            let actual_bits_used = chunks_needed * Ops.bits_per_chunk in
            Pickles_types.Pcs_batch.pow ~one:G.Constant.Scalar.one
              ~mul:G.Constant.Scalar.( * )
              G.Constant.Scalar.(of_int 2)
              actual_bits_used
            |> G.Constant.Scalar.( + )
                 (G.Constant.Scalar.project (Field.Constant.unpack s))
          in
          G.Constant.scale g x )
        (G.Constant.random (), s) )

let%test_unit "scale fast 2 small" =
  let open Impl in
  let module T = Internal_Basic in
  let module G = Inner_curve in
  let n = 8 in
  let module F = struct
    type t = Field.t

    let typ = Field.typ

    module Constant = struct
      include Field.Constant

      let to_bigint = Impl.Bigint.of_field
    end
  end in
  Quickcheck.test ~trials:5 Field.Constant.gen ~f:(fun s ->
      let s =
        Field.Constant.unpack s |> Fn.flip List.take n |> Field.Constant.project
      in
      T.Test.test_equal ~equal:G.Constant.equal ~sexp_of_t:G.Constant.sexp_of_t
        (Typ.tuple2 G.typ Field.typ)
        G.typ
        (fun (g, s) ->
          make_checked (fun () -> Ops.scale_fast2' ~num_bits:n (module F) g s)
          )
        (fun (g, _) ->
          let x =
            let chunks_needed = Ops.chunks_needed ~num_bits:(n - 1) in
            let actual_bits_used = chunks_needed * Ops.bits_per_chunk in
            Pickles_types.Pcs_batch.pow ~one:G.Constant.Scalar.one
              ~mul:G.Constant.Scalar.( * )
              G.Constant.Scalar.(of_int 2)
              actual_bits_used
            |> G.Constant.Scalar.( + )
                 (G.Constant.Scalar.project (Field.Constant.unpack s))
          in
          G.Constant.scale g x )
        (G.Constant.random (), s) )

module Generators = struct
  let h =
    lazy
      ( Kimchi_bindings.Protocol.SRS.Fq.urs_h (Backend.Tock.Keypair.load_urs ())
      |> Common.finite_exn )
end<|MERGE_RESOLUTION|>--- conflicted
+++ resolved
@@ -91,25 +91,6 @@
   let module T = Make_sponge.Test (Impl) (Tick_field_sponge.Field) (Sponge.S) in
   T.test Tick_field_sponge.params
 
-<<<<<<< HEAD
-module Input_domain = struct
-  let domain = Domain.Pow_2_roots_of_unity 6
-
-  let lagrange_commitments =
-    lazy
-      (let domain_size = Domain.size domain in
-       time "lagrange" (fun () ->
-           Array.init domain_size ~f:(fun i ->
-               let v =
-                 (Kimchi_bindings.Protocol.SRS.Fq.lagrange_commitment
-                    (Backend.Tock.Keypair.load_urs ())
-                    domain_size i )
-                   .unshifted
-               in
-               assert (Array.length v = 1) ;
-               v.(0) |> Common.finite_exn ) ) )
-end
-=======
 (* module Input_domain = struct
      let domain = Import.Domain.Pow_2_roots_of_unity 6
 
@@ -127,7 +108,6 @@
                   assert (Array.length v = 1) ;
                   v.(0) |> Common.finite_exn ) ) )
    end *)
->>>>>>> 9fb710f4
 
 module Inner_curve = struct
   module C = Kimchi_pasta.Pasta.Pallas
