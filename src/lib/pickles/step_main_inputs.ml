open Core_kernel
open Common
open Backend
module Impl = Impls.Step

let _high_entropy_bits = 128

let sponge_params_constant = Kimchi_pasta_basic.poseidon_params_fp

let tick_field_random_oracle ?(length = Tick.Field.size_in_bits - 1) s =
  Tick.Field.of_bits (Ro.bits_random_oracle ~length s)

let _unrelated_g =
  let group_map =
    unstage
      (group_map
         (module Tick.Field)
         ~a:Tick.Inner_curve.Params.a ~b:Tick.Inner_curve.Params.b )
  and str = Fn.compose bits_to_bytes Tick.Field.to_bits in
  fun (x, y) -> group_map (tick_field_random_oracle (str x ^ str y))

open Impl

(* Debug helper to convert step circuit field element to a hex string *)
let read_step_circuit_field_element_as_hex fe =
  let prover_fe = As_prover.read Field.typ fe in
  Kimchi_backend.Pasta.Vesta_based_plonk.(
    Bigint.to_hex (Field.to_bigint prover_fe))

module Other_field = struct
  type t = Tock.Field.t [@@deriving sexp]

  include (Tock.Field : module type of Tock.Field with type t := t)

  let size = Impls.Wrap.Bigint.to_bignum_bigint size
end

let sponge_params =
  Sponge.Params.(map sponge_params_constant ~f:Impl.Field.constant)

(* module Unsafe = struct
     let _unpack_unboolean ?(length = Field.size_in_bits) x =
       let res =
         exists
           (Typ.list Boolean.typ_unchecked ~length)
           ~compute:
             As_prover.(
               fun () -> List.take (Field.Constant.unpack (read_var x)) length)
       in
       Field.Assert.equal x (Field.project res) ;
       res
   end *)

module Sponge = struct
  module Permutation =
    Sponge_inputs.Make
      (Impl)
      (struct
        include Tick_field_sponge.Inputs

        let params = Tick_field_sponge.params
      end)

  module S = Sponge.Make_debug_sponge (struct
    include Permutation
    module Circuit = Impls.Step

    (* Optional sponge name used in debug mode *)
    let sponge_name = "step"

    (* To enable debug mode, set environment variable [sponge_name] to "t", "1" or "true". *)
    let debug_helper_fn = read_step_circuit_field_element_as_hex
  end)

  include S

  let squeeze_field t = squeeze t

  let squeeze t = squeeze t

  let absorb t input =
    match input with
    | `Field x ->
        absorb t x
    | `Bits bs ->
        absorb t (Field.pack bs)
end

<<<<<<< HEAD
let%test_unit "sponge" =
  let module T = Make_sponge.Test (Impl) (Tick_field_sponge.Field) (Sponge.S) in
  T.test Tick_field_sponge.params

=======
>>>>>>> 605b8c87
(* module Input_domain = struct
     let domain = Import.Domain.Pow_2_roots_of_unity 6

     let _lagrange_commitments =
       lazy
         (let domain_size = Import.Domain.size domain in
          Common.time "lagrange" (fun () ->
              Array.init domain_size ~f:(fun i ->
                  let v =
                    (Kimchi_bindings.Protocol.SRS.Fq.lagrange_commitment
                       (Backend.Tock.Keypair.load_urs ())
                       domain_size i )
                      .unshifted
                  in
                  assert (Array.length v = 1) ;
                  v.(0) |> Common.finite_exn ) ) )
   end *)

module Inner_curve = struct
  module C = Kimchi_pasta.Pasta.Pallas

  module Inputs = struct
    module Impl = Impl

    module Params = struct
      include C.Params

      let one = C.to_affine_exn C.one

      let group_size_in_bits = Field.size_in_bits
    end

    module F = struct
      include struct
        open Impl.Field

        type nonrec t = t

        let ( * ), ( + ), ( - ), inv_exn, square, scale, if_, typ, constant =
          (( * ), ( + ), ( - ), inv, square, scale, if_, typ, constant)

        let negate x = scale x Constant.(negate one)
      end

      module Constant = struct
        open Impl.Field.Constant

        type nonrec t = t

        let ( * ), ( + ), ( - ), inv_exn, square, negate =
          (( * ), ( + ), ( - ), inv, square, negate)
      end

      let assert_square x y = Impl.assert_square x y

      let assert_r1cs x y z = Impl.assert_r1cs x y z
    end

    module Constant = struct
      include C.Affine
      module Scalar = Impls.Wrap.Field.Constant

      let scale (t : t) x : t = C.(to_affine_exn (scale (of_affine t) x))

      let random () = C.(to_affine_exn (random ()))

      let zero = Impl.Field.Constant.(zero, zero)

      let ( + ) t1 t2 =
        let is_zero (x, _) = Impl.Field.Constant.(equal zero x) in
        if is_zero t1 then t2
        else if is_zero t2 then t1
        else
          let r = C.(of_affine t1 + of_affine t2) in
          try C.to_affine_exn r with _ -> zero

      let negate x = C.(to_affine_exn (negate (of_affine x)))

      let to_affine_exn = Fn.id

      let of_affine = Fn.id
    end
  end

  module Params = Inputs.Params
  module Constant = Inputs.Constant
  module T = Snarky_curve.For_native_base_field (Inputs)

  include (
    T :
      module type of T
        with module Scaling_precomputation := T.Scaling_precomputation )

  module Scaling_precomputation = T.Scaling_precomputation

  let ( + ) t1 t2 = Plonk_curve_ops.add_fast (module Impl) t1 t2

  let double t = t + t

  let scale t bs =
    with_label __LOC__ (fun () ->
        T.scale t (Bitstring_lib.Bitstring.Lsb_first.of_list bs) )

  let to_field_elements (x, y) = [ x; y ]

  let assert_equal (x1, y1) (x2, y2) =
    Field.Assert.equal x1 x2 ; Field.Assert.equal y1 y2

  let scale_inv t bs =
    let res =
      exists typ
        ~compute:
          As_prover.(
            fun () ->
              C.scale
                (C.of_affine (read typ t))
                (Tock.Field.inv
                   (Tock.Field.of_bits (List.map ~f:(read Boolean.typ) bs)) )
              |> C.to_affine_exn)
    in
    assert_equal t (scale res bs) ;
    res

  let negate = T.negate

  let one = T.one

  let if_ = T.if_
end

module Ops = Plonk_curve_ops.Make (Impl) (Inner_curve)

module Generators = struct
  let h =
    lazy
      ( Kimchi_bindings.Protocol.SRS.Fq.urs_h (Backend.Tock.Keypair.load_urs ())
      |> Common.finite_exn )
end<|MERGE_RESOLUTION|>--- conflicted
+++ resolved
@@ -86,13 +86,6 @@
         absorb t (Field.pack bs)
 end
 
-<<<<<<< HEAD
-let%test_unit "sponge" =
-  let module T = Make_sponge.Test (Impl) (Tick_field_sponge.Field) (Sponge.S) in
-  T.test Tick_field_sponge.params
-
-=======
->>>>>>> 605b8c87
 (* module Input_domain = struct
      let domain = Import.Domain.Pow_2_roots_of_unity 6
 
