(* q > p *)
open Core_kernel
module SC = Scalar_challenge
open Import
open Util
open Types.Step
open Pickles_types
open Common
open Import
module S = Sponge

let lookup_verification_enabled = false

module Make
    (Inputs : Intf.Step_main_inputs.S
                with type Impl.field = Backend.Tick.Field.t
                 and type Impl.Bigint.t = Backend.Tick.Bigint.R.t
                 and type Inner_curve.Constant.Scalar.t = Backend.Tock.Field.t) =
struct
  open Inputs
  open Impl
  module PC = Inner_curve
  module Challenge = Challenge.Make (Impl)
  module Digest = Digest.Make (Impl)
  module Number = Snarky_backendless.Number.Run.Make (Impl)

  (* Other_field.size > Field.size *)
  module Other_field = struct
    let size_in_bits = Field.size_in_bits

    module Constant = Other_field

    type t = Impls.Step.Other_field.t

    let typ = Impls.Step.Other_field.typ
  end

  let print_g lab (x, y) =
    if debug then
      as_prover
        As_prover.(
          fun () ->
            printf
              !"%s: %{sexp:Backend.Tick.Field.t}, %{sexp:Backend.Tick.Field.t}\n\
                %!"
              lab (read_var x) (read_var y))

  let print_chal lab chal =
    if debug then
      as_prover
        As_prover.(
          fun () ->
            printf
              !"%s: %{sexp:Challenge.Constant.t}\n%!"
              lab (read Challenge.typ chal))

  let print_fp lab x =
    if debug then
      as_prover
        As_prover.(
          fun () ->
            printf !"%s: %{sexp:Backend.Tick.Field.t}\n%!" lab (read_var x))

  let print_bool lab x =
    if debug then
      as_prover (fun () ->
          printf "%s: %b\n%!" lab (As_prover.read Boolean.typ x) )

  let equal_g g1 g2 =
    List.map2_exn ~f:Field.equal
      (Inner_curve.to_field_elements g1)
      (Inner_curve.to_field_elements g2)
    |> Boolean.all

  let absorb sponge ty t =
    absorb
      ~absorb_field:(fun x -> Sponge.absorb sponge (`Field x))
      ~g1_to_field_elements:Inner_curve.to_field_elements
      ~absorb_scalar:(fun (x, (b : Boolean.var)) ->
        Sponge.absorb sponge (`Field x) ;
        Sponge.absorb sponge (`Bits [ b ]) )
      ~mask_g1_opt:(fun ((b : Boolean.var), (x, y)) ->
        Field.((b :> t) * x, (b :> t) * y) )
      ty t

  let scalar_to_field s =
    SC.to_field_checked (module Impl) s ~endo:Endo.Wrap_inner_curve.scalar

  let assert_n_bits ~n a =
    (* Scalar_challenge.to_field_checked has the side effect of
        checking that the input fits in n bits. *)
    ignore
      ( SC.to_field_checked
          (module Impl)
          (SC.SC.create a) ~endo:Endo.Wrap_inner_curve.scalar ~num_bits:n
        : Field.t )

  let lowest_128_bits ~constrain_low_bits x =
    let assert_128_bits = assert_n_bits ~n:128 in
    Util.lowest_128_bits ~constrain_low_bits ~assert_128_bits (module Impl) x

  module Scalar_challenge =
    SC.Make (Impl) (Inner_curve) (Challenge) (Endo.Step_inner_curve)
  module Ops = Step_main_inputs.Ops

  module Inner_curve = struct
    include Inner_curve

    let ( + ) = Ops.add_fast
  end

  module Public_input_scalar = struct
    type t = Field.t

    let typ = Field.typ

    module Constant = struct
      include Field.Constant

      let to_bigint = Impl.Bigint.of_field
    end
  end

  let multiscale_known
      (ts :
        ( [ `Field of Field.t | `Packed_bits of Field.t * int ]
        * Inner_curve.Constant.t )
        array ) =
    let module F = Public_input_scalar in
    let rec pow2pow x i =
      if i = 0 then x else pow2pow Inner_curve.Constant.(x + x) (i - 1)
    in
    with_label __LOC__ (fun () ->
        let constant_part, non_constant_part =
          List.partition_map (Array.to_list ts) ~f:(fun (t, g) ->
              match t with
              | `Field (Constant c) | `Packed_bits (Constant c, _) ->
                  First
                    ( if Field.Constant.(equal zero) c then None
                    else if Field.Constant.(equal one) c then Some g
                    else
                      Some
                        (Inner_curve.Constant.scale g
                           (Inner_curve.Constant.Scalar.project
                              (Field.Constant.unpack c) ) ) )
              | `Field x ->
                  Second (`Field x, g)
              | `Packed_bits (x, n) ->
                  Second (`Packed_bits (x, n), g) )
        in
        let add_opt xo y =
          Option.value_map xo ~default:y ~f:(fun x ->
              Inner_curve.Constant.( + ) x y )
        in
        let constant_part =
          List.filter_map constant_part ~f:Fn.id
          |> List.fold ~init:None ~f:(fun acc x -> Some (add_opt acc x))
        in
        let correction, acc =
          List.mapi non_constant_part ~f:(fun i (s, x) ->
              let rr, n =
                match s with
                | `Packed_bits (s, n) ->
                    ( Ops.scale_fast2'
                        (module F)
                        (Inner_curve.constant x) s ~num_bits:n
                    , n )
                | `Field s ->
                    ( Ops.scale_fast2'
                        (module F)
                        (Inner_curve.constant x) s ~num_bits:Field.size_in_bits
                    , Field.size_in_bits )
              in
              let n =
                Ops.bits_per_chunk * Ops.chunks_needed ~num_bits:(n - 1)
              in
              let cc = pow2pow x n in
              (cc, rr) )
          |> List.reduce_exn ~f:(fun (a1, b1) (a2, b2) ->
                 (Inner_curve.Constant.( + ) a1 a2, Inner_curve.( + ) b1 b2) )
        in
        Inner_curve.(
          acc + constant (Constant.negate correction |> add_opt constant_part)) )

  let squeeze_challenge sponge : Field.t =
    lowest_128_bits (Sponge.squeeze sponge) ~constrain_low_bits:true

  let squeeze_scalar sponge : Field.t SC.SC.t =
    (* No need to boolean constrain scalar challenges. *)
    SC.SC.create
      (lowest_128_bits ~constrain_low_bits:false (Sponge.squeeze sponge))

  let bullet_reduce sponge gammas =
    with_label __LOC__ (fun () ->
        let absorb t = absorb sponge t in
        let prechallenges =
          Array.mapi gammas ~f:(fun i gammas_i ->
              absorb (PC :: PC) gammas_i ;
              squeeze_scalar sponge )
        in
        let term_and_challenge (l, r) pre =
          let left_term = Scalar_challenge.endo_inv l pre in
          let right_term = Scalar_challenge.endo r pre in
          ( Inner_curve.(left_term + right_term)
          , { Bulletproof_challenge.prechallenge = pre } )
        in
        let terms, challenges =
          Array.map2_exn gammas prechallenges ~f:term_and_challenge
          |> Array.unzip
        in
        (Array.reduce_exn terms ~f:Inner_curve.( + ), challenges) )

  let group_map =
    let f =
      lazy
        (let module M =
           Group_map.Bw19.Make (Field.Constant) (Field)
             (struct
               let params =
                 Group_map.Bw19.Params.create
                   (module Field.Constant)
                   { b = Inner_curve.Params.b }
             end)
         in
        let open M in
        Snarky_group_map.Checked.wrap
          (module Impl)
          ~potential_xs
          ~y_squared:(fun ~x ->
            Field.(
              (x * x * x)
              + (constant Inner_curve.Params.a * x)
              + constant Inner_curve.Params.b) )
        |> unstage )
    in
    fun x -> Lazy.force f x

  let scale_fast p s =
    with_label __LOC__ (fun () ->
        Ops.scale_fast p s ~num_bits:Field.size_in_bits )

  let scale_fast2 p (s : Other_field.t Shifted_value.Type2.t) =
    with_label __LOC__ (fun () ->
        Ops.scale_fast2 p s ~num_bits:Field.size_in_bits )

  let check_bulletproof ~pcs_batch ~(sponge : Sponge.t) ~xi
      ~(* Corresponds to y in figure 7 of WTS *)
       (* sum_i r^i sum_j xi^j f_j(beta_i) *)
      (advice : _ Bulletproof.Advice.t)
      ~polynomials:(without_degree_bound, with_degree_bound)
      ~opening:
        ({ lr; delta; z_1; z_2; challenge_polynomial_commitment } :
          (Inner_curve.t, Other_field.t Shifted_value.Type2.t) Bulletproof.t ) =
    with_label "check_bulletproof" (fun () ->
        absorb sponge Scalar
          ( match advice.combined_inner_product with
          | Shifted_value.Type2.Shifted_value x ->
              x ) ;
        (* a_hat should be equal to
           sum_i < t, r^i pows(beta_i) >
           = sum_i r^i < t, pows(beta_i) > *)
        let u =
          let t = Sponge.squeeze_field sponge in
          group_map t
        in
        let open Inner_curve in
        let combined_polynomial (* Corresponds to xi in figure 7 of WTS *) =
          with_label "combined_polynomial" (fun () ->
              Pcs_batch.combine_split_commitments pcs_batch
                ~scale_and_add:(fun ~(acc :
                                       [ `Maybe_finite of
                                         Boolean.var * Inner_curve.t
                                       | `Finite of Inner_curve.t ] ) ~xi p ->
                  match acc with
                  | `Maybe_finite (acc_is_finite, (acc : Inner_curve.t)) -> (
                      match p with
                      | `Maybe_finite (p_is_finite, p) ->
                          let is_finite =
                            Boolean.(p_is_finite ||| acc_is_finite)
                          in
                          let xi_acc = Scalar_challenge.endo acc xi in
                          `Maybe_finite
                            ( is_finite
                            , if_ acc_is_finite ~then_:(p + xi_acc) ~else_:p )
                      | `Finite p ->
                          let xi_acc = Scalar_challenge.endo acc xi in
                          `Finite
                            (if_ acc_is_finite ~then_:(p + xi_acc) ~else_:p) )
                  | `Finite acc ->
                      let xi_acc = Scalar_challenge.endo acc xi in
                      `Finite
                        ( match p with
                        | `Finite p ->
                            p + xi_acc
                        | `Maybe_finite (p_is_finite, p) ->
                            if_ p_is_finite ~then_:(p + xi_acc) ~else_:xi_acc )
                  )
                ~xi
                ~init:(function
                  | `Finite x -> `Finite x | `Maybe_finite x -> `Maybe_finite x
                  )
                (Vector.map without_degree_bound
                   ~f:(Array.map ~f:(fun x -> `Finite x)) )
                (Vector.map with_degree_bound
                   ~f:
                     (let open Plonk_types.Poly_comm.With_degree_bound in
                     fun { shifted; unshifted } ->
                       let f x = `Maybe_finite x in
                       { unshifted = Array.map ~f unshifted
                       ; shifted = f shifted
                       }) ) )
          |> function `Finite x -> x | `Maybe_finite _ -> assert false
        in
        let lr_prod, challenges = bullet_reduce sponge lr in
        let p_prime =
          let uc = scale_fast2 u advice.combined_inner_product in
          combined_polynomial + uc
        in
        let q = p_prime + lr_prod in
        absorb sponge PC delta ;
        let c = squeeze_scalar sponge in
        print_fp "c" c.inner ;
        (* c Q + delta = z1 (G + b U) + z2 H *)
        let lhs =
          let cq = Scalar_challenge.endo q c in
          cq + delta
        in
        let rhs =
          with_label __LOC__ (fun () ->
              let b_u = scale_fast2 u advice.b in
              let z_1_g_plus_b_u =
                scale_fast2 (challenge_polynomial_commitment + b_u) z_1
              in
              let z2_h =
                scale_fast2 (Inner_curve.constant (Lazy.force Generators.h)) z_2
              in
              z_1_g_plus_b_u + z2_h )
        in
        (`Success (equal_g lhs rhs), challenges) )

  let assert_eq_deferred_values
      (m1 :
        ( 'a
        , Inputs.Impl.Field.t Import.Scalar_challenge.t )
        Types.Step.Proof_state.Deferred_values.Plonk.Minimal.t )
      (m2 :
        ( Inputs.Impl.Field.t
        , Inputs.Impl.Field.t Import.Scalar_challenge.t )
        Types.Step.Proof_state.Deferred_values.Plonk.Minimal.t ) =
    let open Types.Wrap.Proof_state.Deferred_values.Plonk.Minimal in
    let chal c1 c2 = Field.Assert.equal c1 c2 in
    let scalar_chal ({ SC.SC.inner = t1 } : _ Import.Scalar_challenge.t)
        ({ SC.SC.inner = t2 } : _ Import.Scalar_challenge.t) =
      Field.Assert.equal t1 t2
    in
    with_label __LOC__ (fun () -> chal m1.beta m2.beta) ;
    with_label __LOC__ (fun () -> chal m1.gamma m2.gamma) ;
    with_label __LOC__ (fun () -> scalar_chal m1.alpha m2.alpha) ;
    with_label __LOC__ (fun () -> scalar_chal m1.zeta m2.zeta)

  let lagrange_commitment ~domain i =
    let d =
      Kimchi_pasta.Pasta.Precomputed.Lagrange_precomputations
      .index_of_domain_log2 (Domain.log2_size domain)
    in
    match Precomputed.Lagrange_precomputations.pallas.(d).(i) with
    | [| g |] ->
        Inner_curve.Constant.of_affine g
    | _ ->
        assert false

  module O = One_hot_vector.Make (Impl)
  open Tuple_lib

  let public_input_commitment_dynamic (type n) (which : n O.t)
      (domains : (Domains.t, n) Vector.t)
      ~(public_input :
         [ `Field of Field.t | `Packed_bits of Field.t * int ] array ) =
    (*
    let domains : (Domains.t, Nat.N3.n) Vector.t =
      Vector.map ~f:(fun proofs_verified -> Common.wrap_domains ~proofs_verified)
        [ 0; 1 ; 2 ]
    in *)
    let precomputations = Precomputed.Lagrange_precomputations.pallas in
    let lagrange_commitment (d : Domains.t) (i : int) : Inner_curve.Constant.t =
      let d =
        Precomputed.Lagrange_precomputations.index_of_domain_log2
          (Domain.log2_size d.h)
      in
      match precomputations.(d).(i) with
      | [| g |] ->
          Inner_curve.Constant.of_affine g
      | _ ->
          assert false
    in
    let select_curve_points (type k)
        ~(points_for_domain : Domains.t -> (Inner_curve.Constant.t, k) Vector.t)
        : (Inner_curve.t, k) Vector.t =
      match domains with
      | [] ->
          assert false
      | d :: ds ->
          if Vector.for_all ds ~f:(fun d' -> Domain.equal d.h d'.h) then
            Vector.map ~f:Inner_curve.constant (points_for_domain d)
          else
            Vector.map2
              (which :> (Boolean.var, n) Vector.t)
              domains
              ~f:(fun b d ->
                let points = points_for_domain d in
                Vector.map points ~f:(fun g ->
                    let x, y = Inner_curve.constant g in
                    Field.((b :> t) * x, (b :> t) * y) ) )
            |> Vector.reduce_exn
                 ~f:(Vector.map2 ~f:(Double.map2 ~f:Field.( + )))
            |> Vector.map ~f:(Double.map ~f:(Util.seal (module Impl)))
    in
    let lagrange i =
      select_curve_points ~points_for_domain:(fun d ->
          [ lagrange_commitment d i ] )
      |> Vector.unsingleton
    in
    let lagrange_with_correction (type n) ~input_length i :
        (Inner_curve.t, Nat.N2.n) Vector.t =
      let actual_shift =
        (* TODO: num_bits should maybe be input_length - 1. *)
        Ops.bits_per_chunk * Ops.chunks_needed ~num_bits:input_length
      in
      let rec pow2pow x i =
        if i = 0 then x else pow2pow Inner_curve.Constant.(x + x) (i - 1)
      in
      select_curve_points ~points_for_domain:(fun d ->
          let g = lagrange_commitment d i in
          let open Inner_curve.Constant in
          [ g; negate (pow2pow g actual_shift) ] )
    in
    let x_hat =
      let constant_part, non_constant_part =
        List.partition_map
          (Array.to_list (Array.mapi ~f:(fun i t -> (i, t)) public_input))
          ~f:(fun (i, t) ->
            match t with
            | `Field (Constant c) | `Packed_bits (Constant c, _) ->
                First
                  ( if Field.Constant.(equal zero) c then None
                  else if Field.Constant.(equal one) c then Some (lagrange i)
                  else
                    Some
                      ( select_curve_points ~points_for_domain:(fun d ->
                            [ Inner_curve.Constant.scale
                                (lagrange_commitment d i)
                                (Inner_curve.Constant.Scalar.project
                                   (Field.Constant.unpack c) )
                            ] )
                      |> Vector.unsingleton ) )
            | `Field x ->
                Second (i, (x, Public_input_scalar.Constant.size_in_bits))
            | `Packed_bits (x, n) ->
                Second (i, (x, n)) )
      in
      let terms =
        List.map non_constant_part ~f:(fun (i, x) ->
            match x with
            | b, 1 ->
                assert_ (Constraint.boolean (b :> Field.t)) ;
                `Cond_add (Boolean.Unsafe.of_cvar b, lagrange i)
            | x, n ->
                `Add_with_correction
                  ((x, n), lagrange_with_correction ~input_length:n i) )
      in
      let correction =
        List.reduce_exn
          (List.filter_map terms ~f:(function
            | `Cond_add _ ->
                None
            | `Add_with_correction (_, [ _; corr ]) ->
                Some corr ) )
          ~f:Ops.add_fast
      in
      let init =
        List.fold
          (List.filter_map constant_part ~f:Fn.id)
          ~init:correction ~f:Ops.add_fast
      in
      List.fold terms ~init ~f:(fun acc term ->
          match term with
          | `Cond_add (b, g) ->
              with_label __LOC__ (fun () ->
                  Inner_curve.if_ b ~then_:(Ops.add_fast g acc) ~else_:acc )
          | `Add_with_correction ((x, num_bits), [ g; _ ]) ->
              Ops.add_fast acc
                (Ops.scale_fast2' (module Public_input_scalar) g x ~num_bits) )
      |> Inner_curve.negate
    in
    x_hat

  let incrementally_verify_proof (type b)
      (module Proofs_verified : Nat.Add.Intf with type n = b)
      ~(domain :
         [ `Known of Domain.t
         | `Side_loaded of
           _ Composition_types.Branch_data.Proofs_verified.One_hot.Checked.t ]
         ) ~verification_key:(m : _ Plonk_verification_key_evals.t) ~xi ~sponge
      ~sponge_after_index
      ~(public_input :
         [ `Field of Field.t | `Packed_bits of Field.t * int ] array )
      ~(sg_old : (_, Proofs_verified.n) Vector.t) ~advice
      ~proof:({ messages; opening } : Wrap_proof.Checked.t)
      ~(plonk :
         ( _
         , _
         , _ Shifted_value.Type2.t
         , _ )
         Types.Wrap.Proof_state.Deferred_values.Plonk.In_circuit.t ) =
    with_label "incrementally_verify_proof" (fun () ->
        let receive ty f =
          with_label "receive" (fun () ->
              let x = f messages in
              absorb sponge ty x ; x )
        in
        let sample () = squeeze_challenge sponge in
        let sample_scalar () = squeeze_scalar sponge in
        let open Plonk_types.Messages.In_circuit in
        let without = Type.Without_degree_bound in
        let absorb_g gs = absorb sponge without gs in
        let index_digest =
          with_label "absorb verifier index" (fun () ->
              let index_sponge = Sponge.copy sponge_after_index in
              Sponge.squeeze_field index_sponge )
        in
        absorb sponge Field index_digest ;
        let sg_old : (_, Wrap_hack.Padded_length.n) Vector.t =
          Wrap_hack.Checked.pad_commitments sg_old
        in
        Vector.iter ~f:(absorb sponge PC) sg_old ;
        let x_hat =
          with_label "x_hat" (fun () ->
              match domain with
              | `Known domain ->
                  multiscale_known
                    (Array.mapi public_input ~f:(fun i x ->
                         (x, lagrange_commitment ~domain i) ) )
                  |> Inner_curve.negate
              | `Side_loaded which ->
                  public_input_commitment_dynamic which
                    (Vector.map
                       ~f:(fun proofs_verified ->
                         Common.wrap_domains ~proofs_verified )
                       [ 0; 1; 2 ] )
                    ~public_input )
        in
        absorb sponge PC x_hat ;
        let w_comm = messages.w_comm in
        Vector.iter ~f:absorb_g w_comm ;
        let beta = sample () in
        let gamma = sample () in
        let z_comm = receive without z_comm in
        let alpha = sample_scalar () in
        let t_comm = receive without t_comm in
        let zeta = sample_scalar () in
        (* At this point, we should use the previous "bulletproof_challenges" to
           compute to compute f(beta_1) outside the snark
           where f is the polynomial corresponding to sg_old
        *)
        let sponge_before_evaluations = Sponge.copy sponge in
        let sponge_digest_before_evaluations = Sponge.squeeze_field sponge in

        (* xi, r are sampled here using the other sponge. *)
        (* No need to expose the polynomial evaluations as deferred values as they're
           not needed here for the incremental verification. All we need is a_hat and
           "combined_inner_product".

           Then, in the other proof, we can witness the evaluations and check their correctness
           against "combined_inner_product" *)
        let sigma_comm_init, [ _ ] =
          Vector.split m.sigma_comm
            (snd (Plonk_types.Permuts_minus_1.add Nat.N1.n))
        in
        let ft_comm =
          with_label __LOC__ (fun () ->
              Common.ft_comm ~add:Ops.add_fast ~scale:scale_fast2
                ~negate:Inner_curve.negate ~endoscale:Scalar_challenge.endo
                ~verification_key:m ~plonk ~alpha ~t_comm )
        in
        let bulletproof_challenges =
          (* This sponge needs to be initialized with (some derivative of)
             1. The polynomial commitments
             2. The combined inner product
             3. The challenge points.

             It should be sufficient to fork the sponge after squeezing beta_3 and then to absorb
             the combined inner product.
          *)
          let num_commitments_without_degree_bound = Nat.N26.n in
          let without_degree_bound =
            Vector.append
              (Vector.map sg_old ~f:(fun g -> [| g |]))
              ( [| x_hat |] :: [| ft_comm |] :: z_comm :: [| m.generic_comm |]
              :: [| m.psm_comm |]
              :: Vector.append w_comm
                   (Vector.map sigma_comm_init ~f:(fun g -> [| g |]))
                   (snd Plonk_types.(Columns.add Permuts_minus_1.n)) )
              (snd
                 (Wrap_hack.Padded_length.add
                    num_commitments_without_degree_bound ) )
          in
          with_label "check_bulletproof" (fun () ->
              check_bulletproof
                ~pcs_batch:
                  (Common.dlog_pcs_batch
                     (Wrap_hack.Padded_length.add
                        num_commitments_without_degree_bound ) )
                ~sponge:sponge_before_evaluations ~xi ~advice ~opening
                ~polynomials:(without_degree_bound, []) )
        in
        let joint_combiner =
          if lookup_verification_enabled then failwith "TODO" else None
        in
        assert_eq_deferred_values
          { alpha = plonk.alpha
          ; beta = plonk.beta
          ; gamma = plonk.gamma
          ; zeta = plonk.zeta
          ; joint_combiner
          }
          { alpha; beta; gamma; zeta; joint_combiner } ;
        (sponge_digest_before_evaluations, bulletproof_challenges) )

  let compute_challenges ~scalar chals =
    with_label "compute_challenges" (fun () ->
        Vector.map chals ~f:(fun { Bulletproof_challenge.prechallenge } ->
            scalar prechallenge ) )

  let challenge_polynomial =
    Field.(Wrap_verifier.challenge_polynomial ~add ~mul ~one)

  module Pseudo = Pseudo.Make (Impl)

  module Bounded = struct
    type t = { max : int; actual : Field.t }

    let of_pseudo ((_, ns) as p : _ Pseudo.t) =
      { max = Vector.reduce_exn ~f:Int.max ns
      ; actual = Pseudo.choose p ~f:Field.of_int
      }
  end

  let vanishing_polynomial mask =
    with_label "vanishing_polynomial" (fun () ->
        let mask = Vector.to_array mask in
        let max = Array.length mask in
        fun x ->
          let rec go acc i =
            if i >= max then acc
            else
              let should_square = mask.(i) in
              let acc =
                Field.if_ should_square ~then_:(Field.square acc) ~else_:acc
              in
              go acc (i + 1)
          in
          Field.sub (go x 0) Field.one )

  let shifts ~log2_size =
    Common.tick_shifts ~log2_size
    |> Plonk_types.Shifts.map ~f:Impl.Field.constant

  let domain_generator ~log2_size =
    Backend.Tick.Field.domain_generator ~log2_size |> Impl.Field.constant

  let side_loaded_domain (type branches) =
    let open Side_loaded_verification_key in
    fun ~(log2_size : Field.t) ->
      let domain ~max =
        let (T max_n) = Nat.of_int max in
        let mask = ones_vector (module Impl) max_n ~first_zero:log2_size in
        let log2_sizes =
          (O.of_index log2_size ~length:max_n, Vector.init max_n ~f:Fn.id)
        in
        let shifts = Pseudo.Domain.shifts log2_sizes ~shifts in
        let generator = Pseudo.Domain.generator log2_sizes ~domain_generator in
        let vanishing_polynomial = vanishing_polynomial mask in
        object
          method log2_size = log2_size

          method vanishing_polynomial x = vanishing_polynomial x

          method shifts = shifts

          method generator = generator
        end
      in
      domain ~max:(Domain.log2_size max_domains.h)

  let%test_module "side loaded domains" =
    ( module struct
      let run k =
        let y =
          run_and_check (fun () ->
              let y = k () in
              fun () -> As_prover.read_var y )
          |> Or_error.ok_exn
        in
        y

      let%test_unit "side loaded domains" =
        let module O = One_hot_vector.Make (Impl) in
        let open Side_loaded_verification_key in
        let domains = [ { Domains.h = 10 }; { h = 15 } ] in
        let pt = Field.Constant.random () in
        List.iteri domains ~f:(fun i ds ->
            let d_unchecked =
              Plonk_checks.domain
                (module Field.Constant)
                (Pow_2_roots_of_unity ds.h) ~shifts:Common.tick_shifts
                ~domain_generator:Backend.Tick.Field.domain_generator
            in
            let checked_domain () =
              side_loaded_domain ~log2_size:(Field.of_int ds.h)
            in
            [%test_eq: Field.Constant.t]
              (d_unchecked#vanishing_polynomial pt)
              (run (fun () ->
                   (checked_domain ())#vanishing_polynomial (Field.constant pt) )
              ) )
    end )

  module Split_evaluations = struct
    open Plonk_types

    let mask' { Bounded.max; actual } : Boolean.var array =
      let (T max) = Nat.of_int max in
      Vector.to_array (ones_vector (module Impl) ~first_zero:actual max)

    let mask (type n) ~(lengths : (int, n) Vector.t)
        (choice : n One_hot_vector.T(Impl).t) : Boolean.var array =
      let max =
        Option.value_exn
          (List.max_elt ~compare:Int.compare (Vector.to_list lengths))
      in
      let actual = Pseudo.choose (choice, lengths) ~f:Field.of_int in
      mask' { max; actual }

    let last =
      Array.reduce_exn ~f:(fun (b_acc, x_acc) (b, x) ->
          (Boolean.(b_acc ||| b), Field.if_ b ~then_:x ~else_:x_acc) )

    let rec pow x bits_lsb =
      with_label "pow" (fun () ->
          let rec go acc bs =
            match bs with
            | [] ->
                acc
            | b :: bs ->
                let acc = Field.square acc in
                let acc = Field.if_ b ~then_:Field.(x * acc) ~else_:acc in
                go acc bs
          in
          go Field.one (List.rev bits_lsb) )

    let mod_max_degree =
      let k = Nat.to_int Backend.Tick.Rounds.n in
      fun d ->
        let d = Number.of_bits (Field.unpack ~length:max_log2_degree d) in
        Number.mod_pow_2 d (`Two_to_the k)

    let mask_evals (type n) ~(lengths : (int, n) Vector.t Evals.t)
        (choice : n One_hot_vector.T(Impl).t) (e : Field.t array Evals.t) :
        (Boolean.var * Field.t) array Evals.t =
      Evals.map2 lengths e ~f:(fun lengths e ->
          Array.zip_exn (mask ~lengths choice) e )
  end

  let absorb_field sponge x = Sponge.absorb sponge (`Field x)

  (* pt^{2^n} *)
  let pow2_pow (pt : Field.t) (n : int) : Field.t =
    with_label "pow2_pow" (fun () ->
        let rec go acc i =
          if i = 0 then acc else go (Field.square acc) (i - 1)
        in
        go pt n )

  let actual_evaluation (e : Field.t array) ~(pt_to_n : Field.t) : Field.t =
    with_label "actual_evaluation" (fun () ->
        match List.rev (Array.to_list e) with
        | e :: es ->
            List.fold ~init:e es ~f:(fun acc fx -> Field.(fx + (pt_to_n * acc)))
        | [] ->
            Field.zero )

  open Plonk_types

  module Opt_sponge = struct
    include Opt_sponge.Make (Impl) (Step_main_inputs.Sponge.Permutation)

    let squeeze_challenge sponge : Field.t =
      lowest_128_bits (squeeze sponge) ~constrain_low_bits:true
  end

  let shift1 =
    Shifted_value.Type1.Shift.(
      map ~f:Field.constant (create (module Field.Constant)))

  let shift2 =
    Shifted_value.Type2.Shift.(
      map ~f:Field.constant (create (module Field.Constant)))

  let%test_unit "endo scalar" =
    SC.test (module Impl) ~endo:Endo.Wrap_inner_curve.scalar

  module Plonk = Types.Wrap.Proof_state.Deferred_values.Plonk

  module Plonk_checks = struct
    include Plonk_checks

    include
      Plonk_checks.Make
        (Shifted_value.Type1)
        (struct
          let constant_term = Plonk_checks.Scalars.Tick.constant_term

          let index_terms = Plonk_checks.Scalars.Tick_with_lookup.index_terms
        end)
  end

  let domain_for_compiled (type branches)
      (domains : (Domains.t, branches) Vector.t)
      (branch_data : Impl.field Branch_data.Checked.t) :
      Field.t Plonk_checks.plonk_domain =
    let (T unique_domains) =
      List.map (Vector.to_list domains) ~f:Domains.h
      |> List.dedup_and_sort ~compare:(fun d1 d2 ->
             Int.compare (Domain.log2_size d1) (Domain.log2_size d2) )
      |> Vector.of_list
    in
    let which_log2 =
      Vector.map unique_domains ~f:(fun d ->
          Field.equal
            (Field.of_int (Domain.log2_size d))
            branch_data.domain_log2 )
      |> O.of_vector_unsafe
      (* This should be ok... think it through a little more *)
    in
    Pseudo.Domain.to_domain
      (which_log2, unique_domains)
      ~shifts ~domain_generator

  let field_array_if b ~then_ ~else_ =
    Array.map2_exn then_ else_ ~f:(fun x1 x2 -> Field.if_ b ~then_:x1 ~else_:x2)

  (* This finalizes the "deferred values" coming from a previous proof over the same field.
     It
     1. Checks that [xi] and [r] where sampled correctly. I.e., by absorbing all the
     evaluation openings and then squeezing.
     2. Checks that the "combined inner product" value used in the elliptic curve part of
     the opening proof was computed correctly, in terms of the evaluation openings and the
     evaluation points.
     3. Check that the "b" value was computed correctly.
     4. Perform the arithmetic checks from marlin. *)
  (* TODO: This needs to handle the fact of variable length evaluations.
     Meaning it needs opt sponge. *)
  let finalize_other_proof (type b branches)
      (module Proofs_verified : Nat.Add.Intf with type n = b)
      ~(step_uses_lookup : Plonk_types.Opt.Flag.t)
      ~(step_domains :
         [ `Known of (Domains.t, branches) Vector.t | `Side_loaded ] )
      ~(* TODO: Add "actual proofs verified" so that proofs don't
          carry around dummy "old bulletproof challenges" *)
       sponge ~(prev_challenges : (_, b) Vector.t)
      ({ xi
       ; combined_inner_product
       ; bulletproof_challenges
       ; branch_data
       ; b
       ; plonk
       } :
        ( Field.t
        , _
        , Field.t Shifted_value.Type1.t
        , _
        , _
        , Field.Constant.t Branch_data.Checked.t )
        Types.Wrap.Proof_state.Deferred_values.In_circuit.t )
      { Plonk_types.All_evals.In_circuit.ft_eval1; evals } =
    let open Vector in
    let actual_width_mask = branch_data.proofs_verified_mask in
    let T = Proofs_verified.eq in
    (* You use the NEW bulletproof challenges to check b. Not the old ones. *)
    let scalar =
      SC.to_field_checked (module Impl) ~endo:Endo.Wrap_inner_curve.scalar
    in
    let plonk =
      Types.Step.Proof_state.Deferred_values.Plonk.In_circuit.map_challenges
        ~f:Fn.id ~scalar plonk
    in
    let domain =
      match step_domains with
      | `Known ds ->
          domain_for_compiled ds branch_data
      | `Side_loaded ->
          ( side_loaded_domain ~log2_size:branch_data.domain_log2
            :> _ Plonk_checks.plonk_domain )
    in
    let zetaw = Field.mul domain#generator plonk.zeta in
    let sg_olds =
      with_label "sg_olds" (fun () ->
          Vector.map prev_challenges ~f:(fun chals ->
              unstage (challenge_polynomial (Vector.to_array chals)) ) )
    in
    let sg_evals1, sg_evals2 =
      let sg_evals pt =
        Vector.map2
          ~f:(fun keep f -> (keep, f pt))
          (Vector.trim actual_width_mask
             (Nat.lte_exn Proofs_verified.n Nat.N2.n) )
          sg_olds
      in
      (sg_evals plonk.zeta, sg_evals zetaw)
    in
    let sponge_state =
      let challenge_digest =
        let opt_sponge = Opt_sponge.create sponge_params in
        Vector.iter2
          (Vector.trim actual_width_mask
             (Nat.lte_exn Proofs_verified.n Nat.N2.n) )
          prev_challenges
          ~f:(fun keep chals ->
            Vector.iter chals ~f:(fun chal ->
                Opt_sponge.absorb opt_sponge (keep, chal) ) ) ;
        Opt_sponge.squeeze opt_sponge
      in
      Sponge.absorb sponge (`Field challenge_digest) ;
      Sponge.absorb sponge (`Field ft_eval1) ;
      Sponge.absorb sponge (`Field (fst evals.public_input)) ;
      Sponge.absorb sponge (`Field (snd evals.public_input)) ;
      let xs = Evals.In_circuit.to_absorption_sequence evals.evals in
      Plonk_types.Opt.Early_stop_sequence.fold field_array_if xs ~init:()
        ~f:(fun () (x1, x2) ->
          let absorb =
            Array.iter ~f:(fun x -> Sponge.absorb sponge (`Field x))
          in
          absorb x1 ; absorb x2 )
        ~finish:(fun () -> Array.copy sponge.state)
    in
    sponge.state <- sponge_state ;
    let squeeze () = squeeze_challenge sponge in
    let xi_actual = squeeze () in
    let r_actual = squeeze () in
    let xi_correct =
      Field.equal xi_actual (match xi with { SC.SC.inner = xi } -> xi)
    in
    let xi = scalar xi in
    let r = scalar (SC.SC.create r_actual) in
    let plonk_minimal = Plonk.to_minimal plonk ~to_option:Opt.to_option in
    let combined_evals =
      let n = Int.ceil_log2 Max_degree.step in
      let zeta_n : Field.t = pow2_pow plonk.zeta n in
      let zetaw_n : Field.t = pow2_pow zetaw n in
      Evals.In_circuit.map
        ~f:(fun (x0, x1) ->
          ( actual_evaluation ~pt_to_n:zeta_n x0
          , actual_evaluation ~pt_to_n:zetaw_n x1 ) )
        evals.evals
    in
    let env =
      with_label "scalars_env" (fun () ->
          Plonk_checks.scalars_env
            (module Field)
            ~srs_length_log2:Common.Max_degree.step_log2
            ~endo:(Impl.Field.constant Endo.Step_inner_curve.base)
            ~mds:sponge_params.mds
            ~field_of_hex:(fun s ->
              Kimchi_pasta.Pasta.Bigint256.of_hex_string s
              |> Kimchi_pasta.Pasta.Fp.of_bigint |> Field.constant )
            ~domain plonk_minimal combined_evals )
    in
    let open Field in
    let combined_inner_product_correct =
      let evals1, evals2 =
        All_evals.With_public_input.In_circuit.factor evals
      in
      let ft_eval0 : Field.t =
        with_label "ft_eval0" (fun () ->
            Plonk_checks.ft_eval0
              (module Field)
              ~lookup_constant_term_part:
                ( match step_uses_lookup with
                | No ->
                    None
                | Yes ->
                    Some Plonk_checks.tick_lookup_constant_term_part
                | Maybe -> (
                    match plonk.lookup with
                    | Maybe ((b : Boolean.var), _) ->
                        Some
                          (fun env ->
                            Field.(
                              (b :> t)
                              * Plonk_checks.tick_lookup_constant_term_part env)
                            )
                    | None | Some _ ->
                        assert false ) )
              ~env ~domain plonk_minimal combined_evals evals1.public_input )
      in
      print_fp "ft_eval0" ft_eval0 ;
      print_fp "ft_eval1" ft_eval1 ;
      (* sum_i r^i sum_j xi^j f_j(beta_i) *)
      let actual_combined_inner_product =
        let combine ~ft ~sg_evals x_hat
            (e : (Field.t array, _) Evals.In_circuit.t) =
          let sg_evals =
            sg_evals |> Vector.to_list
            |> List.map ~f:(fun (keep, eval) ->
                   [| Plonk_types.Opt.Maybe (keep, eval) |] )
          in
          let a =
            Evals.In_circuit.to_list e
            |> List.map ~f:(function
                 | None ->
                     [||]
                 | Some a ->
                     Array.map a ~f:(fun x -> Plonk_types.Opt.Some x)
                 | Maybe (b, a) ->
                     Array.map a ~f:(fun x -> Plonk_types.Opt.Maybe (b, x)) )
          in
          let v =
            List.append sg_evals ([| Some x_hat |] :: [| Some ft |] :: a)
          in
          Common.combined_evaluation (module Impl) ~xi v
        in
        with_label "combine" (fun () ->
            combine ~ft:ft_eval0 ~sg_evals:sg_evals1 evals1.public_input
              evals1.evals
            + r
              * combine ~ft:ft_eval1 ~sg_evals:sg_evals2 evals2.public_input
                  evals2.evals )
      in
      let expected =
        Shifted_value.Type1.to_field
          (module Field)
          ~shift:shift1 combined_inner_product
      in
      print_fp "step_main cip expected" expected ;
      print_fp "step_main cip actual" actual_combined_inner_product ;
      equal expected actual_combined_inner_product
    in
    let bulletproof_challenges =
      compute_challenges ~scalar bulletproof_challenges
    in
    let b_correct =
      with_label "b_correct" (fun () ->
          let challenge_poly =
            unstage
              (challenge_polynomial (Vector.to_array bulletproof_challenges))
          in
          let b_actual =
            challenge_poly plonk.zeta + (r * challenge_poly zetaw)
          in
          let b_used =
            Shifted_value.Type1.to_field (module Field) ~shift:shift1 b
          in
          equal b_used b_actual )
    in
    let plonk_checks_passed =
      with_label "plonk_checks_passed" (fun () ->
          Plonk_checks.checked
            (module Impl)
            ~env ~shift:shift1 plonk combined_evals )
    in
    print_bool "xi_correct" xi_correct ;
    print_bool "combined_inner_product_correct" combined_inner_product_correct ;
    print_bool "plonk_checks_passed" plonk_checks_passed ;
    print_bool "b_correct" b_correct ;
    ( Boolean.all
        [ xi_correct
        ; b_correct
        ; combined_inner_product_correct
        ; plonk_checks_passed
        ]
    , bulletproof_challenges )

  let sponge_after_index index =
    let sponge = Sponge.create sponge_params in
    Array.iter
      (Types.index_to_field_elements
         ~g:(fun (z : Inputs.Inner_curve.t) ->
           List.to_array (Inner_curve.to_field_elements z) )
         index )
      ~f:(fun x -> Sponge.absorb sponge (`Field x)) ;
    sponge

  let hash_me_only (type s) ~index (state_to_field_elements : s -> Field.t array)
      =
    let open Types.Step.Proof_state.Me_only in
    let after_index = sponge_after_index index in
    stage (fun (t : _ Types.Step.Proof_state.Me_only.t) ->
        let sponge = Sponge.copy after_index in
        Array.iter
          ~f:(fun x -> Sponge.absorb sponge (`Field x))
          (to_field_elements_without_index t ~app_state:state_to_field_elements
             ~g:Inner_curve.to_field_elements ) ;
        Sponge.squeeze_field sponge )

  let hash_me_only_opt (type s) ~index
      (state_to_field_elements : s -> Field.t array) =
    let open Types.Step.Proof_state.Me_only in
    let after_index = sponge_after_index index in
    ( after_index
    , stage (fun t ~widths ~max_width ~proofs_verified_mask ->
          let sponge = Sponge.copy after_index in
          let t =
            { t with
              old_bulletproof_challenges =
                Vector.map2 proofs_verified_mask t.old_bulletproof_challenges
                  ~f:(fun b v -> Vector.map v ~f:(fun x -> `Opt (b, x)))
            ; challenge_polynomial_commitments =
                Vector.map2 proofs_verified_mask
                  t.challenge_polynomial_commitments ~f:(fun b g -> (b, g))
            }
          in
          let not_opt x = `Not_opt x in
          let hash_inputs =
            to_field_elements_without_index t
              ~app_state:
                (Fn.compose (Array.map ~f:not_opt) state_to_field_elements)
              ~g:(fun (b, g) ->
                List.map
                  ~f:(fun x -> `Opt (b, x))
                  (Inner_curve.to_field_elements g) )
          in
          match
            Array.fold hash_inputs ~init:(`Not_opt sponge) ~f:(fun acc t ->
                match (acc, t) with
                | `Not_opt sponge, `Not_opt t ->
                    Sponge.absorb sponge (`Field t) ;
                    acc
                | `Not_opt sponge, `Opt t ->
                    let sponge = Opt_sponge.of_sponge sponge in
                    Opt_sponge.absorb sponge t ; `Opt sponge
                | `Opt sponge, `Opt t ->
                    Opt_sponge.absorb sponge t ; acc
                | `Opt _, `Not_opt _ ->
                    assert false )
          with
          | `Not_opt sponge ->
              (* This means there were no optional inputs. *)
              Sponge.squeeze_field sponge
          | `Opt sponge ->
              Opt_sponge.squeeze sponge ) )

  let accumulation_verifier
      (accumulator_verification_key : _ Types_map.For_step.t) prev_accumulators
      proof new_accumulator : Boolean.var =
    Boolean.false_

<<<<<<< HEAD
  let verify ~proofs_verified ~is_base_case ~sg_old ~sponge_after_index
=======
  let verify ~proofs_verified ~is_base_case ~sg_old ~lookup_parameters
>>>>>>> 71a8ccef
      ~(proof : Wrap_proof.Checked.t) ~wrap_domain ~wrap_verification_key
      statement
      (unfinalized :
        ( _
        , _
        , _ Shifted_value.Type2.t
        , _
        , _
        , _
        , _ )
        Types.Step.Proof_state.Per_proof.In_circuit.t ) =
    let public_input :
        [ `Field of Field.t | `Packed_bits of Field.t * int ] array =
      with_label "pack_statement" (fun () ->
          Spec.pack
            (module Impl)
            (Types.Wrap.Statement.In_circuit.spec
               (module Impl)
               lookup_parameters )
            (Types.Wrap.Statement.In_circuit.to_data
               ~option_map:Plonk_types.Opt.map statement ) )
      |> Array.map ~f:(function
           | `Field (Shifted_value.Type1.Shifted_value x) ->
               `Field x
           | `Packed_bits (x, n) ->
               `Packed_bits (x, n) )
    in
    let sponge = Sponge.create sponge_params in
    let { Types.Step.Proof_state.Deferred_values.xi; combined_inner_product; b }
        =
      unfinalized.deferred_values
    in
    let ( sponge_digest_before_evaluations_actual
        , (`Success bulletproof_success, bulletproof_challenges_actual) ) =
      incrementally_verify_proof proofs_verified ~domain:wrap_domain ~xi
        ~verification_key:wrap_verification_key ~sponge ~sponge_after_index
        ~public_input ~sg_old
        ~advice:{ b; combined_inner_product }
        ~proof ~plonk:unfinalized.deferred_values.plonk
    in
    with_label __LOC__ (fun () ->
        with_label __LOC__ (fun () ->
            Field.Assert.equal unfinalized.sponge_digest_before_evaluations
              sponge_digest_before_evaluations_actual ) ;
        Array.iteri
          (Vector.to_array unfinalized.deferred_values.bulletproof_challenges)
          ~f:(fun i c1 ->
            let c2 = bulletproof_challenges_actual.(i) in
            let { Import.Scalar_challenge.inner = c1 } =
              c1.Bulletproof_challenge.prechallenge
            in
            let c2 =
              Field.if_ is_base_case ~then_:c1
                ~else_:(match c2.prechallenge with { inner = c2 } -> c2)
            in
            with_label (sprintf "%s:%d" __LOC__ i) (fun () ->
                Field.Assert.equal c1 c2 ) ) ) ;
    bulletproof_success
end

include Make (Step_main_inputs)<|MERGE_RESOLUTION|>--- conflicted
+++ resolved
@@ -1154,13 +1154,9 @@
       proof new_accumulator : Boolean.var =
     Boolean.false_
 
-<<<<<<< HEAD
   let verify ~proofs_verified ~is_base_case ~sg_old ~sponge_after_index
-=======
-  let verify ~proofs_verified ~is_base_case ~sg_old ~lookup_parameters
->>>>>>> 71a8ccef
-      ~(proof : Wrap_proof.Checked.t) ~wrap_domain ~wrap_verification_key
-      statement
+      ~lookup_parameters ~(proof : Wrap_proof.Checked.t) ~wrap_domain
+      ~wrap_verification_key statement
       (unfinalized :
         ( _
         , _
