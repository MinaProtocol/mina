--- conflicted
+++ resolved
@@ -486,54 +486,8 @@
 
   let side_loaded_domain (type branches) =
     let open Side_loaded_verification_key in
-<<<<<<< HEAD
     fun ~(log2_size : Field.t) ->
       let domain ~max =
-=======
-    let input_size = input_size ~of_int:Fn.id ~add:( + ) ~mul:( * ) in
-    let max_width = Width.Max.n in
-    let domain_log2s =
-      Vector.init (S max_width) ~f:(fun w -> Int.ceil_log2 (input_size w))
-    in
-    let (T max_log2_size) =
-      let n = Int.ceil_log2 (input_size (Nat.to_int max_width)) in
-      assert (List.last_exn (Vector.to_list domain_log2s) = n) ;
-      Nat.of_int n
-    in
-    fun ~width ->
-      let mask = O.of_index width ~length:(S max_width) in
-      let shifts = lazy (Pseudo.Domain.shifts (mask, domain_log2s) ~shifts) in
-      let generator =
-        lazy (Pseudo.Domain.generator (mask, domain_log2s) ~domain_generator)
-      in
-      let vp =
-        let log2_size = Pseudo.choose (mask, domain_log2s) ~f:Field.of_int in
-        let mask =
-          ones_vector (module Impl) max_log2_size ~first_zero:log2_size
-        in
-        vanishing_polynomial mask
-      in
-      let size =
-        lazy
-          (Pseudo.choose (mask, domain_log2s) ~f:(fun x ->
-               Field.of_int (1 lsl x) ) )
-      in
-      object
-        method shifts = Lazy.force shifts
-
-        method generator = Lazy.force generator
-
-        method size = Lazy.force size
-
-        method vanishing_polynomial = vp
-      end
-
-  let side_loaded_domains (type branches) =
-    let open Side_loaded_verification_key in
-    fun (domains : (Field.t Domain.t Domains.t, branches) Vector.t)
-        (branch : branches One_hot_vector.T(Impl).t) ->
-      let domain v ~max =
->>>>>>> 575b86ef
         let (T max_n) = Nat.of_int max in
         let mask = ones_vector (module Impl) max_n ~first_zero:log2_size in
         let log2_sizes =
@@ -542,16 +496,6 @@
         let shifts = Pseudo.Domain.shifts log2_sizes ~shifts in
         let generator = Pseudo.Domain.generator log2_sizes ~domain_generator in
         let vanishing_polynomial = vanishing_polynomial mask in
-<<<<<<< HEAD
-=======
-        let size =
-          Vector.map mask ~f:(fun b ->
-              (* 0 -> 1
-                  1 -> 2 *)
-              Field.((b :> t) + one) )
-          |> Vector.reduce_exn ~f:Field.( * )
-        in
->>>>>>> 575b86ef
         object
           method log2_size = log2_size
 
@@ -591,9 +535,6 @@
             [%test_eq: Field.Constant.t]
               (d_unchecked#vanishing_polynomial pt)
               (run (fun () ->
-<<<<<<< HEAD
-                   (checked_domain ())#vanishing_polynomial (Field.constant pt))))
-=======
                    (checked_domain ())#vanishing_polynomial (Field.constant pt) )
               ) )
 
@@ -630,7 +571,6 @@
                        (Field.constant pt) ) )
             in
             check Domains.h Domains.h )
->>>>>>> 575b86ef
     end )
 
   module Split_evaluations = struct
@@ -762,14 +702,14 @@
     let (T unique_domains) =
       List.map (Vector.to_list domains) ~f:Domains.h
       |> List.dedup_and_sort ~compare:(fun d1 d2 ->
-             Int.compare (Domain.log2_size d1) (Domain.log2_size d2))
+             Int.compare (Domain.log2_size d1) (Domain.log2_size d2) )
       |> Vector.of_list
     in
     let which_log2 =
       Vector.map unique_domains ~f:(fun d ->
           Field.equal
             (Field.of_int (Domain.log2_size d))
-            branch_data.domain_log2)
+            branch_data.domain_log2 )
       |> O.of_vector_unsafe
       (* This should be ok... think it through a little more *)
     in
@@ -791,16 +731,7 @@
   let finalize_other_proof (type b branches)
       (module Proofs_verified : Nat.Add.Intf with type n = b) ~max_width
       ~(step_domains :
-<<<<<<< HEAD
-         [ `Known of (Domains.t, branches) Vector.t | `Side_loaded ])
-=======
-         [ `Known of (Domains.t, branches) Vector.t
-         | `Side_loaded of
-           ( Field.t Side_loaded_verification_key.Domain.t
-             Side_loaded_verification_key.Domains.t
-           , branches )
-           Vector.t ] ) ~step_widths
->>>>>>> 575b86ef
+         [ `Known of (Domains.t, branches) Vector.t | `Side_loaded ] )
       ~(* TODO: Add "actual proofs verified" so that proofs don't
           carry around dummy "old bulletproof challenges" *)
        sponge ~(prev_challenges : (_, b) Vector.t)
@@ -816,13 +747,8 @@
         , Field.t Shifted_value.Type1.t
         , _
         , _
-<<<<<<< HEAD
         , Field.Constant.t Branch_data.Checked.t )
-        Types.Wrap.Proof_state.Deferred_values.In_circuit.t)
-=======
-        , _ )
         Types.Wrap.Proof_state.Deferred_values.In_circuit.t )
->>>>>>> 575b86ef
       { Plonk_types.All_evals.ft_eval1
       ; evals =
           ( { evals = evals1; public_input = x_hat1 }
@@ -909,14 +835,8 @@
           let a, b = Evals.to_vectors (e : Field.t array Evals.t) in
           let sg_evals =
             Vector.map2
-<<<<<<< HEAD
               (Vector.trim actual_width_mask
-                 (Nat.lte_exn Proofs_verified.n Nat.N2.n))
-=======
-              (ones_vector
-                 (module Impl)
-                 ~first_zero:actual_width Proofs_verified.n )
->>>>>>> 575b86ef
+                 (Nat.lte_exn Proofs_verified.n Nat.N2.n) )
               sg_olds
               ~f:(fun keep f -> [| (keep, f pt) |])
           in
@@ -1022,19 +942,11 @@
         let t =
           { t with
             old_bulletproof_challenges =
-<<<<<<< HEAD
               Vector.map2 proofs_verified_mask t.old_bulletproof_challenges
                 ~f:(fun b v -> Vector.map v ~f:(fun x -> `Opt (b, x)))
           ; challenge_polynomial_commitments =
               Vector.map2 proofs_verified_mask
                 t.challenge_polynomial_commitments ~f:(fun b g -> (b, g))
-=======
-              Vector.map2 mask t.old_bulletproof_challenges ~f:(fun b v ->
-                  Vector.map v ~f:(fun x -> `Opt (b, x)) )
-          ; challenge_polynomial_commitments =
-              Vector.map2 mask t.challenge_polynomial_commitments ~f:(fun b g ->
-                  (b, g) )
->>>>>>> 575b86ef
           }
         in
         let not_opt x = `Not_opt x in
