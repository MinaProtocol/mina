open Pickles_types
open Hlist
open Import
open Impls.Step
module B = Inductive_rule.B

(* Converts from the one hot vector representation of a number
   0 <= i < n

     0  1  ... i-1  i  i+1       n-1
   [ 0; 0; ... 0;   1; 0;   ...; 0 ]

   to the numeric representation i. *)

let _one_hot_vector_to_num (type n) (v : n Per_proof_witness.One_hot_vector.t) :
    Field.t =
  let n = Vector.length (v :> (Boolean.var, n) Vector.t) in
  let open Step_verifier in
  Pseudo.choose (v, Vector.init n ~f:Field.of_int) ~f:Fn.id

let verify_one ~srs
    ({ app_state
     ; wrap_proof
     ; proof_state
     ; prev_proof_evals
     ; prev_challenges
     ; prev_challenge_polynomial_commitments
     } :
      _ Per_proof_witness.t ) (d : _ Types_map.For_step.t)
    (messages_for_next_wrap_proof : Digest.t) (unfinalized : Unfinalized.t)
    (must_verify : B.t) : _ Vector.t * B.t =
  Boolean.Assert.( = ) unfinalized.should_finalize must_verify ;
  let deferred_values = proof_state.deferred_values in
  let finalized, chals =
    with_label __LOC__ (fun () ->
        let sponge_digest = proof_state.sponge_digest_before_evaluations in
        let sponge =
          let open Step_main_inputs in
          let sponge = Sponge.create sponge_params in
          Sponge.absorb sponge (`Field sponge_digest) ;
          sponge
        in
        (* TODO: Refactor args into an "unfinalized proof" struct *)
        Step_verifier.finalize_other_proof d.max_proofs_verified
          ~step_domains:d.step_domains ~zk_rows:d.zk_rows ~sponge
          ~prev_challenges deferred_values prev_proof_evals )
  in
  let branch_data = deferred_values.branch_data in
  let sponge_after_index, hash_messages_for_next_step_proof =
    let to_field_elements =
      let (Typ typ) = d.public_input in
      fun x -> fst (typ.var_to_fields x)
    in
    let sponge_after_index, hash_messages_for_next_step_proof =
      (* TODO: Don't rehash when it's not necessary *)
      Step_verifier.hash_messages_for_next_step_proof_opt ~index:d.wrap_key
        to_field_elements
    in
    (sponge_after_index, unstage hash_messages_for_next_step_proof)
  in
  (* prepare the statement to be verified below *)
  let statement =
    let prev_messages_for_next_step_proof =
      with_label __LOC__ (fun () ->
          hash_messages_for_next_step_proof
            ~proofs_verified_mask:
              (Vector.trim_front branch_data.proofs_verified_mask
                 (Nat.lte_exn
                    (Vector.length prev_challenge_polynomial_commitments)
                    Nat.N2.n ) )
            (* Use opt sponge for cutting off the bulletproof challenges early *)
            { app_state
            ; dlog_plonk_index = d.wrap_key
            ; challenge_polynomial_commitments =
                prev_challenge_polynomial_commitments
            ; old_bulletproof_challenges = prev_challenges
            } )
    in
    (* Returns messages for the next step proof and messages for the next
       wrap proof *)
    { Types.Wrap.Statement.messages_for_next_step_proof =
        prev_messages_for_next_step_proof
    ; proof_state = { proof_state with messages_for_next_wrap_proof }
    }
  in
  (* and when the statement is prepared, we call the step verifier with this
     statement *)
  let verified =
    with_label __LOC__ (fun () ->
        Step_verifier.verify ~srs
          ~feature_flags:(Plonk_types.Features.of_full d.feature_flags)
          ~lookup_parameters:
            { use = d.feature_flags.uses_lookups
            ; zero =
                { var =
                    { challenge = Field.zero
                    ; scalar = Shifted_value Field.zero
                    }
                ; value =
                    { challenge = Limb_vector.Challenge.Constant.zero
                    ; scalar =
                        Shifted_value.Type1.Shifted_value Field.Constant.zero
                    }
                }
            }
          ~proofs_verified:d.max_proofs_verified ~wrap_domain:d.wrap_domain
          ~is_base_case:(Boolean.not must_verify) ~sponge_after_index
          ~sg_old:prev_challenge_polynomial_commitments ~proof:wrap_proof
          ~wrap_verification_key:d.wrap_key statement unfinalized )
  in
  if debug then
    as_prover
      As_prover.(
        fun () ->
          let finalized = read Boolean.typ finalized in
          let verified = read Boolean.typ verified in
          let must_verify = read Boolean.typ must_verify in
          printf "finalized: %b\n%!" finalized ;
          printf "verified: %b\n%!" verified ;
          printf "must_verify: %b\n\n%!" must_verify) ;
  (chals, Boolean.(verified &&& finalized ||| not must_verify))

(* The SNARK function corresponding to the input inductive rule. *)
let step_main :
    type proofs_verified self_branches prev_vars prev_values var value a_var a_value ret_var ret_value auxiliary_var auxiliary_value max_proofs_verified local_branches local_signature.
       (module Requests.Step.S
          with type local_signature = local_signature
           and type local_branches = local_branches
           and type statement = a_value
           and type prev_values = prev_values
           and type max_proofs_verified = max_proofs_verified
           and type proofs_verified = proofs_verified
           and type return_value = ret_value
           and type auxiliary_value = auxiliary_value )
    -> (module Nat.Add.Intf with type n = max_proofs_verified)
    -> self_branches:self_branches Nat.t
         (* How many branches does this proof system have *)
    -> local_signature:local_signature H1.T(Nat).t
         (* The specification, for each proof that this step circuit verifies, of the maximum width used
            by that proof system. *)
    -> local_signature_length:(local_signature, proofs_verified) Hlist.Length.t
    -> local_branches_length:(local_branches, proofs_verified) Hlist.Length.t
    -> proofs_verified:(prev_vars, proofs_verified) Hlist.Length.t
    -> lte:(proofs_verified, max_proofs_verified) Nat.Lte.t
    -> public_input:
         ( var
         , value
         , a_var
         , a_value
         , ret_var
         , ret_value )
         Inductive_rule.public_input
    -> auxiliary_typ:(auxiliary_var, auxiliary_value) Typ.t
    -> basic:
         ( var
         , value
         , max_proofs_verified
         , self_branches )
         Types_map.Compiled.basic
    -> known_wrap_keys:
         local_branches H1.T(Types_map.For_step.Optional_wrap_key).t
    -> self:(var, value, max_proofs_verified, self_branches) Tag.t
    -> ( prev_vars
       , prev_values
       , local_signature
       , local_branches
       , a_var
       , a_value
       , ret_var
       , ret_value
       , auxiliary_var
       , auxiliary_value )
       Inductive_rule.Promise.t
    -> (   unit
        -> ( (Unfinalized.t, max_proofs_verified) Vector.t
           , Field.t
           , (Field.t, max_proofs_verified) Vector.t )
           Types.Step.Statement.t
           Promise.t )
       Staged.t =
 fun (module Req) max_proofs_verified ~self_branches ~local_signature
     ~local_signature_length ~local_branches_length ~proofs_verified ~lte
     ~public_input ~auxiliary_typ ~basic ~known_wrap_keys ~self rule ->
  let module Typ_with_max_proofs_verified = struct
    type ('var, 'value, 'local_max_proofs_verified, 'local_branches) t =
      ( ( 'var
        , 'local_max_proofs_verified
        , 'local_branches )
        Per_proof_witness.No_app_state.t
      , ( 'value
        , 'local_max_proofs_verified
        , 'local_branches )
        Per_proof_witness.Constant.No_app_state.t )
      Typ.t
  end in
  let feature_flags_and_num_chunks (d : _ Tag.t) =
    if Type_equal.Id.same self.id d.id then
      (basic.feature_flags, basic.num_chunks)
    else (Types_map.feature_flags d, Types_map.num_chunks d)
  in
  let feature_flags_and_num_chunks =
    let rec go :
        type pvars pvals ns1 ns2 br.
           (pvars, pvals, ns1, ns2) H4.T(Tag).t
        -> (pvars, br) Length.t
        -> (Opt.Flag.t Plonk_types.Features.Full.t * int, br) Vector.t =
     fun ds ld ->
      match[@warning "-4"] (ds, ld) with
      | [], Z ->
          []
      | d :: ds, S ld ->
          feature_flags_and_num_chunks d :: go ds ld
      | [], _ ->
          .
      | _ :: _, _ ->
          .
    in
    go rule.prevs proofs_verified
  in
  let prev_proof_typs =
    let rec join :
        type pvars pvals ns1 ns2 br.
           (pvars, pvals, ns1, ns2) H4.T(Tag).t
        -> ns1 H1.T(Nat).t
        -> (pvars, br) Length.t
        -> (ns1, br) Length.t
        -> (ns2, br) Length.t
        -> (Opt.Flag.t Plonk_types.Features.Full.t * int, br) Vector.t
        -> (pvars, pvals, ns1, ns2) H4.T(Typ_with_max_proofs_verified).t =
     fun ds ns1 ld ln1 ln2 feature_flags_and_num_chunkss ->
      match[@warning "-4"]
        (ds, ns1, ld, ln1, ln2, feature_flags_and_num_chunkss)
      with
      | [], [], Z, Z, Z, [] ->
          []
      | ( _d :: ds
        , n1 :: ns1
        , S ld
        , S ln1
        , S ln2
        , (feature_flags, num_chunks) :: feature_flags_and_num_chunkss ) ->
          let t =
            Per_proof_witness.typ Typ.unit n1 ~feature_flags ~num_chunks
          in
          t :: join ds ns1 ld ln1 ln2 feature_flags_and_num_chunkss
      | [], _, _, _, _, _ ->
          .
      | _ :: _, _, _, _, _, _ ->
          .
    in
    join rule.prevs local_signature proofs_verified local_signature_length
      local_branches_length feature_flags_and_num_chunks
  in
  let module Prev_typ =
    H4.Typ (Typ_with_max_proofs_verified) (Per_proof_witness.No_app_state)
      (Per_proof_witness.Constant.No_app_state)
      (struct
        let f = Fn.id
      end)
  in
  let (input_typ, output_typ)
        : (a_var, a_value) Typ.t * (ret_var, ret_value) Typ.t =
    match public_input with
    | Input typ ->
        (typ, Typ.unit)
    | Output typ ->
        (Typ.unit, typ)
    | Input_and_output (input_typ, output_typ) ->
        (input_typ, output_typ)
  in
  let main () : _ Types.Step.Statement.t Promise.t =
    let open Impls.Step in
    let logger = Context_logger.get () in
    let module Max_proofs_verified = ( val max_proofs_verified : Nat.Add.Intf
                                         with type n = max_proofs_verified )
    in
    let T = Max_proofs_verified.eq in
    let app_state = exists input_typ ~request:(fun () -> Req.App_state) in
    let%bind.Promise { Inductive_rule.previous_proof_statements
                     ; public_output = ret_var
                     ; auxiliary_output = auxiliary_var
                     } =
      (* Run the application logic of the rule on the predecessor statements *)
      with_label "rule_main" (fun () -> rule.main { public_input = app_state })
    in
    with_label "step_main" (fun () ->
        let () =
          exists Typ.unit ~request:(fun () ->
              let ret_value = As_prover.read output_typ ret_var in
              Req.Return_value ret_value )
        in
        let () =
          exists Typ.unit ~request:(fun () ->
              let auxiliary_value =
                As_prover.read auxiliary_typ auxiliary_var
              in
              Req.Auxiliary_value auxiliary_value )
        in
        (* Compute proof parts outside of the prover before requesting values.
        *)
        let%map.Promise () =
          Async_promise.unit_request (fun () ->
              let previous_proof_statements =
                let rec go :
                    type prev_vars prev_values ns1 ns2.
                       ( prev_vars
                       , ns1 )
                       H2.T(Inductive_rule.Previous_proof_statement).t
                    -> (prev_vars, prev_values, ns1, ns2) H4.T(Tag).t
                    -> ( prev_values
                       , ns1 )
                       H2.T(Inductive_rule.Previous_proof_statement.Constant).t
                    =
                 fun previous_proof_statement tags ->
                  match (previous_proof_statement, tags) with
                  | [], [] ->
                      []
                  | ( { public_input; proof; proof_must_verify } :: stmts
                    , tag :: tags ) ->
                      let public_input =
                        (fun (type var value n m)
                             (tag : (var, value, n, m) Tag.t) (var : var) :
                             value ->
                          let typ : (var, value) Typ.t =
                            match Type_equal.Id.same_witness self.id tag.id with
                            | Some T ->
                                basic.public_input
                            | None ->
                                Types_map.public_input tag
                          in
                          As_prover.read typ var )
                          tag public_input
                      in
                      { public_input
                      ; proof = As_prover.read (Typ.prover_value ()) proof
                      ; proof_must_verify =
                          As_prover.read Boolean.typ proof_must_verify
                      }
                      :: go stmts tags
                in
                go previous_proof_statements rule.prevs
              in
              Req.Compute_prev_proof_parts previous_proof_statements )
        in
        let dlog_plonk_index =
          let num_chunks = (* TODO *) Plonk_checks.num_chunks_by_default in
          exists
            ~request:(fun () -> Req.Wrap_index)
            (Plonk_verification_key_evals.typ
               (Typ.array ~length:num_chunks Step_verifier.Inner_curve.typ) )
        and prevs =
          exists (Prev_typ.f prev_proof_typs) ~request:(fun () ->
              Req.Proof_with_datas )
        and unfinalized_proofs_unextended =
          exists
            (Vector.typ'
               (Vector.map
                  ~f:(fun _feature_flags ->
                    Unfinalized.typ ~wrap_rounds:Backend.Tock.Rounds.n )
                  feature_flags_and_num_chunks ) )
            ~request:(fun () -> Req.Unfinalized_proofs)
        and messages_for_next_wrap_proof =
          exists (Vector.typ Digest.typ Max_proofs_verified.n)
            ~request:(fun () -> Req.Messages_for_next_wrap_proof)
        and actual_wrap_domains =
          exists
            (Vector.typ (Typ.prover_value ()) (Length.to_nat proofs_verified))
            ~request:(fun () -> Req.Wrap_domain_indices)
        in
        let proof_witnesses =
          (* Inject the app-state values into the per-proof witnesses. *)
          let rec go :
              type vars ns1 ns2.
                 (vars, ns1, ns2) H3.T(Per_proof_witness.No_app_state).t
              -> (vars, ns1) H2.T(Inductive_rule.Previous_proof_statement).t
              -> (vars, ns1, ns2) H3.T(Per_proof_witness).t =
           fun proofs stmts ->
            match (proofs, stmts) with
            | [], [] ->
                []
            | proof :: proofs, stmt :: stmts ->
                { proof with app_state = stmt.public_input } :: go proofs stmts
          in
          go prevs previous_proof_statements
        in
        let srs = Backend.Tock.Keypair.load_urs () in
        [%log internal] "Step_compute_bulletproof_challenges" ;
        let bulletproof_challenges =
          with_label "prevs_verified" (fun () ->
              let rec go :
                  type vars vals ns1 ns2 n.
                     (vars, ns1, ns2) H3.T(Per_proof_witness).t
                  -> (vars, vals, ns1, ns2) H4.T(Types_map.For_step).t
                  -> vars H1.T(E01(Digest)).t
                  -> vars H1.T(E01(Unfinalized)).t
                  -> (vars, ns1) H2.T(Inductive_rule.Previous_proof_statement).t
                  -> (vars, n) Length.t
                  -> actual_wrap_domains:
                       ( Pickles_base.Proofs_verified.t Typ.prover_value
                       , n )
                       Vector.t
                  -> (_, n) Vector.t * B.t list =
               fun proof_witnesses datas messages_for_next_wrap_proofs
                   unfinalizeds stmts pi ~actual_wrap_domains ->
                match
                  ( proof_witnesses
                  , datas
                  , messages_for_next_wrap_proofs
                  , unfinalizeds
                  , stmts
                  , pi
                  , actual_wrap_domains )
                with
                | [], [], [], [], [], Z, [] ->
                    ([], [])
                | ( pw :: proof_witnesses
                  , d :: datas
                  , messages_for_next_wrap_proof
                    :: messages_for_next_wrap_proofs
                  , unfinalized :: unfinalizeds
                  , { proof_must_verify = must_verify; _ } :: stmts
                  , S pi
                  , actual_wrap_domain :: actual_wrap_domains ) ->
                    let () =
                      (* Fail with an error if the proof's domain differs from
                         the hard-coded one otherwise.
                      *)
                      match d.wrap_domain with
                      | `Known wrap_domain ->
                          as_prover (fun () ->
                              let actual_wrap_domain =
                                As_prover.read (Typ.prover_value ())
                                  actual_wrap_domain
                                |> Pickles_base.Proofs_verified.to_int
                              in
                              let actual_wrap_domain =
                                Common.wrap_domains
                                  ~proofs_verified:actual_wrap_domain
                              in
                              match (wrap_domain, actual_wrap_domain.h) with
                              | ( Pow_2_roots_of_unity expected
                                , Pow_2_roots_of_unity actual )
                                when expected <> actual ->
                                  failwithf
                                    "This circuit was compiled for proofs \
                                     using the wrap domain of size %d, but a \
                                     proof was given with size %d. You should \
                                     pass the ~override_wrap_domain argument \
                                     to set the correct domain size."
                                    expected actual ()
                              | Pow_2_roots_of_unity _, Pow_2_roots_of_unity _
                                ->
                                  () )
                      | `Side_loaded _ ->
                          ()
                    in
                    let chals, v =
                      verify_one ~srs pw d messages_for_next_wrap_proof
                        unfinalized must_verify
                    in
                    let chalss, vs =
                      go proof_witnesses datas messages_for_next_wrap_proofs
                        unfinalizeds stmts pi ~actual_wrap_domains
                    in
                    (chals :: chalss, v :: vs)
              in
              let chalss, vs =
                let messages_for_next_wrap_proofs =
                  with_label "messages_for_next_wrap_proofs" (fun () ->
                      let module V = H1.Of_vector (Digest) in
                      V.f proofs_verified
                        (Vector.trim_front messages_for_next_wrap_proof lte) )
                and unfinalized_proofs =
                  let module H = H1.Of_vector (Unfinalized) in
                  H.f proofs_verified unfinalized_proofs_unextended
                and datas =
                  let self_data :
                      ( var
                      , value
                      , max_proofs_verified
                      , self_branches )
                      Types_map.For_step.t =
<<<<<<< HEAD
                    { proofs_verifieds =
                        `Known
                          (Vector.map basic.proofs_verifieds ~f:Field.of_int)
                    ; max_proofs_verified
=======
                    { max_proofs_verified
>>>>>>> df5b5077
                    ; public_input = basic.public_input
                    ; wrap_domain = `Known basic.wrap_domains.h
                    ; step_domains = `Known basic.step_domains
                    ; wrap_key = dlog_plonk_index
                    ; feature_flags = basic.feature_flags
                    ; num_chunks = basic.num_chunks
                    ; zk_rows = basic.zk_rows
                    }
                  in
                  let rec go :
                      type a1 a2 n m.
                         (a1, a2, n, m) H4.T(Tag).t
                      -> m H1.T(Types_map.For_step.Optional_wrap_key).t
                      -> (a1, a2, n, m) H4.T(Types_map.For_step).t =
                   fun tags optional_wrap_keys ->
                    match (tags, optional_wrap_keys) with
                    | [], [] ->
                        []
                    | tag :: tags, optional_wrap_key :: optional_wrap_keys ->
                        let data =
                          match Type_equal.Id.same_witness self.id tag.id with
                          | None -> (
                              match tag.kind with
                              | Compiled ->
                                  Types_map.For_step
                                  .of_compiled_with_known_wrap_key
                                    (Option.value_exn optional_wrap_key)
                                    (Types_map.lookup_compiled tag.id)
                              | Side_loaded ->
                                  Types_map.For_step.of_side_loaded
                                    (Types_map.lookup_side_loaded tag.id) )
                          | Some T ->
                              self_data
                        in
                        data :: go tags optional_wrap_keys
                  in
                  go rule.prevs known_wrap_keys
                in
                go proof_witnesses datas messages_for_next_wrap_proofs
                  unfinalized_proofs previous_proof_statements proofs_verified
                  ~actual_wrap_domains
              in
              Boolean.Assert.all vs ; chalss )
        in
        [%log internal] "Step_compute_bulletproof_challenges_done" ;
        let messages_for_next_step_proof =
          let challenge_polynomial_commitments =
            let module M =
              H3.Map (Per_proof_witness) (E03 (Step_verifier.Inner_curve))
                (struct
                  let f :
                      type a b c.
                         (a, b, c) Per_proof_witness.t
                      -> Step_verifier.Inner_curve.t =
                   fun acc ->
                    acc.wrap_proof.opening.challenge_polynomial_commitment
                end)
            in
            let module V = H3.To_vector (Step_verifier.Inner_curve) in
            V.f proofs_verified (M.f proof_witnesses)
          in
          with_label "hash_messages_for_next_step_proof" (fun () ->
              let hash_messages_for_next_step_proof =
                let to_field_elements =
                  let (Typ typ) = basic.public_input in
                  fun x -> fst (typ.var_to_fields x)
                in
                unstage
                  (Step_verifier.hash_messages_for_next_step_proof
                     ~index:dlog_plonk_index to_field_elements )
              in
              let (app_state : var) =
                match public_input with
                | Input _ ->
                    app_state
                | Output _ ->
                    ret_var
                | Input_and_output _ ->
                    (app_state, ret_var)
              in
              hash_messages_for_next_step_proof
                { app_state
                ; dlog_plonk_index
                ; challenge_polynomial_commitments
                ; old_bulletproof_challenges =
                    (* Note: the bulletproof_challenges here are unpadded! *)
                    bulletproof_challenges
                } )
        in
        let unfinalized_proofs =
          Vector.extend_front unfinalized_proofs_unextended lte
            Max_proofs_verified.n (Unfinalized.dummy ())
        in
        ( { Types.Step.Statement.proof_state =
              { unfinalized_proofs; messages_for_next_step_proof }
          ; messages_for_next_wrap_proof
          }
          : ( (Unfinalized.t, max_proofs_verified) Vector.t
            , Field.t
            , (Field.t, max_proofs_verified) Vector.t )
            Types.Step.Statement.t ) )
  in
  stage main<|MERGE_RESOLUTION|>--- conflicted
+++ resolved
@@ -480,14 +480,7 @@
                       , max_proofs_verified
                       , self_branches )
                       Types_map.For_step.t =
-<<<<<<< HEAD
-                    { proofs_verifieds =
-                        `Known
-                          (Vector.map basic.proofs_verifieds ~f:Field.of_int)
-                    ; max_proofs_verified
-=======
                     { max_proofs_verified
->>>>>>> df5b5077
                     ; public_input = basic.public_input
                     ; wrap_domain = `Known basic.wrap_domains.h
                     ; step_domains = `Known basic.step_domains
