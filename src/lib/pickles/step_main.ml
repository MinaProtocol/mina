--- conflicted
+++ resolved
@@ -94,11 +94,7 @@
             Plonk_types.Opt.Flag.Yes )
     in
     with_label __LOC__ (fun () ->
-<<<<<<< HEAD
-        verify ~features
-=======
-        verify ~srs
->>>>>>> 3eea74c7
+        verify ~srs ~features
           ~lookup_parameters:
             { use = d.step_uses_lookup
             ; zero =
