--- conflicted
+++ resolved
@@ -278,11 +278,7 @@
   in
   let main () : _ Types.Step.Statement.t Promise.t =
     let open Impls.Step in
-<<<<<<< HEAD
-    let logger = Internal_tracing_context_logger.get () in
-=======
     let logger = Context_logger.get () in
->>>>>>> e4f3e1df
     let module Max_proofs_verified = ( val max_proofs_verified : Nat.Add.Intf
                                          with type n = max_proofs_verified )
     in
