--- conflicted
+++ resolved
@@ -159,12 +159,8 @@
     ; evals : 'poly_comm verification_evals
     ; shifts : 'fr array
     ; lookup_index : 'poly_comm lookup option
-<<<<<<< HEAD
-    ; zk_rows : int
+    ; zk_rows : int [@default 3]
     ; custom_gate_type : bool
-=======
-    ; zk_rows : int [@default 3]
->>>>>>> cc262a7e
     }
   [@@deriving to_yojson]
 
