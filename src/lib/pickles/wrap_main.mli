--- conflicted
+++ resolved
@@ -3,36 +3,24 @@
 (** [wrap_main] is the SNARK function for wrapping any proof coming from the given set of
     keys **)
 val wrap_main :
-<<<<<<< HEAD
      num_chunks:int
   -> feature_flags:Opt.Flag.t Plonk_types.Features.Full.t
-=======
-     feature_flags:Opt.Flag.t Plonk_types.Features.Full.t
->>>>>>> 48443f55
   -> ( 'max_proofs_verified
      , 'branches
      , 'max_local_max_proofs_verifieds )
      Full_signature.t
   -> ('prev_varss, 'branches) Pickles_types.Hlist.Length.t
   -> ( ( Wrap_main_inputs.Inner_curve.Constant.t array
-<<<<<<< HEAD
        (* commitments *)
        , Wrap_main_inputs.Inner_curve.Constant.t array option
        (* commitments to optional gates *) )
        Wrap_verifier.index'
      , 'branches )
      Pickles_types.Vector.t
-     Core_kernel.Lazy.t
+     Promise.t
+     Lazy.t
      (* All the commitments, include commitments to optional gates, saved in a
         vector of size ['branches] *)
-=======
-       , Wrap_main_inputs.Inner_curve.Constant.t array option )
-       Wrap_verifier.index'
-     , 'branches )
-     Pickles_types.Vector.t
-     Promise.t
-     Lazy.t
->>>>>>> 48443f55
   -> (int, 'branches) Pickles_types.Vector.t
   -> (Import.Domains.t, 'branches) Pickles_types.Vector.t Promise.t
   -> srs:Kimchi_bindings.Protocol.SRS.Fp.t
