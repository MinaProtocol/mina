--- conflicted
+++ resolved
@@ -1,10 +1,6 @@
 open Core_kernel
 open Pickles_types
 open Import
-<<<<<<< HEAD
-open Common
-=======
->>>>>>> 9fb710f4
 open Backend
 
 let hash_fold_array = Pickles_types.Plonk_types.hash_fold_array
@@ -32,18 +28,6 @@
       }
   end
 
-<<<<<<< HEAD
-  module Double = struct
-    [%%versioned
-    module Stable = struct
-      module V1 = struct
-        type 'a t = 'a * 'a [@@deriving compare, sexp, yojson, hash, equal]
-      end
-    end]
-  end
-
-=======
->>>>>>> 9fb710f4
   module Wrap = struct
     [%%versioned
     module Stable = struct
@@ -146,11 +130,7 @@
                             N1
                         | S (S Z) ->
                             N2
-<<<<<<< HEAD
-                        | _ ->
-=======
                         | S _ ->
->>>>>>> 9fb710f4
                             assert false )
                     ; domain_log2 =
                         Branch_data.Domain_log2.of_int_exn domain_log2
