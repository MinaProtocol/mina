--- conflicted
+++ resolved
@@ -90,12 +90,7 @@
                 ; combined_inner_product= tick ()
                 ; b= tick ()
                 ; which_branch= Option.value_exn (Index.of_int 0)
-<<<<<<< HEAD
-                ; bulletproof_challenges=
-                    Dummy.Ipa.Step.challenges (* TODO: Should this be step? *)
-=======
                 ; bulletproof_challenges= Dummy.Ipa.Step.challenges
->>>>>>> 30401f99
                 ; marlin=
                     { sigma_2= tick ()
                     ; sigma_3= tick ()
@@ -119,10 +114,6 @@
                 (* Not sure if this should be w or h honestly ...*)
                 Vector.init most_recent_width ~f:(fun _ ->
                     Dummy.Ipa.Step.challenges )
-<<<<<<< HEAD
-                (* TODO: Should this be wrap? *)
-=======
->>>>>>> 30401f99
             ; sg=
                 Vector.init most_recent_width ~f:(fun _ ->
                     Lazy.force Dummy.Ipa.Wrap.sg ) } }
