--- conflicted
+++ resolved
@@ -139,22 +139,8 @@
            , Fn.id ) )
         spec
     in
-<<<<<<< HEAD
-    let typ =
-      Typ.transport typ
-        ~there:(to_data ~option_map:Option.map ~to_opt:Fn.id)
-        ~back:
-          (of_data ~feature_flags ~option_map:Option.map ~of_opt:Opt.to_option)
-    in
-    Spec.ETyp.T
-      ( typ
-      , (fun x -> of_data ~feature_flags ~option_map:Opt.map (f x) ~of_opt:Fn.id)
-      , fun x ->
-          f_inv (to_data ~option_map:Opt.map x ~to_opt:Opt.to_option_unsafe) )
-=======
     let typ = Typ.transport typ ~there:to_data ~back:of_data in
     Spec.ETyp.T (typ, (fun x -> of_data (f x)), fun x -> f_inv (to_data x))
->>>>>>> 62782873
 end
 
 module Wrap = struct
