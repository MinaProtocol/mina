module SC = Scalar_challenge
module P = Proof
open Pickles_types
open Hlist
open Tuple_lib
open Common
open Core_kernel
open Async_kernel
open Import
open Types
open Backend

(* This contains the "wrap" prover *)

let challenge_polynomial =
  Tick.Field.(Wrap_verifier.challenge_polynomial ~add ~mul ~one)

module Plonk_checks = struct
  include Plonk_checks

  module Type1 =
    Plonk_checks.Make
      (Shifted_value.Type1)
      (struct
        let constant_term = Plonk_checks.Scalars.Tick.constant_term

        let index_terms = Plonk_checks.Scalars.Tick_with_lookup.index_terms
      end)

  module Type2 =
    Plonk_checks.Make (Shifted_value.Type2) (Plonk_checks.Scalars.Tock)
end

let vector_of_list (type a t)
    (module V : Snarky_intf.Vector.S with type elt = a and type t = t)
    (xs : a list) : t =
  let r = V.create () in
  List.iter xs ~f:(V.emplace_back r) ;
  r

let tick_rounds = Nat.to_int Tick.Rounds.n

let combined_inner_product (type actual_proofs_verified) ~env ~domain ~ft_eval1
    ~actual_proofs_verified:
      (module AB : Nat.Add.Intf with type n = actual_proofs_verified)
    (e : _ Plonk_types.All_evals.With_public_input.t)
    ~(old_bulletproof_challenges : (_, actual_proofs_verified) Vector.t) ~r
    ~plonk ~xi ~zeta ~zetaw =
  let combined_evals =
    Plonk_checks.evals_of_split_evals ~zeta ~zetaw
      (module Tick.Field)
      ~rounds:tick_rounds e.evals
  in
  let ft_eval0 : Tick.Field.t =
    Plonk_checks.Type1.ft_eval0
      (module Tick.Field)
      plonk ~env ~domain
      (Plonk_types.Evals.to_in_circuit combined_evals)
      (fst e.public_input)
      ~lookup_constant_term_part:
        (Option.map plonk.joint_combiner ~f:(fun _ ->
             Plonk_checks.tick_lookup_constant_term_part ) )
  in
  let T = AB.eq in
  let challenge_polys =
    Vector.map
      ~f:(fun chals -> unstage (challenge_polynomial (Vector.to_array chals)))
      old_bulletproof_challenges
  in
  let a = Plonk_types.Evals.to_list e.evals in
  let combine ~which_eval ~ft pt =
    let f (x, y) = match which_eval with `Fst -> x | `Snd -> y in
    let a = List.map ~f a in
    let v : Tick.Field.t array list =
      List.append
        (List.map (Vector.to_list challenge_polys) ~f:(fun f -> [| f pt |]))
        ([| f e.public_input |] :: [| ft |] :: a)
    in
    let open Tick.Field in
    Pcs_batch.combine_split_evaluations ~xi ~init:Fn.id
      ~mul_and_add:(fun ~acc ~xi fx -> fx + (xi * acc))
      v
  in
  let open Tick.Field in
  combine ~which_eval:`Fst ~ft:ft_eval0 zeta
  + (r * combine ~which_eval:`Snd ~ft:ft_eval1 zetaw)

module Deferred_values = Types.Wrap.Proof_state.Deferred_values

let%test_unit "scalars consistency" =
  let module E = struct
    type t =
      | Add of t * t
      | Mul of t * t
      | Sub of t * t
      | Pow of t * int
      | Double of t
      | Square of t
      | Constant of string
      | Var of Plonk_checks.Scalars.Column.t * Plonk_checks.Scalars.curr_or_next
      | Mds of int * int
      | Cell of t
      | Alpha_pow of int
      | Unnormalized_lagrange_basis of int
    [@@deriving sexp, compare]
  end in
  let open E in
  let env : E.t Plonk_checks.Scalars.Env.t =
    { add = (fun x y -> Add (x, y))
    ; sub = (fun x y -> Sub (x, y))
    ; mul = (fun x y -> Mul (x, y))
    ; pow = (fun (x, y) -> Pow (x, y))
    ; square = (fun x -> Square x)
    ; double = (fun x -> Double x)
    ; var = (fun (x, y) -> Var (x, y))
    ; field = (fun x -> Constant x)
    ; mds = (fun (x, y) -> Mds (x, y))
    ; cell = (fun x -> Cell x)
    ; alpha_pow = (fun x -> Alpha_pow x)
    ; zk_polynomial = Constant "zk_polynomial"
    ; omega_to_minus_3 = Constant "omega_to_minus_3"
    ; zeta_to_n_minus_1 = Constant "zeta_to_n_minus_1"
    ; vanishes_on_last_4_rows = Constant "vanishes_on_last_4_rows"
    ; joint_combiner = Constant "joint_combiner"
    ; beta = Constant "beta"
    ; gamma = Constant "gamma"
    ; endo_coefficient = Constant "endo_coefficient"
    ; srs_length_log2 = Nat.to_int Backend.Tick.Rounds.n
    ; unnormalized_lagrange_basis = (fun x -> Unnormalized_lagrange_basis x)
    }
  in
  let lookup_terms = Plonk_checks.Scalars.Tick_with_lookup.index_terms env in
  Hashtbl.iteri (Plonk_checks.Scalars.Tick.index_terms env)
    ~f:(fun ~key ~data ->
      [%test_eq: t] (Lazy.force data)
        (Lazy.force (Hashtbl.find_exn lookup_terms key)) )

type scalar_challenge_constant = Challenge.Constant.t Scalar_challenge.t

type deferred_values_and_hints =
  { x_hat_evals : Backend.Tick.Field.t * Backend.Tick.Field.t
  ; sponge_digest_before_evaluations : Tick.Field.t
  ; deferred_values :
      ( ( Challenge.Constant.t
        , scalar_challenge_constant
        , Backend.Tick.Field.t Pickles_types.Shifted_value.Type1.t
        , ( ( scalar_challenge_constant
            , Tick.Field.t Shifted_value.Type1.t )
            Deferred_values.Plonk.In_circuit.Lookup.t
          , bool )
          Opt.t )
        Deferred_values.Plonk.In_circuit.t
      , scalar_challenge_constant
      , Tick.Field.t Shifted_value.Type1.t
      , Challenge.Constant.t Scalar_challenge.t Bulletproof_challenge.t
        Step_bp_vec.t
      , Branch_data.t )
      Deferred_values.t
  }

let deferred_values (type n) ~(sgs : (Backend.Tick.Curve.Affine.t, n) Vector.t)
    ~(prev_challenges : ((Backend.Tick.Field.t, _) Vector.t, n) Vector.t)
    ~(step_vk : Kimchi_bindings.Protocol.VerifierIndex.Fp.t)
    ~(public_input : Backend.Tick.Field.t list) ~(proof : Backend.Tick.Proof.t)
    ~(actual_proofs_verified : n Nat.t) : deferred_values_and_hints =
  let module O = Tick.Oracles in
  let o =
    O.create step_vk
      Vector.(
        map2 sgs prev_challenges ~f:(fun commitment cs ->
            { Tick.Proof.Challenge_polynomial.commitment
            ; challenges = Vector.to_array cs
            } )
        |> to_list)
      public_input proof
  in
  let x_hat = O.(p_eval_1 o, p_eval_2 o) in
  let scalar_chal f =
    Scalar_challenge.map ~f:Challenge.Constant.of_tick_field (f o)
  in
  let plonk0 =
    { Types.Wrap.Proof_state.Deferred_values.Plonk.Minimal.alpha =
        scalar_chal O.alpha
    ; beta = O.beta o
    ; gamma = O.gamma o
    ; zeta = scalar_chal O.zeta
    ; joint_combiner =
        (* TODO: Needs to be changed when lookups are fully implemented *)
        Option.map (O.joint_combiner_chal o)
          ~f:(Scalar_challenge.map ~f:Challenge.Constant.of_tick_field)
    }
  in
  let r = scalar_chal O.u in
  let xi = scalar_chal O.v in
  let module As_field = struct
    let to_field =
      SC.to_field_constant
        (module Tick.Field)
        ~endo:Endo.Wrap_inner_curve.scalar

    let r = to_field r

    let xi = to_field xi

    let zeta = to_field plonk0.zeta

    let alpha = to_field plonk0.alpha

    let joint_combiner = Option.map ~f:to_field plonk0.joint_combiner
  end in
  let domain = Domain.Pow_2_roots_of_unity step_vk.domain.log_size_of_group in
  let zetaw = Tick.Field.mul As_field.zeta step_vk.domain.group_gen in
  let tick_plonk_minimal =
    { plonk0 with
      zeta = As_field.zeta
    ; alpha = As_field.alpha
    ; joint_combiner = As_field.joint_combiner
    }
  in
  let tick_combined_evals =
    Plonk_checks.evals_of_split_evals
      (module Tick.Field)
      proof.openings.evals ~rounds:(Nat.to_int Tick.Rounds.n)
      ~zeta:As_field.zeta ~zetaw
    |> Plonk_types.Evals.to_in_circuit
  in
  let tick_domain =
    Plonk_checks.domain
      (module Tick.Field)
      domain ~shifts:Common.tick_shifts
      ~domain_generator:Backend.Tick.Field.domain_generator
  in
  let tick_env =
    Plonk_checks.scalars_env
      (module Tick.Field)
      ~endo:Endo.Step_inner_curve.base ~mds:Tick_field_sponge.params.mds
      ~srs_length_log2:Common.Max_degree.step_log2
      ~field_of_hex:(fun s ->
        Kimchi_pasta.Pasta.Bigint256.of_hex_string s
        |> Kimchi_pasta.Pasta.Fp.of_bigint )
      ~domain:tick_domain tick_plonk_minimal tick_combined_evals
  in
  let plonk =
    Plonk_checks.Type1.derive_plonk
      (module Tick.Field)
      ~shift:Shifts.tick1 ~env:tick_env tick_plonk_minimal tick_combined_evals
  and new_bulletproof_challenges, b =
    let prechals =
      Array.map (O.opening_prechallenges o) ~f:(fun x ->
          Scalar_challenge.map ~f:Challenge.Constant.of_tick_field x )
    in
    let chals = Array.map prechals ~f:(fun x -> Ipa.Step.compute_challenge x) in
    let challenge_poly = unstage (challenge_polynomial chals) in
    let open As_field in
    let b =
      let open Tick.Field in
      challenge_poly zeta + (r * challenge_poly zetaw)
    in
    let prechals =
      Array.map prechals ~f:(fun x ->
          { Bulletproof_challenge.prechallenge = x } )
    in
    (prechals, b)
  in
  let shift_value =
    Shifted_value.Type1.of_field (module Tick.Field) ~shift:Shifts.tick1
  and chal = Challenge.Constant.of_tick_field in
  { deferred_values =
      { Types.Wrap.Proof_state.Deferred_values.xi
      ; b = shift_value b
      ; bulletproof_challenges =
          Vector.of_array_and_length_exn new_bulletproof_challenges
            Tick.Rounds.n
      ; combined_inner_product =
          shift_value
            As_field.(
              combined_inner_product (* Note: We do not pad here. *)
                ~actual_proofs_verified:(Nat.Add.create actual_proofs_verified)
                { evals = proof.openings.evals; public_input = x_hat }
                ~r ~xi ~zeta ~zetaw ~old_bulletproof_challenges:prev_challenges
                ~env:tick_env ~domain:tick_domain
                ~ft_eval1:proof.openings.ft_eval1 ~plonk:tick_plonk_minimal)
      ; branch_data =
          { proofs_verified =
              ( match actual_proofs_verified with
              | Z ->
                  Branch_data.Proofs_verified.N0
              | S Z ->
                  N1
              | S (S Z) ->
                  N2
              | _ ->
                  assert false )
          ; domain_log2 =
              Branch_data.Domain_log2.of_int_exn
                step_vk.domain.log_size_of_group
          }
      ; plonk =
          { plonk with
            zeta = plonk0.zeta
          ; alpha = plonk0.alpha
          ; beta = chal plonk0.beta
          ; gamma = chal plonk0.gamma
          ; lookup =
              Opt.map plonk.lookup ~f:(fun l ->
                  { l with
                    joint_combiner = Option.value_exn plonk0.joint_combiner
                  } )
          }
      }
  ; x_hat_evals = x_hat
  ; sponge_digest_before_evaluations = O.digest_before_evaluations o
  }

let%test "lookup finalization" =
  let constant (Typ typ : _ Snarky_backendless.Typ.t) x =
    let xs, aux = typ.value_to_fields x in
    typ.var_of_fields (Array.map xs ~f:Impls.Step.Field.constant, aux)
  in
  let srs =
    Kimchi_bindings.Protocol.SRS.Fp.create (1 lsl Common.Max_degree.step_log2)
  in
  let index, public_input, proof =
    Kimchi_bindings.Protocol.Proof.Fp.example_with_lookup srs true
  in
  let vk = Kimchi_bindings.Protocol.VerifierIndex.Fp.create index in
  let proof = Backend.Tick.Proof.of_backend proof in
  let { deferred_values; x_hat_evals; sponge_digest_before_evaluations } =
    deferred_values ~sgs:[] ~prev_challenges:[] ~step_vk:vk
      ~public_input:[ public_input ] ~proof ~actual_proofs_verified:Nat.N0.n
  in
  let deferred_values_typ =
    let open Impls.Step in
    let open Step_main_inputs in
    let open Step_verifier in
    Wrap.Proof_state.Deferred_values.In_circuit.typ
      (module Impls.Step)
      ~challenge:Challenge.typ ~scalar_challenge:Challenge.typ ~lookup:Maybe
      ~dummy_scalar:(Shifted_value.Type1.Shifted_value Field.Constant.zero)
      ~dummy_scalar_challenge:
        (Kimchi_backend_common.Scalar_challenge.create
           Limb_vector.Challenge.Constant.zero )
      (Shifted_value.Type1.typ Field.typ)
      (Branch_data.typ
         (module Impl)
         ~assert_16_bits:(Step_verifier.assert_n_bits ~n:16) )
  in
  let deferred_values =
    constant deferred_values_typ
      { deferred_values with
        plonk =
          { deferred_values.plonk with
            lookup = Opt.to_option deferred_values.plonk.lookup
          }
      }
  and evals =
    constant
      (Plonk_types.All_evals.typ
         (module Impls.Step)
         { lookup = Maybe; runtime = Maybe } )
      { evals = { public_input = x_hat_evals; evals = proof.openings.evals }
      ; ft_eval1 = proof.openings.ft_eval1
      }
  in
  Impls.Step.run_and_check (fun () ->
      let res, _chals =
        let sponge =
          let open Step_main_inputs in
          let sponge = Sponge.create sponge_params in
          Sponge.absorb sponge
            (`Field (Impl.Field.constant sponge_digest_before_evaluations)) ;
          sponge
        in
        Step_verifier.finalize_other_proof
          (module Nat.N0)
          ~step_uses_lookup:Maybe
          ~step_domains:
            (`Known [ { h = Pow_2_roots_of_unity vk.domain.log_size_of_group } ])
          ~sponge ~prev_challenges:[] deferred_values evals
      in
      Impls.Step.(As_prover.(fun () -> read Boolean.typ res)) )
  |> Or_error.ok_exn

module Step_acc = Tock.Inner_curve.Affine

(* The prover for wrapping a proof *)
let wrap
    (type actual_proofs_verified max_proofs_verified
    max_local_max_proofs_verifieds )
    ~(max_proofs_verified : max_proofs_verified Nat.t)
    (module Max_local_max_proof_verifieds : Hlist.Maxes.S
      with type ns = max_local_max_proofs_verifieds
       and type length = max_proofs_verified )
    (( module
      Req ) :
      (max_proofs_verified, max_local_max_proofs_verifieds) Requests.Wrap.t )
    ~dlog_plonk_index wrap_main ~(typ : _ Impls.Step.Typ.t) ~step_vk
    ~actual_wrap_domains ~step_plonk_indices pk
    ({ statement = prev_statement; prev_evals; proof; index = which_index } :
      ( _
      , _
      , (_, actual_proofs_verified) Vector.t
      , (_, actual_proofs_verified) Vector.t
      , max_local_max_proofs_verifieds
        H1.T(P.Base.Messages_for_next_proof_over_same_field.Wrap).t
      , ( (Tock.Field.t, Tock.Field.t array) Plonk_types.All_evals.t
        , max_proofs_verified )
        Vector.t )
      P.Base.Step.t ) =
  let messages_for_next_wrap_proof =
    let module M =
      H1.Map
        (P.Base.Messages_for_next_proof_over_same_field.Wrap)
        (P.Base.Messages_for_next_proof_over_same_field.Wrap.Prepared)
        (struct
          let f = P.Base.Messages_for_next_proof_over_same_field.Wrap.prepare
        end)
    in
    M.f prev_statement.messages_for_next_wrap_proof
  in
  let prev_statement_with_hashes : _ Types.Step.Statement.t =
    { proof_state =
        { prev_statement.proof_state with
          messages_for_next_step_proof =
            (let to_field_elements =
               let (Typ typ) = typ in
               fun x -> fst (typ.value_to_fields x)
             in
             (* TODO: Careful here... the length of
                old_buletproof_challenges inside the messages_for_next_step_proof
                might not be correct *)
             Common.hash_messages_for_next_step_proof
               ~app_state:to_field_elements
               (P.Base.Messages_for_next_proof_over_same_field.Step.prepare
                  ~dlog_plonk_index
                  prev_statement.proof_state.messages_for_next_step_proof ) )
        }
    ; messages_for_next_wrap_proof =
        (let module M =
           H1.Map
             (P.Base.Messages_for_next_proof_over_same_field.Wrap.Prepared)
             (E01 (Digest.Constant))
             (struct
               let f (type n)
                   (m :
                     n
                     P.Base.Messages_for_next_proof_over_same_field.Wrap
                     .Prepared
                     .t ) =
                 Wrap_hack.hash_messages_for_next_wrap_proof
                   (Vector.length m.old_bulletproof_challenges)
                   m
             end)
         in
        let module V = H1.To_vector (Digest.Constant) in
        V.f Max_local_max_proof_verifieds.length
          (M.f messages_for_next_wrap_proof) )
    }
  in
  let handler (Snarky_backendless.Request.With { request; respond }) =
    let open Req in
    let k x = respond (Provide x) in
    match request with
    | Evals ->
        k prev_evals
    | Step_accs ->
        let module M =
          H1.Map
            (P.Base.Messages_for_next_proof_over_same_field.Wrap.Prepared)
            (E01 (Step_acc))
            (struct
              let f :
                  type a.
                     a
                     P.Base.Messages_for_next_proof_over_same_field.Wrap.Prepared
                     .t
                  -> Step_acc.t =
               fun t -> t.challenge_polynomial_commitment
            end)
        in
        let module V = H1.To_vector (Step_acc) in
        k
          (V.f Max_local_max_proof_verifieds.length
             (M.f messages_for_next_wrap_proof) )
    | Old_bulletproof_challenges ->
        let module M =
          H1.Map
            (P.Base.Messages_for_next_proof_over_same_field.Wrap.Prepared)
            (Challenges_vector.Constant)
            (struct
              let f
                  (t :
                    _
                    P.Base.Messages_for_next_proof_over_same_field.Wrap.Prepared
                    .t ) =
                t.old_bulletproof_challenges
            end)
        in
        k (M.f messages_for_next_wrap_proof)
    | Messages ->
        k proof.messages
    | Openings_proof ->
        k proof.openings.proof
    | Proof_state ->
        k prev_statement_with_hashes.proof_state
    | Which_branch ->
        k which_index
    | Wrap_domain_indices ->
        let all_possible_domains = Wrap_verifier.all_possible_domains () in
        let wrap_domain_indices =
          Vector.map actual_wrap_domains ~f:(fun domain_size ->
              let domain_index =
                Vector.foldi ~init:0 all_possible_domains
                  ~f:(fun j acc (Pow_2_roots_of_unity domain) ->
                    if Int.equal domain domain_size then j else acc )
              in
              Tock.Field.of_int domain_index )
        in
        k
          (Vector.extend_exn wrap_domain_indices max_proofs_verified
             Tock.Field.one )
    | _ ->
        Snarky_backendless.Request.unhandled
  in
  let module O = Tick.Oracles in
  let public_input =
    tick_public_input_of_statement ~max_proofs_verified
      prev_statement_with_hashes ~uses_lookup:No
  in
  let prev_challenges =
    Vector.map ~f:Ipa.Step.compute_challenges
      prev_statement.proof_state.messages_for_next_step_proof
        .old_bulletproof_challenges
  in
  let actual_proofs_verified = Vector.length prev_challenges in
  let lte =
    Nat.lte_exn actual_proofs_verified
      (Length.to_nat Max_local_max_proof_verifieds.length)
  in
  let sgs =
    let module M =
      H1.Map
        (P.Base.Messages_for_next_proof_over_same_field.Wrap.Prepared)
        (E01 (Tick.Curve.Affine))
        (struct
          let f :
              type n.
                 n P.Base.Messages_for_next_proof_over_same_field.Wrap.Prepared.t
              -> _ =
           fun t -> t.challenge_polynomial_commitment
        end)
    in
    let module V = H1.To_vector (Tick.Curve.Affine) in
    Vector.trim_front
      (V.f Max_local_max_proof_verifieds.length
         (M.f messages_for_next_wrap_proof) )
      lte
  in
  let { deferred_values; x_hat_evals; sponge_digest_before_evaluations } =
    deferred_values ~sgs ~prev_challenges ~step_vk ~public_input ~proof
      ~actual_proofs_verified
  in
  let next_statement : _ Types.Wrap.Statement.In_circuit.t =
    let messages_for_next_wrap_proof :
        _ P.Base.Messages_for_next_proof_over_same_field.Wrap.t =
      { challenge_polynomial_commitment =
          proof.openings.proof.challenge_polynomial_commitment
      ; old_bulletproof_challenges =
          Vector.map prev_statement.proof_state.unfinalized_proofs ~f:(fun t ->
              t.deferred_values.bulletproof_challenges )
      }
    in
    { proof_state =
        { deferred_values
        ; sponge_digest_before_evaluations =
            Digest.Constant.of_tick_field sponge_digest_before_evaluations
        ; messages_for_next_wrap_proof
        }
    ; messages_for_next_step_proof =
        prev_statement.proof_state.messages_for_next_step_proof
    }
  in
  let messages_for_next_wrap_proof_prepared =
    P.Base.Messages_for_next_proof_over_same_field.Wrap.prepare
      next_statement.proof_state.messages_for_next_wrap_proof
  in
  let next_accumulator =
    Vector.map2
      (Vector.extend_front_exn
         prev_statement.proof_state.messages_for_next_step_proof
           .challenge_polynomial_commitments max_proofs_verified
         (Lazy.force Dummy.Ipa.Wrap.sg) )
      messages_for_next_wrap_proof_prepared.old_bulletproof_challenges
      ~f:(fun sg chals ->
        { Tock.Proof.Challenge_polynomial.commitment = sg
        ; challenges = Vector.to_array chals
        } )
    |> Wrap_hack.pad_accumulator
  in
  let%map.Promise next_proof =
    let (T (input, conv, _conv_inv)) = Impls.Wrap.input () in
    Common.time "wrap proof" (fun () ->
        Impls.Wrap.generate_witness_conv
          ~f:(fun { Impls.Wrap.Proof_inputs.auxiliary_inputs; public_inputs } () ->
            Backend.Tock.Proof.create_async ~primary:public_inputs
<<<<<<< HEAD
              ~auxiliary:auxiliary_inputs pk ~message:next_accumulator )
          [ input ]
=======
              ~auxiliary:auxiliary_inputs pk
              ~message:
                ( Vector.map2
                    (Vector.extend_exn
                       prev_statement.proof_state.messages_for_next_step_proof
                         .challenge_polynomial_commitments max_proofs_verified
                       (Lazy.force Dummy.Ipa.Wrap.sg) )
                    messages_for_next_wrap_proof_prepared
                      .old_bulletproof_challenges
                    ~f:(fun sg chals ->
                      { Tock.Proof.Challenge_polynomial.commitment = sg
                      ; challenges = Vector.to_array chals
                      } )
                |> Wrap_hack.pad_accumulator ) )
          ~input_typ:input
>>>>>>> c5cebaa3
          ~return_typ:(Snarky_backendless.Typ.unit ())
          (fun x () : unit ->
            Impls.Wrap.handle (fun () : unit -> wrap_main (conv x)) handler )
          { messages_for_next_step_proof =
              prev_statement_with_hashes.proof_state
                .messages_for_next_step_proof
          ; proof_state =
              { next_statement.proof_state with
                messages_for_next_wrap_proof =
                  Wrap_hack.hash_messages_for_next_wrap_proof
                    max_proofs_verified messages_for_next_wrap_proof_prepared
              ; deferred_values =
                  { next_statement.proof_state.deferred_values with
                    plonk =
                      { next_statement.proof_state.deferred_values.plonk with
                        lookup =
                          (* TODO: This assumes wrap circuits do not use lookup *)
                          None
                      }
                  }
              }
          } )
  in
  ( { proof = next_proof
    ; statement =
        Types.Wrap.Statement.to_minimal next_statement ~to_option:Opt.to_option
    ; prev_evals =
        { Plonk_types.All_evals.evals =
            { public_input = x_hat_evals; evals = proof.openings.evals }
        ; ft_eval1 = proof.openings.ft_eval1
        }
    }
    : _ P.Base.Wrap.t )<|MERGE_RESOLUTION|>--- conflicted
+++ resolved
@@ -603,26 +603,8 @@
         Impls.Wrap.generate_witness_conv
           ~f:(fun { Impls.Wrap.Proof_inputs.auxiliary_inputs; public_inputs } () ->
             Backend.Tock.Proof.create_async ~primary:public_inputs
-<<<<<<< HEAD
               ~auxiliary:auxiliary_inputs pk ~message:next_accumulator )
-          [ input ]
-=======
-              ~auxiliary:auxiliary_inputs pk
-              ~message:
-                ( Vector.map2
-                    (Vector.extend_exn
-                       prev_statement.proof_state.messages_for_next_step_proof
-                         .challenge_polynomial_commitments max_proofs_verified
-                       (Lazy.force Dummy.Ipa.Wrap.sg) )
-                    messages_for_next_wrap_proof_prepared
-                      .old_bulletproof_challenges
-                    ~f:(fun sg chals ->
-                      { Tock.Proof.Challenge_polynomial.commitment = sg
-                      ; challenges = Vector.to_array chals
-                      } )
-                |> Wrap_hack.pad_accumulator ) )
           ~input_typ:input
->>>>>>> c5cebaa3
           ~return_typ:(Snarky_backendless.Typ.unit ())
           (fun x () : unit ->
             Impls.Wrap.handle (fun () : unit -> wrap_main (conv x)) handler )
