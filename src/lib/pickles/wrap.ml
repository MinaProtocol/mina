--- conflicted
+++ resolved
@@ -261,17 +261,7 @@
           ; alpha = plonk0.alpha
           ; beta = chal plonk0.beta
           ; gamma = chal plonk0.gamma
-<<<<<<< HEAD
           ; joint_combiner = Plonk_types.Opt.of_option plonk0.joint_combiner
-=======
-          ; lookup =
-              Opt.map plonk.lookup ~f:(fun _ ->
-                  { Composition_types.Wrap.Proof_state.Deferred_values.Plonk
-                    .In_circuit
-                    .Lookup
-                    .joint_combiner = Option.value_exn plonk0.joint_combiner
-                  } )
->>>>>>> 1a3fde01
           }
       }
   ; x_hat_evals = x_hat
