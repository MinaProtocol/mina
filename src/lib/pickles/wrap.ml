--- conflicted
+++ resolved
@@ -571,15 +571,9 @@
   Array.for_all test_feature_flag_configs ~f:(fun feature_flags ->
       run_recursive_proof_test actual_feature_flags feature_flags vk proof )
 
-<<<<<<< HEAD
-let%test "chacha finalization" =
-  try
-    (* Generate chacha test backend proof using Kimchi,
-=======
 let%test "foreign field multiplication finalization" =
   try
     (* Generate foreign field multiplication test backend proof using Kimchi,
->>>>>>> 8f65ec40
        obtaining the proof and corresponding prover index. Note: we only
        want to pay the cost of generating this proof once and then reuse
        it many times for the different recursive proof tests. *)
@@ -587,11 +581,7 @@
       Kimchi_bindings.Protocol.SRS.Fp.create (1 lsl Common.Max_degree.step_log2)
     in
     let index, proof =
-<<<<<<< HEAD
-      Kimchi_bindings.Protocol.Proof.Fp.example_with_chacha srs
-=======
       Kimchi_bindings.Protocol.Proof.Fp.example_with_foreign_field_mul srs
->>>>>>> 8f65ec40
     in
 
     (* Obtain verifier key from prover index and convert backend proof to snarky proof *)
@@ -600,7 +590,80 @@
 
     (* Specify feature flags that were used for backend proof *)
     let actual_feature_flags =
-<<<<<<< HEAD
+      { Plonk_types.Features.chacha = false
+      ; range_check = true
+      ; foreign_field_add = true
+      ; foreign_field_mul = true
+      ; xor = false
+      ; rot = false
+      ; lookup = true
+      ; runtime_tables = false
+      }
+    in
+
+    (* Run the custom gate tests with supplied feature flags *)
+    run_custom_gate_tests actual_feature_flags vk proof
+  with _e ->
+    Printexc.print_backtrace stdout ;
+    Out_channel.flush stdout ;
+    exit 2
+
+let%test "range check finalization" =
+  try
+    (* Generate range check test backend proof using Kimchi, obtaining
+       the proof and corresponding prover index. Note: we only
+       want to pay the cost of generating this proof once and then reuse
+       it many times for the different recursive proof tests. *)
+    let srs =
+      Kimchi_bindings.Protocol.SRS.Fp.create (1 lsl Common.Max_degree.step_log2)
+    in
+    let index, proof =
+      Kimchi_bindings.Protocol.Proof.Fp.example_with_range_check srs
+    in
+
+    (* Obtain verifier key from prover index and convert backend proof to snarky proof *)
+    let vk = Kimchi_bindings.Protocol.VerifierIndex.Fp.create index in
+    let proof = Backend.Tick.Proof.of_backend proof in
+
+    (* Specify feature flags that were used for backend proof *)
+    let actual_feature_flags =
+      { Plonk_types.Features.chacha = false
+      ; range_check = true
+      ; foreign_field_add = false
+      ; foreign_field_mul = false
+      ; xor = false
+      ; rot = false
+      ; lookup = true
+      ; runtime_tables = false
+      }
+    in
+
+    (* Run the custom gate tests with supplied feature flags *)
+    run_custom_gate_tests actual_feature_flags vk proof
+  with _e ->
+    Printexc.print_backtrace stdout ;
+    Out_channel.flush stdout ;
+    exit 2
+
+let%test "chacha finalization" =
+  try
+    (* Generate chacha test backend proof using Kimchi,
+       obtaining the proof and corresponding prover index. Note: we only
+       want to pay the cost of generating this proof once and then reuse
+       it many times for the different recursive proof tests. *)
+    let srs =
+      Kimchi_bindings.Protocol.SRS.Fp.create (1 lsl Common.Max_degree.step_log2)
+    in
+    let index, proof =
+      Kimchi_bindings.Protocol.Proof.Fp.example_with_chacha srs
+    in
+
+    (* Obtain verifier key from prover index and convert backend proof to snarky proof *)
+    let vk = Kimchi_bindings.Protocol.VerifierIndex.Fp.create index in
+    let proof = Backend.Tick.Proof.of_backend proof in
+
+    (* Specify feature flags that were used for backend proof *)
+    let actual_feature_flags =
       let open Plonk_types.Opt.Flag in
       { Plonk_types.Features.chacha = true
       ; range_check = false
@@ -683,53 +746,29 @@
       ; foreign_field_mul = false
       ; xor = false
       ; rot = true
-=======
-      { Plonk_types.Features.chacha = false
-      ; range_check = true
-      ; foreign_field_add = true
-      ; foreign_field_mul = true
-      ; xor = false
-      ; rot = false
->>>>>>> 8f65ec40
       ; lookup = true
       ; runtime_tables = false
       }
     in
 
-<<<<<<< HEAD
     (* Run the recursive proof test with supplied feature flags *)
-=======
-    (* Run the custom gate tests with supplied feature flags *)
->>>>>>> 8f65ec40
     run_custom_gate_tests actual_feature_flags vk proof
   with _e ->
     Printexc.print_backtrace stdout ;
     Out_channel.flush stdout ;
     exit 2
 
-<<<<<<< HEAD
 let%test "ffadd finalization" =
   try
     (* Generate foreign field addition test backend proof using Kimchi,
        obtaining the proof and corresponding prover index. Note: we only
-=======
-let%test "range check finalization" =
-  try
-    (* Generate range check test backend proof using Kimchi, obtaining
-       the proof and corresponding prover index. Note: we only
->>>>>>> 8f65ec40
        want to pay the cost of generating this proof once and then reuse
        it many times for the different recursive proof tests. *)
     let srs =
       Kimchi_bindings.Protocol.SRS.Fp.create (1 lsl Common.Max_degree.step_log2)
     in
-<<<<<<< HEAD
     let index, public_input, proof =
       Kimchi_bindings.Protocol.Proof.Fp.example_with_ffadd srs
-=======
-    let index, proof =
-      Kimchi_bindings.Protocol.Proof.Fp.example_with_range_check srs
->>>>>>> 8f65ec40
     in
 
     (* Obtain verifier key from prover index and convert backend proof to snarky proof *)
@@ -738,16 +777,10 @@
 
     (* Specify feature flags that were used for backend proof *)
     let actual_feature_flags =
-<<<<<<< HEAD
       let open Plonk_types.Opt.Flag in
       { Plonk_types.Features.chacha = false
       ; range_check = true
       ; foreign_field_add = true
-=======
-      { Plonk_types.Features.chacha = false
-      ; range_check = true
-      ; foreign_field_add = false
->>>>>>> 8f65ec40
       ; foreign_field_mul = false
       ; xor = false
       ; rot = false
@@ -756,11 +789,7 @@
       }
     in
 
-<<<<<<< HEAD
     (* Run the recursive proof test with supplied feature flags *)
-=======
-    (* Run the custom gate tests with supplied feature flags *)
->>>>>>> 8f65ec40
     run_custom_gate_tests actual_feature_flags vk proof
   with _e ->
     Printexc.print_backtrace stdout ;
