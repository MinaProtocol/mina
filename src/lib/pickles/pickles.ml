module Endo = Endo
module P = Proof

module type Statement_intf = Intf.Statement

module type Statement_var_intf = Intf.Statement_var

module type Statement_value_intf = Intf.Statement_value

module Common = Common
open Tuple_lib
module Scalar_challenge = Scalar_challenge
module SC = Scalar_challenge
open Core_kernel
open Async_kernel
open Import
open Pickles_types
open Poly_types
open Hlist
open Common
open Backend
module Backend = Backend
module Sponge_inputs = Sponge_inputs
module Util = Util
module Tick_field_sponge = Tick_field_sponge
module Impls = Impls
module Inductive_rule = Inductive_rule
module Tag = Tag
module Dirty = Dirty
module Cache_handle = Cache_handle
module Step_main_inputs = Step_main_inputs
module Step_verifier = Step_verifier

let profile_constraints = false

let verify_promise = Verify.verify

let verify max_proofs_verified statement key proofs =
  verify_promise max_proofs_verified statement key proofs |> Promise.to_deferred

(* This file (as you can see from the mli) defines a compiler which turns an inductive
   definition of a set into an inductive SNARK system for proving using those rules.

   The two ingredients we use are two SNARKs.
   - A step based SNARK for a field Fp, using the group G1/Fq (whose scalar field is Fp)
   - A DLOG based SNARK for a field Fq, using the group G/Fp (whose scalar field is Fq)

   For convenience in this discussion, let's define
    (F_0, G_0) := (Fp, G1)
    (F_1, G_1) := (Fq, G)
   So ScalarField(G_i) = F_i and G_i / F_{1-i}.

   An inductive set A is defined by a sequence of inductive rules.
   An inductive rule is intuitively described by something of the form

   a1 ∈ A1, ..., an ∈ An
     f [ a0, ... a1 ] a
   ----------------------
           a ∈ A

   where f is a snarky function defined over an Impl with Field.t = Fp
   and each Ai is itself an inductive rule (possibly equal to A itself).

   We pursue the "step" then "wrap" approach for proof composition.

   The main source of complexity is that we must "wrap" proofs whose verifiers are
   slightly different.

   The main sources of complexity are twofold:
   1. Each SNARK verifier includes group operations and scalar field operations.
      This is problematic because the group operations use the base field, which is
      not equal to the scalar field.

      Schematically, from the circuit point-of-view, we can say a proof is
      - a sequence of F_0 elements xs_0
      - a sequence of F_1 elelements xs_1
      and a verifier is a pair of "snarky functions"
      - check_0 : F_0 list -> F_1 list -> unit which uses the Impl with Field.t = F_0
      - check_1 : F_0 list -> F_1 list -> unit which uses the Impl with Field.t = F_1
      - subset_00 : 'a list -> 'a list
      - subset_01 : 'a list -> 'a list
      - subset_10 : 'a list -> 'a list
      - subset_11 : 'a list -> 'a list
      and a proof verifies if
      ( check_0 (subset_00 xs_0) (subset_01 xs_1)  ;
        check_1 (subset_10 xs_0) (subset_11 xs_1) )

      When verifying a proof, we perform the parts of the verifier involving group operations
      and expose as public input the scalar-field elements we need to perform the final checks.

      In the F_0 circuit, we witness xs_0 and xs_1,
      execute `check_0 (subset_00 xs_0) (subset_01 xs_1)` and
      expose `subset_10 xs_0` and `subset_11 xs_1` as public inputs.

      So the "public inputs" contain within them an "unfinalized proof".

      Then, the next time we verify that proof within an F_1 circuit we "finalize" those
      unfinalized proofs by running `check_1 xs_0_subset xs_1_subset`.

      I didn't implement it exactly this way (although in retrospect probably I should have) but
      that's the basic idea.

      **The complexity this causes:**
      When you prove a rule that includes k recursive verifications, you expose k unfinalized
      proofs. So, the shape of a statement depends on how many "predecessor statements" it has
      or in other words, how many verifications were performed within it.

      Say we have an inductive set given by inductive rules R_1, ... R_n such that
      each rule R_i has k_i predecessor statements.

      In the "wrap" circuit, we must be able to verify a proof coming from any of the R_i.
      So, we must pad the statement for the proof we're wrapping to have `max_i k_i`
      unfinalized proof components.

   2. The verifier for each R_i looks a little different depending on the complexity of the "step"
      circuit corresponding to R_i has. Namely, it is dependent on the "domains" H and K for this
      circuit.

      So, when the "wrap" circuit proves the statement,
      "there exists some index i in 1,...,n and a proof P such that verifies(P)"
      "verifies(P)" must also take the index "i", compute the correct domain sizes correspond to rule "i"
      and use *that* in the "verifies" computation.
*)

let pad_local_max_proofs_verifieds
    (type prev_varss prev_valuess env max_proofs_verified branches)
    (max_proofs_verified : max_proofs_verified Nat.t)
    (length : (prev_varss, branches) Hlist.Length.t)
<<<<<<< HEAD
    (local_max_branchings :
      (prev_varss, prev_valuess, env) H2_1.T(H2_1.T(E03(Int))).t ) :
    ((int, max_branching) Vector.t, branches) Vector.t =
=======
    (local_max_proofs_verifieds :
      (prev_varss, prev_valuess, env) H2_1.T(H2_1.T(E03(Int))).t) :
    ((int, max_proofs_verified) Vector.t, branches) Vector.t =
>>>>>>> ea6c7ee8
  let module Vec = struct
    type t = (int, max_proofs_verified) Vector.t
  end in
  let module M =
    H2_1.Map
      (H2_1.T
<<<<<<< HEAD
         (E03 (Int))) (E03 (Vec))
         (struct
           module HI = H2_1.T (E03 (Int))

           let f : type a b e. (a, b, e) H2_1.T(E03(Int)).t -> Vec.t =
            fun xs ->
             let (T (branching, pi)) = HI.length xs in
             let module V = H2_1.To_vector (Int) in
             let v = V.f pi xs in
             Vector.extend_exn v max_branching 0
         end)
=======
         (E03
            (Int)))
            (E03 (Vec))
            (struct
              module HI = H2_1.T (E03 (Int))

              let f : type a b e. (a, b, e) H2_1.T(E03(Int)).t -> Vec.t =
               fun xs ->
                let (T (_proofs_verified, pi)) = HI.length xs in
                let module V = H2_1.To_vector (Int) in
                let v = V.f pi xs in
                Vector.extend_exn v max_proofs_verified 0
            end)
>>>>>>> ea6c7ee8
  in
  let module V = H2_1.To_vector (Vec) in
  V.f length (M.f local_max_proofs_verifieds)

open Kimchi_backend

module Me_only = struct
  module Wrap = Types.Wrap.Proof_state.Me_only
  module Step = Types.Step.Proof_state.Me_only
end

module Proof_ = P.Base
module Proof = P

module Statement_with_proof = struct
  type ('s, 'max_width, _) t =
    (* TODO: use Max local max proofs verified instead of max_width *)
    's * ('max_width, 'max_width) Proof.t
end

let pad_pass_throughs
    (type local_max_proofs_verifieds max_local_max_proofs_verifieds
    max_proofs_verified)
    (module M : Hlist.Maxes.S
<<<<<<< HEAD
      with type ns = max_local_max_branchings
       and type length = max_branching )
    (pass_throughs : local_max_branchings H1.T(Proof_.Me_only.Dlog_based).t) =
=======
      with type ns = max_local_max_proofs_verifieds
       and type length = max_proofs_verified)
    (pass_throughs : local_max_proofs_verifieds H1.T(Proof_.Me_only.Wrap).t) =
>>>>>>> ea6c7ee8
  let dummy_chals = Dummy.Ipa.Wrap.challenges in
  let rec go :
      type len ms ns.
         ms H1.T(Nat).t
      -> ns H1.T(Proof_.Me_only.Wrap).t
      -> ms H1.T(Proof_.Me_only.Wrap).t =
   fun maxes me_onlys ->
    match (maxes, me_onlys) with
    | [], _ :: _ ->
        assert false
    | [], [] ->
        []
    | m :: maxes, [] ->
        { challenge_polynomial_commitment = Lazy.force Dummy.Ipa.Step.sg
        ; old_bulletproof_challenges = Vector.init m ~f:(fun _ -> dummy_chals)
        }
        :: go maxes []
    | m :: maxes, me_only :: me_onlys ->
        let me_only =
          { me_only with
            old_bulletproof_challenges =
              Vector.extend_exn me_only.old_bulletproof_challenges m dummy_chals
          }
        in
        me_only :: go maxes me_onlys
  in
  go M.maxes pass_throughs

module Verification_key = struct
  include Verification_key

  module Id = struct
    include Cache.Wrap.Key.Verification

    let dummy_id = Type_equal.Id.(uid (create ~name:"dummy" sexp_of_opaque))

    let dummy : unit -> t =
      let header =
        { Snark_keys_header.header_version = Snark_keys_header.header_version
        ; kind = { type_ = "verification key"; identifier = "dummy" }
        ; constraint_constants =
            { sub_windows_per_window = 0
            ; ledger_depth = 0
            ; work_delay = 0
            ; block_window_duration_ms = 0
            ; transaction_capacity = Log_2 0
            ; pending_coinbase_depth = 0
            ; coinbase_amount = Unsigned.UInt64.of_int 0
            ; supercharged_coinbase_factor = 0
            ; account_creation_fee = Unsigned.UInt64.of_int 0
            ; fork = None
            }
        ; commits = { mina = ""; marlin = "" }
        ; length = 0
        ; commit_date = ""
        ; constraint_system_hash = ""
        ; identifying_hash = ""
        }
      in
      let t = lazy (dummy_id, header, Md5.digest_string "") in
      fun () -> Lazy.force t
  end

  (* TODO: Make async *)
  let load ~cache id =
    Key_cache.Sync.read cache
      (Key_cache.Sync.Disk_storable.of_binable Id.to_string
         (module Verification_key.Stable.Latest) )
      id
    |> Deferred.return
end

module type Proof_intf = sig
  type statement

  type t

  val verification_key : Verification_key.t Lazy.t

  val id : Verification_key.Id.t Lazy.t

  val verify : (statement * t) list -> bool Deferred.t

  val verify_promise : (statement * t) list -> bool Promise.t
end

module Prover = struct
  type ('prev_values, 'local_widths, 'local_heights, 'a_value, 'proof) t =
       ?handler:
         (   Snarky_backendless.Request.request
          -> Snarky_backendless.Request.response )
    -> ( 'prev_values
       , 'local_widths
       , 'local_heights )
       H3.T(Statement_with_proof).t
    -> 'a_value
    -> 'proof
end

module Proof_system = struct
  type ( 'a_var
       , 'a_value
       , 'max_proofs_verified
       , 'branches
       , 'prev_valuess
       , 'widthss
       , 'heightss )
       t =
    | T :
        ('a_var, 'a_value, 'max_proofs_verified, 'branches) Tag.t
        * (module Proof_intf with type t = 'proof and type statement = 'a_value)
        * ( 'prev_valuess
          , 'widthss
          , 'heightss
          , 'a_value
          , 'proof )
          H3_2.T(Prover).t
        -> ( 'a_var
           , 'a_value
           , 'max_proofs_verified
           , 'branches
           , 'prev_valuess
           , 'widthss
           , 'heightss )
           t
end

module Make (A : Statement_var_intf) (A_value : Statement_value_intf) = struct
  module IR = Inductive_rule.T (A) (A_value)
  module HIR = H4.T (IR)

  let max_local_max_proofs_verifieds ~self (type n)
      (module Max_proofs_verified : Nat.Intf with type n = n) branches choices =
    let module Local_max_proofs_verifieds = struct
      type t = (int, Max_proofs_verified.n) Vector.t
    end in
    let module M =
<<<<<<< HEAD
      H4.Map (IR) (E04 (Local_max_branchings))
=======
      H4.Map
        (IR)
        (E04 (Local_max_proofs_verifieds))
>>>>>>> ea6c7ee8
        (struct
          module V = H4.To_vector (Int)
          module HT = H4.T (Tag)

          module M =
            H4.Map (Tag) (E04 (Int))
              (struct
                let f (type a b c d) (t : (a, b, c, d) Tag.t) : int =
                  if Type_equal.Id.same t.id self then
                    Nat.to_int Max_proofs_verified.n
                  else
                    let (module M) = Types_map.max_proofs_verified t in
                    Nat.to_int M.n
              end)

          let f :
              type a b c d. (a, b, c, d) IR.t -> Local_max_proofs_verifieds.t =
           fun rule ->
            let (T (_, l)) = HT.length rule.prevs in
            Vector.extend_exn (V.f l (M.f rule.prevs)) Max_proofs_verified.n 0
        end)
    in
    let module V = H4.To_vector (Local_max_proofs_verifieds) in
    let padded = V.f branches (M.f choices) |> Vector.transpose in
    (padded, Maxes.m padded)

  module Lazy_ (A : T0) = struct
    type t = A.t Lazy.t
  end

  module Lazy_keys = struct
    type t =
      (Impls.Step.Keypair.t * Dirty.t) Lazy.t
      * (Kimchi_bindings.Protocol.VerifierIndex.Fp.t * Dirty.t) Lazy.t

    (* TODO Think this is right.. *)
  end

  let log_step main typ name index =
    let module Constraints = Snarky_log.Constraints (Impls.Step.Internal_Basic) in
    let log =
      let weight =
        let sys = Backend.Tick.R1CS_constraint_system.create () in
        fun (c : Impls.Step.Constraint.t) ->
          let prev = sys.next_row in
          List.iter c ~f:(fun { annotation; basic } ->
              Backend.Tick.R1CS_constraint_system.add_constraint sys
                ?label:annotation basic ) ;
          let next = sys.next_row in
          next - prev
      in
      Constraints.log ~weight
        Impls.Step.(
          make_checked (fun () : unit ->
              let x = with_label __LOC__ (fun () -> exists typ) in
              main x () ))
    in
    if profile_constraints then
      Snarky_log.to_file
        (sprintf "step-snark-%s-%d.json" name (Index.to_int index))
        log

  let log_wrap main typ name id =
    let module Constraints = Snarky_log.Constraints (Impls.Wrap.Internal_Basic) in
    let log =
      let sys = Backend.Tock.R1CS_constraint_system.create () in
      let weight (c : Impls.Wrap.Constraint.t) =
        let prev = sys.next_row in
        List.iter c ~f:(fun { annotation; basic } ->
            Backend.Tock.R1CS_constraint_system.add_constraint sys
              ?label:annotation basic ) ;
        let next = sys.next_row in
        next - prev
      in
      let log =
        Constraints.log ~weight
          Impls.Wrap.(
            make_checked (fun () : unit ->
                let x = with_label __LOC__ (fun () -> exists typ) in
                main x () ))
      in
      log
    in
<<<<<<< HEAD
    Snarky_log.to_file
      (sprintf
         !"wrap-%s-%{sexp:Type_equal.Id.Uid.t}.json"
         name (Type_equal.Id.uid id) )
      log
=======
    if profile_constraints then
      Snarky_log.to_file
        (sprintf
           !"wrap-%s-%{sexp:Type_equal.Id.Uid.t}.json"
           name (Type_equal.Id.uid id))
        log
>>>>>>> ea6c7ee8

  let compile :
      type prev_varss prev_valuess widthss heightss max_proofs_verified branches.
         self:(A.t, A_value.t, max_proofs_verified, branches) Tag.t
      -> cache:Key_cache.Spec.t list
      -> ?disk_keys:
           (Cache.Step.Key.Verification.t, branches) Vector.t
           * Cache.Wrap.Key.Verification.t
      -> branches:(module Nat.Intf with type n = branches)
      -> max_proofs_verified:
           (module Nat.Add.Intf with type n = max_proofs_verified)
      -> name:string
      -> constraint_constants:Snark_keys_header.Constraint_constants.t
      -> typ:(A.t, A_value.t) Impls.Step.Typ.t
      -> choices:
<<<<<<< HEAD
           (   self:(A.t, A_value.t, max_branching, branches) Tag.t
            -> (prev_varss, prev_valuess, widthss, heightss) H4.T(IR).t )
=======
           (   self:(A.t, A_value.t, max_proofs_verified, branches) Tag.t
            -> (prev_varss, prev_valuess, widthss, heightss) H4.T(IR).t)
>>>>>>> ea6c7ee8
      -> ( prev_valuess
         , widthss
         , heightss
         , A_value.t
         , (max_proofs_verified, max_proofs_verified) Proof.t Promise.t )
         H3_2.T(Prover).t
         * _
         * _
         * _ =
   fun ~self ~cache ?disk_keys ~branches:(module Branches)
       ~max_proofs_verified:(module Max_proofs_verified) ~name
       ~constraint_constants ~typ ~choices ->
    let snark_keys_header kind constraint_system_hash =
      { Snark_keys_header.header_version = Snark_keys_header.header_version
      ; kind
      ; constraint_constants
      ; commits =
          { mina = Mina_version.commit_id
          ; marlin = Mina_version.marlin_commit_id
          }
      ; length = (* This is a dummy, it gets filled in on read/write. *) 0
      ; commit_date = Mina_version.commit_date
      ; constraint_system_hash
      ; identifying_hash =
          (* TODO: Proper identifying hash. *)
          constraint_system_hash
      }
    in
    Timer.start __LOC__ ;
    let T = Max_proofs_verified.eq in
    let choices = choices ~self in
    let (T (prev_varss_n, prev_varss_length)) = HIR.length choices in
    let T = Nat.eq_exn prev_varss_n Branches.n in
    let padded, (module Maxes) =
      max_local_max_proofs_verifieds
        (module Max_proofs_verified)
        prev_varss_length choices ~self:self.id
    in
    let full_signature = { Full_signature.padded; maxes = (module Maxes) } in
    Timer.clock __LOC__ ;
    let wrap_domains =
      let module M = Wrap_domains.Make (A) (A_value) in
      let rec f :
          type a b c d. (a, b, c, d) H4.T(IR).t -> (a, b, c, d) H4.T(M.I).t =
        function
        | [] ->
            []
        | x :: xs ->
            x :: f xs
      in
      M.f full_signature prev_varss_n prev_varss_length ~self
        ~choices:(f choices)
        ~max_proofs_verified:(module Max_proofs_verified)
    in
    Timer.clock __LOC__ ;
    let module Branch_data = struct
      type ('vars, 'vals, 'n, 'm) t =
        ( A.t
        , A_value.t
        , Max_proofs_verified.n
        , Branches.n
        , 'vars
        , 'vals
        , 'n
        , 'm )
        Step_branch_data.t
    end in
    let proofs_verifieds =
      let module M =
        H4.Map (IR) (E04 (Int))
          (struct
            module M = H4.T (Tag)

            let f : type a b c d. (a, b, c, d) IR.t -> int =
             fun r ->
              let (T (n, _)) = M.length r.prevs in
              Nat.to_int n
          end)
      in
      let module V = H4.To_vector (Int) in
      V.f prev_varss_length (M.f choices)
    in
    let step_data =
      let i = ref 0 in
      Timer.clock __LOC__ ;
      let module M =
        H4.Map (IR) (Branch_data)
          (struct
            let f :
                type a b c d. (a, b, c, d) IR.t -> (a, b, c, d) Branch_data.t =
             fun rule ->
              Timer.clock __LOC__ ;
              let res =
                Common.time "make step data" (fun () ->
                    Step_branch_data.create ~index:(Index.of_int_exn !i)
<<<<<<< HEAD
                      ~max_branching:Max_branching.n ~branches:Branches.n ~self
                      ~typ A.to_field_elements A_value.to_field_elements rule
                      ~wrap_domains ~branchings:step_widths )
=======
                      ~max_proofs_verified:Max_proofs_verified.n
                      ~branches:Branches.n ~self ~typ A.to_field_elements
                      A_value.to_field_elements rule ~wrap_domains
                      ~proofs_verifieds)
>>>>>>> ea6c7ee8
              in
              Timer.clock __LOC__ ; incr i ; res
          end)
      in
      M.f choices
    in
    Timer.clock __LOC__ ;
    let step_domains =
      let module M =
        H4.Map (Branch_data) (E04 (Domains))
          (struct
            let f (T b : _ Branch_data.t) = b.domains
          end)
      in
      let module V = H4.To_vector (Domains) in
      V.f prev_varss_length (M.f step_data)
    in
    let cache_handle = ref (Lazy.return `Cache_hit) in
    let accum_dirty t = cache_handle := Cache_handle.(!cache_handle + t) in
    Timer.clock __LOC__ ;
    let step_keypairs =
      let disk_keys =
        Option.map disk_keys ~f:(fun (xs, _) -> Vector.to_array xs)
      in
      let module M =
        H4.Map (Branch_data) (E04 (Lazy_keys))
          (struct
            let etyp =
              Impls.Step.input ~proofs_verified:Max_proofs_verified.n
                ~wrap_rounds:Tock.Rounds.n

            let f (T b : _ Branch_data.t) =
              let (T (typ, conv)) = etyp in
              let main x () : unit =
                b.main
                  (Impls.Step.with_label "conv" (fun () -> conv x))
                  ~step_domains
              in
              let () = if true then log_step main typ name b.index in
              let open Impls.Step in
              let k_p =
                lazy
                  (let cs =
                     constraint_system ~exposing:[ typ ]
                       ~return_typ:(Snarky_backendless.Typ.unit ())
                       main
                   in
                   let cs_hash =
                     Md5.to_hex (R1CS_constraint_system.digest cs)
                   in
                   ( Type_equal.Id.uid self.id
                   , snark_keys_header
                       { type_ = "step-proving-key"
                       ; identifier = name ^ "-" ^ b.rule.identifier
                       }
                       cs_hash
                   , Index.to_int b.index
                   , cs ) )
              in
              let k_v =
                match disk_keys with
                | Some ks ->
                    Lazy.return ks.(Index.to_int b.index)
                | None ->
                    lazy
                      (let id, _header, index, cs = Lazy.force k_p in
                       let digest = R1CS_constraint_system.digest cs in
                       ( id
                       , snark_keys_header
                           { type_ = "step-verification-key"
                           ; identifier = name ^ "-" ^ b.rule.identifier
                           }
                           (Md5.to_hex digest)
                       , index
                       , digest ) )
              in
              let ((pk, vk) as res) =
                Common.time "step read or generate" (fun () ->
<<<<<<< HEAD
                    Cache.Step.read_or_generate cache k_p k_v typ main )
=======
                    Cache.Step.read_or_generate cache k_p k_v typ
                      (Snarky_backendless.Typ.unit ())
                      main)
>>>>>>> ea6c7ee8
              in
              accum_dirty (Lazy.map pk ~f:snd) ;
              accum_dirty (Lazy.map vk ~f:snd) ;
              res
          end)
      in
      M.f step_data
    in
    Timer.clock __LOC__ ;
    let step_vks =
      let module V = H4.To_vector (Lazy_keys) in
      lazy
        (Vector.map (V.f prev_varss_length step_keypairs) ~f:(fun (_, vk) ->
             Tick.Keypair.vk_commitments (fst (Lazy.force vk)) ) )
    in
    Timer.clock __LOC__ ;
    let wrap_requests, wrap_main =
      Timer.clock __LOC__ ;
      let prev_wrap_domains =
        let module M =
<<<<<<< HEAD
          H4.Map (IR) (H4.T (E04 (Domains)))
            (struct
              let f :
                  type a b c d.
                  (a, b, c, d) IR.t -> (a, b, c, d) H4.T(E04(Domains)).t =
               fun rule ->
                let module M =
                  H4.Map (Tag) (E04 (Domains))
                    (struct
                      let f (type a b c d) (t : (a, b, c, d) Tag.t) : Domains.t
                          =
                        Types_map.lookup_map t ~self:self.id
                          ~default:wrap_domains ~f:(function
                          | `Compiled d ->
                              d.wrap_domains
                          | `Side_loaded _ ->
                              Common.wrap_domains )
                    end)
                in
                M.f rule.Inductive_rule.prevs
            end)
=======
          H4.Map
            (IR)
            (H4.T
               (E04 (Domains)))
               (struct
                 let f :
                     type a b c d.
                     (a, b, c, d) IR.t -> (a, b, c, d) H4.T(E04(Domains)).t =
                  fun rule ->
                   let module M =
                     H4.Map
                       (Tag)
                       (E04 (Domains))
                       (struct
                         let f (type a b c d) (t : (a, b, c, d) Tag.t) :
                             Domains.t =
                           Types_map.lookup_map t ~self:self.id
                             ~default:wrap_domains ~f:(function
                             | `Compiled d ->
                                 d.wrap_domains
                             | `Side_loaded d ->
                                 Common.wrap_domains
                                   ~proofs_verified:
                                     ( d.permanent.max_proofs_verified
                                     |> Nat.Add.n |> Nat.to_int ))
                       end)
                   in
                   M.f rule.Inductive_rule.prevs
               end)
>>>>>>> ea6c7ee8
        in
        M.f choices
      in
      Timer.clock __LOC__ ;
      Wrap_main.wrap_main full_signature prev_varss_length step_vks
        proofs_verifieds step_domains prev_wrap_domains
        (module Max_proofs_verified)
    in
    Timer.clock __LOC__ ;
    let (wrap_pk, wrap_vk), disk_key =
      let open Impls.Wrap in
      let (T (typ, conv)) = input () in
      let main x () : unit = wrap_main (conv x) in
      let () = if true then log_wrap main typ name self.id in
      let self_id = Type_equal.Id.uid self.id in
      let disk_key_prover =
        lazy
          (let cs =
             constraint_system ~exposing:[ typ ]
               ~return_typ:(Snarky_backendless.Typ.unit ())
               main
           in
           let cs_hash = Md5.to_hex (R1CS_constraint_system.digest cs) in
           ( self_id
           , snark_keys_header
               { type_ = "wrap-proving-key"; identifier = name }
               cs_hash
           , cs ) )
      in
      let disk_key_verifier =
        match disk_keys with
        | None ->
            lazy
              (let id, _header, cs = Lazy.force disk_key_prover in
               let digest = R1CS_constraint_system.digest cs in
               ( id
               , snark_keys_header
                   { type_ = "wrap-verification-key"; identifier = name }
                   (Md5.to_hex digest)
               , digest ) )
        | Some (_, (_id, header, digest)) ->
            Lazy.return (self_id, header, digest)
      in
      let r =
        Common.time "wrap read or generate " (fun () ->
            Cache.Wrap.read_or_generate
              (Vector.to_array step_domains)
<<<<<<< HEAD
              cache disk_key_prover disk_key_verifier typ main )
=======
              cache disk_key_prover disk_key_verifier typ
              (Snarky_backendless.Typ.unit ())
              main)
>>>>>>> ea6c7ee8
      in
      (r, disk_key_verifier)
    in
    Timer.clock __LOC__ ;
    accum_dirty (Lazy.map wrap_pk ~f:snd) ;
    accum_dirty (Lazy.map wrap_vk ~f:snd) ;
    let wrap_vk = Lazy.map wrap_vk ~f:fst in
    let module S = Step.Make (A) (A_value) (Max_proofs_verified) in
    let provers =
      let module Z = H4.Zip (Branch_data) (E04 (Impls.Step.Keypair)) in
      let f :
          type prev_vars prev_values local_widths local_heights.
             (prev_vars, prev_values, local_widths, local_heights) Branch_data.t
          -> Lazy_keys.t
          -> ?handler:
               (   Snarky_backendless.Request.request
                -> Snarky_backendless.Request.response )
          -> ( prev_values
             , local_widths
             , local_heights )
             H3.T(Statement_with_proof).t
          -> A_value.t
          -> (Max_proofs_verified.n, Max_proofs_verified.n) Proof.t Promise.t =
       fun (T b as branch_data) (step_pk, step_vk) ->
        let (module Requests) = b.requests in
        let _, prev_vars_length = b.proofs_verified in
        let step handler prevs next_state =
          let wrap_vk = Lazy.force wrap_vk in
          S.f ?handler branch_data next_state ~prevs_length:prev_vars_length
            ~self ~step_domains ~self_dlog_plonk_index:wrap_vk.commitments
            (Impls.Step.Keypair.pk (fst (Lazy.force step_pk)))
            wrap_vk.index prevs
        in
        let step_vk = fst (Lazy.force step_vk) in
        let wrap ?handler prevs next_state =
          let wrap_vk = Lazy.force wrap_vk in
          let prevs =
            let module M =
              H3.Map (Statement_with_proof) (P.With_data)
                (struct
                  let f ((app_state, T proof) : _ Statement_with_proof.t) =
                    P.T
                      { proof with
                        statement =
                          { proof.statement with
                            pass_through =
                              { proof.statement.pass_through with app_state }
                          }
                      }
                end)
            in
            M.f prevs
          in
          let%bind.Promise proof =
            step handler ~maxes:(module Maxes) prevs next_state
          in
          let proof =
            { proof with
              statement =
                { proof.statement with
                  pass_through =
                    pad_pass_throughs
                      (module Maxes)
                      proof.statement.pass_through
                }
            }
          in
          let%map.Promise proof =
            Wrap.wrap ~max_proofs_verified:Max_proofs_verified.n
              full_signature.maxes wrap_requests
              ~dlog_plonk_index:wrap_vk.commitments wrap_main
              A_value.to_field_elements ~step_vk ~step_domains:b.domains
              ~step_plonk_indices:(Lazy.force step_vks) ~wrap_domains
              (Impls.Wrap.Keypair.pk (fst (Lazy.force wrap_pk)))
              proof
          in
          Proof.T
            { proof with
              statement =
                { proof.statement with
                  pass_through =
                    { proof.statement.pass_through with app_state = () }
                }
            }
        in
        wrap
      in
      let rec go :
          type xs1 xs2 xs3 xs4.
             (xs1, xs2, xs3, xs4) H4.T(Branch_data).t
          -> (xs1, xs2, xs3, xs4) H4.T(E04(Lazy_keys)).t
          -> ( xs2
             , xs3
             , xs4
             , A_value.t
             , (max_proofs_verified, max_proofs_verified) Proof.t Promise.t )
             H3_2.T(Prover).t =
       fun bs ks ->
        match (bs, ks) with
        | [], [] ->
            []
        | b :: bs, k :: ks ->
            f b k :: go bs ks
      in
      go step_data step_keypairs
    in
    Timer.clock __LOC__ ;
    let data : _ Types_map.Compiled.t =
      { branches = Branches.n
      ; proofs_verifieds
      ; max_proofs_verified = (module Max_proofs_verified)
      ; typ
      ; value_to_field_elements = A_value.to_field_elements
      ; var_to_field_elements = A.to_field_elements
      ; wrap_key = Lazy.map wrap_vk ~f:Verification_key.commitments
      ; wrap_vk = Lazy.map wrap_vk ~f:Verification_key.index
      ; wrap_domains
      ; step_domains
      }
    in
    Timer.clock __LOC__ ;
    Types_map.add_exn self data ;
    (provers, wrap_vk, disk_key, !cache_handle)
end

module Side_loaded = struct
  module V = Verification_key

  module Verification_key = struct
    include Side_loaded_verification_key

    let to_input (t : t) =
      to_input ~field_of_int:Impls.Step.Field.Constant.of_int t

    let of_compiled tag : t =
      let d = Types_map.lookup_compiled tag.Tag.id in
      { wrap_vk = Some (Lazy.force d.wrap_vk)
      ; wrap_index = Lazy.force d.wrap_key
      ; max_width =
          Width.of_int_exn (Nat.to_int (Nat.Add.n d.max_proofs_verified))
      ; step_data =
          At_most.of_vector
<<<<<<< HEAD
            (Vector.map2 d.branchings d.step_domains ~f:(fun width ds ->
                 ({ Domains.h = ds.h }, Width.of_int_exn width) ) )
=======
            (Vector.map2 d.proofs_verifieds d.step_domains ~f:(fun width ds ->
                 ({ Domains.h = ds.h }, Width.of_int_exn width)))
>>>>>>> ea6c7ee8
            (Nat.lte_exn (Vector.length d.step_domains) Max_branches.n)
      }

    module Max_width = Width.Max
  end

  let in_circuit tag vk = Types_map.set_ephemeral tag { index = `In_circuit vk }

  let in_prover tag vk = Types_map.set_ephemeral tag { index = `In_prover vk }

  let create ~name ~max_proofs_verified ~value_to_field_elements
      ~var_to_field_elements ~typ =
    Types_map.add_side_loaded ~name
      { max_proofs_verified
      ; value_to_field_elements
      ; var_to_field_elements
      ; typ
      ; branches = Verification_key.Max_branches.n
      }

  module Proof = Proof.Proofs_verified_max

  let verify_promise (type t) ~(value_to_field_elements : t -> _)
      (ts : (Verification_key.t * t * Proof.t) list) =
    let m =
      ( module struct
        type nonrec t = t

        let to_field_elements = value_to_field_elements
      end : Intf.Statement_value
        with type t = t )
    in
    (* TODO: This should be the actual max width on a per proof basis *)
    let max_proofs_verified =
      (module Verification_key.Max_width : Nat.Intf
        with type n = Verification_key.Max_width.n )
    in
    with_return (fun { return } ->
        List.map ts ~f:(fun (vk, x, p) ->
            let vk : V.t =
              { commitments = vk.wrap_index
              ; step_domains =
                  Array.map (At_most.to_array vk.step_data) ~f:(fun (d, w) ->
                      let input_size =
                        Side_loaded_verification_key.(
                          input_size ~of_int:Fn.id ~add:( + ) ~mul:( * )
                            (Width.to_int vk.max_width))
                      in
                      { Domains.x =
                          Pow_2_roots_of_unity (Int.ceil_log2 input_size)
                      ; h = d.h
                      } )
              ; index =
                  ( match vk.wrap_vk with
                  | None ->
                      return (Promise.return false)
                  | Some x ->
                      x )
              ; data =
                  (* This isn't used in verify_heterogeneous, so we can leave this dummy *)
                  { constraints = 0 }
              }
            in
<<<<<<< HEAD
            Verify.Instance.T (max_branching, m, vk, x, p) )
        |> Verify.verify_heterogenous )
=======
            Verify.Instance.T (max_proofs_verified, m, vk, x, p))
        |> Verify.verify_heterogenous)

  let verify ~value_to_field_elements ts =
    verify_promise ~value_to_field_elements ts |> Promise.to_deferred
>>>>>>> ea6c7ee8
end

let compile_promise :
    type a_var a_value prev_varss prev_valuess widthss heightss max_proofs_verified branches.
       ?self:(a_var, a_value, max_proofs_verified, branches) Tag.t
    -> ?cache:Key_cache.Spec.t list
    -> ?disk_keys:
         (Cache.Step.Key.Verification.t, branches) Vector.t
         * Cache.Wrap.Key.Verification.t
    -> (module Statement_var_intf with type t = a_var)
    -> (module Statement_value_intf with type t = a_value)
    -> typ:(a_var, a_value) Impls.Step.Typ.t
    -> branches:(module Nat.Intf with type n = branches)
    -> max_proofs_verified:
         (module Nat.Add.Intf with type n = max_proofs_verified)
    -> name:string
    -> constraint_constants:Snark_keys_header.Constraint_constants.t
    -> choices:
         (   self:(a_var, a_value, max_proofs_verified, branches) Tag.t
          -> ( prev_varss
             , prev_valuess
             , widthss
             , heightss
             , a_var
             , a_value )
<<<<<<< HEAD
             H4_2.T(Inductive_rule).t )
    -> (a_var, a_value, max_branching, branches) Tag.t
       * Cache_handle.t
       * (module Proof_intf
            with type t = (max_branching, max_branching) Proof.t
             and type statement = a_value )
=======
             H4_2.T(Inductive_rule).t)
    -> (a_var, a_value, max_proofs_verified, branches) Tag.t
       * Cache_handle.t
       * (module Proof_intf
            with type t = (max_proofs_verified, max_proofs_verified) Proof.t
             and type statement = a_value)
>>>>>>> ea6c7ee8
       * ( prev_valuess
         , widthss
         , heightss
         , a_value
         , (max_proofs_verified, max_proofs_verified) Proof.t Promise.t )
         H3_2.T(Prover).t =
 fun ?self ?(cache = []) ?disk_keys (module A_var) (module A_value) ~typ
     ~branches ~max_proofs_verified ~name ~constraint_constants ~choices ->
  let self =
    match self with
    | None ->
        { Tag.id = Type_equal.Id.create ~name sexp_of_opaque; kind = Compiled }
    | Some self ->
        self
  in
  let module M = Make (A_var) (A_value) in
  let rec conv_irs :
      type v1ss v2ss wss hss.
         (v1ss, v2ss, wss, hss, a_var, a_value) H4_2.T(Inductive_rule).t
      -> (v1ss, v2ss, wss, hss) H4.T(M.IR).t = function
    | [] ->
        []
    | r :: rs ->
        r :: conv_irs rs
  in
  let provers, wrap_vk, wrap_disk_key, cache_handle =
    M.compile ~self ~cache ?disk_keys ~branches ~max_proofs_verified ~name ~typ
      ~constraint_constants ~choices:(fun ~self -> conv_irs (choices ~self))
  in
  let (module Max_proofs_verified) = max_proofs_verified in
  let T = Max_proofs_verified.eq in
  let module P = struct
    type statement = A_value.t

    module Max_local_max_proofs_verified = Max_proofs_verified
    module Max_proofs_verified_vec = Nvector (Max_proofs_verified)
    include Proof.Make (Max_proofs_verified) (Max_local_max_proofs_verified)

    let id = wrap_disk_key

    let verification_key = wrap_vk

    let verify_promise ts =
      verify_promise
        (module Max_proofs_verified)
        (module A_value)
        (Lazy.force verification_key)
        ts

    let verify ts = verify_promise ts |> Promise.to_deferred

    let statement (T p : t) = p.statement.pass_through.app_state
  end in
  (self, cache_handle, (module P), provers)

let compile ?self ?cache ?disk_keys a_var a_value ~typ ~branches
    ~max_proofs_verified ~name ~constraint_constants ~choices =
  let self, cache_handle, proof_module, provers =
    compile_promise ?self ?cache ?disk_keys a_var a_value ~typ ~branches
      ~max_proofs_verified ~name ~constraint_constants ~choices
  in
  let rec adjust_provers :
      type a1 a2 a3 s1 s2_inner.
         (a1, a2, a3, s1, s2_inner Promise.t) H3_2.T(Prover).t
      -> (a1, a2, a3, s1, s2_inner Deferred.t) H3_2.T(Prover).t = function
    | [] ->
        []
    | prover :: tl ->
        (fun ?handler stmt_with_proof public_input ->
          Promise.to_deferred (prover ?handler stmt_with_proof public_input))
        :: adjust_provers tl
  in
  (self, cache_handle, proof_module, adjust_provers provers)

module Provers = H3_2.T (Prover)
module Proof0 = Proof

let%test_module "test no side-loaded" =
  ( module struct
    let () = Tock.Keypair.set_urs_info []

    let () = Tick.Keypair.set_urs_info []

    open Impls.Step

    let () = Snarky_backendless.Snark0.set_eval_constraints true

    module Statement = struct
      type t = Field.t

      let to_field_elements x = [| x |]

      module Constant = struct
        type t = Field.Constant.t [@@deriving bin_io]

        let to_field_elements x = [| x |]
      end
    end

    (* Currently, a circuit must have at least 1 of every type of constraint. *)
    let dummy_constraints () =
      Impl.(
        let x = exists Field.typ ~compute:(fun () -> Field.Constant.of_int 3) in
        let g =
          exists Step_main_inputs.Inner_curve.typ ~compute:(fun _ ->
              Tick.Inner_curve.(to_affine_exn one))
        in
        ignore
          ( SC.to_field_checked'
              (module Impl)
              ~num_bits:16
              (Kimchi_backend_common.Scalar_challenge.create x)
            : Field.t * Field.t * Field.t ) ;
        ignore
          ( Step_main_inputs.Ops.scale_fast g ~num_bits:5 (Shifted_value x)
            : Step_main_inputs.Inner_curve.t ) ;
        ignore
          ( Step_main_inputs.Ops.scale_fast g ~num_bits:5 (Shifted_value x)
            : Step_main_inputs.Inner_curve.t ) ;
        ignore
          ( Step_verifier.Scalar_challenge.endo g ~num_bits:4
              (Kimchi_backend_common.Scalar_challenge.create x)
            : Field.t * Field.t ))

    module No_recursion = struct
      module Statement = Statement

      let tag, _, p, Provers.[ step ] =
        Common.time "compile" (fun () ->
            compile_promise
              (module Statement)
              (module Statement.Constant)
              ~typ:Field.typ
              ~branches:(module Nat.N1)
              ~max_proofs_verified:(module Nat.N0)
              ~name:"blockchain-snark"
              ~constraint_constants:
                (* Dummy values *)
                { sub_windows_per_window = 0
                ; ledger_depth = 0
                ; work_delay = 0
                ; block_window_duration_ms = 0
                ; transaction_capacity = Log_2 0
                ; pending_coinbase_depth = 0
                ; coinbase_amount = Unsigned.UInt64.of_int 0
                ; supercharged_coinbase_factor = 0
                ; account_creation_fee = Unsigned.UInt64.of_int 0
                ; fork = None
                }
              ~choices:(fun ~self ->
                [ { identifier = "main"
                  ; prevs = []
                  ; main =
                      (fun [] self ->
                        dummy_constraints () ;
                        Field.Assert.equal self Field.zero ;
                        [])
                  ; main_value = (fun _ _self -> [])
                  }
                ]))

      module Proof = (val p)

      let example =
        let b0 =
          Common.time "b0" (fun () ->
              Promise.block_on_async_exn (fun () -> step [] Field.Constant.zero))
        in
        assert (
          Promise.block_on_async_exn (fun () ->
              Proof.verify_promise [ (Field.Constant.zero, b0) ]) ) ;
        (Field.Constant.zero, b0)
    end

    module Simple_chain = struct
      module Statement = Statement

      let tag, _, p, Provers.[ step ] =
        Common.time "compile" (fun () ->
            compile_promise
              (module Statement)
              (module Statement.Constant)
              ~typ:Field.typ
              ~branches:(module Nat.N1)
              ~max_proofs_verified:(module Nat.N1)
              ~name:"blockchain-snark"
              ~constraint_constants:
                (* Dummy values *)
                { sub_windows_per_window = 0
                ; ledger_depth = 0
                ; work_delay = 0
                ; block_window_duration_ms = 0
                ; transaction_capacity = Log_2 0
                ; pending_coinbase_depth = 0
                ; coinbase_amount = Unsigned.UInt64.of_int 0
                ; supercharged_coinbase_factor = 0
                ; account_creation_fee = Unsigned.UInt64.of_int 0
                ; fork = None
                }
              ~choices:(fun ~self ->
                [ { identifier = "main"
                  ; prevs = [ self ]
                  ; main =
                      (fun [ prev ] self ->
                        let is_base_case = Field.equal Field.zero self in
                        let proof_must_verify = Boolean.not is_base_case in
                        let self_correct = Field.(equal (one + prev) self) in
                        Boolean.Assert.any [ self_correct; is_base_case ] ;
<<<<<<< HEAD
                        [ proof_must_verify; Boolean.false_ ] )
=======
                        [ proof_must_verify ])
>>>>>>> ea6c7ee8
                  ; main_value =
                      (fun _ self ->
                        let is_base_case = Field.Constant.(equal zero self) in
                        let proof_must_verify = not is_base_case in
<<<<<<< HEAD
                        [ proof_must_verify; false ] )
=======
                        [ proof_must_verify ])
>>>>>>> ea6c7ee8
                  }
                ] ) )

      module Proof = (val p)

      let example =
        let s_neg_one = Field.Constant.(negate one) in
        let b_neg_one : (Nat.N1.n, Nat.N1.n) Proof0.t =
          Proof0.dummy Nat.N1.n Nat.N1.n Nat.N1.n
        in
        let b0 =
          Common.time "b0" (fun () ->
              Promise.block_on_async_exn (fun () ->
                  step [ (s_neg_one, b_neg_one) ] Field.Constant.zero))
        in
        (*
        assert (
          Promise.block_on_async_exn (fun () ->
              Proof.verify_promise [ (Field.Constant.zero, b0) ])
        ) ; *)
        let b1 =
          Common.time "b1" (fun () ->
              Promise.block_on_async_exn (fun () ->
                  step [ (Field.Constant.zero, b0) ] Field.Constant.one))
        in
        assert (
          Promise.block_on_async_exn (fun () ->
              Proof.verify_promise [ (Field.Constant.one, b1) ]) ) ;
        (Field.Constant.one, b1)
    end

<<<<<<< HEAD
    let xs =
      let s_neg_one = Field.Constant.(negate one) in
      let b_neg_one : (Nat.N2.n, Nat.N2.n) Proof0.t =
        Proof0.dummy Nat.N2.n Nat.N2.n Nat.N2.n
      in
      let b0 =
        Common.time "b0" (fun () ->
            Run_in_thread.block_on_async_exn (fun () ->
                Blockchain_snark.step
                  [ (s_neg_one, b_neg_one); (s_neg_one, b_neg_one) ]
                  Field.Constant.zero ) )
      in
      let b1 =
        Common.time "b1" (fun () ->
            Run_in_thread.block_on_async_exn (fun () ->
                Blockchain_snark.step
                  [ (Field.Constant.zero, b0); (Field.Constant.zero, b0) ]
                  Field.Constant.one ) )
      in
      [ (Field.Constant.zero, b0); (Field.Constant.one, b1) ]

    let%test_unit "verify" =
      assert (
        Run_in_thread.block_on_async_exn (fun () ->
            Blockchain_snark.Proof.verify xs ) )
=======
    module Tree_proof = struct
      let tag, _, p, Provers.[ step ] =
        Common.time "compile" (fun () ->
            compile_promise
              (module Statement)
              (module Statement.Constant)
              ~typ:Field.typ
              ~branches:(module Nat.N1)
              ~max_proofs_verified:(module Nat.N2)
              ~name:"blockchain-snark"
              ~constraint_constants:
                (* Dummy values *)
                { sub_windows_per_window = 0
                ; ledger_depth = 0
                ; work_delay = 0
                ; block_window_duration_ms = 0
                ; transaction_capacity = Log_2 0
                ; pending_coinbase_depth = 0
                ; coinbase_amount = Unsigned.UInt64.of_int 0
                ; supercharged_coinbase_factor = 0
                ; account_creation_fee = Unsigned.UInt64.of_int 0
                ; fork = None
                }
              ~choices:(fun ~self ->
                [ { identifier = "main"
                  ; prevs = [ No_recursion.tag; self ]
                  ; main =
                      (fun [ _; prev ] self ->
                        let is_base_case = Field.equal Field.zero self in
                        let proof_must_verify = Boolean.not is_base_case in
                        let self_correct = Field.(equal (one + prev) self) in
                        Boolean.Assert.any [ self_correct; is_base_case ] ;
                        [ Boolean.true_; proof_must_verify ])
                  ; main_value =
                      (fun _ self ->
                        let is_base_case = Field.Constant.(equal zero self) in
                        let proof_must_verify = not is_base_case in
                        [ true; proof_must_verify ])
                  }
                ]))

      module Proof = (val p)

      let example =
        let s_neg_one = Field.Constant.(negate one) in
        let b_neg_one : (Nat.N2.n, Nat.N2.n) Proof0.t =
          Proof0.dummy Nat.N2.n Nat.N2.n Nat.N2.n
        in
        let b0 =
          Common.time "tree b0" (fun () ->
              Promise.block_on_async_exn (fun () ->
                  step
                    [ No_recursion.example; (s_neg_one, b_neg_one) ]
                    Field.Constant.zero))
        in
        assert (
          Promise.block_on_async_exn (fun () ->
              Proof.verify_promise [ (Field.Constant.zero, b0) ]) ) ;
        let b1 =
          Common.time "tree b1" (fun () ->
              Promise.block_on_async_exn (fun () ->
                  step
                    [ No_recursion.example; (Field.Constant.zero, b0) ]
                    Field.Constant.one))
        in
        [ (Field.Constant.zero, b0); (Field.Constant.one, b1) ]
    end

    let%test_unit "verify" =
      assert (
        Promise.block_on_async_exn (fun () ->
            Tree_proof.Proof.verify_promise Tree_proof.example) )
>>>>>>> ea6c7ee8
  end )

(*
let%test_module "test" =
  ( module struct
    let () =
      Tock.Keypair.set_urs_info
        [On_disk {directory= "/tmp/"; should_write= true}]

    let () =
      Tick.Keypair.set_urs_info
        [On_disk {directory= "/tmp/"; should_write= true}]

    open Impls.Step

    module Txn_snark = struct
      module Statement = struct
        type t = Field.t

        let to_field_elements x = [|x|]

        module Constant = struct
          type t = Field.Constant.t [@@deriving bin_io]

          let to_field_elements x = [|x|]
        end
      end

      (* A snark proving one knows a preimage of a hash *)
      module Know_preimage = struct
        module Statement = Statement

        type _ Snarky_backendless.Request.t +=
          | Preimage : Field.Constant.t Snarky_backendless.Request.t

        let hash_checked x =
          let open Step_main_inputs in
          let s = Sponge.create sponge_params in
          Sponge.absorb s (`Field x) ;
          Sponge.squeeze_field s

        let hash x =
          let open Tick_field_sponge in
          let s = Field.create params in
          Field.absorb s x ; Field.squeeze s

        let tag, _, p, Provers.[prove; _] =
          compile
            (module Statement)
            (module Statement.Constant)
            ~typ:Field.typ
            ~branches:(module Nat.N2) (* Should be able to set to 1 *)
            ~max_proofs_verified:
              (module Nat.N2) (* TODO: Should be able to set this to 0 *)
            ~name:"preimage"
            ~choices:(fun ~self ->
              (* TODO: Make it possible to have a system that doesn't use its "self" *)
              [ { prevs= []
                ; main_value= (fun [] _ -> [])
                ; main=
                    (fun [] s ->
                       dummy_constraints () ;
                      let x = exists ~request:(fun () -> Preimage) Field.typ in
                      Field.Assert.equal s (hash_checked x) ;
                      [] ) }
                (* TODO: Shouldn't have to have this dummy *)
              ; { prevs= [self; self]
                ; main_value= (fun [_; _] _ -> [true; true])
                ; main=
                    (fun [_; _] s ->
                       dummy_constraints () ;
                       (* Unsatisfiable. *)
                      Field.(Assert.equal s (s + one)) ;
                      [Boolean.true_; Boolean.true_] ) } ] )

        let prove ~preimage =
          let h = hash preimage in
          ( h
          , prove [] h ~handler:(fun (With {request; respond}) ->
                match request with
                | Preimage ->
                    respond (Provide preimage)
                | _ ->
                    unhandled ) )

        module Proof = (val p)

        let side_loaded_vk = Side_loaded.Verification_key.of_compiled tag
      end

      let side_loaded =
        Side_loaded.create
          ~max_proofs_verified:(module Nat.N2)
          ~name:"side-loaded"
          ~value_to_field_elements:Statement.to_field_elements
          ~var_to_field_elements:Statement.to_field_elements ~typ:Field.typ

      let tag, _, p, Provers.[base; preimage_base; merge] =
        compile
          (module Statement)
          (module Statement.Constant)
          ~typ:Field.typ
          ~branches:(module Nat.N3)
          ~max_proofs_verified:(module Nat.N2)
          ~name:"txn-snark"
          ~choices:(fun ~self ->
            [ { prevs= []
              ; main=
                  (fun [] x ->
                    let t = (Field.is_square x :> Field.t) in
                    for i = 0 to 10_000 do
                      assert_r1cs t t t
                    done ;
                    [] )
              ; main_value= (fun [] _ -> []) }
            ; { prevs= [side_loaded]
              ; main=
                  (fun [hash] x ->
                    Side_loaded.in_circuit side_loaded
                      (exists Side_loaded_verification_key.typ
                         ~compute:(fun () -> Know_preimage.side_loaded_vk)) ;
                    Field.Assert.equal hash x ;
                    [Boolean.true_] )
              ; main_value= (fun [_] _ -> [true]) }
            ; { prevs= [self; self]
              ; main=
                  (fun [l; r] res ->
                    assert_r1cs l r res ;
                    [Boolean.true_; Boolean.true_] )
              ; main_value= (fun _ _ -> [true; true]) } ] )

      module Proof = (val p)
    end

    let t_proof =
      let preimage = Field.Constant.of_int 10 in
(*       let base1 = preimage in *)
      let base1, preimage_proof = Txn_snark.Know_preimage.prove ~preimage in
      let base2 = Field.Constant.of_int 9 in
      let base12 = Field.Constant.(base1 * base2) in
(*       let t1 = Common.time "t1" (fun () -> Txn_snark.base [] base1) in *)
      let t1 =
        Common.time "t1" (fun () ->
            Side_loaded.in_prover Txn_snark.side_loaded
              Txn_snark.Know_preimage.side_loaded_vk ;
            Txn_snark.preimage_base [(base1, preimage_proof)] base1 )
      in
      let module M = struct
        type t = Field.Constant.t * Txn_snark.Proof.t [@@deriving bin_io]
      end in
      Common.time "verif" (fun () ->
          assert (
            Txn_snark.Proof.verify (List.init 2 ~f:(fun _ -> (base1, t1))) ) ) ;
      Common.time "verif" (fun () ->
          assert (
            Txn_snark.Proof.verify (List.init 4 ~f:(fun _ -> (base1, t1))) ) ) ;
      Common.time "verif" (fun () ->
          assert (
            Txn_snark.Proof.verify (List.init 8 ~f:(fun _ -> (base1, t1))) ) ) ;
      let t2 = Common.time "t2" (fun () -> Txn_snark.base [] base2) in
      assert (Txn_snark.Proof.verify [(base1, t1); (base2, t2)]) ;
      (* Need two separate booleans.
         Should carry around prev should verify and self should verify *)
      let t12 =
        Common.time "t12" (fun () ->
            Txn_snark.merge [(base1, t1); (base2, t2)] base12 )
      in
      assert (Txn_snark.Proof.verify [(base1, t1); (base2, t2); (base12, t12)]) ;
      Common.time "verify" (fun () ->
          assert (
            Verify.verify_heterogenous
              [ T
                  ( (module Nat.N2)
                  , (module Txn_snark.Know_preimage.Statement.Constant)
                  , Lazy.force Txn_snark.Know_preimage.Proof.verification_key
                  , base1
                  , preimage_proof )
              ; T
                  ( (module Nat.N2)
                  , (module Txn_snark.Statement.Constant)
                  , Lazy.force Txn_snark.Proof.verification_key
                  , base1
                  , t1 )
              ; T
                  ( (module Nat.N2)
                  , (module Txn_snark.Statement.Constant)
                  , Lazy.force Txn_snark.Proof.verification_key
                  , base2
                  , t2 )
              ; T
                  ( (module Nat.N2)
                  , (module Txn_snark.Statement.Constant)
                  , Lazy.force Txn_snark.Proof.verification_key
                  , base12
                  , t12 ) ] ) ) ;
      (base12, t12)

    module Blockchain_snark = struct
      module Statement = Txn_snark.Statement

      let tag, _, p, Provers.[step] =
        Common.time "compile" (fun () ->
            compile
              (module Statement)
              (module Statement.Constant)
              ~typ:Field.typ
              ~branches:(module Nat.N1)
              ~max_proofs_verified:(module Nat.N2)
              ~name:"blockchain-snark"
              ~choices:(fun ~self ->
                [ { prevs= [self; Txn_snark.tag]
                  ; main=
                      (fun [prev; txn_snark] self ->
                        let is_base_case = Field.equal Field.zero self in
                        let proof_must_verify = Boolean.not is_base_case in
                        Boolean.Assert.any
                          [Field.(equal (one + prev) self); is_base_case] ;
                        [proof_must_verify; proof_must_verify] )
                  ; main_value=
                      (fun _ self ->
                        let is_base_case = Field.Constant.(equal zero self) in
                        let proof_must_verify = not is_base_case in
                        [proof_must_verify; proof_must_verify] ) } ] ) )

      module Proof = (val p)
    end

    let xs =
      let s_neg_one = Field.Constant.(negate one) in
      let b_neg_one : (Nat.N2.n, Nat.N2.n) Proof0.t =
        Proof0.dummy Nat.N2.n Nat.N2.n Nat.N2.n
      in
      let b0 =
        Common.time "b0" (fun () ->
            Blockchain_snark.step
              [(s_neg_one, b_neg_one); t_proof]
              Field.Constant.zero )
      in
      let b1 =
        Common.time "b1" (fun () ->
            Blockchain_snark.step
              [(Field.Constant.zero, b0); t_proof]
              Field.Constant.one )
      in
      [(Field.Constant.zero, b0); (Field.Constant.one, b1)]

    let%test_unit "verify" = assert (Blockchain_snark.Proof.verify xs)
  end ) *)<|MERGE_RESOLUTION|>--- conflicted
+++ resolved
@@ -126,48 +126,26 @@
     (type prev_varss prev_valuess env max_proofs_verified branches)
     (max_proofs_verified : max_proofs_verified Nat.t)
     (length : (prev_varss, branches) Hlist.Length.t)
-<<<<<<< HEAD
-    (local_max_branchings :
+    (local_max_proofs_verifieds :
       (prev_varss, prev_valuess, env) H2_1.T(H2_1.T(E03(Int))).t ) :
-    ((int, max_branching) Vector.t, branches) Vector.t =
-=======
-    (local_max_proofs_verifieds :
-      (prev_varss, prev_valuess, env) H2_1.T(H2_1.T(E03(Int))).t) :
     ((int, max_proofs_verified) Vector.t, branches) Vector.t =
->>>>>>> ea6c7ee8
   let module Vec = struct
     type t = (int, max_proofs_verified) Vector.t
   end in
   let module M =
     H2_1.Map
       (H2_1.T
-<<<<<<< HEAD
          (E03 (Int))) (E03 (Vec))
          (struct
            module HI = H2_1.T (E03 (Int))
 
            let f : type a b e. (a, b, e) H2_1.T(E03(Int)).t -> Vec.t =
             fun xs ->
-             let (T (branching, pi)) = HI.length xs in
+             let (T (_proofs_verified, pi)) = HI.length xs in
              let module V = H2_1.To_vector (Int) in
              let v = V.f pi xs in
-             Vector.extend_exn v max_branching 0
+             Vector.extend_exn v max_proofs_verified 0
          end)
-=======
-         (E03
-            (Int)))
-            (E03 (Vec))
-            (struct
-              module HI = H2_1.T (E03 (Int))
-
-              let f : type a b e. (a, b, e) H2_1.T(E03(Int)).t -> Vec.t =
-               fun xs ->
-                let (T (_proofs_verified, pi)) = HI.length xs in
-                let module V = H2_1.To_vector (Int) in
-                let v = V.f pi xs in
-                Vector.extend_exn v max_proofs_verified 0
-            end)
->>>>>>> ea6c7ee8
   in
   let module V = H2_1.To_vector (Vec) in
   V.f length (M.f local_max_proofs_verifieds)
@@ -190,17 +168,11 @@
 
 let pad_pass_throughs
     (type local_max_proofs_verifieds max_local_max_proofs_verifieds
-    max_proofs_verified)
+    max_proofs_verified )
     (module M : Hlist.Maxes.S
-<<<<<<< HEAD
-      with type ns = max_local_max_branchings
-       and type length = max_branching )
-    (pass_throughs : local_max_branchings H1.T(Proof_.Me_only.Dlog_based).t) =
-=======
       with type ns = max_local_max_proofs_verifieds
-       and type length = max_proofs_verified)
+       and type length = max_proofs_verified )
     (pass_throughs : local_max_proofs_verifieds H1.T(Proof_.Me_only.Wrap).t) =
->>>>>>> ea6c7ee8
   let dummy_chals = Dummy.Ipa.Wrap.challenges in
   let rec go :
       type len ms ns.
@@ -338,13 +310,7 @@
       type t = (int, Max_proofs_verified.n) Vector.t
     end in
     let module M =
-<<<<<<< HEAD
-      H4.Map (IR) (E04 (Local_max_branchings))
-=======
-      H4.Map
-        (IR)
-        (E04 (Local_max_proofs_verifieds))
->>>>>>> ea6c7ee8
+      H4.Map (IR) (E04 (Local_max_proofs_verifieds))
         (struct
           module V = H4.To_vector (Int)
           module HT = H4.T (Tag)
@@ -428,20 +394,12 @@
       in
       log
     in
-<<<<<<< HEAD
-    Snarky_log.to_file
-      (sprintf
-         !"wrap-%s-%{sexp:Type_equal.Id.Uid.t}.json"
-         name (Type_equal.Id.uid id) )
-      log
-=======
     if profile_constraints then
       Snarky_log.to_file
         (sprintf
            !"wrap-%s-%{sexp:Type_equal.Id.Uid.t}.json"
-           name (Type_equal.Id.uid id))
+           name (Type_equal.Id.uid id) )
         log
->>>>>>> ea6c7ee8
 
   let compile :
       type prev_varss prev_valuess widthss heightss max_proofs_verified branches.
@@ -457,13 +415,8 @@
       -> constraint_constants:Snark_keys_header.Constraint_constants.t
       -> typ:(A.t, A_value.t) Impls.Step.Typ.t
       -> choices:
-<<<<<<< HEAD
-           (   self:(A.t, A_value.t, max_branching, branches) Tag.t
+           (   self:(A.t, A_value.t, max_proofs_verified, branches) Tag.t
             -> (prev_varss, prev_valuess, widthss, heightss) H4.T(IR).t )
-=======
-           (   self:(A.t, A_value.t, max_proofs_verified, branches) Tag.t
-            -> (prev_varss, prev_valuess, widthss, heightss) H4.T(IR).t)
->>>>>>> ea6c7ee8
       -> ( prev_valuess
          , widthss
          , heightss
@@ -559,16 +512,10 @@
               let res =
                 Common.time "make step data" (fun () ->
                     Step_branch_data.create ~index:(Index.of_int_exn !i)
-<<<<<<< HEAD
-                      ~max_branching:Max_branching.n ~branches:Branches.n ~self
-                      ~typ A.to_field_elements A_value.to_field_elements rule
-                      ~wrap_domains ~branchings:step_widths )
-=======
                       ~max_proofs_verified:Max_proofs_verified.n
                       ~branches:Branches.n ~self ~typ A.to_field_elements
                       A_value.to_field_elements rule ~wrap_domains
-                      ~proofs_verifieds)
->>>>>>> ea6c7ee8
+                      ~proofs_verifieds )
               in
               Timer.clock __LOC__ ; incr i ; res
           end)
@@ -647,13 +594,9 @@
               in
               let ((pk, vk) as res) =
                 Common.time "step read or generate" (fun () ->
-<<<<<<< HEAD
-                    Cache.Step.read_or_generate cache k_p k_v typ main )
-=======
                     Cache.Step.read_or_generate cache k_p k_v typ
                       (Snarky_backendless.Typ.unit ())
-                      main)
->>>>>>> ea6c7ee8
+                      main )
               in
               accum_dirty (Lazy.map pk ~f:snd) ;
               accum_dirty (Lazy.map vk ~f:snd) ;
@@ -674,7 +617,6 @@
       Timer.clock __LOC__ ;
       let prev_wrap_domains =
         let module M =
-<<<<<<< HEAD
           H4.Map (IR) (H4.T (E04 (Domains)))
             (struct
               let f :
@@ -690,43 +632,15 @@
                           ~default:wrap_domains ~f:(function
                           | `Compiled d ->
                               d.wrap_domains
-                          | `Side_loaded _ ->
-                              Common.wrap_domains )
+                          | `Side_loaded d ->
+                              Common.wrap_domains
+                                ~proofs_verified:
+                                  ( d.permanent.max_proofs_verified |> Nat.Add.n
+                                  |> Nat.to_int ) )
                     end)
                 in
                 M.f rule.Inductive_rule.prevs
             end)
-=======
-          H4.Map
-            (IR)
-            (H4.T
-               (E04 (Domains)))
-               (struct
-                 let f :
-                     type a b c d.
-                     (a, b, c, d) IR.t -> (a, b, c, d) H4.T(E04(Domains)).t =
-                  fun rule ->
-                   let module M =
-                     H4.Map
-                       (Tag)
-                       (E04 (Domains))
-                       (struct
-                         let f (type a b c d) (t : (a, b, c, d) Tag.t) :
-                             Domains.t =
-                           Types_map.lookup_map t ~self:self.id
-                             ~default:wrap_domains ~f:(function
-                             | `Compiled d ->
-                                 d.wrap_domains
-                             | `Side_loaded d ->
-                                 Common.wrap_domains
-                                   ~proofs_verified:
-                                     ( d.permanent.max_proofs_verified
-                                     |> Nat.Add.n |> Nat.to_int ))
-                       end)
-                   in
-                   M.f rule.Inductive_rule.prevs
-               end)
->>>>>>> ea6c7ee8
         in
         M.f choices
       in
@@ -774,13 +688,9 @@
         Common.time "wrap read or generate " (fun () ->
             Cache.Wrap.read_or_generate
               (Vector.to_array step_domains)
-<<<<<<< HEAD
-              cache disk_key_prover disk_key_verifier typ main )
-=======
               cache disk_key_prover disk_key_verifier typ
               (Snarky_backendless.Typ.unit ())
-              main)
->>>>>>> ea6c7ee8
+              main )
       in
       (r, disk_key_verifier)
     in
@@ -923,13 +833,8 @@
           Width.of_int_exn (Nat.to_int (Nat.Add.n d.max_proofs_verified))
       ; step_data =
           At_most.of_vector
-<<<<<<< HEAD
-            (Vector.map2 d.branchings d.step_domains ~f:(fun width ds ->
+            (Vector.map2 d.proofs_verifieds d.step_domains ~f:(fun width ds ->
                  ({ Domains.h = ds.h }, Width.of_int_exn width) ) )
-=======
-            (Vector.map2 d.proofs_verifieds d.step_domains ~f:(fun width ds ->
-                 ({ Domains.h = ds.h }, Width.of_int_exn width)))
->>>>>>> ea6c7ee8
             (Nat.lte_exn (Vector.length d.step_domains) Max_branches.n)
       }
 
@@ -993,16 +898,11 @@
                   { constraints = 0 }
               }
             in
-<<<<<<< HEAD
-            Verify.Instance.T (max_branching, m, vk, x, p) )
+            Verify.Instance.T (max_proofs_verified, m, vk, x, p) )
         |> Verify.verify_heterogenous )
-=======
-            Verify.Instance.T (max_proofs_verified, m, vk, x, p))
-        |> Verify.verify_heterogenous)
 
   let verify ~value_to_field_elements ts =
     verify_promise ~value_to_field_elements ts |> Promise.to_deferred
->>>>>>> ea6c7ee8
 end
 
 let compile_promise :
@@ -1028,21 +928,12 @@
              , heightss
              , a_var
              , a_value )
-<<<<<<< HEAD
              H4_2.T(Inductive_rule).t )
-    -> (a_var, a_value, max_branching, branches) Tag.t
-       * Cache_handle.t
-       * (module Proof_intf
-            with type t = (max_branching, max_branching) Proof.t
-             and type statement = a_value )
-=======
-             H4_2.T(Inductive_rule).t)
     -> (a_var, a_value, max_proofs_verified, branches) Tag.t
        * Cache_handle.t
        * (module Proof_intf
             with type t = (max_proofs_verified, max_proofs_verified) Proof.t
-             and type statement = a_value)
->>>>>>> ea6c7ee8
+             and type statement = a_value )
        * ( prev_valuess
          , widthss
          , heightss
@@ -1112,7 +1003,7 @@
         []
     | prover :: tl ->
         (fun ?handler stmt_with_proof public_input ->
-          Promise.to_deferred (prover ?handler stmt_with_proof public_input))
+          Promise.to_deferred (prover ?handler stmt_with_proof public_input) )
         :: adjust_provers tl
   in
   (self, cache_handle, proof_module, adjust_provers provers)
@@ -1148,7 +1039,7 @@
         let x = exists Field.typ ~compute:(fun () -> Field.Constant.of_int 3) in
         let g =
           exists Step_main_inputs.Inner_curve.typ ~compute:(fun _ ->
-              Tick.Inner_curve.(to_affine_exn one))
+              Tick.Inner_curve.(to_affine_exn one) )
         in
         ignore
           ( SC.to_field_checked'
@@ -1199,21 +1090,21 @@
                       (fun [] self ->
                         dummy_constraints () ;
                         Field.Assert.equal self Field.zero ;
-                        [])
+                        [] )
                   ; main_value = (fun _ _self -> [])
                   }
-                ]))
+                ] ) )
 
       module Proof = (val p)
 
       let example =
         let b0 =
           Common.time "b0" (fun () ->
-              Promise.block_on_async_exn (fun () -> step [] Field.Constant.zero))
+              Promise.block_on_async_exn (fun () -> step [] Field.Constant.zero) )
         in
         assert (
           Promise.block_on_async_exn (fun () ->
-              Proof.verify_promise [ (Field.Constant.zero, b0) ]) ) ;
+              Proof.verify_promise [ (Field.Constant.zero, b0) ] ) ) ;
         (Field.Constant.zero, b0)
     end
 
@@ -1251,20 +1142,12 @@
                         let proof_must_verify = Boolean.not is_base_case in
                         let self_correct = Field.(equal (one + prev) self) in
                         Boolean.Assert.any [ self_correct; is_base_case ] ;
-<<<<<<< HEAD
-                        [ proof_must_verify; Boolean.false_ ] )
-=======
-                        [ proof_must_verify ])
->>>>>>> ea6c7ee8
+                        [ proof_must_verify ] )
                   ; main_value =
                       (fun _ self ->
                         let is_base_case = Field.Constant.(equal zero self) in
                         let proof_must_verify = not is_base_case in
-<<<<<<< HEAD
-                        [ proof_must_verify; false ] )
-=======
-                        [ proof_must_verify ])
->>>>>>> ea6c7ee8
+                        [ proof_must_verify ] )
                   }
                 ] ) )
 
@@ -1278,7 +1161,7 @@
         let b0 =
           Common.time "b0" (fun () ->
               Promise.block_on_async_exn (fun () ->
-                  step [ (s_neg_one, b_neg_one) ] Field.Constant.zero))
+                  step [ (s_neg_one, b_neg_one) ] Field.Constant.zero ) )
         in
         (*
         assert (
@@ -1288,41 +1171,14 @@
         let b1 =
           Common.time "b1" (fun () ->
               Promise.block_on_async_exn (fun () ->
-                  step [ (Field.Constant.zero, b0) ] Field.Constant.one))
+                  step [ (Field.Constant.zero, b0) ] Field.Constant.one ) )
         in
         assert (
           Promise.block_on_async_exn (fun () ->
-              Proof.verify_promise [ (Field.Constant.one, b1) ]) ) ;
+              Proof.verify_promise [ (Field.Constant.one, b1) ] ) ) ;
         (Field.Constant.one, b1)
     end
 
-<<<<<<< HEAD
-    let xs =
-      let s_neg_one = Field.Constant.(negate one) in
-      let b_neg_one : (Nat.N2.n, Nat.N2.n) Proof0.t =
-        Proof0.dummy Nat.N2.n Nat.N2.n Nat.N2.n
-      in
-      let b0 =
-        Common.time "b0" (fun () ->
-            Run_in_thread.block_on_async_exn (fun () ->
-                Blockchain_snark.step
-                  [ (s_neg_one, b_neg_one); (s_neg_one, b_neg_one) ]
-                  Field.Constant.zero ) )
-      in
-      let b1 =
-        Common.time "b1" (fun () ->
-            Run_in_thread.block_on_async_exn (fun () ->
-                Blockchain_snark.step
-                  [ (Field.Constant.zero, b0); (Field.Constant.zero, b0) ]
-                  Field.Constant.one ) )
-      in
-      [ (Field.Constant.zero, b0); (Field.Constant.one, b1) ]
-
-    let%test_unit "verify" =
-      assert (
-        Run_in_thread.block_on_async_exn (fun () ->
-            Blockchain_snark.Proof.verify xs ) )
-=======
     module Tree_proof = struct
       let tag, _, p, Provers.[ step ] =
         Common.time "compile" (fun () ->
@@ -1355,14 +1211,14 @@
                         let proof_must_verify = Boolean.not is_base_case in
                         let self_correct = Field.(equal (one + prev) self) in
                         Boolean.Assert.any [ self_correct; is_base_case ] ;
-                        [ Boolean.true_; proof_must_verify ])
+                        [ Boolean.true_; proof_must_verify ] )
                   ; main_value =
                       (fun _ self ->
                         let is_base_case = Field.Constant.(equal zero self) in
                         let proof_must_verify = not is_base_case in
-                        [ true; proof_must_verify ])
+                        [ true; proof_must_verify ] )
                   }
-                ]))
+                ] ) )
 
       module Proof = (val p)
 
@@ -1376,17 +1232,17 @@
               Promise.block_on_async_exn (fun () ->
                   step
                     [ No_recursion.example; (s_neg_one, b_neg_one) ]
-                    Field.Constant.zero))
+                    Field.Constant.zero ) )
         in
         assert (
           Promise.block_on_async_exn (fun () ->
-              Proof.verify_promise [ (Field.Constant.zero, b0) ]) ) ;
+              Proof.verify_promise [ (Field.Constant.zero, b0) ] ) ) ;
         let b1 =
           Common.time "tree b1" (fun () ->
               Promise.block_on_async_exn (fun () ->
                   step
                     [ No_recursion.example; (Field.Constant.zero, b0) ]
-                    Field.Constant.one))
+                    Field.Constant.one ) )
         in
         [ (Field.Constant.zero, b0); (Field.Constant.one, b1) ]
     end
@@ -1394,8 +1250,7 @@
     let%test_unit "verify" =
       assert (
         Promise.block_on_async_exn (fun () ->
-            Tree_proof.Proof.verify_promise Tree_proof.example) )
->>>>>>> ea6c7ee8
+            Tree_proof.Proof.verify_promise Tree_proof.example ) )
   end )
 
 (*
