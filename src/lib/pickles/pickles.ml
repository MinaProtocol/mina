(** Pickles implementation *)

(** See documentation of the {!Mina_wire_types} library *)
module Wire_types = Mina_wire_types.Pickles

module Make_sig (A : Wire_types.Types.S) = struct
  module type S =
    Pickles_intf.S
      with type Side_loaded.Verification_key.Stable.V2.t =
        A.Side_loaded.Verification_key.V2.t
       and type ('a, 'b) Proof.t = ('a, 'b) A.Proof.t
end

module Make_str (_ : Wire_types.Concrete) = struct
  module Endo = Endo
  module P = Proof

  module type Statement_intf = Intf.Statement

  module type Statement_var_intf = Intf.Statement_var

  module type Statement_value_intf = Intf.Statement_value

  module Common = Common
  module Scalar_challenge = Scalar_challenge
  module SC = Scalar_challenge
  open Core_kernel
  open Async_kernel
  open Import
  open Pickles_types
  open Hlist
  open Common
  open Backend
  module Backend = Backend
  module Sponge_inputs = Sponge_inputs
  module Util = Util
  module Tick_field_sponge = Tick_field_sponge
  module Impls = Impls
  module Inductive_rule = Inductive_rule
  module Tag = Tag
  module Types_map = Types_map
  module Dirty = Dirty
  module Cache_handle = Cache_handle
  module Step_main_inputs = Step_main_inputs
  module Step_verifier = Step_verifier
  module Proof_cache = Proof_cache
  module Cache = Cache
  module Storables = Compile.Storables

  type chunking_data = Verify.Instance.chunking_data =
    { num_chunks : int; domain_size : int; zk_rows : int }

  let verify_promise = Verify.verify

  let verify max_proofs_verified statement key proofs =
    verify_promise max_proofs_verified statement key proofs
    |> Promise.to_deferred

  (* This file (as you can see from the mli) defines a compiler which turns an inductive
     definition of a set into an inductive SNARK system for proving using those rules.

     The two ingredients we use are two SNARKs.
     - A step based SNARK for a field Fp, using the group G1/Fq (whose scalar field is Fp)
     - A DLOG based SNARK for a field Fq, using the group G/Fp (whose scalar field is Fq)

     For convenience in this discussion, let's define
      (F_0, G_0) := (Fp, G1)
      (F_1, G_1) := (Fq, G)
     So ScalarField(G_i) = F_i and G_i / F_{1-i}.

     An inductive set A is defined by a sequence of inductive rules.
     An inductive rule is intuitively described by something of the form

     a1 ∈ A1, ..., an ∈ An
       f [ a0, ... a1 ] a
     ----------------------
             a ∈ A

     where f is a snarky function defined over an Impl with Field.t = Fp
     and each Ai is itself an inductive rule (possibly equal to A itself).

     a1, ..., an can be seen as previous statements, i.e.

             prev_statement_1 ∈ A1, ..., prev_statement_n ∈ An
     f [ prev_statement_1; ...; prev_statement_n ] new_statement = true
     -------------------------------------------------------------------
                            new_statement ∈ A

     In the case of a blockchain, the description of the sets A1, ..., An, A can
     be blockchain state, and f would be a function updating the state:

                          prev_blockchain_state ∈ A
     update_blockchain_state [prev_blockchain_state] new_blockchain_state = true
     ---------------------------------------------------------------------------
                          new_blockchain_state ∈ A

     We pursue the "step" then "wrap" approach for proof composition.

     The main source of complexity is that we must "wrap" proofs whose verifiers are
     slightly different.

     The main sources of complexity are twofold:
     1. Each SNARK verifier includes group operations and scalar field operations.
        This is problematic because the group operations use the base field, which is
        not equal to the scalar field.

        Schematically, from the circuit point-of-view, we can say a proof is
     - a sequence of F_0 elements xs_0
     - a sequence of F_1 elements xs_1
        and a verifier is a pair of "snarky functions"
     - check_0 : F_0 list -> F_1 list -> unit which uses the Impl with Field.t = F_0
     - check_1 : F_0 list -> F_1 list -> unit which uses the Impl with Field.t = F_1
     - subset_00 : 'a list -> 'a list
     - subset_01 : 'a list -> 'a list
     - subset_10 : 'a list -> 'a list
     - subset_11 : 'a list -> 'a list
        and a proof verifies if
        ( check_0 (subset_00 xs_0) (subset_01 xs_1)  ;
          check_1 (subset_10 xs_0) (subset_11 xs_1) )

        When verifying a proof, we perform the parts of the verifier involving group operations
        and expose as public input the scalar-field elements we need to perform the final checks.

        In the F_0 circuit, we witness xs_0 and xs_1,
        execute `check_0 (subset_00 xs_0) (subset_01 xs_1)` and
        expose `subset_10 xs_0` and `subset_11 xs_1` as public inputs.

        So the "public inputs" contain within them an "unfinalized proof".

        Then, the next time we verify that proof within an F_1 circuit we "finalize" those
        unfinalized proofs by running `check_1 xs_0_subset xs_1_subset`.

        I didn't implement it exactly this way (although in retrospect probably I should have) but
        that's the basic idea.

        **The complexity this causes:**
        When you prove a rule that includes k recursive verifications, you expose k unfinalized
        proofs. So, the shape of a statement depends on how many "predecessor statements" it has
        or in other words, how many verifications were performed within it.

        Say we have an inductive set given by inductive rules R_1, ... R_n such that
        each rule R_i has k_i predecessor statements.

        In the "wrap" circuit, we must be able to verify a proof coming from any of the R_i.
        So, we must pad the statement for the proof we're wrapping to have `max_i k_i`
        unfinalized proof components.

     2. The verifier for each R_i looks a little different depending on the complexity of the "step"
        circuit corresponding to R_i has. Namely, it is dependent on the "domains" H and K for this
        circuit.

        So, when the "wrap" circuit proves the statement,
        "there exists some index i in 1,...,n and a proof P such that verifies(P)"
        "verifies(P)" must also take the index "i", compute the correct domain sizes correspond to rule "i"
        and use *that* in the "verifies" computation.
  *)
  open Kimchi_backend
  module Proof = P

  module Statement_with_proof = struct
    type ('s, 'max_width, _) t =
      (* TODO: use Max local max proofs verified instead of max_width *)
      ('max_width, 'max_width) Proof.t
  end

  module Verification_key = struct
    include Verification_key

    module Id = struct
      include Cache.Wrap.Key.Verification

      let dummy_id = Type_equal.Id.(uid (create ~name:"dummy" sexp_of_opaque))

      let dummy : unit -> t =
        let header =
          { Snark_keys_header.header_version = Snark_keys_header.header_version
          ; kind = { type_ = "verification key"; identifier = "dummy" }
          ; constraint_constants =
              { sub_windows_per_window = 0
              ; ledger_depth = 0
              ; work_delay = 0
              ; block_window_duration_ms = 0
              ; transaction_capacity = Log_2 0
              ; pending_coinbase_depth = 0
              ; coinbase_amount = Unsigned.UInt64.of_int 0
              ; supercharged_coinbase_factor = 0
              ; account_creation_fee = Unsigned.UInt64.of_int 0
              ; fork = None
              }
          ; commits = { mina = ""; marlin = "" }
          ; length = 0
          ; commit_date = ""
          ; constraint_system_hash = ""
          ; identifying_hash = ""
          }
        in
        let t = lazy (dummy_id, header, Md5.digest_string "") in
        fun () -> Lazy.force t
    end

    (* TODO: Make async *)
    let load ~cache id =
      Key_cache.Sync.read cache
        (Key_cache.Sync.Disk_storable.of_binable Id.to_string
           (module Verification_key.Stable.Latest) )
        id
      |> Deferred.return
  end

  module type Proof_intf = Compile.Proof_intf

  module Prover = Compile.Prover

  module Side_loaded = struct
    module V = Verification_key

    module Verification_key = struct
      include Side_loaded_verification_key

      let to_input (t : t) =
        to_input ~field_of_int:Impls.Step.Field.Constant.of_int t

      let of_compiled_promise tag : t Promise.t =
        let d = Types_map.lookup_compiled tag.Tag.id in
        let%bind.Promise wrap_key = Lazy.force d.wrap_key in
        let%map.Promise wrap_vk = Lazy.force d.wrap_vk in
        let actual_wrap_domain_size =
          Common.actual_wrap_domain_size
            ~log_2_domain_size:wrap_vk.domain.log_size_of_group
        in
        ( { wrap_vk = Some wrap_vk
          ; wrap_index =
              Plonk_verification_key_evals.map wrap_key ~f:(fun x -> x.(0))
          ; max_proofs_verified =
              Pickles_base.Proofs_verified.of_nat
                (Nat.Add.n d.max_proofs_verified)
          ; actual_wrap_domain_size
          }
          : t )

      let of_compiled tag = of_compiled_promise tag |> Promise.to_deferred

      module Max_width = Width.Max
    end

    let in_circuit tag vk =
      Types_map.set_ephemeral tag { index = `In_circuit vk }

    let in_prover tag vk = Types_map.set_ephemeral tag { index = `In_prover vk }

    let create ~name ~max_proofs_verified ~feature_flags ~typ =
      Types_map.add_side_loaded ~name
        { max_proofs_verified
        ; public_input = typ
        ; branches = Verification_key.Max_branches.n
        ; feature_flags =
            Plonk_types.(Features.to_full ~or_:Opt.Flag.( ||| ) feature_flags)
        ; num_chunks = 1
        ; zk_rows = 3
        }

    module Proof = struct
      include Proof.Proofs_verified_max

      let of_proof : _ Proof.t -> t = Wrap_hack.pad_proof
    end

    let verify_promise (type t) ~(typ : (_, t) Impls.Step.Typ.t)
        (ts : (Verification_key.t * t * Proof.t) list) =
      let m =
        ( module struct
          type nonrec t = t

          let to_field_elements =
            let (Typ typ) = typ in
            fun x -> fst (typ.value_to_fields x)
        end : Intf.Statement_value
          with type t = t )
      in
      (* TODO: This should be the actual max width on a per proof basis *)
      let max_proofs_verified =
        (module Verification_key.Max_width : Nat.Intf
          with type n = Verification_key.Max_width.n )
      in
      with_return (fun { return } ->
          List.map ts ~f:(fun (vk, x, p) ->
              let vk : V.t =
                { commitments = vk.wrap_index
                ; index =
                    ( match vk.wrap_vk with
                    | None ->
                        return
                          (Promise.return
                             (Or_error.errorf
                                "Pickles.verify: wrap_vk not found" ) )
                    | Some x ->
                        x )
                ; data =
                    (* This isn't used in verify_heterogeneous, so we can leave this dummy *)
                    { constraints = 0 }
                }
              in
              Verify.Instance.T (max_proofs_verified, m, None, vk, x, p) )
          |> Verify.verify_heterogenous )

    let verify ~typ ts = verify_promise ~typ ts |> Promise.to_deferred

    let srs_precomputation () : unit =
      let srs = Tock.Keypair.load_urs () in
      List.iter [ 0; 1; 2 ] ~f:(fun i ->
          Kimchi_bindings.Protocol.SRS.Fq.add_lagrange_basis srs
            (Domain.log2_size (Common.wrap_domains ~proofs_verified:i).h) )
  end

  let compile_with_wrap_main_override_promise =
    Compile.compile_with_wrap_main_override_promise

<<<<<<< HEAD
  let compile_promise ?self ?cache ?storables ?proof_cache ?disk_keys
      ?override_wrap_domain ?num_chunks ~public_input ~auxiliary_typ ~branches
      ~max_proofs_verified ~name ~constraint_constants ~choices () =
    compile_with_wrap_main_override_promise ?self ?cache ?storables ?proof_cache
      ?disk_keys ?override_wrap_domain ?num_chunks ~public_input ~auxiliary_typ
      ~branches ~max_proofs_verified ~name ~constraint_constants ~choices ()

  let compile ?self ?cache ?storables ?proof_cache ?disk_keys
      ?override_wrap_domain ?num_chunks ~public_input ~auxiliary_typ ~branches
      ~max_proofs_verified ~name ~constraint_constants ~choices () =
    let choices ~self =
      let choices = choices ~self in
      let rec go :
          type a b c d e f g h i j.
             (a, b, c, d, e, f, g, h, i, j) H4_6.T(Inductive_rule).t
          -> (a, b, c, d, e, f, g, h, i, j) H4_6.T(Inductive_rule.Promise).t =
        function
        | [] ->
            []
        | { identifier; prevs; main; feature_flags } :: rest ->
            { identifier
            ; prevs
            ; main = (fun x -> Promise.return (main x))
            ; feature_flags
            }
            :: go rest
      in
      go choices
    in
    let self, cache_handle, proof_module, provers =
      compile_promise ?self ?cache ?storables ?proof_cache ?disk_keys
        ?override_wrap_domain ?num_chunks ~public_input ~auxiliary_typ ~branches
        ~max_proofs_verified ~name ~constraint_constants ~choices ()
    in
    let rec adjust_provers :
        type a1 a2 a3 s1 s2_inner.
           (a1, a2, a3, s1, s2_inner Promise.t) H3_2.T(Prover).t
        -> (a1, a2, a3, s1, s2_inner Deferred.t) H3_2.T(Prover).t = function
      | [] ->
          []
      | prover :: tl ->
          (fun ?handler public_input ->
            Promise.to_deferred (prover ?handler public_input) )
          :: adjust_provers tl
    in
    (self, cache_handle, proof_module, adjust_provers provers)

  let compile_async ?self ?cache ?storables ?proof_cache ?disk_keys
      ?override_wrap_domain ?num_chunks ~public_input ~auxiliary_typ ~branches
      ~max_proofs_verified ~name ~constraint_constants ~choices () =
    let choices ~self =
      let choices = choices ~self in
      let rec go :
          type a b c d e f g h i j.
             (a, b, c, d, e, f, g, h, i, j) H4_6.T(Inductive_rule.Deferred).t
          -> (a, b, c, d, e, f, g, h, i, j) H4_6.T(Inductive_rule.Promise).t =
        function
        | [] ->
            []
        | { identifier; prevs; main; feature_flags } :: rest ->
            { identifier
            ; prevs
            ; main =
                (fun x ->
                  Promise.create (fun callback ->
                      Deferred.don't_wait_for
                        (let%map res = main x in
                         callback res ) ) )
            ; feature_flags
            }
            :: go rest
      in
      go choices
    in
=======
  let compile_promise ?self ?cache ?proof_cache ?disk_keys ?override_wrap_domain
      ?num_chunks ~public_input ~auxiliary_typ ~branches ~max_proofs_verified
      ~name ~constraint_constants ~choices () =
    compile_with_wrap_main_override_promise ?self ?cache ?proof_cache ?disk_keys
      ?override_wrap_domain ?num_chunks ~public_input ~auxiliary_typ ~branches
      ~max_proofs_verified ~name ~constraint_constants ~choices ()

  let compile ?self ?cache ?proof_cache ?disk_keys ?override_wrap_domain
      ?num_chunks ~public_input ~auxiliary_typ ~branches ~max_proofs_verified
      ~name ~constraint_constants ~choices () =
>>>>>>> 2dc4162c
    let self, cache_handle, proof_module, provers =
      compile_promise ?self ?cache ?storables ?proof_cache ?disk_keys
        ?override_wrap_domain ?num_chunks ~public_input ~auxiliary_typ ~branches
        ~max_proofs_verified ~name ~constraint_constants ~choices ()
    in
    let rec adjust_provers :
        type a1 a2 a3 s1 s2_inner.
           (a1, a2, a3, s1, s2_inner Promise.t) H3_2.T(Prover).t
        -> (a1, a2, a3, s1, s2_inner Deferred.t) H3_2.T(Prover).t = function
      | [] ->
          []
      | prover :: tl ->
          (fun ?handler public_input ->
            Promise.to_deferred (prover ?handler public_input) )
          :: adjust_provers tl
    in
    (self, cache_handle, proof_module, adjust_provers provers)

  module Provers = H3_2.T (Prover)
  module Proof0 = Proof

  let%test_module "test no side-loaded" =
    ( module struct
      let () = Tock.Keypair.set_urs_info []

      let () = Tick.Keypair.set_urs_info []

      let () = Backtrace.elide := false

      open Impls.Step

      let () = Snarky_backendless.Snark0.set_eval_constraints true

      (* Currently, a circuit must have at least 1 of every type of constraint. *)
      let dummy_constraints () =
        Impl.(
          let x =
            exists Field.typ ~compute:(fun () -> Field.Constant.of_int 3)
          in
          let g =
            exists Step_main_inputs.Inner_curve.typ ~compute:(fun _ ->
                Tick.Inner_curve.(to_affine_exn one) )
          in
          ignore
            ( SC.to_field_checked'
                (module Impl)
                ~num_bits:16
                (Kimchi_backend_common.Scalar_challenge.create x)
              : Field.t * Field.t * Field.t ) ;
          ignore
            ( Step_main_inputs.Ops.scale_fast g ~num_bits:5 (Shifted_value x)
              : Step_main_inputs.Inner_curve.t ) ;
          ignore
            ( Step_main_inputs.Ops.scale_fast g ~num_bits:5 (Shifted_value x)
              : Step_main_inputs.Inner_curve.t ) ;
          ignore
            ( Step_verifier.Scalar_challenge.endo g ~num_bits:4
                (Kimchi_backend_common.Scalar_challenge.create x)
              : Field.t * Field.t ))

      module No_recursion = struct
        let[@warning "-45"] tag, _, p, Provers.[ step ] =
          Common.time "compile" (fun () ->
              compile_promise () ~public_input:(Input Field.typ)
                ~auxiliary_typ:Typ.unit
                ~branches:(module Nat.N1)
                ~max_proofs_verified:(module Nat.N0)
                ~name:"blockchain-snark"
                ~constraint_constants:
                  (* Dummy values *)
                  { sub_windows_per_window = 0
                  ; ledger_depth = 0
                  ; work_delay = 0
                  ; block_window_duration_ms = 0
                  ; transaction_capacity = Log_2 0
                  ; pending_coinbase_depth = 0
                  ; coinbase_amount = Unsigned.UInt64.of_int 0
                  ; supercharged_coinbase_factor = 0
                  ; account_creation_fee = Unsigned.UInt64.of_int 0
                  ; fork = None
                  }
                ~choices:(fun ~self:_ ->
                  [ { identifier = "main"
                    ; prevs = []
                    ; feature_flags = Plonk_types.Features.none_bool
                    ; main =
                        (fun { public_input = self } ->
                          dummy_constraints () ;
                          Field.Assert.equal self Field.zero ;
                          Promise.return
                            { Inductive_rule.previous_proof_statements = []
                            ; public_output = ()
                            ; auxiliary_output = ()
                            } )
                    }
                  ] ) )

        module Proof = (val p)

        let example =
          let (), (), b0 =
            Common.time "b0" (fun () ->
                Promise.block_on_async_exn (fun () -> step Field.Constant.zero) )
          in
          Or_error.ok_exn
            (Promise.block_on_async_exn (fun () ->
                 Proof.verify_promise [ (Field.Constant.zero, b0) ] ) ) ;
          (Field.Constant.zero, b0)

        let _example_input, _example_proof = example
      end

      module No_recursion_return = struct
        let[@warning "-45"] tag, _, p, Provers.[ step ] =
          Common.time "compile" (fun () ->
              compile_promise () ~public_input:(Output Field.typ)
                ~auxiliary_typ:Typ.unit
                ~branches:(module Nat.N1)
                ~max_proofs_verified:(module Nat.N0)
                ~name:"blockchain-snark"
                ~constraint_constants:
                  (* Dummy values *)
                  { sub_windows_per_window = 0
                  ; ledger_depth = 0
                  ; work_delay = 0
                  ; block_window_duration_ms = 0
                  ; transaction_capacity = Log_2 0
                  ; pending_coinbase_depth = 0
                  ; coinbase_amount = Unsigned.UInt64.of_int 0
                  ; supercharged_coinbase_factor = 0
                  ; account_creation_fee = Unsigned.UInt64.of_int 0
                  ; fork = None
                  }
                ~choices:(fun ~self:_ ->
                  [ { identifier = "main"
                    ; prevs = []
                    ; feature_flags = Plonk_types.Features.none_bool
                    ; main =
                        (fun _ ->
                          dummy_constraints () ;
                          Promise.return
                            { Inductive_rule.previous_proof_statements = []
                            ; public_output = Field.zero
                            ; auxiliary_output = ()
                            } )
                    }
                  ] ) )

        module Proof = (val p)

        let example =
          let res, (), b0 =
            Common.time "b0" (fun () ->
                Promise.block_on_async_exn (fun () -> step ()) )
          in
          assert (Field.Constant.(equal zero) res) ;
          Or_error.ok_exn
            (Promise.block_on_async_exn (fun () ->
                 Proof.verify_promise [ (res, b0) ] ) ) ;
          (res, b0)

        let _example_input, _example_proof = example
      end

      [@@@warning "-60"]

      module Simple_chain = struct
        type _ Snarky_backendless.Request.t +=
          | Prev_input : Field.Constant.t Snarky_backendless.Request.t
          | Proof : (Nat.N1.n, Nat.N1.n) Proof.t Snarky_backendless.Request.t

        let handler (prev_input : Field.Constant.t) (proof : _ Proof.t)
            (Snarky_backendless.Request.With { request; respond }) =
          match request with
          | Prev_input ->
              respond (Provide prev_input)
          | Proof ->
              respond (Provide proof)
          | _ ->
              respond Unhandled

        let[@warning "-45"] _tag, _, p, Provers.[ step ] =
          Common.time "compile" (fun () ->
              compile_promise () ~public_input:(Input Field.typ)
                ~auxiliary_typ:Typ.unit
                ~branches:(module Nat.N1)
                ~max_proofs_verified:(module Nat.N1)
                ~name:"blockchain-snark"
                ~constraint_constants:
                  (* Dummy values *)
                  { sub_windows_per_window = 0
                  ; ledger_depth = 0
                  ; work_delay = 0
                  ; block_window_duration_ms = 0
                  ; transaction_capacity = Log_2 0
                  ; pending_coinbase_depth = 0
                  ; coinbase_amount = Unsigned.UInt64.of_int 0
                  ; supercharged_coinbase_factor = 0
                  ; account_creation_fee = Unsigned.UInt64.of_int 0
                  ; fork = None
                  }
                ~choices:(fun ~self ->
                  [ { identifier = "main"
                    ; prevs = [ self ]
                    ; feature_flags = Plonk_types.Features.none_bool
                    ; main =
                        (fun { public_input = self } ->
                          let prev =
                            exists Field.typ ~request:(fun () -> Prev_input)
                          in
                          let proof =
                            exists (Typ.Internal.ref ()) ~request:(fun () ->
                                Proof )
                          in
                          let is_base_case = Field.equal Field.zero self in
                          let proof_must_verify = Boolean.not is_base_case in
                          let self_correct = Field.(equal (one + prev) self) in
                          Boolean.Assert.any [ self_correct; is_base_case ] ;
                          Promise.return
                            { Inductive_rule.previous_proof_statements =
                                [ { public_input = prev
                                  ; proof
                                  ; proof_must_verify
                                  }
                                ]
                            ; public_output = ()
                            ; auxiliary_output = ()
                            } )
                    }
                  ] ) )

        module Proof = (val p)

        let example =
          let s_neg_one = Field.Constant.(negate one) in
          let b_neg_one : (Nat.N1.n, Nat.N1.n) Proof0.t =
            Proof0.dummy Nat.N1.n Nat.N1.n Nat.N1.n ~domain_log2:14
          in
          let (), (), b0 =
            Common.time "b0" (fun () ->
                Promise.block_on_async_exn (fun () ->
                    step
                      ~handler:(handler s_neg_one b_neg_one)
                      Field.Constant.zero ) )
          in
          Or_error.ok_exn
            (Promise.block_on_async_exn (fun () ->
                 Proof.verify_promise [ (Field.Constant.zero, b0) ] ) ) ;
          let (), (), b1 =
            Common.time "b1" (fun () ->
                Promise.block_on_async_exn (fun () ->
                    step
                      ~handler:(handler Field.Constant.zero b0)
                      Field.Constant.one ) )
          in
          Or_error.ok_exn
            (Promise.block_on_async_exn (fun () ->
                 Proof.verify_promise [ (Field.Constant.one, b1) ] ) ) ;
          (Field.Constant.one, b1)

        let _example_input, _example_proof = example
      end

      module Tree_proof = struct
        type _ Snarky_backendless.Request.t +=
          | No_recursion_input : Field.Constant.t Snarky_backendless.Request.t
          | No_recursion_proof :
              (Nat.N0.n, Nat.N0.n) Proof.t Snarky_backendless.Request.t
          | Recursive_input : Field.Constant.t Snarky_backendless.Request.t
          | Recursive_proof :
              (Nat.N2.n, Nat.N2.n) Proof.t Snarky_backendless.Request.t

        let handler
            ((no_recursion_input, no_recursion_proof) :
              Field.Constant.t * _ Proof.t )
            ((recursion_input, recursion_proof) : Field.Constant.t * _ Proof.t)
            (Snarky_backendless.Request.With { request; respond }) =
          match request with
          | No_recursion_input ->
              respond (Provide no_recursion_input)
          | No_recursion_proof ->
              respond (Provide no_recursion_proof)
          | Recursive_input ->
              respond (Provide recursion_input)
          | Recursive_proof ->
              respond (Provide recursion_proof)
          | _ ->
              respond Unhandled

        let[@warning "-45"] _tag, _, p, Provers.[ step ] =
          Common.time "compile" (fun () ->
              compile_promise () ~public_input:(Input Field.typ)
                ~override_wrap_domain:Pickles_base.Proofs_verified.N1
                ~auxiliary_typ:Typ.unit
                ~branches:(module Nat.N1)
                ~max_proofs_verified:(module Nat.N2)
                ~name:"blockchain-snark"
                ~constraint_constants:
                  (* Dummy values *)
                  { sub_windows_per_window = 0
                  ; ledger_depth = 0
                  ; work_delay = 0
                  ; block_window_duration_ms = 0
                  ; transaction_capacity = Log_2 0
                  ; pending_coinbase_depth = 0
                  ; coinbase_amount = Unsigned.UInt64.of_int 0
                  ; supercharged_coinbase_factor = 0
                  ; account_creation_fee = Unsigned.UInt64.of_int 0
                  ; fork = None
                  }
                ~choices:(fun ~self ->
                  [ { identifier = "main"
                    ; feature_flags = Plonk_types.Features.none_bool
                    ; prevs = [ No_recursion.tag; self ]
                    ; main =
                        (fun { public_input = self } ->
                          let no_recursive_input =
                            exists Field.typ ~request:(fun () ->
                                No_recursion_input )
                          in
                          let no_recursive_proof =
                            exists (Typ.Internal.ref ()) ~request:(fun () ->
                                No_recursion_proof )
                          in
                          let prev =
                            exists Field.typ ~request:(fun () ->
                                Recursive_input )
                          in
                          let prev_proof =
                            exists (Typ.Internal.ref ()) ~request:(fun () ->
                                Recursive_proof )
                          in
                          let is_base_case = Field.equal Field.zero self in
                          let proof_must_verify = Boolean.not is_base_case in
                          let self_correct = Field.(equal (one + prev) self) in
                          Boolean.Assert.any [ self_correct; is_base_case ] ;
                          Promise.return
                            { Inductive_rule.previous_proof_statements =
                                [ { public_input = no_recursive_input
                                  ; proof = no_recursive_proof
                                  ; proof_must_verify = Boolean.true_
                                  }
                                ; { public_input = prev
                                  ; proof = prev_proof
                                  ; proof_must_verify
                                  }
                                ]
                            ; public_output = ()
                            ; auxiliary_output = ()
                            } )
                    }
                  ] ) )

        module Proof = (val p)

        let example1, example2 =
          let s_neg_one = Field.Constant.(negate one) in
          let b_neg_one : (Nat.N2.n, Nat.N2.n) Proof0.t =
            Proof0.dummy Nat.N2.n Nat.N2.n Nat.N2.n ~domain_log2:15
          in
          let (), (), b0 =
            Common.time "tree b0" (fun () ->
                Promise.block_on_async_exn (fun () ->
                    step
                      ~handler:
                        (handler No_recursion.example (s_neg_one, b_neg_one))
                      Field.Constant.zero ) )
          in
          Or_error.ok_exn
            (Promise.block_on_async_exn (fun () ->
                 Proof.verify_promise [ (Field.Constant.zero, b0) ] ) ) ;
          let (), (), b1 =
            Common.time "tree b1" (fun () ->
                Promise.block_on_async_exn (fun () ->
                    step
                      ~handler:
                        (handler No_recursion.example (Field.Constant.zero, b0))
                      Field.Constant.one ) )
          in
          ((Field.Constant.zero, b0), (Field.Constant.one, b1))

        let examples = [ example1; example2 ]

        let _example1_input, _example_proof = example1

        let _example2_input, _example2_proof = example2
      end

      let%test_unit "verify" =
        Or_error.ok_exn
          (Promise.block_on_async_exn (fun () ->
               Tree_proof.Proof.verify_promise Tree_proof.examples ) )

      module Tree_proof_return = struct
        type _ Snarky_backendless.Request.t +=
          | Is_base_case : bool Snarky_backendless.Request.t
          | No_recursion_input : Field.Constant.t Snarky_backendless.Request.t
          | No_recursion_proof :
              (Nat.N0.n, Nat.N0.n) Proof.t Snarky_backendless.Request.t
          | Recursive_input : Field.Constant.t Snarky_backendless.Request.t
          | Recursive_proof :
              (Nat.N2.n, Nat.N2.n) Proof.t Snarky_backendless.Request.t

        let handler (is_base_case : bool)
            ((no_recursion_input, no_recursion_proof) :
              Field.Constant.t * _ Proof.t )
            ((recursion_input, recursion_proof) : Field.Constant.t * _ Proof.t)
            (Snarky_backendless.Request.With { request; respond }) =
          match request with
          | Is_base_case ->
              respond (Provide is_base_case)
          | No_recursion_input ->
              respond (Provide no_recursion_input)
          | No_recursion_proof ->
              respond (Provide no_recursion_proof)
          | Recursive_input ->
              respond (Provide recursion_input)
          | Recursive_proof ->
              respond (Provide recursion_proof)
          | _ ->
              respond Unhandled

        let[@warning "-45"] _tag, _, p, Provers.[ step ] =
          Common.time "compile" (fun () ->
              compile_promise () ~public_input:(Output Field.typ)
                ~override_wrap_domain:Pickles_base.Proofs_verified.N1
                ~auxiliary_typ:Typ.unit
                ~branches:(module Nat.N1)
                ~max_proofs_verified:(module Nat.N2)
                ~name:"blockchain-snark"
                ~constraint_constants:
                  (* Dummy values *)
                  { sub_windows_per_window = 0
                  ; ledger_depth = 0
                  ; work_delay = 0
                  ; block_window_duration_ms = 0
                  ; transaction_capacity = Log_2 0
                  ; pending_coinbase_depth = 0
                  ; coinbase_amount = Unsigned.UInt64.of_int 0
                  ; supercharged_coinbase_factor = 0
                  ; account_creation_fee = Unsigned.UInt64.of_int 0
                  ; fork = None
                  }
                ~choices:(fun ~self ->
                  [ { identifier = "main"
                    ; feature_flags = Plonk_types.Features.none_bool
                    ; prevs = [ No_recursion_return.tag; self ]
                    ; main =
                        (fun { public_input = () } ->
                          let no_recursive_input =
                            exists Field.typ ~request:(fun () ->
                                No_recursion_input )
                          in
                          let no_recursive_proof =
                            exists (Typ.Internal.ref ()) ~request:(fun () ->
                                No_recursion_proof )
                          in
                          let prev =
                            exists Field.typ ~request:(fun () ->
                                Recursive_input )
                          in
                          let prev_proof =
                            exists (Typ.Internal.ref ()) ~request:(fun () ->
                                Recursive_proof )
                          in
                          let is_base_case =
                            exists Boolean.typ ~request:(fun () -> Is_base_case)
                          in
                          let proof_must_verify = Boolean.not is_base_case in
                          let self =
                            Field.(
                              if_ is_base_case ~then_:zero ~else_:(one + prev))
                          in
                          Promise.return
                            { Inductive_rule.previous_proof_statements =
                                [ { public_input = no_recursive_input
                                  ; proof = no_recursive_proof
                                  ; proof_must_verify = Boolean.true_
                                  }
                                ; { public_input = prev
                                  ; proof = prev_proof
                                  ; proof_must_verify
                                  }
                                ]
                            ; public_output = self
                            ; auxiliary_output = ()
                            } )
                    }
                  ] ) )

        module Proof = (val p)

        let example1, example2 =
          let s_neg_one = Field.Constant.(negate one) in
          let b_neg_one : (Nat.N2.n, Nat.N2.n) Proof0.t =
            Proof0.dummy Nat.N2.n Nat.N2.n Nat.N2.n ~domain_log2:15
          in
          let s0, (), b0 =
            Common.time "tree b0" (fun () ->
                Promise.block_on_async_exn (fun () ->
                    step
                      ~handler:
                        (handler true No_recursion_return.example
                           (s_neg_one, b_neg_one) )
                      () ) )
          in
          assert (Field.Constant.(equal zero) s0) ;
          Or_error.ok_exn
            (Promise.block_on_async_exn (fun () ->
                 Proof.verify_promise [ (s0, b0) ] ) ) ;
          let s1, (), b1 =
            Common.time "tree b1" (fun () ->
                Promise.block_on_async_exn (fun () ->
                    step
                      ~handler:
                        (handler false No_recursion_return.example (s0, b0))
                      () ) )
          in
          assert (Field.Constant.(equal one) s1) ;
          ((s0, b0), (s1, b1))

        let examples = [ example1; example2 ]

        let _example1_input, _example1_proof = example1

        let _example2_input, _example2_proof = example2
      end

      let%test_unit "verify" =
        Or_error.ok_exn
          (Promise.block_on_async_exn (fun () ->
               Tree_proof_return.Proof.verify_promise Tree_proof_return.examples )
          )

      module Add_one_return = struct
        let[@warning "-45"] _tag, _, p, Provers.[ step ] =
          Common.time "compile" (fun () ->
              compile_promise ()
                ~public_input:(Input_and_output (Field.typ, Field.typ))
                ~auxiliary_typ:Typ.unit
                ~branches:(module Nat.N1)
                ~max_proofs_verified:(module Nat.N0)
                ~name:"blockchain-snark"
                ~constraint_constants:
                  (* Dummy values *)
                  { sub_windows_per_window = 0
                  ; ledger_depth = 0
                  ; work_delay = 0
                  ; block_window_duration_ms = 0
                  ; transaction_capacity = Log_2 0
                  ; pending_coinbase_depth = 0
                  ; coinbase_amount = Unsigned.UInt64.of_int 0
                  ; supercharged_coinbase_factor = 0
                  ; account_creation_fee = Unsigned.UInt64.of_int 0
                  ; fork = None
                  }
                ~choices:(fun ~self:_ ->
                  [ { identifier = "main"
                    ; feature_flags = Plonk_types.Features.none_bool
                    ; prevs = []
                    ; main =
                        (fun { public_input = x } ->
                          dummy_constraints () ;
                          Promise.return
                            { Inductive_rule.previous_proof_statements = []
                            ; public_output = Field.(add one) x
                            ; auxiliary_output = ()
                            } )
                    }
                  ] ) )

        module Proof = (val p)

        let example =
          let input = Field.Constant.of_int 42 in
          let res, (), b0 =
            Common.time "b0" (fun () ->
                Promise.block_on_async_exn (fun () -> step input) )
          in
          assert (Field.Constant.(equal (of_int 43)) res) ;
          Or_error.ok_exn
            (Promise.block_on_async_exn (fun () ->
                 Proof.verify_promise [ ((input, res), b0) ] ) ) ;
          ((input, res), b0)

        let _example_input, _example_proof = example
      end

      module Auxiliary_return = struct
        let[@warning "-45"] _tag, _, p, Provers.[ step ] =
          Common.time "compile" (fun () ->
              compile_promise ()
                ~public_input:(Input_and_output (Field.typ, Field.typ))
                ~auxiliary_typ:Field.typ
                ~branches:(module Nat.N1)
                ~max_proofs_verified:(module Nat.N0)
                ~name:"blockchain-snark"
                ~constraint_constants:
                  (* Dummy values *)
                  { sub_windows_per_window = 0
                  ; ledger_depth = 0
                  ; work_delay = 0
                  ; block_window_duration_ms = 0
                  ; transaction_capacity = Log_2 0
                  ; pending_coinbase_depth = 0
                  ; coinbase_amount = Unsigned.UInt64.of_int 0
                  ; supercharged_coinbase_factor = 0
                  ; account_creation_fee = Unsigned.UInt64.of_int 0
                  ; fork = None
                  }
                ~choices:(fun ~self:_ ->
                  [ { identifier = "main"
                    ; feature_flags = Plonk_types.Features.none_bool
                    ; prevs = []
                    ; main =
                        (fun { public_input = input } ->
                          dummy_constraints () ;
                          let sponge =
                            Step_main_inputs.Sponge.create
                              Step_main_inputs.sponge_params
                          in
                          let blinding_value =
                            exists Field.typ ~compute:Field.Constant.random
                          in
                          Step_main_inputs.Sponge.absorb sponge (`Field input) ;
                          Step_main_inputs.Sponge.absorb sponge
                            (`Field blinding_value) ;
                          let result = Step_main_inputs.Sponge.squeeze sponge in
                          Promise.return
                            { Inductive_rule.previous_proof_statements = []
                            ; public_output = result
                            ; auxiliary_output = blinding_value
                            } )
                    }
                  ] ) )

        module Proof = (val p)

        let example =
          let input = Field.Constant.of_int 42 in
          let result, blinding_value, b0 =
            Common.time "b0" (fun () ->
                Promise.block_on_async_exn (fun () -> step input) )
          in
          let sponge =
            Tick_field_sponge.Field.create Tick_field_sponge.params
          in
          Tick_field_sponge.Field.absorb sponge input ;
          Tick_field_sponge.Field.absorb sponge blinding_value ;
          let result' = Tick_field_sponge.Field.squeeze sponge in
          assert (Field.Constant.equal result result') ;
          Or_error.ok_exn
            (Promise.block_on_async_exn (fun () ->
                 Proof.verify_promise [ ((input, result), b0) ] ) ) ;
          ((input, result), b0)

        let _example_input, _example_proof = example
      end
    end )

  let%test_module "test uncorrelated bulletproof_challenges" =
    ( module struct
      let () = Backtrace.elide := false

      let () = Snarky_backendless.Snark0.set_eval_constraints true

      module Statement = struct
        type t = unit

        let to_field_elements () = [||]
      end

      module A = Statement
      module A_value = Statement

      let typ = Impls.Step.Typ.unit

      module Branches = Nat.N1
      module Max_proofs_verified = Nat.N2

      let constraint_constants : Snark_keys_header.Constraint_constants.t =
        { sub_windows_per_window = 0
        ; ledger_depth = 0
        ; work_delay = 0
        ; block_window_duration_ms = 0
        ; transaction_capacity = Log_2 0
        ; pending_coinbase_depth = 0
        ; coinbase_amount = Unsigned.UInt64.of_int 0
        ; supercharged_coinbase_factor = 0
        ; account_creation_fee = Unsigned.UInt64.of_int 0
        ; fork = None
        }

      let tag =
        let tagname = "" in
        Tag.create ~kind:Compiled tagname

      let rule : _ Inductive_rule.Promise.t =
        let open Impls.Step in
        { identifier = "main"
        ; prevs = [ tag; tag ]
        ; main =
            (fun { public_input = () } ->
              let dummy_proof =
                As_prover.Ref.create (fun () ->
                    Proof0.dummy Nat.N2.n Nat.N2.n Nat.N2.n ~domain_log2:15 )
              in
              Promise.return
                { Inductive_rule.previous_proof_statements =
                    [ { public_input = ()
                      ; proof = dummy_proof
                      ; proof_must_verify = Boolean.false_
                      }
                    ; { public_input = ()
                      ; proof = dummy_proof
                      ; proof_must_verify = Boolean.false_
                      }
                    ]
                ; public_output = ()
                ; auxiliary_output = ()
                } )
        ; feature_flags = Plonk_types.Features.none_bool
        }

      module M = struct
        module IR =
          Inductive_rule.Promise.T (A) (A_value) (A) (A_value) (A) (A_value)

        let max_local_max_proofs_verifieds ~self (type n)
            (module Max_proofs_verified : Nat.Intf with type n = n) branches
            choices =
          let module Local_max_proofs_verifieds = struct
            type t = (int, Max_proofs_verified.n) Vector.t
          end in
          let module M =
            H4.Map (IR) (E04 (Local_max_proofs_verifieds))
              (struct
                module V = H4.To_vector (Int)
                module HT = H4.T (Tag)

                module M =
                  H4.Map (Tag) (E04 (Int))
                    (struct
                      let f (type a b c d) (t : (a, b, c, d) Tag.t) : int =
                        if Type_equal.Id.same t.id self then
                          Nat.to_int Max_proofs_verified.n
                        else
                          let (module M) = Types_map.max_proofs_verified t in
                          Nat.to_int M.n
                    end)

                let f :
                    type a b c d.
                    (a, b, c, d) IR.t -> Local_max_proofs_verifieds.t =
                 fun rule ->
                  let (T (_, l)) = HT.length rule.prevs in
                  Vector.extend_front_exn
                    (V.f l (M.f rule.prevs))
                    Max_proofs_verified.n 0
              end)
          in
          let module V = H4.To_vector (Local_max_proofs_verifieds) in
          let padded = V.f branches (M.f choices) |> Vector.transpose in
          (padded, Maxes.m padded)

        module Lazy_keys = struct
          type t =
            (Impls.Step.Proving_key.t * Dirty.t) Promise.t Lazy.t
            * (Kimchi_bindings.Protocol.VerifierIndex.Fp.t * Dirty.t) Promise.t
              Lazy.t

          (* TODO Think this is right.. *)
        end

        let compile :
            (   unit
             -> (Max_proofs_verified.n, Max_proofs_verified.n) Proof.t Promise.t
            )
            * _
            * _ =
          let self = tag in
          let snark_keys_header kind constraint_system_hash =
            { Snark_keys_header.header_version =
                Snark_keys_header.header_version
            ; kind
            ; constraint_constants
            ; commits =
                { mina = Mina_version.commit_id
                ; marlin = Mina_version.marlin_commit_id
                }
            ; length = (* This is a dummy, it gets filled in on read/write. *) 0
            ; commit_date = Mina_version.commit_date
            ; constraint_system_hash
            ; identifying_hash =
                (* TODO: Proper identifying hash. *)
                constraint_system_hash
            }
          in
          let T = Max_proofs_verified.eq in
          let prev_varss_n = Branches.n in
          let prev_varss_length : _ Length.t = S Z in
          let T = Nat.eq_exn prev_varss_n Branches.n in
          let padded, (module Maxes) =
            max_local_max_proofs_verifieds
              (module Max_proofs_verified)
              prev_varss_length [ rule ] ~self:self.id
          in
          let full_signature =
            { Full_signature.padded; maxes = (module Maxes) }
          in
          let feature_flags = Plonk_types.Features.Full.none in
          let actual_feature_flags = Plonk_types.Features.none_bool in
          let wrap_domains =
            let module M =
              Wrap_domains.Make (A) (A_value) (A) (A_value) (A) (A_value)
            in
            M.f full_signature prev_varss_n prev_varss_length ~feature_flags
              ~num_chunks:1
              ~max_proofs_verified:(module Max_proofs_verified)
          in
          let module Branch_data = struct
            type ('vars, 'vals, 'n, 'm) t =
              ( A.t
              , A_value.t
              , A.t
              , A_value.t
              , A.t
              , A_value.t
              , Max_proofs_verified.n
              , Branches.n
              , 'vars
              , 'vals
              , 'n
              , 'm )
              Step_branch_data.t
          end in
          let proofs_verifieds = Vector.singleton 2 in
          let (T inner_step_data as step_data) =
            Step_branch_data.create ~index:0 ~feature_flags ~num_chunks:1
              ~actual_feature_flags ~max_proofs_verified:Max_proofs_verified.n
              ~branches:Branches.n ~self ~public_input:(Input typ)
              ~auxiliary_typ:typ A.to_field_elements A_value.to_field_elements
              rule ~wrap_domains ~proofs_verifieds ~chain_to:(Promise.return ())
            (* TODO? *)
          in
          let step_domains = Vector.singleton inner_step_data.domains in
          let all_step_domains =
            let%map.Promise () =
              (* Wait for promises to resolve. *)
              Vector.fold ~init:(Promise.return ()) step_domains
                ~f:(fun acc step_domain ->
                  let%bind.Promise _ = step_domain in
                  acc )
            in
            Vector.map
              ~f:(fun x -> Option.value_exn @@ Promise.peek x)
              step_domains
          in

          let step_keypair =
            let etyp =
              Impls.Step.input ~proofs_verified:Max_proofs_verified.n
                ~wrap_rounds:Tock.Rounds.n
            in
            let open Impls.Step in
            let k_p =
              lazy
                (let (T (typ, _conv, conv_inv)) = etyp in
                 let%bind.Promise main =
                   inner_step_data.main ~step_domains:all_step_domains
                 in
                 let main () () =
                   let%map.Promise res = main () in
                   Impls.Step.with_label "conv_inv" (fun () -> conv_inv res)
                 in
                 let constraint_builder =
                   Impl.constraint_system_manual ~input_typ:Typ.unit
                     ~return_typ:typ
                 in
                 let%map.Promise res = constraint_builder.run_circuit main in
                 let cs = constraint_builder.finish_computation res in
                 let cs_hash = Md5.to_hex (R1CS_constraint_system.digest cs) in
                 ( Type_equal.Id.uid self.id
                 , snark_keys_header
                     { type_ = "step-proving-key"
                     ; identifier = inner_step_data.rule.identifier
                     }
                     cs_hash
                 , inner_step_data.index
                 , cs ) )
            in
            let k_v =
              lazy
                (let%map.Promise id, _header, index, cs = Lazy.force k_p in
                 let digest = R1CS_constraint_system.digest cs in
                 ( id
                 , snark_keys_header
                     { type_ = "step-verification-key"
                     ; identifier = inner_step_data.rule.identifier
                     }
                     (Md5.to_hex digest)
                 , index
                 , digest ) )
            in
            Cache.Step.read_or_generate
              ~prev_challenges:
                (Nat.to_int (fst inner_step_data.proofs_verified))
              [] k_p k_v
          in
          let step_vks =
            lazy
              (let _, lazy_step_vk = step_keypair in
               let%map.Promise step_vk, _ = Lazy.force lazy_step_vk in
               Vector.singleton @@ Tick.Keypair.vk_commitments step_vk )
          in

          let wrap_main _ =
            let module SC' = SC in
            let open Impls.Wrap in
            let open Wrap_main_inputs in
            let x =
              exists Field.typ ~compute:(fun () -> Field.Constant.of_int 3)
            in
            let y =
              exists Field.typ ~compute:(fun () -> Field.Constant.of_int 0)
            in
            let z =
              exists Field.typ ~compute:(fun () -> Field.Constant.of_int 0)
            in
            let g = Inner_curve.one in
            let sponge = Sponge.create sponge_params in
            Sponge.absorb sponge x ;
            ignore (Sponge.squeeze_field sponge : Field.t) ;
            ignore
              ( SC'.to_field_checked'
                  (module Impl)
                  ~num_bits:16
                  (Kimchi_backend_common.Scalar_challenge.create x)
                : Field.t * Field.t * Field.t ) ;
            ignore
              (Ops.scale_fast g ~num_bits:5 (Shifted_value x) : Inner_curve.t) ;
            ignore
              ( Wrap_verifier.Scalar_challenge.endo g ~num_bits:4
                  (Kimchi_backend_common.Scalar_challenge.create x)
                : Field.t * Field.t ) ;
            for _i = 0 to 64000 do
              assert_r1cs x y z
            done
          in
          let (wrap_pk, wrap_vk), disk_key =
            let open Impls.Wrap in
            let (T (typ, conv, _conv_inv)) = input ~feature_flags () in
            let main x () : unit = wrap_main (conv x) in
            let self_id = Type_equal.Id.uid self.id in
            let disk_key_prover =
              lazy
                (let cs =
                   constraint_system ~input_typ:typ ~return_typ:Typ.unit main
                 in
                 let cs_hash = Md5.to_hex (R1CS_constraint_system.digest cs) in
                 ( self_id
                 , snark_keys_header
                     { type_ = "wrap-proving-key"; identifier = "" }
                     cs_hash
                 , cs ) )
            in
            let disk_key_verifier =
              lazy
                (let id, _header, cs = Lazy.force disk_key_prover in
                 let digest = R1CS_constraint_system.digest cs in
                 ( id
                 , snark_keys_header
                     { type_ = "wrap-verification-key"; identifier = "" }
                     (Md5.to_hex digest)
                 , digest ) )
            in
            let r =
              Common.time "wrap read or generate " (fun () ->
                  Cache.Wrap.read_or_generate ~prev_challenges:2 []
                    (Lazy.map ~f:Promise.return disk_key_prover)
                    (Lazy.map ~f:Promise.return disk_key_verifier) )
            in
            (r, disk_key_verifier)
          in
          let wrap_vk = Lazy.map wrap_vk ~f:(Promise.map ~f:fst) in
          let module S = Step.Make (A) (A_value) (Max_proofs_verified) in
          let prover =
            let f :
                   ( unit * (unit * unit)
                   , unit * (unit * unit)
                   , Nat.N2.n * (Nat.N2.n * unit)
                   , Nat.N1.n * (Nat.N1.n * unit) )
                   Branch_data.t
                -> Lazy_keys.t
                -> unit
                -> (Max_proofs_verified.n, Max_proofs_verified.n) Proof.t
                   Promise.t =
             fun (T b as branch_data) (step_pk, step_vk) () ->
              let (_ : (Max_proofs_verified.n, Maxes.ns) Requests.Wrap.t) =
                Requests.Wrap.create ()
              in
              let _, prev_vars_length = b.proofs_verified in
              let step () =
                let%bind.Promise step_pk = Lazy.force step_pk in
                let%bind.Promise wrap_vk = Lazy.force wrap_vk in
                S.f branch_data ~feature_flags ~prevs_length:prev_vars_length
                  ~self ~public_input:(Input typ) ~proof_cache:None
                  ~maxes:(module Maxes)
                  ~auxiliary_typ:Impls.Step.Typ.unit
                  ~step_domains:all_step_domains
                  ~self_dlog_plonk_index:
                    ((* TODO *) Plonk_verification_key_evals.map
                       ~f:(fun x -> [| x |])
                       wrap_vk.commitments )
                  () (fst step_pk) wrap_vk.index
              in
              let%bind.Promise pairing_vk, _ = Lazy.force step_vk in
              let wrap =
                let wrap_vk = Lazy.force wrap_vk in
                let%bind.Promise proof, (), (), _ = step () in
                let proof =
                  { proof with
                    statement =
                      { proof.statement with
                        messages_for_next_wrap_proof =
                          Compile.pad_messages_for_next_wrap_proof
                            (module Maxes)
                            proof.statement.messages_for_next_wrap_proof
                      }
                  }
                in
                let%map.Promise proof =
                  (* The prover for wrapping a proof *)
                  let wrap (type actual_branching)
                      ~(max_proofs_verified : Max_proofs_verified.n Nat.t)
                      (module Max_local_max_proofs_verifieds : Hlist.Maxes.S
                        with type ns = Maxes.ns
                         and type length = Max_proofs_verified.n )
                      ~dlog_plonk_index wrap_main to_field_elements ~pairing_vk
                      ~step_domains:_ ~wrap_domains:_ ~pairing_plonk_indices:_
                      pk
                      ({ statement = prev_statement
                       ; prev_evals = _
                       ; proof
                       ; index = _which_index
                       } :
                        ( _
                        , _
                        , (_, actual_branching) Vector.t
                        , (_, actual_branching) Vector.t
                        , Maxes.ns
                          H1.T
                            (P.Base.Messages_for_next_proof_over_same_field.Wrap)
                          .t
                        , ( ( Tock.Field.t
                            , Tock.Field.t array )
                            Plonk_types.All_evals.t
                          , Max_proofs_verified.n )
                          Vector.t )
                        P.Base.Step.t ) =
                    let prev_messages_for_next_wrap_proof =
                      let module M =
                        H1.Map
                          (P.Base.Messages_for_next_proof_over_same_field.Wrap)
                          (P.Base.Messages_for_next_proof_over_same_field.Wrap
                           .Prepared)
                          (struct
                            let f =
                              P.Base.Messages_for_next_proof_over_same_field
                              .Wrap
                              .prepare
                          end)
                      in
                      M.f prev_statement.messages_for_next_wrap_proof
                    in
                    let prev_statement_with_hashes : _ Types.Step.Statement.t =
                      { proof_state =
                          { prev_statement.proof_state with
                            messages_for_next_step_proof =
                              (* TODO: Careful here... the length of
                                 old_buletproof_challenges inside the messages_for_next_wrap_proof
                                 might not be correct *)
                              Common.hash_messages_for_next_step_proof
                                ~app_state:to_field_elements
                                (P.Base.Messages_for_next_proof_over_same_field
                                 .Step
                                 .prepare ~dlog_plonk_index
                                   prev_statement.proof_state
                                     .messages_for_next_step_proof )
                          }
                      ; messages_for_next_wrap_proof =
                          (let module M =
                             H1.Map
                               (P.Base.Messages_for_next_proof_over_same_field
                                .Wrap
                                .Prepared)
                               (E01 (Digest.Constant))
                               (struct
                                 let f (type n)
                                     (m :
                                       n
                                       P.Base
                                       .Messages_for_next_proof_over_same_field
                                       .Wrap
                                       .Prepared
                                       .t ) =
                                   let T =
                                     Nat.eq_exn max_proofs_verified
                                       (Vector.length
                                          m.old_bulletproof_challenges )
                                   in
                                   Wrap_hack.hash_messages_for_next_wrap_proof
                                     max_proofs_verified m
                               end)
                           in
                          let module V = H1.To_vector (Digest.Constant) in
                          V.f Max_local_max_proofs_verifieds.length
                            (M.f prev_messages_for_next_wrap_proof) )
                      }
                    in
                    let module O = Tick.Oracles in
                    let public_input =
                      tick_public_input_of_statement ~max_proofs_verified
                        prev_statement_with_hashes
                    in
                    let prev_challenges =
                      Vector.map ~f:Ipa.Step.compute_challenges
                        prev_statement.proof_state.messages_for_next_step_proof
                          .old_bulletproof_challenges
                    in
                    let actual_proofs_verified =
                      Vector.length prev_challenges
                    in
                    let lte =
                      Nat.lte_exn actual_proofs_verified
                        (Length.to_nat Max_local_max_proofs_verifieds.length)
                    in
                    let o =
                      let sgs =
                        let module M =
                          H1.Map
                            (P.Base.Messages_for_next_proof_over_same_field.Wrap
                             .Prepared)
                            (E01 (Tick.Curve.Affine))
                            (struct
                              let f :
                                  type n.
                                     n
                                     P.Base
                                     .Messages_for_next_proof_over_same_field
                                     .Wrap
                                     .Prepared
                                     .t
                                  -> _ =
                               fun t -> t.challenge_polynomial_commitment
                            end)
                        in
                        let module V = H1.To_vector (Tick.Curve.Affine) in
                        V.f Max_local_max_proofs_verifieds.length
                          (M.f prev_messages_for_next_wrap_proof)
                      in
                      O.create_with_public_evals pairing_vk
                        Vector.(
                          map2 (Vector.trim_front sgs lte) prev_challenges
                            ~f:(fun commitment cs ->
                              { Tick.Proof.Challenge_polynomial.commitment
                              ; challenges = Vector.to_array cs
                              } )
                          |> to_list)
                        public_input proof
                    in
                    let x_hat = O.(p_eval_1 o, p_eval_2 o) in
                    let%bind.Promise step_vk, _ = Lazy.force step_vk in
                    let next_statement : _ Types.Wrap.Statement.In_circuit.t =
                      let scalar_chal f =
                        Scalar_challenge.map ~f:Challenge.Constant.of_tick_field
                          (f o)
                      in
                      let sponge_digest_before_evaluations =
                        O.digest_before_evaluations o
                      in
                      let plonk0 =
                        { Types.Wrap.Proof_state.Deferred_values.Plonk.Minimal
                          .alpha = scalar_chal O.alpha
                        ; beta = O.beta o
                        ; gamma = O.gamma o
                        ; zeta = scalar_chal O.zeta
                        ; joint_combiner =
                            Option.map (O.joint_combiner_chal o)
                              ~f:
                                (Scalar_challenge.map
                                   ~f:Challenge.Constant.of_tick_field )
                        ; feature_flags = Plonk_types.Features.none_bool
                        }
                      in
                      let r = scalar_chal O.u in
                      let xi = scalar_chal O.v in
                      let to_field =
                        SC.to_field_constant
                          (module Tick.Field)
                          ~endo:Endo.Wrap_inner_curve.scalar
                      in
                      let module As_field = struct
                        let r = to_field r

                        let xi = to_field xi

                        let zeta = to_field plonk0.zeta

                        let alpha = to_field plonk0.alpha

                        let joint_combiner =
                          Option.map ~f:to_field plonk0.joint_combiner
                      end in
                      let domain =
                        Domain.Pow_2_roots_of_unity
                          step_vk.domain.log_size_of_group
                      in
                      let w = step_vk.domain.group_gen in
                      (* Debug *)
                      [%test_eq: Tick.Field.t] w
                        (Tick.Field.domain_generator
                           ~log2_size:(Domain.log2_size domain) ) ;
                      let zetaw = Tick.Field.mul As_field.zeta w in
                      let tick_plonk_minimal =
                        { plonk0 with
                          zeta = As_field.zeta
                        ; alpha = As_field.alpha
                        ; joint_combiner = As_field.joint_combiner
                        }
                      in
                      let tick_combined_evals =
                        Plonk_checks.evals_of_split_evals
                          (module Tick.Field)
                          proof.proof.openings.evals
                          ~rounds:(Nat.to_int Tick.Rounds.n) ~zeta:As_field.zeta
                          ~zetaw
                      in
                      let tick_domain =
                        Plonk_checks.domain
                          (module Tick.Field)
                          domain ~shifts:Common.tick_shifts
                          ~domain_generator:Backend.Tick.Field.domain_generator
                      in
                      let tick_combined_evals =
                        Plonk_types.Evals.to_in_circuit tick_combined_evals
                      in
                      let tick_env =
                        let module Env_bool = struct
                          type t = bool

                          let true_ = true

                          let false_ = false

                          let ( &&& ) = ( && )

                          let ( ||| ) = ( || )

                          let any = List.exists ~f:Fn.id
                        end in
                        let module Env_field = struct
                          include Tick.Field

                          type bool = Env_bool.t

                          let if_ (b : bool) ~then_ ~else_ =
                            if b then then_ () else else_ ()
                        end in
                        Plonk_checks.scalars_env
                          (module Env_bool)
                          (module Env_field)
                          ~endo:Endo.Step_inner_curve.base
                          ~mds:Tick_field_sponge.params.mds
                          ~srs_length_log2:Common.Max_degree.step_log2
                          ~zk_rows:3
                          ~field_of_hex:(fun s ->
                            Kimchi_pasta.Pasta.Bigint256.of_hex_string s
                            |> Kimchi_pasta.Pasta.Fp.of_bigint )
                          ~domain:tick_domain tick_plonk_minimal
                          tick_combined_evals
                      in
                      let combined_inner_product =
                        let open As_field in
                        Wrap.combined_inner_product
                        (* Note: We do not pad here. *)
                          ~actual_proofs_verified:
                            (Nat.Add.create actual_proofs_verified)
                          { evals = proof.proof.openings.evals
                          ; public_input =
                              (let x1, x2 = x_hat in
                               ([| x1 |], [| x2 |]) )
                          }
                          ~r ~xi ~zeta ~zetaw
                          ~old_bulletproof_challenges:prev_challenges
                          ~env:tick_env ~domain:tick_domain
                          ~ft_eval1:proof.proof.openings.ft_eval1
                          ~plonk:tick_plonk_minimal
                      in
                      let chal = Challenge.Constant.of_tick_field in
                      let sg_new, new_bulletproof_challenges, b =
                        let prechals =
                          Array.map (O.opening_prechallenges o) ~f:(fun x ->
                              let x =
                                Scalar_challenge.map
                                  ~f:Challenge.Constant.of_tick_field x
                              in
                              x )
                        in
                        let chals =
                          Array.map prechals ~f:(fun x ->
                              Ipa.Step.compute_challenge x )
                        in
                        let challenge_polynomial =
                          unstage (Wrap.challenge_polynomial chals)
                        in
                        let open As_field in
                        let b =
                          let open Tick.Field in
                          challenge_polynomial zeta
                          + (r * challenge_polynomial zetaw)
                        in
                        let overwritten_prechals =
                          Array.map prechals
                            ~f:
                              (Scalar_challenge.map ~f:(fun _ ->
                                   Challenge.Constant.of_tick_field
                                     (Impls.Step.Field.Constant.of_int 100) ) )
                        in
                        let chals =
                          Array.map overwritten_prechals ~f:(fun x ->
                              Ipa.Step.compute_challenge x )
                        in
                        let sg_new =
                          let urs = Backend.Tick.Keypair.load_urs () in
                          Kimchi_bindings.Protocol.SRS.Fp
                          .batch_accumulator_generate urs 1 chals
                        in
                        let[@warning "-4"] sg_new =
                          match sg_new with
                          | [| Kimchi_types.Finite x |] ->
                              x
                          | _ ->
                              assert false
                        in
                        let overwritten_prechals =
                          Array.map overwritten_prechals
                            ~f:Bulletproof_challenge.unpack
                        in

                        (sg_new, overwritten_prechals, b)
                      in
                      let plonk =
                        let module Field = struct
                          include Tick.Field
                        end in
                        Wrap.Type1.derive_plonk
                          (module Field)
                          ~shift:Shifts.tick1 ~env:tick_env tick_plonk_minimal
                          tick_combined_evals
                      in
                      let shift_value =
                        Shifted_value.Type1.of_field
                          (module Tick.Field)
                          ~shift:Shifts.tick1
                      in
                      let branch_data : Composition_types.Branch_data.t =
                        { proofs_verified =
                            ( match actual_proofs_verified with
                            | Z ->
                                Composition_types.Branch_data.Proofs_verified.N0
                            | S Z ->
                                N1
                            | S (S Z) ->
                                N2
                            | S _ ->
                                assert false )
                        ; domain_log2 =
                            Composition_types.Branch_data.Domain_log2.of_int_exn
                              step_vk.domain.log_size_of_group
                        }
                      in
                      let messages_for_next_wrap_proof :
                          _
                          P.Base.Messages_for_next_proof_over_same_field.Wrap.t
                          =
                        { challenge_polynomial_commitment = sg_new
                        ; old_bulletproof_challenges =
                            Vector.map
                              prev_statement.proof_state.unfinalized_proofs
                              ~f:(fun t ->
                                t.deferred_values.bulletproof_challenges )
                        }
                      in
                      { proof_state =
                          { deferred_values =
                              { xi
                              ; b = shift_value b
                              ; bulletproof_challenges =
                                  Vector.of_array_and_length_exn
                                    new_bulletproof_challenges Tick.Rounds.n
                              ; combined_inner_product =
                                  shift_value combined_inner_product
                              ; branch_data
                              ; plonk =
                                  { plonk with
                                    zeta = plonk0.zeta
                                  ; alpha = plonk0.alpha
                                  ; beta = chal plonk0.beta
                                  ; gamma = chal plonk0.gamma
                                  ; joint_combiner = Opt.nothing
                                  }
                              }
                          ; sponge_digest_before_evaluations =
                              Digest.Constant.of_tick_field
                                sponge_digest_before_evaluations
                          ; messages_for_next_wrap_proof
                          }
                      ; messages_for_next_step_proof =
                          prev_statement.proof_state
                            .messages_for_next_step_proof
                      }
                    in
                    let messages_for_next_wrap_proof_prepared =
                      P.Base.Messages_for_next_proof_over_same_field.Wrap
                      .prepare
                        next_statement.proof_state.messages_for_next_wrap_proof
                    in
                    let%map.Promise next_proof =
                      let (T (input, conv, _conv_inv)) =
                        Impls.Wrap.input ~feature_flags ()
                      in
                      Common.time "wrap proof" (fun () ->
                          Impls.Wrap.generate_witness_conv
                            ~f:(fun { Impls.Wrap.Proof_inputs.auxiliary_inputs
                                    ; public_inputs
                                    } () ->
                              Backend.Tock.Proof.create_async
                                ~primary:public_inputs
                                ~auxiliary:auxiliary_inputs pk
                                ~message:
                                  ( Vector.map2
                                      (Vector.extend_front_exn
                                         prev_statement.proof_state
                                           .messages_for_next_step_proof
                                           .challenge_polynomial_commitments
                                         max_proofs_verified
                                         (Lazy.force Dummy.Ipa.Wrap.sg) )
                                      messages_for_next_wrap_proof_prepared
                                        .old_bulletproof_challenges
                                      ~f:(fun sg chals ->
                                        { Tock.Proof.Challenge_polynomial
                                          .commitment = sg
                                        ; challenges = Vector.to_array chals
                                        } )
                                  |> Wrap_hack.pad_accumulator ) )
                            ~input_typ:input
                            ~return_typ:(Snarky_backendless.Typ.unit ())
                            (fun x () : unit -> wrap_main (conv x))
                            { messages_for_next_step_proof =
                                prev_statement_with_hashes.proof_state
                                  .messages_for_next_step_proof
                            ; proof_state =
                                { next_statement.proof_state with
                                  messages_for_next_wrap_proof =
                                    Wrap_hack.hash_messages_for_next_wrap_proof
                                      max_proofs_verified
                                      messages_for_next_wrap_proof_prepared
                                ; deferred_values =
                                    { next_statement.proof_state.deferred_values with
                                      plonk =
                                        { next_statement.proof_state
                                            .deferred_values
                                            .plonk
                                          with
                                          joint_combiner = None
                                        }
                                    }
                                }
                            } )
                    in
                    ( { proof = Wrap_wire_proof.of_kimchi_proof next_proof.proof
                      ; statement =
                          Types.Wrap.Statement.to_minimal
                            ~to_option:Opt.to_option next_statement
                      ; prev_evals =
                          { Plonk_types.All_evals.evals =
                              { public_input =
                                  (let x1, x2 = x_hat in
                                   ([| x1 |], [| x2 |]) )
                              ; evals = proof.proof.openings.evals
                              }
                          ; ft_eval1 = proof.proof.openings.ft_eval1
                          }
                      }
                      : _ P.Base.Wrap.t )
                  in
                  let%bind.Promise wrap_pk = Lazy.force wrap_pk in
                  let%bind.Promise wrap_vk = wrap_vk in
                  wrap ~max_proofs_verified:Max_proofs_verified.n
                    full_signature.maxes
                    ~dlog_plonk_index:
                      ((* TODO *) Plonk_verification_key_evals.map
                         ~f:(fun x -> [| x |])
                         wrap_vk.commitments )
                    wrap_main A_value.to_field_elements ~pairing_vk
                    ~step_domains:b.domains
                    ~pairing_plonk_indices:(Lazy.force step_vks) ~wrap_domains
                    (fst wrap_pk) proof
                in
                Proof.T
                  { proof with
                    statement =
                      { proof.statement with
                        messages_for_next_step_proof =
                          { proof.statement.messages_for_next_step_proof with
                            app_state = ()
                          }
                      }
                  }
              in
              wrap
            in
            f step_data step_keypair
          in
          let data : _ Types_map.Compiled.t =
            { branches = Branches.n
            ; feature_flags
            ; proofs_verifieds
            ; max_proofs_verified = (module Max_proofs_verified)
            ; public_input = typ
            ; wrap_key =
                Lazy.map wrap_vk
                  ~f:
                    (Promise.map ~f:(fun x ->
                         (* TODO *)
                         Plonk_verification_key_evals.map
                           ~f:(fun x -> [| x |])
                           (Verification_key.commitments x) ) )
            ; wrap_vk =
                Lazy.map wrap_vk ~f:(Promise.map ~f:Verification_key.index)
            ; wrap_domains
            ; step_domains
            ; num_chunks = 1
            ; zk_rows = 3
            }
          in
          Types_map.add_exn self data ;
          (prover, wrap_vk, disk_key)
      end

      let step, wrap_vk, wrap_disk_key = M.compile

      module Proof = struct
        module Max_local_max_proofs_verified = Max_proofs_verified
        include Proof.Make (Max_proofs_verified) (Max_local_max_proofs_verified)

        let _id = wrap_disk_key

        let verification_key = wrap_vk

        let verify ts =
          let%bind.Promise verification_key = Lazy.force verification_key in
          verify_promise
            (module Max_proofs_verified)
            (module A_value)
            verification_key ts

        let _statement (T p : t) =
          p.statement.messages_for_next_step_proof.app_state
      end

      let proof_with_stmt =
        let p = Promise.block_on_async_exn (fun () -> step ()) in
        ((), p)

      let%test "should not be able to verify invalid proof" =
        Or_error.is_error
        @@ Promise.block_on_async_exn (fun () ->
               Proof.verify [ proof_with_stmt ] )

      module Recurse_on_bad_proof = struct
        open Impls.Step

        let _dummy_proof =
          Proof0.dummy Nat.N2.n Nat.N2.n Nat.N2.n ~domain_log2:15

        type _ Snarky_backendless.Request.t +=
          | Proof : (Nat.N2.n, Nat.N2.n) Proof0.t Snarky_backendless.Request.t

        let handler (proof : _ Proof0.t)
            (Snarky_backendless.Request.With { request; respond }) =
          match request with
          | Proof ->
              respond (Provide proof)
          | _ ->
              respond Unhandled

        let[@warning "-45"] _tag, _, p, Provers.[ step ] =
          Common.time "compile" (fun () ->
              compile_promise () ~public_input:(Input Typ.unit)
                ~auxiliary_typ:Typ.unit
                ~branches:(module Nat.N1)
                ~max_proofs_verified:(module Nat.N2)
                ~name:"recurse-on-bad" ~constraint_constants
                ~choices:(fun ~self:_ ->
                  [ { identifier = "main"
                    ; feature_flags = Plonk_types.Features.none_bool
                    ; prevs = [ tag; tag ]
                    ; main =
                        (fun { public_input = () } ->
                          let proof =
                            exists (Typ.Internal.ref ()) ~request:(fun () ->
                                Proof )
                          in
                          Promise.return
                            { Inductive_rule.previous_proof_statements =
                                [ { public_input = ()
                                  ; proof
                                  ; proof_must_verify = Boolean.true_
                                  }
                                ; { public_input = ()
                                  ; proof
                                  ; proof_must_verify = Boolean.true_
                                  }
                                ]
                            ; public_output = ()
                            ; auxiliary_output = ()
                            } )
                    }
                  ] ) )

        module Proof = (val p)
      end

      let%test "should not be able to create a recursive proof from an invalid \
                proof" =
        try
          let (), (), proof =
            Promise.block_on_async_exn (fun () ->
                Recurse_on_bad_proof.step
                  ~handler:(Recurse_on_bad_proof.handler (snd proof_with_stmt))
                  () )
          in
          Or_error.is_error
          @@ Promise.block_on_async_exn (fun () ->
                 Recurse_on_bad_proof.Proof.verify_promise [ ((), proof) ] )
        with _ -> true
    end )

  let%test_module "adversarial_tests" =
    ( module struct
      [@@@warning "-60"]

      let () = Backtrace.elide := false

      let () = Snarky_backendless.Snark0.set_eval_constraints true

      let%test_module "test domain size too large" =
        ( module Compile.Make_adversarial_test (struct
          let tweak_statement (stmt : _ Import.Types.Wrap.Statement.In_circuit.t)
              =
            (* Modify the statement to use an invalid domain size. *)
            { stmt with
              proof_state =
                { stmt.proof_state with
                  deferred_values =
                    { stmt.proof_state.deferred_values with
                      branch_data =
                        { stmt.proof_state.deferred_values.branch_data with
                          Branch_data.domain_log2 =
                            Branch_data.Domain_log2.of_int_exn
                              (Nat.to_int Kimchi_pasta.Basic.Rounds.Step.n + 1)
                        }
                    }
                }
            }

          let check_verifier_error err =
            (* Convert to JSON to make it easy to parse. *)
            err |> Error_json.error_to_yojson
            |> Yojson.Safe.Util.member "multiple"
            |> Yojson.Safe.Util.to_list
            |> List.find_exn ~f:(fun json ->
                   let error =
                     json
                     |> Yojson.Safe.Util.member "string"
                     |> Yojson.Safe.Util.to_string
                   in
                   String.equal error "domain size is small enough" )
            |> fun _ -> ()
        end) )
    end )

  let%test_module "domain too small" =
    ( module struct
      open Impls.Step

      (* Currently, a circuit must have at least 1 of every type of constraint. *)
      let dummy_constraints () =
        Impl.(
          let x =
            exists Field.typ ~compute:(fun () -> Field.Constant.of_int 3)
          in
          let g =
            exists Step_main_inputs.Inner_curve.typ ~compute:(fun _ ->
                Tick.Inner_curve.(to_affine_exn one) )
          in
          ignore
            ( SC.to_field_checked'
                (module Impl)
                ~num_bits:16
                (Kimchi_backend_common.Scalar_challenge.create x)
              : Field.t * Field.t * Field.t ) ;
          ignore
            ( Step_main_inputs.Ops.scale_fast g ~num_bits:5 (Shifted_value x)
              : Step_main_inputs.Inner_curve.t ) ;
          ignore
            ( Step_main_inputs.Ops.scale_fast g ~num_bits:5 (Shifted_value x)
              : Step_main_inputs.Inner_curve.t ) ;
          ignore
            ( Step_verifier.Scalar_challenge.endo g ~num_bits:4
                (Kimchi_backend_common.Scalar_challenge.create x)
              : Field.t * Field.t ))

      module No_recursion = struct
        let[@warning "-45"] tag, _, p, Provers.[ step ] =
          Common.time "compile" (fun () ->
              compile_promise () ~public_input:(Input Field.typ)
                ~auxiliary_typ:Typ.unit
                ~branches:(module Nat.N1)
                ~max_proofs_verified:(module Nat.N0)
                ~name:"blockchain-snark"
                ~constraint_constants:
                  (* Dummy values *)
                  { sub_windows_per_window = 0
                  ; ledger_depth = 0
                  ; work_delay = 0
                  ; block_window_duration_ms = 0
                  ; transaction_capacity = Log_2 0
                  ; pending_coinbase_depth = 0
                  ; coinbase_amount = Unsigned.UInt64.of_int 0
                  ; supercharged_coinbase_factor = 0
                  ; account_creation_fee = Unsigned.UInt64.of_int 0
                  ; fork = None
                  }
                ~choices:(fun ~self:_ ->
                  [ { identifier = "main"
                    ; prevs = []
                    ; feature_flags = Plonk_types.Features.none_bool
                    ; main =
                        (fun { public_input = self } ->
                          dummy_constraints () ;
                          Field.Assert.equal self Field.zero ;
                          Promise.return
                            { Inductive_rule.previous_proof_statements = []
                            ; public_output = ()
                            ; auxiliary_output = ()
                            } )
                    }
                  ] ) )

        module Proof = (val p)

        let example =
          let (), (), b0 =
            Common.time "b0" (fun () ->
                Promise.block_on_async_exn (fun () -> step Field.Constant.zero) )
          in
          Or_error.ok_exn
            (Promise.block_on_async_exn (fun () ->
                 Proof.verify_promise [ (Field.Constant.zero, b0) ] ) ) ;
          (Field.Constant.zero, b0)

        let example_input, example_proof = example
      end

      module Fake_1_recursion = struct
        let[@warning "-45"] tag, _, p, Provers.[ step ] =
          Common.time "compile" (fun () ->
              compile_promise () ~public_input:(Input Field.typ)
                ~auxiliary_typ:Typ.unit
                ~branches:(module Nat.N1)
                ~max_proofs_verified:(module Nat.N1)
                ~name:"blockchain-snark"
                ~constraint_constants:
                  (* Dummy values *)
                  { sub_windows_per_window = 0
                  ; ledger_depth = 0
                  ; work_delay = 0
                  ; block_window_duration_ms = 0
                  ; transaction_capacity = Log_2 0
                  ; pending_coinbase_depth = 0
                  ; coinbase_amount = Unsigned.UInt64.of_int 0
                  ; supercharged_coinbase_factor = 0
                  ; account_creation_fee = Unsigned.UInt64.of_int 0
                  ; fork = None
                  }
                ~choices:(fun ~self:_ ->
                  [ { identifier = "main"
                    ; prevs = []
                    ; feature_flags = Plonk_types.Features.none_bool
                    ; main =
                        (fun { public_input = self } ->
                          dummy_constraints () ;
                          Field.Assert.equal self Field.zero ;
                          Promise.return
                            { Inductive_rule.previous_proof_statements = []
                            ; public_output = ()
                            ; auxiliary_output = ()
                            } )
                    }
                  ] ) )

        module Proof = (val p)

        let example =
          let (), (), b0 =
            Common.time "b0" (fun () ->
                Promise.block_on_async_exn (fun () -> step Field.Constant.zero) )
          in
          Or_error.ok_exn
            (Promise.block_on_async_exn (fun () ->
                 Proof.verify_promise [ (Field.Constant.zero, b0) ] ) ) ;
          (Field.Constant.zero, b0)

        let example_input, example_proof = example
      end

      module Fake_2_recursion = struct
        let[@warning "-45"] tag, _, p, Provers.[ step ] =
          Common.time "compile" (fun () ->
              compile_promise () ~public_input:(Input Field.typ)
                ~override_wrap_domain:Pickles_base.Proofs_verified.N1
                ~auxiliary_typ:Typ.unit
                ~branches:(module Nat.N1)
                ~max_proofs_verified:(module Nat.N2)
                ~name:"blockchain-snark"
                ~constraint_constants:
                  (* Dummy values *)
                  { sub_windows_per_window = 0
                  ; ledger_depth = 0
                  ; work_delay = 0
                  ; block_window_duration_ms = 0
                  ; transaction_capacity = Log_2 0
                  ; pending_coinbase_depth = 0
                  ; coinbase_amount = Unsigned.UInt64.of_int 0
                  ; supercharged_coinbase_factor = 0
                  ; account_creation_fee = Unsigned.UInt64.of_int 0
                  ; fork = None
                  }
                ~choices:(fun ~self:_ ->
                  [ { identifier = "main"
                    ; prevs = []
                    ; feature_flags = Plonk_types.Features.none_bool
                    ; main =
                        (fun { public_input = self } ->
                          dummy_constraints () ;
                          Field.Assert.equal self Field.zero ;
                          Promise.return
                            { Inductive_rule.previous_proof_statements = []
                            ; public_output = ()
                            ; auxiliary_output = ()
                            } )
                    }
                  ] ) )

        module Proof = (val p)

        let example =
          let (), (), b0 =
            Common.time "b0" (fun () ->
                Promise.block_on_async_exn (fun () -> step Field.Constant.zero) )
          in
          Or_error.ok_exn
            (Promise.block_on_async_exn (fun () ->
                 Proof.verify_promise [ (Field.Constant.zero, b0) ] ) ) ;
          (Field.Constant.zero, b0)

        let example_input, example_proof = example
      end

      [@@@warning "-60"]

      module Simple_chain = struct
        type _ Snarky_backendless.Request.t +=
          | Prev_input : Field.Constant.t Snarky_backendless.Request.t
          | Proof : Side_loaded.Proof.t Snarky_backendless.Request.t
          | Verifier_index :
              Side_loaded.Verification_key.t Snarky_backendless.Request.t

        let handler (prev_input : Field.Constant.t) (proof : _ Proof.t)
            (verifier_index : Side_loaded.Verification_key.t)
            (Snarky_backendless.Request.With { request; respond }) =
          match request with
          | Prev_input ->
              respond (Provide prev_input)
          | Proof ->
              respond (Provide proof)
          | Verifier_index ->
              respond (Provide verifier_index)
          | _ ->
              respond Unhandled

        let side_loaded_tag =
          Side_loaded.create ~name:"foo"
            ~max_proofs_verified:(Nat.Add.create Nat.N2.n)
            ~feature_flags:Plonk_types.Features.none ~typ:Field.typ

        let[@warning "-45"] _tag, _, p, Provers.[ step ] =
          Common.time "compile" (fun () ->
              compile_promise () ~public_input:(Input Field.typ)
                ~auxiliary_typ:Typ.unit
                ~branches:(module Nat.N1)
                ~max_proofs_verified:(module Nat.N1)
                ~name:"blockchain-snark"
                ~constraint_constants:
                  (* Dummy values *)
                  { sub_windows_per_window = 0
                  ; ledger_depth = 0
                  ; work_delay = 0
                  ; block_window_duration_ms = 0
                  ; transaction_capacity = Log_2 0
                  ; pending_coinbase_depth = 0
                  ; coinbase_amount = Unsigned.UInt64.of_int 0
                  ; supercharged_coinbase_factor = 0
                  ; account_creation_fee = Unsigned.UInt64.of_int 0
                  ; fork = None
                  }
                ~choices:(fun ~self:_ ->
                  [ { identifier = "main"
                    ; prevs = [ side_loaded_tag ]
                    ; feature_flags = Plonk_types.Features.none_bool
                    ; main =
                        (fun { public_input = self } ->
                          let prev =
                            exists Field.typ ~request:(fun () -> Prev_input)
                          in
                          let proof =
                            exists (Typ.Internal.ref ()) ~request:(fun () ->
                                Proof )
                          in
                          let vk =
                            exists (Typ.Internal.ref ()) ~request:(fun () ->
                                Verifier_index )
                          in
                          as_prover (fun () ->
                              let vk = As_prover.Ref.get vk in
                              Side_loaded.in_prover side_loaded_tag vk ) ;
                          let vk =
                            exists Side_loaded_verification_key.typ
                              ~compute:(fun () -> As_prover.Ref.get vk)
                          in
                          Side_loaded.in_circuit side_loaded_tag vk ;
                          let is_base_case = Field.equal Field.zero self in
                          let self_correct = Field.(equal (one + prev) self) in
                          Boolean.Assert.any [ self_correct; is_base_case ] ;
                          Promise.return
                            { Inductive_rule.previous_proof_statements =
                                [ { public_input = prev
                                  ; proof
                                  ; proof_must_verify = Boolean.true_
                                  }
                                ]
                            ; public_output = ()
                            ; auxiliary_output = ()
                            } )
                    }
                  ] ) )

        module Proof = (val p)

        let _example1 =
          let (), (), b1 =
            Common.time "b1" (fun () ->
                Promise.block_on_async_exn (fun () ->
                    let%bind.Promise vk =
                      Side_loaded.Verification_key.of_compiled_promise
                        No_recursion.tag
                    in
                    step
                      ~handler:
                        (handler No_recursion.example_input
                           (Side_loaded.Proof.of_proof
                              No_recursion.example_proof )
                           vk )
                      Field.Constant.one ) )
          in
          Or_error.ok_exn
            (Promise.block_on_async_exn (fun () ->
                 Proof.verify_promise [ (Field.Constant.one, b1) ] ) ) ;
          (Field.Constant.one, b1)

        let _example2 =
          let (), (), b2 =
            Common.time "b2" (fun () ->
                Promise.block_on_async_exn (fun () ->
                    let%bind.Promise vk =
                      Side_loaded.Verification_key.of_compiled_promise
                        Fake_1_recursion.tag
                    in
                    step
                      ~handler:
                        (handler Fake_1_recursion.example_input
                           (Side_loaded.Proof.of_proof
                              Fake_1_recursion.example_proof )
                           vk )
                      Field.Constant.one ) )
          in
          Or_error.ok_exn
            (Promise.block_on_async_exn (fun () ->
                 Proof.verify_promise [ (Field.Constant.one, b2) ] ) ) ;
          (Field.Constant.one, b2)

        let _example3 =
          let (), (), b3 =
            Common.time "b3" (fun () ->
                Promise.block_on_async_exn (fun () ->
                    let%bind.Promise vk =
                      Side_loaded.Verification_key.of_compiled_promise
                        Fake_2_recursion.tag
                    in
                    step
                      ~handler:
                        (handler Fake_2_recursion.example_input
                           (Side_loaded.Proof.of_proof
                              Fake_2_recursion.example_proof )
                           vk )
                      Field.Constant.one ) )
          in
          Or_error.ok_exn
            (Promise.block_on_async_exn (fun () ->
                 Proof.verify_promise [ (Field.Constant.one, b3) ] ) ) ;
          (Field.Constant.one, b3)
      end
    end )

  let%test_module "side-loaded with feature flags" =
    ( module struct
      open Impls.Step

      [@@@warning "-60"]

      module Statement = struct
        [@@@warning "-32-34"]

        type t = Field.t

        let to_field_elements x = [| x |]

        module Constant = struct
          type t = Field.Constant.t [@@deriving bin_io]

          [@@@warning "-32"]

          let to_field_elements x = [| x |]
        end
      end

      (* Currently, a circuit must have at least 1 of every type of constraint. *)
      let dummy_constraints () =
        Impl.(
          let x =
            exists Field.typ ~compute:(fun () -> Field.Constant.of_int 3)
          in
          let g =
            exists Step_main_inputs.Inner_curve.typ ~compute:(fun _ ->
                Tick.Inner_curve.(to_affine_exn one) )
          in
          ignore
            ( SC.to_field_checked'
                (module Impl)
                ~num_bits:16
                (Kimchi_backend_common.Scalar_challenge.create x)
              : Field.t * Field.t * Field.t ) ;
          ignore
            ( Step_main_inputs.Ops.scale_fast g ~num_bits:5 (Shifted_value x)
              : Step_main_inputs.Inner_curve.t ) ;
          ignore
            ( Step_main_inputs.Ops.scale_fast g ~num_bits:5 (Shifted_value x)
              : Step_main_inputs.Inner_curve.t ) ;
          ignore
            ( Step_verifier.Scalar_challenge.endo g ~num_bits:4
                (Kimchi_backend_common.Scalar_challenge.create x)
              : Field.t * Field.t ))

      module No_recursion = struct
        let[@warning "-45"] tag, _, p, Provers.[ step ] =
          Common.time "compile" (fun () ->
              compile_promise () ~public_input:(Input Field.typ)
                ~auxiliary_typ:Typ.unit
                ~branches:(module Nat.N1)
                ~max_proofs_verified:(module Nat.N0)
                ~name:"blockchain-snark"
                ~constraint_constants:
                  (* Dummy values *)
                  { sub_windows_per_window = 0
                  ; ledger_depth = 0
                  ; work_delay = 0
                  ; block_window_duration_ms = 0
                  ; transaction_capacity = Log_2 0
                  ; pending_coinbase_depth = 0
                  ; coinbase_amount = Unsigned.UInt64.of_int 0
                  ; supercharged_coinbase_factor = 0
                  ; account_creation_fee = Unsigned.UInt64.of_int 0
                  ; fork = None
                  }
                ~choices:(fun ~self:_ ->
                  [ { identifier = "main"
                    ; prevs = []
                    ; feature_flags = Plonk_types.Features.none_bool
                    ; main =
                        (fun { public_input = self } ->
                          dummy_constraints () ;
                          Field.Assert.equal self Field.zero ;
                          Promise.return
                            { Inductive_rule.previous_proof_statements = []
                            ; public_output = ()
                            ; auxiliary_output = ()
                            } )
                    }
                  ] ) )

        module Proof = (val p)

        let example =
          let (), (), b0 =
            Common.time "b0" (fun () ->
                Promise.block_on_async_exn (fun () -> step Field.Constant.zero) )
          in
          Or_error.ok_exn
            (Promise.block_on_async_exn (fun () ->
                 Proof.verify_promise [ (Field.Constant.zero, b0) ] ) ) ;
          (Field.Constant.zero, b0)

        let example_input, example_proof = example
      end

      module Fake_1_recursion = struct
        let[@warning "-45"] tag, _, p, Provers.[ step ] =
          Common.time "compile" (fun () ->
              compile_promise () ~public_input:(Input Field.typ)
                ~auxiliary_typ:Typ.unit
                ~branches:(module Nat.N1)
                ~max_proofs_verified:(module Nat.N1)
                ~name:"blockchain-snark"
                ~constraint_constants:
                  (* Dummy values *)
                  { sub_windows_per_window = 0
                  ; ledger_depth = 0
                  ; work_delay = 0
                  ; block_window_duration_ms = 0
                  ; transaction_capacity = Log_2 0
                  ; pending_coinbase_depth = 0
                  ; coinbase_amount = Unsigned.UInt64.of_int 0
                  ; supercharged_coinbase_factor = 0
                  ; account_creation_fee = Unsigned.UInt64.of_int 0
                  ; fork = None
                  }
                ~choices:(fun ~self:_ ->
                  [ { identifier = "main"
                    ; prevs = []
                    ; feature_flags = Plonk_types.Features.none_bool
                    ; main =
                        (fun { public_input = self } ->
                          dummy_constraints () ;
                          Field.Assert.equal self Field.zero ;
                          Promise.return
                            { Inductive_rule.previous_proof_statements = []
                            ; public_output = ()
                            ; auxiliary_output = ()
                            } )
                    }
                  ] ) )

        module Proof = (val p)

        let example =
          let (), (), b0 =
            Common.time "b0" (fun () ->
                Promise.block_on_async_exn (fun () -> step Field.Constant.zero) )
          in
          Or_error.ok_exn
            (Promise.block_on_async_exn (fun () ->
                 Proof.verify_promise [ (Field.Constant.zero, b0) ] ) ) ;
          (Field.Constant.zero, b0)

        let example_input, example_proof = example
      end

      module Fake_2_recursion = struct
        let[@warning "-45"] tag, _, p, Provers.[ step ] =
          Common.time "compile" (fun () ->
              compile_promise () ~public_input:(Input Field.typ)
                ~override_wrap_domain:Pickles_base.Proofs_verified.N1
                ~auxiliary_typ:Typ.unit
                ~branches:(module Nat.N1)
                ~max_proofs_verified:(module Nat.N2)
                ~name:"blockchain-snark"
                ~constraint_constants:
                  (* Dummy values *)
                  { sub_windows_per_window = 0
                  ; ledger_depth = 0
                  ; work_delay = 0
                  ; block_window_duration_ms = 0
                  ; transaction_capacity = Log_2 0
                  ; pending_coinbase_depth = 0
                  ; coinbase_amount = Unsigned.UInt64.of_int 0
                  ; supercharged_coinbase_factor = 0
                  ; account_creation_fee = Unsigned.UInt64.of_int 0
                  ; fork = None
                  }
                ~choices:(fun ~self:_ ->
                  [ { identifier = "main"
                    ; prevs = []
                    ; feature_flags = Plonk_types.Features.none_bool
                    ; main =
                        (fun { public_input = self } ->
                          dummy_constraints () ;
                          Field.Assert.equal self Field.zero ;
                          Promise.return
                            { Inductive_rule.previous_proof_statements = []
                            ; public_output = ()
                            ; auxiliary_output = ()
                            } )
                    }
                  ] ) )

        module Proof = (val p)

        let example =
          let (), (), b0 =
            Common.time "b0" (fun () ->
                Promise.block_on_async_exn (fun () -> step Field.Constant.zero) )
          in
          Or_error.ok_exn
            (Promise.block_on_async_exn (fun () ->
                 Proof.verify_promise [ (Field.Constant.zero, b0) ] ) ) ;
          (Field.Constant.zero, b0)

        let example_input, example_proof = example
      end

      [@@@warning "-60"]

      module Simple_chain = struct
        type _ Snarky_backendless.Request.t +=
          | Prev_input : Field.Constant.t Snarky_backendless.Request.t
          | Proof : Side_loaded.Proof.t Snarky_backendless.Request.t
          | Verifier_index :
              Side_loaded.Verification_key.t Snarky_backendless.Request.t

        let handler (prev_input : Field.Constant.t) (proof : _ Proof.t)
            (verifier_index : Side_loaded.Verification_key.t)
            (Snarky_backendless.Request.With { request; respond }) =
          match request with
          | Prev_input ->
              respond (Provide prev_input)
          | Proof ->
              respond (Provide proof)
          | Verifier_index ->
              respond (Provide verifier_index)
          | _ ->
              respond Unhandled

        let maybe_features =
          Plonk_types.Features.(map none ~f:(fun _ -> Opt.Flag.Maybe))

        let side_loaded_tag =
          Side_loaded.create ~name:"foo"
            ~max_proofs_verified:(Nat.Add.create Nat.N2.n)
            ~feature_flags:maybe_features ~typ:Field.typ

        let[@warning "-45"] _tag, _, p, Provers.[ step ] =
          Common.time "compile" (fun () ->
              compile_promise () ~public_input:(Input Field.typ)
                ~auxiliary_typ:Typ.unit
                ~branches:(module Nat.N1)
                ~max_proofs_verified:(module Nat.N1)
                ~name:"blockchain-snark"
                ~constraint_constants:
                  (* Dummy values *)
                  { sub_windows_per_window = 0
                  ; ledger_depth = 0
                  ; work_delay = 0
                  ; block_window_duration_ms = 0
                  ; transaction_capacity = Log_2 0
                  ; pending_coinbase_depth = 0
                  ; coinbase_amount = Unsigned.UInt64.of_int 0
                  ; supercharged_coinbase_factor = 0
                  ; account_creation_fee = Unsigned.UInt64.of_int 0
                  ; fork = None
                  }
                ~choices:(fun ~self:_ ->
                  [ { identifier = "main"
                    ; prevs = [ side_loaded_tag ]
                    ; feature_flags = Plonk_types.Features.none_bool
                    ; main =
                        (fun { public_input = self } ->
                          let prev =
                            exists Field.typ ~request:(fun () -> Prev_input)
                          in
                          let proof =
                            exists (Typ.Internal.ref ()) ~request:(fun () ->
                                Proof )
                          in
                          let vk =
                            exists (Typ.Internal.ref ()) ~request:(fun () ->
                                Verifier_index )
                          in
                          as_prover (fun () ->
                              let vk = As_prover.Ref.get vk in
                              Side_loaded.in_prover side_loaded_tag vk ) ;
                          let vk =
                            exists Side_loaded_verification_key.typ
                              ~compute:(fun () -> As_prover.Ref.get vk)
                          in
                          Side_loaded.in_circuit side_loaded_tag vk ;
                          let is_base_case = Field.equal Field.zero self in
                          let self_correct = Field.(equal (one + prev) self) in
                          Boolean.Assert.any [ self_correct; is_base_case ] ;
                          Promise.return
                            { Inductive_rule.previous_proof_statements =
                                [ { public_input = prev
                                  ; proof
                                  ; proof_must_verify = Boolean.true_
                                  }
                                ]
                            ; public_output = ()
                            ; auxiliary_output = ()
                            } )
                    }
                  ] ) )

        module Proof = (val p)

        let _example1 =
          let (), (), b1 =
            Common.time "b1" (fun () ->
                Promise.block_on_async_exn (fun () ->
                    let%bind.Promise vk =
                      Side_loaded.Verification_key.of_compiled_promise
                        No_recursion.tag
                    in
                    step
                      ~handler:
                        (handler No_recursion.example_input
                           (Side_loaded.Proof.of_proof
                              No_recursion.example_proof )
                           vk )
                      Field.Constant.one ) )
          in
          Or_error.ok_exn
            (Promise.block_on_async_exn (fun () ->
                 Proof.verify_promise [ (Field.Constant.one, b1) ] ) ) ;
          (Field.Constant.one, b1)

        let _example2 =
          let (), (), b2 =
            Common.time "b2" (fun () ->
                Promise.block_on_async_exn (fun () ->
                    let%bind.Promise vk =
                      Side_loaded.Verification_key.of_compiled_promise
                        Fake_1_recursion.tag
                    in
                    step
                      ~handler:
                        (handler Fake_1_recursion.example_input
                           (Side_loaded.Proof.of_proof
                              Fake_1_recursion.example_proof )
                           vk )
                      Field.Constant.one ) )
          in
          Or_error.ok_exn
            (Promise.block_on_async_exn (fun () ->
                 Proof.verify_promise [ (Field.Constant.one, b2) ] ) ) ;
          (Field.Constant.one, b2)

        let _example3 =
          let (), (), b3 =
            Common.time "b3" (fun () ->
                Promise.block_on_async_exn (fun () ->
                    let%bind.Promise vk =
                      Side_loaded.Verification_key.of_compiled_promise
                        Fake_2_recursion.tag
                    in
                    step
                      ~handler:
                        (handler Fake_2_recursion.example_input
                           (Side_loaded.Proof.of_proof
                              Fake_2_recursion.example_proof )
                           vk )
                      Field.Constant.one ) )
          in
          Or_error.ok_exn
            (Promise.block_on_async_exn (fun () ->
                 Proof.verify_promise [ (Field.Constant.one, b3) ] ) ) ;
          (Field.Constant.one, b3)
      end
    end )
end

include Wire_types.Make (Make_sig) (Make_str)<|MERGE_RESOLUTION|>--- conflicted
+++ resolved
@@ -315,7 +315,6 @@
   let compile_with_wrap_main_override_promise =
     Compile.compile_with_wrap_main_override_promise
 
-<<<<<<< HEAD
   let compile_promise ?self ?cache ?storables ?proof_cache ?disk_keys
       ?override_wrap_domain ?num_chunks ~public_input ~auxiliary_typ ~branches
       ~max_proofs_verified ~name ~constraint_constants ~choices () =
@@ -390,18 +389,6 @@
       in
       go choices
     in
-=======
-  let compile_promise ?self ?cache ?proof_cache ?disk_keys ?override_wrap_domain
-      ?num_chunks ~public_input ~auxiliary_typ ~branches ~max_proofs_verified
-      ~name ~constraint_constants ~choices () =
-    compile_with_wrap_main_override_promise ?self ?cache ?proof_cache ?disk_keys
-      ?override_wrap_domain ?num_chunks ~public_input ~auxiliary_typ ~branches
-      ~max_proofs_verified ~name ~constraint_constants ~choices ()
-
-  let compile ?self ?cache ?proof_cache ?disk_keys ?override_wrap_domain
-      ?num_chunks ~public_input ~auxiliary_typ ~branches ~max_proofs_verified
-      ~name ~constraint_constants ~choices () =
->>>>>>> 2dc4162c
     let self, cache_handle, proof_module, provers =
       compile_promise ?self ?cache ?storables ?proof_cache ?disk_keys
         ?override_wrap_domain ?num_chunks ~public_input ~auxiliary_typ ~branches
