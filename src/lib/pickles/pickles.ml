--- conflicted
+++ resolved
@@ -868,12 +868,6 @@
         List.map ts ~f:(fun (vk, x, p) ->
             let vk : V.t =
               { commitments = vk.wrap_index
-<<<<<<< HEAD
-=======
-              ; step_domains =
-                  Array.map (At_most.to_array vk.step_data) ~f:(fun (d, w) ->
-                      { Domains.h = d.h } )
->>>>>>> e09063af
               ; index =
                   ( match vk.wrap_vk with
                   | None ->
