--- conflicted
+++ resolved
@@ -44,12 +44,9 @@
   module Step_main_inputs = Step_main_inputs
   module Step_verifier = Step_verifier
   module Proof_cache = Proof_cache
-<<<<<<< HEAD
   module Cache = Cache
   module Storables = Compile.Storables
-=======
   module Ro = Ro
->>>>>>> f2a456de
 
   type chunking_data = Verify.Instance.chunking_data =
     { num_chunks : int; domain_size : int; zk_rows : int }
@@ -315,37 +312,21 @@
   let compile_with_wrap_main_override_promise =
     Compile.compile_with_wrap_main_override_promise
 
-<<<<<<< HEAD
   let compile_promise ?self ?cache ?storables ?proof_cache ?disk_keys
       ?override_wrap_domain ?num_chunks ~public_input ~auxiliary_typ ~branches
-      ~max_proofs_verified ~name ~constraint_constants ~choices () =
+      ~max_proofs_verified ~name ?constraint_constants ?commits ~choices () =
     compile_with_wrap_main_override_promise ?self ?cache ?storables ?proof_cache
       ?disk_keys ?override_wrap_domain ?num_chunks ~public_input ~auxiliary_typ
-      ~branches ~max_proofs_verified ~name ~constraint_constants ~choices ()
+      ~branches ~max_proofs_verified ~name ?constraint_constants ?commits
+      ~choices ()
 
   let compile ?self ?cache ?storables ?proof_cache ?disk_keys
       ?override_wrap_domain ?num_chunks ~public_input ~auxiliary_typ ~branches
-      ~max_proofs_verified ~name ~constraint_constants ~choices () =
+      ~max_proofs_verified ~name ?constraint_constants ?commits ~choices () =
     let self, cache_handle, proof_module, provers =
       compile_promise ?self ?cache ?storables ?proof_cache ?disk_keys
         ?override_wrap_domain ?num_chunks ~public_input ~auxiliary_typ ~branches
-        ~max_proofs_verified ~name ~constraint_constants ~choices ()
-=======
-  let compile_promise ?self ?cache ?proof_cache ?disk_keys ?override_wrap_domain
-      ?num_chunks ~public_input ~auxiliary_typ ~branches ~max_proofs_verified
-      ~name ?constraint_constants ?commits ~choices () =
-    compile_with_wrap_main_override_promise ?self ?cache ?proof_cache ?disk_keys
-      ?override_wrap_domain ?num_chunks ~public_input ~auxiliary_typ ~branches
-      ~max_proofs_verified ~name ?constraint_constants ?commits ~choices ()
-
-  let compile ?self ?cache ?proof_cache ?disk_keys ?override_wrap_domain
-      ?num_chunks ~public_input ~auxiliary_typ ~branches ~max_proofs_verified
-      ~name ?constraint_constants ?commits ~choices () =
-    let self, cache_handle, proof_module, provers =
-      compile_promise ?self ?cache ?proof_cache ?disk_keys ?override_wrap_domain
-        ?num_chunks ~public_input ~auxiliary_typ ~branches ~max_proofs_verified
-        ~name ?constraint_constants ?commits ~choices ()
->>>>>>> f2a456de
+        ~max_proofs_verified ~name ?constraint_constants ?commits ~choices ()
     in
     let rec adjust_provers :
         type a1 a2 a3 s1 s2_inner.
