(** Pickles implementation *)

(** See documentation of the {!Mina_wire_types} library *)
module Wire_types = Mina_wire_types.Pickles

module Make_sig (A : Wire_types.Types.S) = struct
  module type S =
    Pickles_intf.S
      with type Side_loaded.Verification_key.Stable.V2.t =
        A.Side_loaded.Verification_key.V2.t
       and type ('a, 'b) Proof.t = ('a, 'b) A.Proof.t
end

module Make_str (_ : Wire_types.Concrete) = struct
  module Endo = Endo
  module P = Proof

  module type Statement_intf = Intf.Statement

  module type Statement_var_intf = Intf.Statement_var

  module type Statement_value_intf = Intf.Statement_value

  module Common = Common
  module Scalar_challenge = Scalar_challenge
  module SC = Scalar_challenge
  open Core_kernel
  open Async_kernel
  open Import
  open Pickles_types
  open Hlist
  open Common
  open Backend
  module Backend = Backend
  module Sponge_inputs = Sponge_inputs
  module Util = Util
  module Tick_field_sponge = Tick_field_sponge
  module Impls = Impls
  module Inductive_rule = Inductive_rule
  module Tag = Tag
  module Types_map = Types_map
  module Dirty = Dirty
  module Cache_handle = Cache_handle
  module Step_main_inputs = Step_main_inputs
  module Step_verifier = Step_verifier
  module Proof_cache = Proof_cache
  module Cache = Cache
  module Storables = Compile.Storables
<<<<<<< HEAD
  module Ro = Ro
=======
>>>>>>> 48443f55

  type chunking_data = Verify.Instance.chunking_data =
    { num_chunks : int; domain_size : int; zk_rows : int }

  let verify_promise = Verify.verify

  let verify max_proofs_verified statement key proofs =
    verify_promise max_proofs_verified statement key proofs
    |> Promise.to_deferred

  (* This file (as you can see from the mli) defines a compiler which turns an inductive
     definition of a set into an inductive SNARK system for proving using those rules.

     The two ingredients we use are two SNARKs.
     - A step based SNARK for a field Fp, using the group G1/Fq (whose scalar field is Fp)
     - A DLOG based SNARK for a field Fq, using the group G/Fp (whose scalar field is Fq)

     For convenience in this discussion, let's define
      (F_0, G_0) := (Fp, G1)
      (F_1, G_1) := (Fq, G)
     So ScalarField(G_i) = F_i and G_i / F_{1-i}.

     An inductive set A is defined by a sequence of inductive rules.
     An inductive rule is intuitively described by something of the form

     a1 ∈ A1, ..., an ∈ An
       f [ a0, ... a1 ] a
     ----------------------
             a ∈ A

     where f is a snarky function defined over an Impl with Field.t = Fp
     and each Ai is itself an inductive rule (possibly equal to A itself).

     a1, ..., an can be seen as previous statements, i.e.

             prev_statement_1 ∈ A1, ..., prev_statement_n ∈ An
     f [ prev_statement_1; ...; prev_statement_n ] new_statement = true
     -------------------------------------------------------------------
                            new_statement ∈ A

     In the case of a blockchain, the description of the sets A1, ..., An, A can
     be blockchain state, and f would be a function updating the state:

                          prev_blockchain_state ∈ A
     update_blockchain_state [prev_blockchain_state] new_blockchain_state = true
     ---------------------------------------------------------------------------
                          new_blockchain_state ∈ A

     We pursue the "step" then "wrap" approach for proof composition.

     The main source of complexity is that we must "wrap" proofs whose verifiers are
     slightly different.

     The main sources of complexity are twofold:
     1. Each SNARK verifier includes group operations and scalar field operations.
        This is problematic because the group operations use the base field, which is
        not equal to the scalar field.

        Schematically, from the circuit point-of-view, we can say a proof is
     - a sequence of F_0 elements xs_0
     - a sequence of F_1 elements xs_1
        and a verifier is a pair of "snarky functions"
     - check_0 : F_0 list -> F_1 list -> unit which uses the Impl with Field.t = F_0
     - check_1 : F_0 list -> F_1 list -> unit which uses the Impl with Field.t = F_1
     - subset_00 : 'a list -> 'a list
     - subset_01 : 'a list -> 'a list
     - subset_10 : 'a list -> 'a list
     - subset_11 : 'a list -> 'a list
        and a proof verifies if
        ( check_0 (subset_00 xs_0) (subset_01 xs_1)  ;
          check_1 (subset_10 xs_0) (subset_11 xs_1) )

        When verifying a proof, we perform the parts of the verifier involving group operations
        and expose as public input the scalar-field elements we need to perform the final checks.

        In the F_0 circuit, we witness xs_0 and xs_1,
        execute `check_0 (subset_00 xs_0) (subset_01 xs_1)` and
        expose `subset_10 xs_0` and `subset_11 xs_1` as public inputs.

        So the "public inputs" contain within them an "unfinalized proof".

        Then, the next time we verify that proof within an F_1 circuit we "finalize" those
        unfinalized proofs by running `check_1 xs_0_subset xs_1_subset`.

        I didn't implement it exactly this way (although in retrospect probably I should have) but
        that's the basic idea.

        **The complexity this causes:**
        When you prove a rule that includes k recursive verifications, you expose k unfinalized
        proofs. So, the shape of a statement depends on how many "predecessor statements" it has
        or in other words, how many verifications were performed within it.

        Say we have an inductive set given by inductive rules R_1, ... R_n such that
        each rule R_i has k_i predecessor statements.

        In the "wrap" circuit, we must be able to verify a proof coming from any of the R_i.
        So, we must pad the statement for the proof we're wrapping to have `max_i k_i`
        unfinalized proof components.

     2. The verifier for each R_i looks a little different depending on the complexity of the "step"
        circuit corresponding to R_i has. Namely, it is dependent on the "domains" H and K for this
        circuit.

        So, when the "wrap" circuit proves the statement,
        "there exists some index i in 1,...,n and a proof P such that verifies(P)"
        "verifies(P)" must also take the index "i", compute the correct domain sizes correspond to rule "i"
        and use *that* in the "verifies" computation.
  *)
  open Kimchi_backend
  module Proof = P

  module Statement_with_proof = struct
    type ('s, 'max_width, _) t =
      (* TODO: use Max local max proofs verified instead of max_width *)
      ('max_width, 'max_width) Proof.t
  end

  module Verification_key = struct
    include Verification_key

    module Id = struct
      include Cache.Wrap.Key.Verification

      let dummy_id = Type_equal.Id.(uid (create ~name:"dummy" sexp_of_opaque))

      let dummy : unit -> t =
        let header =
          { Snark_keys_header.header_version = Snark_keys_header.header_version
          ; kind = { type_ = "verification key"; identifier = "dummy" }
          ; constraint_constants =
              { sub_windows_per_window = 0
              ; ledger_depth = 0
              ; work_delay = 0
              ; block_window_duration_ms = 0
              ; transaction_capacity = Log_2 0
              ; pending_coinbase_depth = 0
              ; coinbase_amount = Unsigned.UInt64.of_int 0
              ; supercharged_coinbase_factor = 0
              ; account_creation_fee = Unsigned.UInt64.of_int 0
              ; fork = None
              }
          ; commits = { mina = ""; marlin = "" }
          ; length = 0
          ; commit_date = ""
          ; constraint_system_hash = ""
          ; identifying_hash = ""
          }
        in
        let t = lazy (dummy_id, header, Md5.digest_string "") in
        fun () -> Lazy.force t
    end

    (* TODO: Make async *)
    let load ~cache id =
      Key_cache.Sync.read cache
        (Key_cache.Sync.Disk_storable.of_binable Id.to_string
           (module Verification_key.Stable.Latest) )
        id
      |> Deferred.return
  end

  module type Proof_intf = Compile.Proof_intf

  module Prover = Compile.Prover

  module Side_loaded = struct
    module V = Verification_key

    module Verification_key = struct
      include Side_loaded_verification_key

      let to_input (t : t) =
        to_input ~field_of_int:Impls.Step.Field.Constant.of_int t

      let of_compiled_promise tag : t Promise.t =
        let d = Types_map.lookup_compiled tag.Tag.id in
        let%bind.Promise wrap_key = Lazy.force d.wrap_key in
        let%map.Promise wrap_vk = Lazy.force d.wrap_vk in
        let actual_wrap_domain_size =
          Common.actual_wrap_domain_size
            ~log_2_domain_size:wrap_vk.domain.log_size_of_group
        in
<<<<<<< HEAD
        { wrap_vk = Some (Lazy.force d.wrap_vk)
        ; wrap_index =
            Plonk_verification_key_evals.map (Lazy.force d.wrap_key)
              ~f:(fun x -> x.(0))
        ; max_proofs_verified =
            Pickles_base.Proofs_verified.of_nat_exn
              (Nat.Add.n d.max_proofs_verified)
        ; actual_wrap_domain_size
        }
=======
        ( { wrap_vk = Some wrap_vk
          ; wrap_index =
              Plonk_verification_key_evals.map wrap_key ~f:(fun x -> x.(0))
          ; max_proofs_verified =
              Pickles_base.Proofs_verified.of_nat
                (Nat.Add.n d.max_proofs_verified)
          ; actual_wrap_domain_size
          }
          : t )

      let of_compiled tag = of_compiled_promise tag |> Promise.to_deferred
>>>>>>> 48443f55

      module Max_width = Width.Max
    end

    let in_circuit tag vk =
      Types_map.set_ephemeral tag { index = `In_circuit vk }

    let in_prover tag vk = Types_map.set_ephemeral tag { index = `In_prover vk }

    let create ~name ~max_proofs_verified ~feature_flags ~typ =
      Types_map.add_side_loaded ~name
        { max_proofs_verified
        ; public_input = typ
        ; branches = Verification_key.Max_branches.n
        ; feature_flags =
            Plonk_types.(Features.to_full ~or_:Opt.Flag.( ||| ) feature_flags)
<<<<<<< HEAD
        ; num_chunks = 1
        ; zk_rows = 3
=======
>>>>>>> 48443f55
        }

    module Proof = struct
      include Proof.Proofs_verified_max

      let of_proof : _ Proof.t -> t = Wrap_hack.pad_proof
    end

    let verify_promise (type t) ~(typ : (_, t) Impls.Step.Typ.t)
        (ts : (Verification_key.t * t * Proof.t) list) =
      let m =
        ( module struct
          type nonrec t = t

          let to_field_elements =
            let (Typ typ) = typ in
            fun x -> fst (typ.value_to_fields x)
        end : Intf.Statement_value
          with type t = t )
      in
      (* TODO: This should be the actual max width on a per proof basis *)
      let max_proofs_verified =
        (module Verification_key.Max_width : Nat.Intf
          with type n = Verification_key.Max_width.n )
      in
      with_return (fun { return } ->
          List.map ts ~f:(fun (vk, x, p) ->
              let vk : V.t =
                { commitments = vk.wrap_index
                ; index =
                    ( match vk.wrap_vk with
                    | None ->
                        return
                          (Promise.return
                             (Or_error.errorf
                                "Pickles.verify: wrap_vk not found" ) )
                    | Some x ->
                        x )
                ; data =
                    (* This isn't used in verify_heterogeneous, so we can leave this dummy *)
                    { constraints = 0 }
                }
              in
              Verify.Instance.T (max_proofs_verified, m, None, vk, x, p) )
          |> Verify.verify_heterogenous )

    let verify ~typ ts = verify_promise ~typ ts |> Promise.to_deferred

    let srs_precomputation () : unit =
      let srs = Tock.Keypair.load_urs () in
      List.iter [ 0; 1; 2 ] ~f:(fun i ->
          Kimchi_bindings.Protocol.SRS.Fq.add_lagrange_basis srs
            (Domain.log2_size (Common.wrap_domains ~proofs_verified:i).h) )
  end

  let compile_with_wrap_main_override_promise =
    Compile.compile_with_wrap_main_override_promise

  let compile_promise ?self ?cache ?storables ?proof_cache ?disk_keys
<<<<<<< HEAD
      ?override_wrap_domain ?num_chunks ~public_input ~auxiliary_typ ~branches
      ~max_proofs_verified ~name ?constraint_constants ?commits ~choices () =
    compile_with_wrap_main_override_promise ?self ?cache ?storables ?proof_cache
      ?disk_keys ?override_wrap_domain ?num_chunks ~public_input ~auxiliary_typ
      ~branches ~max_proofs_verified ~name ?constraint_constants ?commits
      ~choices ()

  let compile ?self ?cache ?storables ?proof_cache ?disk_keys
      ?override_wrap_domain ?num_chunks ~public_input ~auxiliary_typ ~branches
      ~max_proofs_verified ~name ?constraint_constants ?commits ~choices () =
    let self, cache_handle, proof_module, provers =
      compile_promise ?self ?cache ?storables ?proof_cache ?disk_keys
        ?override_wrap_domain ?num_chunks ~public_input ~auxiliary_typ ~branches
        ~max_proofs_verified ~name ?constraint_constants ?commits ~choices ()
    in
    let rec adjust_provers :
        type a1 a2 a3 s1 s2_inner.
=======
      ?override_wrap_domain ~public_input ~auxiliary_typ ~branches
      ~max_proofs_verified ~name ~constraint_constants ~choices () =
    compile_with_wrap_main_override_promise ?self ?cache ?storables ?proof_cache
      ?disk_keys ?override_wrap_domain ~public_input ~auxiliary_typ ~branches
      ~max_proofs_verified ~name ~constraint_constants ~choices ()

  let compile ?self ?cache ?storables ?proof_cache ?disk_keys
      ?override_wrap_domain ~public_input ~auxiliary_typ ~branches
      ~max_proofs_verified ~name ~constraint_constants ~choices () =
    let choices ~self =
      let choices = choices ~self in
      let rec go :
          type a b c d e f g h i j.
             (a, b, c, d, e, f, g, h, i, j) H4_6.T(Inductive_rule).t
          -> (a, b, c, d, e, f, g, h, i, j) H4_6.T(Inductive_rule.Promise).t =
        function
        | [] ->
            []
        | { identifier; prevs; main; feature_flags } :: rest ->
            { identifier
            ; prevs
            ; main = (fun x -> Promise.return (main x))
            ; feature_flags
            }
            :: go rest
      in
      go choices
    in
    let self, cache_handle, proof_module, provers =
      compile_promise ?self ?cache ?storables ?proof_cache ?disk_keys
        ?override_wrap_domain ~public_input ~auxiliary_typ ~branches
        ~max_proofs_verified ~name ~constraint_constants ~choices ()
    in
    let rec adjust_provers :
        type a1 a2 a3 s1 s2_inner.
           (a1, a2, a3, s1, s2_inner Promise.t) H3_2.T(Prover).t
        -> (a1, a2, a3, s1, s2_inner Deferred.t) H3_2.T(Prover).t = function
      | [] ->
          []
      | prover :: tl ->
          (fun ?handler public_input ->
            Promise.to_deferred (prover ?handler public_input) )
          :: adjust_provers tl
    in
    (self, cache_handle, proof_module, adjust_provers provers)

  let compile_async ?self ?cache ?storables ?proof_cache ?disk_keys
      ?override_wrap_domain ~public_input ~auxiliary_typ ~branches
      ~max_proofs_verified ~name ~constraint_constants ~choices () =
    let choices ~self =
      let choices = choices ~self in
      let rec go :
          type a b c d e f g h i j.
             (a, b, c, d, e, f, g, h, i, j) H4_6.T(Inductive_rule.Deferred).t
          -> (a, b, c, d, e, f, g, h, i, j) H4_6.T(Inductive_rule.Promise).t =
        function
        | [] ->
            []
        | { identifier; prevs; main; feature_flags } :: rest ->
            { identifier
            ; prevs
            ; main =
                (fun x ->
                  Promise.create (fun callback ->
                      Deferred.don't_wait_for
                        (let%map res = main x in
                         callback res ) ) )
            ; feature_flags
            }
            :: go rest
      in
      go choices
    in
    let self, cache_handle, proof_module, provers =
      compile_promise ?self ?cache ?storables ?proof_cache ?disk_keys
        ?override_wrap_domain ~public_input ~auxiliary_typ ~branches
        ~max_proofs_verified ~name ~constraint_constants ~choices ()
    in
    let rec adjust_provers :
        type a1 a2 a3 s1 s2_inner.
>>>>>>> 48443f55
           (a1, a2, a3, s1, s2_inner Promise.t) H3_2.T(Prover).t
        -> (a1, a2, a3, s1, s2_inner Deferred.t) H3_2.T(Prover).t = function
      | [] ->
          []
      | prover :: tl ->
          (fun ?handler public_input ->
            Promise.to_deferred (prover ?handler public_input) )
          :: adjust_provers tl
    in
    (self, cache_handle, proof_module, adjust_provers provers)

  module Provers = H3_2.T (Prover)
  module Proof0 = Proof

  let%test_module "test no side-loaded" =
    ( module struct
      let () = Tock.Keypair.set_urs_info []

      let () = Tick.Keypair.set_urs_info []

      let () = Backtrace.elide := false

      open Impls.Step

      let () = Snarky_backendless.Snark0.set_eval_constraints true

      (* Currently, a circuit must have at least 1 of every type of constraint. *)
      let dummy_constraints () =
        Impl.(
          let x =
            exists Field.typ ~compute:(fun () -> Field.Constant.of_int 3)
          in
          let g =
            exists Step_main_inputs.Inner_curve.typ ~compute:(fun _ ->
                Tick.Inner_curve.(to_affine_exn one) )
          in
          ignore
            ( SC.to_field_checked'
                (module Impl)
                ~num_bits:16
                (Kimchi_backend_common.Scalar_challenge.create x)
              : Field.t * Field.t * Field.t ) ;
          ignore
            ( Step_main_inputs.Ops.scale_fast g ~num_bits:5 (Shifted_value x)
              : Step_main_inputs.Inner_curve.t ) ;
          ignore
            ( Step_main_inputs.Ops.scale_fast g ~num_bits:5 (Shifted_value x)
              : Step_main_inputs.Inner_curve.t ) ;
          ignore
            ( Step_verifier.Scalar_challenge.endo g ~num_bits:4
                (Kimchi_backend_common.Scalar_challenge.create x)
              : Field.t * Field.t ))

      module No_recursion = struct
        let[@warning "-45"] tag, _, p, Provers.[ step ] =
          Common.time "compile" (fun () ->
              compile_promise () ~public_input:(Input Field.typ)
                ~auxiliary_typ:Typ.unit
                ~branches:(module Nat.N1)
                ~max_proofs_verified:(module Nat.N0)
                ~name:"blockchain-snark"
                ~choices:(fun ~self:_ ->
                  [ { identifier = "main"
                    ; prevs = []
                    ; feature_flags = Plonk_types.Features.none_bool
                    ; main =
                        (fun { public_input = self } ->
                          dummy_constraints () ;
                          Field.Assert.equal self Field.zero ;
                          Promise.return
                            { Inductive_rule.previous_proof_statements = []
                            ; public_output = ()
                            ; auxiliary_output = ()
                            } )
                    }
                  ] ) )

        module Proof = (val p)

        let example =
          let (), (), b0 =
            Common.time "b0" (fun () ->
                Promise.block_on_async_exn (fun () -> step Field.Constant.zero) )
          in
          Or_error.ok_exn
            (Promise.block_on_async_exn (fun () ->
                 Proof.verify_promise [ (Field.Constant.zero, b0) ] ) ) ;
          (Field.Constant.zero, b0)

        let _example_input, _example_proof = example
      end

      module No_recursion_return = struct
        let[@warning "-45"] tag, _, p, Provers.[ step ] =
          Common.time "compile" (fun () ->
              compile_promise () ~public_input:(Output Field.typ)
                ~auxiliary_typ:Typ.unit
                ~branches:(module Nat.N1)
                ~max_proofs_verified:(module Nat.N0)
                ~name:"blockchain-snark"
                ~choices:(fun ~self:_ ->
                  [ { identifier = "main"
                    ; prevs = []
                    ; feature_flags = Plonk_types.Features.none_bool
                    ; main =
                        (fun _ ->
                          dummy_constraints () ;
                          Promise.return
                            { Inductive_rule.previous_proof_statements = []
                            ; public_output = Field.zero
                            ; auxiliary_output = ()
                            } )
                    }
                  ] ) )

        module Proof = (val p)

        let example =
          let res, (), b0 =
            Common.time "b0" (fun () ->
                Promise.block_on_async_exn (fun () -> step ()) )
          in
          assert (Field.Constant.(equal zero) res) ;
          Or_error.ok_exn
            (Promise.block_on_async_exn (fun () ->
                 Proof.verify_promise [ (res, b0) ] ) ) ;
          (res, b0)

        let _example_input, _example_proof = example
      end

      [@@@warning "-60"]

      module Simple_chain = struct
        type _ Snarky_backendless.Request.t +=
          | Prev_input : Field.Constant.t Snarky_backendless.Request.t
          | Proof : (Nat.N1.n, Nat.N1.n) Proof.t Snarky_backendless.Request.t

        let handler (prev_input : Field.Constant.t) (proof : _ Proof.t)
            (Snarky_backendless.Request.With { request; respond }) =
          match request with
          | Prev_input ->
              respond (Provide prev_input)
          | Proof ->
              respond (Provide proof)
          | _ ->
              respond Unhandled

        let[@warning "-45"] _tag, _, p, Provers.[ step ] =
          Common.time "compile" (fun () ->
              compile_promise () ~public_input:(Input Field.typ)
                ~auxiliary_typ:Typ.unit
                ~branches:(module Nat.N1)
                ~max_proofs_verified:(module Nat.N1)
                ~name:"blockchain-snark"
                ~choices:(fun ~self ->
                  [ { identifier = "main"
                    ; prevs = [ self ]
                    ; feature_flags = Plonk_types.Features.none_bool
                    ; main =
                        (fun { public_input = self } ->
                          let prev =
                            exists Field.typ ~request:(fun () -> Prev_input)
                          in
                          let proof =
                            exists (Typ.Internal.ref ()) ~request:(fun () ->
                                Proof )
                          in
                          let is_base_case = Field.equal Field.zero self in
                          let proof_must_verify = Boolean.not is_base_case in
                          let self_correct = Field.(equal (one + prev) self) in
                          Boolean.Assert.any [ self_correct; is_base_case ] ;
                          Promise.return
                            { Inductive_rule.previous_proof_statements =
                                [ { public_input = prev
                                  ; proof
                                  ; proof_must_verify
                                  }
                                ]
                            ; public_output = ()
                            ; auxiliary_output = ()
                            } )
                    }
                  ] ) )

        module Proof = (val p)

        let example =
          let s_neg_one = Field.Constant.(negate one) in
          let b_neg_one : (Nat.N1.n, Nat.N1.n) Proof0.t =
            Proof0.dummy Nat.N1.n Nat.N1.n Nat.N1.n ~domain_log2:14
          in
          let (), (), b0 =
            Common.time "b0" (fun () ->
                Promise.block_on_async_exn (fun () ->
                    step
                      ~handler:(handler s_neg_one b_neg_one)
                      Field.Constant.zero ) )
          in
          Or_error.ok_exn
            (Promise.block_on_async_exn (fun () ->
                 Proof.verify_promise [ (Field.Constant.zero, b0) ] ) ) ;
          let (), (), b1 =
            Common.time "b1" (fun () ->
                Promise.block_on_async_exn (fun () ->
                    step
                      ~handler:(handler Field.Constant.zero b0)
                      Field.Constant.one ) )
          in
          Or_error.ok_exn
            (Promise.block_on_async_exn (fun () ->
                 Proof.verify_promise [ (Field.Constant.one, b1) ] ) ) ;
          (Field.Constant.one, b1)

        let _example_input, _example_proof = example
      end

      module Tree_proof = struct
        type _ Snarky_backendless.Request.t +=
          | No_recursion_input : Field.Constant.t Snarky_backendless.Request.t
          | No_recursion_proof :
              (Nat.N0.n, Nat.N0.n) Proof.t Snarky_backendless.Request.t
          | Recursive_input : Field.Constant.t Snarky_backendless.Request.t
          | Recursive_proof :
              (Nat.N2.n, Nat.N2.n) Proof.t Snarky_backendless.Request.t

        let handler
            ((no_recursion_input, no_recursion_proof) :
              Field.Constant.t * _ Proof.t )
            ((recursion_input, recursion_proof) : Field.Constant.t * _ Proof.t)
            (Snarky_backendless.Request.With { request; respond }) =
          match request with
          | No_recursion_input ->
              respond (Provide no_recursion_input)
          | No_recursion_proof ->
              respond (Provide no_recursion_proof)
          | Recursive_input ->
              respond (Provide recursion_input)
          | Recursive_proof ->
              respond (Provide recursion_proof)
          | _ ->
              respond Unhandled

        let[@warning "-45"] _tag, _, p, Provers.[ step ] =
          Common.time "compile" (fun () ->
              compile_promise () ~public_input:(Input Field.typ)
                ~override_wrap_domain:Pickles_base.Proofs_verified.N1
                ~auxiliary_typ:Typ.unit
                ~branches:(module Nat.N1)
                ~max_proofs_verified:(module Nat.N2)
                ~name:"blockchain-snark"
                ~choices:(fun ~self ->
                  [ { identifier = "main"
                    ; feature_flags = Plonk_types.Features.none_bool
                    ; prevs = [ No_recursion.tag; self ]
                    ; main =
                        (fun { public_input = self } ->
                          let no_recursive_input =
                            exists Field.typ ~request:(fun () ->
                                No_recursion_input )
                          in
                          let no_recursive_proof =
                            exists (Typ.Internal.ref ()) ~request:(fun () ->
                                No_recursion_proof )
                          in
                          let prev =
                            exists Field.typ ~request:(fun () ->
                                Recursive_input )
                          in
                          let prev_proof =
                            exists (Typ.Internal.ref ()) ~request:(fun () ->
                                Recursive_proof )
                          in
                          let is_base_case = Field.equal Field.zero self in
                          let proof_must_verify = Boolean.not is_base_case in
                          let self_correct = Field.(equal (one + prev) self) in
                          Boolean.Assert.any [ self_correct; is_base_case ] ;
                          Promise.return
                            { Inductive_rule.previous_proof_statements =
                                [ { public_input = no_recursive_input
                                  ; proof = no_recursive_proof
                                  ; proof_must_verify = Boolean.true_
                                  }
                                ; { public_input = prev
                                  ; proof = prev_proof
                                  ; proof_must_verify
                                  }
                                ]
                            ; public_output = ()
                            ; auxiliary_output = ()
                            } )
                    }
                  ] ) )

        module Proof = (val p)

        let example1, example2 =
          let s_neg_one = Field.Constant.(negate one) in
          let b_neg_one : (Nat.N2.n, Nat.N2.n) Proof0.t =
            Proof0.dummy Nat.N2.n Nat.N2.n Nat.N2.n ~domain_log2:15
          in
          let (), (), b0 =
            Common.time "tree b0" (fun () ->
                Promise.block_on_async_exn (fun () ->
                    step
                      ~handler:
                        (handler No_recursion.example (s_neg_one, b_neg_one))
                      Field.Constant.zero ) )
          in
          Or_error.ok_exn
            (Promise.block_on_async_exn (fun () ->
                 Proof.verify_promise [ (Field.Constant.zero, b0) ] ) ) ;
          let (), (), b1 =
            Common.time "tree b1" (fun () ->
                Promise.block_on_async_exn (fun () ->
                    step
                      ~handler:
                        (handler No_recursion.example (Field.Constant.zero, b0))
                      Field.Constant.one ) )
          in
          ((Field.Constant.zero, b0), (Field.Constant.one, b1))

        let examples = [ example1; example2 ]

        let _example1_input, _example_proof = example1

        let _example2_input, _example2_proof = example2
      end

      let%test_unit "verify" =
        Or_error.ok_exn
          (Promise.block_on_async_exn (fun () ->
               Tree_proof.Proof.verify_promise Tree_proof.examples ) )

      module Tree_proof_return = struct
        type _ Snarky_backendless.Request.t +=
          | Is_base_case : bool Snarky_backendless.Request.t
          | No_recursion_input : Field.Constant.t Snarky_backendless.Request.t
          | No_recursion_proof :
              (Nat.N0.n, Nat.N0.n) Proof.t Snarky_backendless.Request.t
          | Recursive_input : Field.Constant.t Snarky_backendless.Request.t
          | Recursive_proof :
              (Nat.N2.n, Nat.N2.n) Proof.t Snarky_backendless.Request.t

        let handler (is_base_case : bool)
            ((no_recursion_input, no_recursion_proof) :
              Field.Constant.t * _ Proof.t )
            ((recursion_input, recursion_proof) : Field.Constant.t * _ Proof.t)
            (Snarky_backendless.Request.With { request; respond }) =
          match request with
          | Is_base_case ->
              respond (Provide is_base_case)
          | No_recursion_input ->
              respond (Provide no_recursion_input)
          | No_recursion_proof ->
              respond (Provide no_recursion_proof)
          | Recursive_input ->
              respond (Provide recursion_input)
          | Recursive_proof ->
              respond (Provide recursion_proof)
          | _ ->
              respond Unhandled

        let[@warning "-45"] _tag, _, p, Provers.[ step ] =
          Common.time "compile" (fun () ->
              compile_promise () ~public_input:(Output Field.typ)
                ~override_wrap_domain:Pickles_base.Proofs_verified.N1
                ~auxiliary_typ:Typ.unit
                ~branches:(module Nat.N1)
                ~max_proofs_verified:(module Nat.N2)
                ~name:"blockchain-snark"
                ~choices:(fun ~self ->
                  [ { identifier = "main"
                    ; feature_flags = Plonk_types.Features.none_bool
                    ; prevs = [ No_recursion_return.tag; self ]
                    ; main =
                        (fun { public_input = () } ->
                          let no_recursive_input =
                            exists Field.typ ~request:(fun () ->
                                No_recursion_input )
                          in
                          let no_recursive_proof =
                            exists (Typ.Internal.ref ()) ~request:(fun () ->
                                No_recursion_proof )
                          in
                          let prev =
                            exists Field.typ ~request:(fun () ->
                                Recursive_input )
                          in
                          let prev_proof =
                            exists (Typ.Internal.ref ()) ~request:(fun () ->
                                Recursive_proof )
                          in
                          let is_base_case =
                            exists Boolean.typ ~request:(fun () -> Is_base_case)
                          in
                          let proof_must_verify = Boolean.not is_base_case in
                          let self =
                            Field.(
                              if_ is_base_case ~then_:zero ~else_:(one + prev))
                          in
                          Promise.return
                            { Inductive_rule.previous_proof_statements =
                                [ { public_input = no_recursive_input
                                  ; proof = no_recursive_proof
                                  ; proof_must_verify = Boolean.true_
                                  }
                                ; { public_input = prev
                                  ; proof = prev_proof
                                  ; proof_must_verify
                                  }
                                ]
                            ; public_output = self
                            ; auxiliary_output = ()
                            } )
                    }
                  ] ) )

        module Proof = (val p)

        let example1, example2 =
          let s_neg_one = Field.Constant.(negate one) in
          let b_neg_one : (Nat.N2.n, Nat.N2.n) Proof0.t =
            Proof0.dummy Nat.N2.n Nat.N2.n Nat.N2.n ~domain_log2:15
          in
          let s0, (), b0 =
            Common.time "tree b0" (fun () ->
                Promise.block_on_async_exn (fun () ->
                    step
                      ~handler:
                        (handler true No_recursion_return.example
                           (s_neg_one, b_neg_one) )
                      () ) )
          in
          assert (Field.Constant.(equal zero) s0) ;
          Or_error.ok_exn
            (Promise.block_on_async_exn (fun () ->
                 Proof.verify_promise [ (s0, b0) ] ) ) ;
          let s1, (), b1 =
            Common.time "tree b1" (fun () ->
                Promise.block_on_async_exn (fun () ->
                    step
                      ~handler:
                        (handler false No_recursion_return.example (s0, b0))
                      () ) )
          in
          assert (Field.Constant.(equal one) s1) ;
          ((s0, b0), (s1, b1))

        let examples = [ example1; example2 ]

        let _example1_input, _example1_proof = example1

        let _example2_input, _example2_proof = example2
      end

      let%test_unit "verify" =
        Or_error.ok_exn
          (Promise.block_on_async_exn (fun () ->
               Tree_proof_return.Proof.verify_promise Tree_proof_return.examples )
          )

      module Add_one_return = struct
        let[@warning "-45"] _tag, _, p, Provers.[ step ] =
          Common.time "compile" (fun () ->
              compile_promise ()
                ~public_input:(Input_and_output (Field.typ, Field.typ))
                ~auxiliary_typ:Typ.unit
                ~branches:(module Nat.N1)
                ~max_proofs_verified:(module Nat.N0)
                ~name:"blockchain-snark"
                ~choices:(fun ~self:_ ->
                  [ { identifier = "main"
                    ; feature_flags = Plonk_types.Features.none_bool
                    ; prevs = []
                    ; main =
                        (fun { public_input = x } ->
                          dummy_constraints () ;
                          Promise.return
                            { Inductive_rule.previous_proof_statements = []
                            ; public_output = Field.(add one) x
                            ; auxiliary_output = ()
                            } )
                    }
                  ] ) )

        module Proof = (val p)

        let example =
          let input = Field.Constant.of_int 42 in
          let res, (), b0 =
            Common.time "b0" (fun () ->
                Promise.block_on_async_exn (fun () -> step input) )
          in
          assert (Field.Constant.(equal (of_int 43)) res) ;
          Or_error.ok_exn
            (Promise.block_on_async_exn (fun () ->
                 Proof.verify_promise [ ((input, res), b0) ] ) ) ;
          ((input, res), b0)

        let _example_input, _example_proof = example
      end

      module Auxiliary_return = struct
        let[@warning "-45"] _tag, _, p, Provers.[ step ] =
          Common.time "compile" (fun () ->
              compile_promise ()
                ~public_input:(Input_and_output (Field.typ, Field.typ))
                ~auxiliary_typ:Field.typ
                ~branches:(module Nat.N1)
                ~max_proofs_verified:(module Nat.N0)
                ~name:"blockchain-snark"
                ~choices:(fun ~self:_ ->
                  [ { identifier = "main"
                    ; feature_flags = Plonk_types.Features.none_bool
                    ; prevs = []
                    ; main =
                        (fun { public_input = input } ->
                          dummy_constraints () ;
                          let sponge =
                            Step_main_inputs.Sponge.create
                              Step_main_inputs.sponge_params
                          in
                          let blinding_value =
                            exists Field.typ ~compute:Field.Constant.random
                          in
                          Step_main_inputs.Sponge.absorb sponge (`Field input) ;
                          Step_main_inputs.Sponge.absorb sponge
                            (`Field blinding_value) ;
                          let result = Step_main_inputs.Sponge.squeeze sponge in
                          Promise.return
                            { Inductive_rule.previous_proof_statements = []
                            ; public_output = result
                            ; auxiliary_output = blinding_value
                            } )
                    }
                  ] ) )

        module Proof = (val p)

        let example =
          let input = Field.Constant.of_int 42 in
          let result, blinding_value, b0 =
            Common.time "b0" (fun () ->
                Promise.block_on_async_exn (fun () -> step input) )
          in
          let sponge =
            Tick_field_sponge.Field.create Tick_field_sponge.params
          in
          Tick_field_sponge.Field.absorb sponge input ;
          Tick_field_sponge.Field.absorb sponge blinding_value ;
          let result' = Tick_field_sponge.Field.squeeze sponge in
          assert (Field.Constant.equal result result') ;
          Or_error.ok_exn
            (Promise.block_on_async_exn (fun () ->
                 Proof.verify_promise [ ((input, result), b0) ] ) ) ;
          ((input, result), b0)

        let _example_input, _example_proof = example
      end
    end )

  let%test_module "test uncorrelated bulletproof_challenges" =
    ( module struct
      let () = Backtrace.elide := false

      let () = Snarky_backendless.Snark0.set_eval_constraints true

      module Statement = struct
        type t = unit

        let to_field_elements () = [||]
      end

      module A = Statement
      module A_value = Statement

      let typ = Impls.Step.Typ.unit

      module Branches = Nat.N1
      module Max_proofs_verified = Nat.N2

      let constraint_constants : Snark_keys_header.Constraint_constants.t =
        { sub_windows_per_window = 0
        ; ledger_depth = 0
        ; work_delay = 0
        ; block_window_duration_ms = 0
        ; transaction_capacity = Log_2 0
        ; pending_coinbase_depth = 0
        ; coinbase_amount = Unsigned.UInt64.of_int 0
        ; supercharged_coinbase_factor = 0
        ; account_creation_fee = Unsigned.UInt64.of_int 0
        ; fork = None
        }

      let tag =
        let tagname = "" in
        Tag.create ~kind:Compiled tagname

      let rule : _ Inductive_rule.Promise.t =
        let open Impls.Step in
        { identifier = "main"
        ; prevs = [ tag; tag ]
        ; main =
            (fun { public_input = () } ->
              let dummy_proof =
                As_prover.Ref.create (fun () ->
                    Proof0.dummy Nat.N2.n Nat.N2.n Nat.N2.n ~domain_log2:15 )
              in
              Promise.return
                { Inductive_rule.previous_proof_statements =
                    [ { public_input = ()
                      ; proof = dummy_proof
                      ; proof_must_verify = Boolean.false_
                      }
                    ; { public_input = ()
                      ; proof = dummy_proof
                      ; proof_must_verify = Boolean.false_
                      }
                    ]
                ; public_output = ()
                ; auxiliary_output = ()
                } )
        ; feature_flags = Plonk_types.Features.none_bool
        }

      module M = struct
<<<<<<< HEAD
        module IR = Inductive_rule.T (A) (A_value) (A) (A_value) (A) (A_value)
=======
        module IR =
          Inductive_rule.Promise.T (A) (A_value) (A) (A_value) (A) (A_value)
>>>>>>> 48443f55

        let max_local_max_proofs_verifieds ~self (type n)
            (module Max_proofs_verified : Nat.Intf with type n = n) branches
            choices =
          let module Local_max_proofs_verifieds = struct
            type t = (int, Max_proofs_verified.n) Vector.t
          end in
          let module M =
            H4.Map (IR) (E04 (Local_max_proofs_verifieds))
              (struct
                module V = H4.To_vector (Int)
                module HT = H4.T (Tag)

                module M =
                  H4.Map (Tag) (E04 (Int))
                    (struct
                      let f (type a b c d) (t : (a, b, c, d) Tag.t) : int =
                        if Type_equal.Id.same t.id self then
                          Nat.to_int Max_proofs_verified.n
                        else
                          let (module M) = Types_map.max_proofs_verified t in
                          Nat.to_int M.n
                    end)

                let f :
                    type a b c d.
                    (a, b, c, d) IR.t -> Local_max_proofs_verifieds.t =
                 fun rule ->
                  let (T (_, l)) = HT.length rule.prevs in
                  Vector.extend_front_exn
                    (V.f l (M.f rule.prevs))
                    Max_proofs_verified.n 0
              end)
          in
          let module V = H4.To_vector (Local_max_proofs_verifieds) in
          let padded = V.f branches (M.f choices) |> Vector.transpose in
          (padded, Maxes.m padded)

        module Lazy_keys = struct
          type t =
<<<<<<< HEAD
            (Impls.Step.Proving_key.t * Dirty.t) Lazy.t
            * (Kimchi_bindings.Protocol.VerifierIndex.Fp.t * Dirty.t) Lazy.t
=======
            (Impls.Step.Proving_key.t * Dirty.t) Promise.t Lazy.t
            * (Kimchi_bindings.Protocol.VerifierIndex.Fp.t * Dirty.t) Promise.t
              Lazy.t
>>>>>>> 48443f55

          (* TODO Think this is right.. *)
        end

        let compile :
            (   unit
             -> (Max_proofs_verified.n, Max_proofs_verified.n) Proof.t Promise.t
            )
            * _
            * _ =
          let self = tag in
          let snark_keys_header kind constraint_system_hash =
            { Snark_keys_header.header_version =
                Snark_keys_header.header_version
            ; kind
            ; constraint_constants
            ; commits = { mina = "[NOT SPECIFIED]"; marlin = "[NOT SPECIFIED]" }
            ; length = (* This is a dummy, it gets filled in on read/write. *) 0
            ; commit_date = "UNKNOWN"
            ; constraint_system_hash
            ; identifying_hash =
                (* TODO: Proper identifying hash. *)
                constraint_system_hash
            }
          in
          let T = Max_proofs_verified.eq in
          let prev_varss_n = Branches.n in
          let prev_varss_length : _ Length.t = S Z in
          let T = Nat.eq_exn prev_varss_n Branches.n in
          let padded, (module Maxes) =
            max_local_max_proofs_verifieds
              (module Max_proofs_verified)
              prev_varss_length [ rule ] ~self:self.id
          in
          let full_signature =
            { Full_signature.padded; maxes = (module Maxes) }
          in
          let feature_flags = Plonk_types.Features.Full.none in
          let actual_feature_flags = Plonk_types.Features.none_bool in
          let wrap_domains =
            let module M =
              Wrap_domains.Make (A) (A_value) (A) (A_value) (A) (A_value)
            in
            M.f full_signature prev_varss_n prev_varss_length ~feature_flags
              ~num_chunks:1
              ~max_proofs_verified:(module Max_proofs_verified)
          in
          let module Branch_data = struct
            type ('vars, 'vals, 'n, 'm) t =
              ( A.t
              , A_value.t
              , A.t
              , A_value.t
              , A.t
              , A_value.t
              , Max_proofs_verified.n
              , Branches.n
              , 'vars
              , 'vals
              , 'n
              , 'm )
              Step_branch_data.t
          end in
          let proofs_verifieds = Vector.singleton 2 in
          let (T inner_step_data as step_data) =
            Step_branch_data.create ~index:0 ~feature_flags ~num_chunks:1
              ~actual_feature_flags ~max_proofs_verified:Max_proofs_verified.n
              ~branches:Branches.n ~self ~public_input:(Input typ)
              ~auxiliary_typ:typ A.to_field_elements A_value.to_field_elements
              rule ~wrap_domains ~proofs_verifieds ~chain_to:(Promise.return ())
            (* TODO? *)
          in
          let step_domains = Vector.singleton inner_step_data.domains in
<<<<<<< HEAD
=======
          let all_step_domains =
            let%map.Promise () =
              (* Wait for promises to resolve. *)
              Vector.fold ~init:(Promise.return ()) step_domains
                ~f:(fun acc step_domain ->
                  let%bind.Promise _ = step_domain in
                  acc )
            in
            Vector.map
              ~f:(fun x -> Option.value_exn @@ Promise.peek x)
              step_domains
          in

>>>>>>> 48443f55
          let step_keypair =
            let etyp =
              Impls.Step.input ~proofs_verified:Max_proofs_verified.n
                ~wrap_rounds:Tock.Rounds.n
            in
            let open Impls.Step in
            let k_p =
              lazy
                (let (T (typ, _conv, conv_inv)) = etyp in
                 let%bind.Promise main =
                   inner_step_data.main ~step_domains:all_step_domains
                 in
                 let main () () =
                   let%map.Promise res = main () in
                   Impls.Step.with_label "conv_inv" (fun () -> conv_inv res)
                 in
                 let constraint_builder =
                   Impl.constraint_system_manual ~input_typ:Typ.unit
                     ~return_typ:typ
                 in
                 let%map.Promise res = constraint_builder.run_circuit main in
                 let cs = constraint_builder.finish_computation res in
                 let cs_hash = Md5.to_hex (R1CS_constraint_system.digest cs) in
                 ( Type_equal.Id.uid self.id
                 , snark_keys_header
                     { type_ = "step-proving-key"
                     ; identifier = inner_step_data.rule.identifier
                     }
                     cs_hash
                 , inner_step_data.index
                 , cs ) )
            in
            let k_v =
              lazy
                (let%map.Promise id, _header, index, cs = Lazy.force k_p in
                 let digest = R1CS_constraint_system.digest cs in
                 ( id
                 , snark_keys_header
                     { type_ = "step-verification-key"
                     ; identifier = inner_step_data.rule.identifier
                     }
                     (Md5.to_hex digest)
                 , index
                 , digest ) )
            in
            Cache.Step.read_or_generate
              ~prev_challenges:
                (Nat.to_int (fst inner_step_data.proofs_verified))
              [] k_p k_v
          in
          let step_vks =
            lazy
              (let _, lazy_step_vk = step_keypair in
               let%map.Promise step_vk, _ = Lazy.force lazy_step_vk in
               Vector.singleton @@ Tick.Keypair.vk_commitments step_vk )
          in

          let wrap_main _ =
            let module SC' = SC in
            let open Impls.Wrap in
            let open Wrap_main_inputs in
            let x =
              exists Field.typ ~compute:(fun () -> Field.Constant.of_int 3)
            in
            let y =
              exists Field.typ ~compute:(fun () -> Field.Constant.of_int 0)
            in
            let z =
              exists Field.typ ~compute:(fun () -> Field.Constant.of_int 0)
            in
            let g = Inner_curve.one in
            let sponge = Sponge.create sponge_params in
            Sponge.absorb sponge x ;
            ignore (Sponge.squeeze_field sponge : Field.t) ;
            ignore
              ( SC'.to_field_checked'
                  (module Impl)
                  ~num_bits:16
                  (Kimchi_backend_common.Scalar_challenge.create x)
                : Field.t * Field.t * Field.t ) ;
            ignore
              (Ops.scale_fast g ~num_bits:5 (Shifted_value x) : Inner_curve.t) ;
            ignore
              ( Wrap_verifier.Scalar_challenge.endo g ~num_bits:4
                  (Kimchi_backend_common.Scalar_challenge.create x)
                : Field.t * Field.t ) ;
            for _i = 0 to 64000 do
              assert_r1cs x y z
            done
          in
          let (wrap_pk, wrap_vk), disk_key =
            let open Impls.Wrap in
            let (T (typ, conv, _conv_inv)) = input ~feature_flags () in
            let main x () : unit = wrap_main (conv x) in
            let self_id = Type_equal.Id.uid self.id in
            let disk_key_prover =
              lazy
                (let cs =
                   constraint_system ~input_typ:typ ~return_typ:Typ.unit main
                 in
                 let cs_hash = Md5.to_hex (R1CS_constraint_system.digest cs) in
                 ( self_id
                 , snark_keys_header
                     { type_ = "wrap-proving-key"; identifier = "" }
                     cs_hash
                 , cs ) )
            in
            let disk_key_verifier =
              lazy
                (let id, _header, cs = Lazy.force disk_key_prover in
                 let digest = R1CS_constraint_system.digest cs in
                 ( id
                 , snark_keys_header
                     { type_ = "wrap-verification-key"; identifier = "" }
                     (Md5.to_hex digest)
                 , digest ) )
            in
            let r =
              Common.time "wrap read or generate " (fun () ->
                  Cache.Wrap.read_or_generate ~prev_challenges:2 []
                    (Lazy.map ~f:Promise.return disk_key_prover)
                    (Lazy.map ~f:Promise.return disk_key_verifier) )
            in
            (r, disk_key_verifier)
          in
          let wrap_vk = Lazy.map wrap_vk ~f:(Promise.map ~f:fst) in
          let module S = Step.Make (A) (A_value) (Max_proofs_verified) in
          let prover =
            let f :
                   ( unit * (unit * unit)
                   , unit * (unit * unit)
                   , Nat.N2.n * (Nat.N2.n * unit)
                   , Nat.N1.n * (Nat.N1.n * unit) )
                   Branch_data.t
                -> Lazy_keys.t
                -> unit
                -> (Max_proofs_verified.n, Max_proofs_verified.n) Proof.t
                   Promise.t =
             fun (T b as branch_data) (step_pk, step_vk) () ->
              let (_ : (Max_proofs_verified.n, Maxes.ns) Requests.Wrap.t) =
                Requests.Wrap.create ()
              in
              let _, prev_vars_length = b.proofs_verified in
<<<<<<< HEAD
              let step =
                let wrap_vk = Lazy.force wrap_vk in
                S.f branch_data () ~feature_flags ~prevs_length:prev_vars_length
                  ~self ~public_input:(Input typ)
                  ~auxiliary_typ:Impls.Step.Typ.unit ~step_domains
=======
              let step () =
                let%bind.Promise step_pk = Lazy.force step_pk in
                let%bind.Promise wrap_vk = Lazy.force wrap_vk in
                S.f branch_data ~feature_flags ~prevs_length:prev_vars_length
                  ~self ~public_input:(Input typ) ~proof_cache:None
                  ~maxes:(module Maxes)
                  ~auxiliary_typ:Impls.Step.Typ.unit
                  ~step_domains:all_step_domains
>>>>>>> 48443f55
                  ~self_dlog_plonk_index:
                    ((* TODO *) Plonk_verification_key_evals.map
                       ~f:(fun x -> [| x |])
                       wrap_vk.commitments )
<<<<<<< HEAD
                  (fst (Lazy.force step_pk))
                  wrap_vk.index
=======
                  () (fst step_pk) wrap_vk.index
>>>>>>> 48443f55
              in
              let%bind.Promise pairing_vk, _ = Lazy.force step_vk in
              let wrap =
                let wrap_vk = Lazy.force wrap_vk in
                let%bind.Promise proof, (), (), _ = step () in
                let proof =
                  { proof with
                    statement =
                      { proof.statement with
                        messages_for_next_wrap_proof =
                          Compile.pad_messages_for_next_wrap_proof
                            (module Maxes)
                            proof.statement.messages_for_next_wrap_proof
                      }
                  }
                in
                let%map.Promise proof =
                  (* The prover for wrapping a proof *)
                  let wrap (type actual_branching)
                      ~(max_proofs_verified : Max_proofs_verified.n Nat.t)
                      (module Max_local_max_proofs_verifieds : Hlist.Maxes.S
                        with type ns = Maxes.ns
                         and type length = Max_proofs_verified.n )
                      ~dlog_plonk_index wrap_main to_field_elements ~pairing_vk
                      ~step_domains:_ ~wrap_domains:_ ~pairing_plonk_indices:_
                      pk
                      ({ statement = prev_statement
                       ; prev_evals = _
                       ; proof
                       ; index = _which_index
                       } :
                        ( _
                        , _
                        , (_, actual_branching) Vector.t
                        , (_, actual_branching) Vector.t
                        , Maxes.ns
                          H1.T
                            (P.Base.Messages_for_next_proof_over_same_field.Wrap)
                          .t
                        , ( ( Tock.Field.t
                            , Tock.Field.t array )
                            Plonk_types.All_evals.t
                          , Max_proofs_verified.n )
                          Vector.t )
                        P.Base.Step.t ) =
                    let prev_messages_for_next_wrap_proof =
                      let module M =
                        H1.Map
                          (P.Base.Messages_for_next_proof_over_same_field.Wrap)
                          (P.Base.Messages_for_next_proof_over_same_field.Wrap
                           .Prepared)
                          (struct
                            let f =
                              P.Base.Messages_for_next_proof_over_same_field
                              .Wrap
                              .prepare
                          end)
                      in
                      M.f prev_statement.messages_for_next_wrap_proof
                    in
                    let prev_statement_with_hashes : _ Types.Step.Statement.t =
                      { proof_state =
                          { prev_statement.proof_state with
                            messages_for_next_step_proof =
                              (* TODO: Careful here... the length of
                                 old_buletproof_challenges inside the messages_for_next_wrap_proof
                                 might not be correct *)
                              Common.hash_messages_for_next_step_proof
                                ~app_state:to_field_elements
                                (P.Base.Messages_for_next_proof_over_same_field
                                 .Step
                                 .prepare ~dlog_plonk_index
                                   prev_statement.proof_state
                                     .messages_for_next_step_proof )
                          }
                      ; messages_for_next_wrap_proof =
                          (let module M =
                             H1.Map
                               (P.Base.Messages_for_next_proof_over_same_field
                                .Wrap
                                .Prepared)
                               (E01 (Digest.Constant))
                               (struct
                                 let f (type n)
                                     (m :
                                       n
                                       P.Base
                                       .Messages_for_next_proof_over_same_field
                                       .Wrap
                                       .Prepared
                                       .t ) =
                                   let T =
                                     Nat.eq_exn max_proofs_verified
                                       (Vector.length
                                          m.old_bulletproof_challenges )
                                   in
                                   Wrap_hack.hash_messages_for_next_wrap_proof
                                     max_proofs_verified m
                               end)
                           in
                          let module V = H1.To_vector (Digest.Constant) in
                          V.f Max_local_max_proofs_verifieds.length
                            (M.f prev_messages_for_next_wrap_proof) )
                      }
                    in
                    let module O = Tick.Oracles in
                    let public_input =
                      tick_public_input_of_statement ~max_proofs_verified
                        prev_statement_with_hashes
                    in
                    let prev_challenges =
                      Vector.map ~f:Ipa.Step.compute_challenges
                        prev_statement.proof_state.messages_for_next_step_proof
                          .old_bulletproof_challenges
                    in
                    let actual_proofs_verified =
                      Vector.length prev_challenges
                    in
                    let lte =
                      Nat.lte_exn actual_proofs_verified
                        (Length.to_nat Max_local_max_proofs_verifieds.length)
                    in
                    let o =
                      let sgs =
                        let module M =
                          H1.Map
                            (P.Base.Messages_for_next_proof_over_same_field.Wrap
                             .Prepared)
                            (E01 (Tick.Curve.Affine))
                            (struct
                              let f :
                                  type n.
                                     n
                                     P.Base
                                     .Messages_for_next_proof_over_same_field
                                     .Wrap
                                     .Prepared
                                     .t
                                  -> _ =
                               fun t -> t.challenge_polynomial_commitment
                            end)
                        in
                        let module V = H1.To_vector (Tick.Curve.Affine) in
                        V.f Max_local_max_proofs_verifieds.length
                          (M.f prev_messages_for_next_wrap_proof)
                      in
                      O.create_with_public_evals pairing_vk
                        Vector.(
                          map2 (Vector.trim_front sgs lte) prev_challenges
                            ~f:(fun commitment cs ->
                              { Tick.Proof.Challenge_polynomial.commitment
                              ; challenges = Vector.to_array cs
                              } )
                          |> to_list)
                        public_input proof
                    in
                    let x_hat = O.(p_eval_1 o, p_eval_2 o) in
                    let%bind.Promise step_vk, _ = Lazy.force step_vk in
                    let next_statement : _ Types.Wrap.Statement.In_circuit.t =
                      let scalar_chal f =
                        Scalar_challenge.map ~f:Challenge.Constant.of_tick_field
                          (f o)
                      in
                      let sponge_digest_before_evaluations =
                        O.digest_before_evaluations o
                      in
                      let plonk0 =
                        { Types.Wrap.Proof_state.Deferred_values.Plonk.Minimal
                          .alpha = scalar_chal O.alpha
                        ; beta = O.beta o
                        ; gamma = O.gamma o
                        ; zeta = scalar_chal O.zeta
                        ; joint_combiner =
                            Option.map (O.joint_combiner_chal o)
                              ~f:
                                (Scalar_challenge.map
                                   ~f:Challenge.Constant.of_tick_field )
                        ; feature_flags = Plonk_types.Features.none_bool
                        }
                      in
                      let r = scalar_chal O.u in
                      let xi = scalar_chal O.v in
                      let to_field =
                        SC.to_field_constant
                          (module Tick.Field)
                          ~endo:Endo.Wrap_inner_curve.scalar
                      in
                      let module As_field = struct
                        let r = to_field r

                        let xi = to_field xi

                        let zeta = to_field plonk0.zeta

                        let alpha = to_field plonk0.alpha

                        let joint_combiner =
                          Option.map ~f:to_field plonk0.joint_combiner
                      end in
                      let domain =
                        Domain.Pow_2_roots_of_unity
                          step_vk.domain.log_size_of_group
                      in
                      let w = step_vk.domain.group_gen in
                      (* Debug *)
                      [%test_eq: Tick.Field.t] w
                        (Tick.Field.domain_generator
                           ~log2_size:(Domain.log2_size domain) ) ;
                      let zetaw = Tick.Field.mul As_field.zeta w in
                      let tick_plonk_minimal =
                        { plonk0 with
                          zeta = As_field.zeta
                        ; alpha = As_field.alpha
                        ; joint_combiner = As_field.joint_combiner
                        }
                      in
                      let tick_combined_evals =
                        Plonk_checks.evals_of_split_evals
                          (module Tick.Field)
                          proof.proof.openings.evals
                          ~rounds:(Nat.to_int Tick.Rounds.n) ~zeta:As_field.zeta
                          ~zetaw
                      in
                      let tick_domain =
                        Plonk_checks.domain
                          (module Tick.Field)
                          domain ~shifts:Common.tick_shifts
                          ~domain_generator:Backend.Tick.Field.domain_generator
                      in
                      let tick_combined_evals =
                        Plonk_types.Evals.to_in_circuit tick_combined_evals
                      in
                      let tick_env =
                        let module Env_bool = struct
                          type t = bool

                          let true_ = true

                          let false_ = false

                          let ( &&& ) = ( && )

                          let ( ||| ) = ( || )

                          let any = List.exists ~f:Fn.id
                        end in
                        let module Env_field = struct
                          include Tick.Field

                          type bool = Env_bool.t

                          let if_ (b : bool) ~then_ ~else_ =
                            if b then then_ () else else_ ()
                        end in
                        Plonk_checks.scalars_env
                          (module Env_bool)
                          (module Env_field)
                          ~endo:Endo.Step_inner_curve.base
                          ~mds:Tick_field_sponge.params.mds
                          ~srs_length_log2:Common.Max_degree.step_log2
                          ~zk_rows:3
                          ~field_of_hex:(fun s ->
                            Kimchi_pasta.Pasta.Bigint256.of_hex_string s
                            |> Kimchi_pasta.Pasta.Fp.of_bigint )
                          ~domain:tick_domain tick_plonk_minimal
                          tick_combined_evals
                      in
                      let combined_inner_product =
                        let open As_field in
                        Wrap.combined_inner_product
                        (* Note: We do not pad here. *)
                          ~actual_proofs_verified:
                            (Nat.Add.create actual_proofs_verified)
                          { evals = proof.proof.openings.evals
                          ; public_input =
                              (let x1, x2 = x_hat in
                               ([| x1 |], [| x2 |]) )
                          }
                          ~r ~xi ~zeta ~zetaw
                          ~old_bulletproof_challenges:prev_challenges
                          ~env:tick_env ~domain:tick_domain
                          ~ft_eval1:proof.proof.openings.ft_eval1
                          ~plonk:tick_plonk_minimal
                      in
                      let chal = Challenge.Constant.of_tick_field in
                      let sg_new, new_bulletproof_challenges, b =
                        let prechals =
                          Array.map (O.opening_prechallenges o) ~f:(fun x ->
                              let x =
                                Scalar_challenge.map
                                  ~f:Challenge.Constant.of_tick_field x
                              in
                              x )
                        in
                        let chals =
                          Array.map prechals ~f:(fun x ->
                              Ipa.Step.compute_challenge x )
                        in
                        let challenge_polynomial =
                          unstage (Wrap.challenge_polynomial chals)
                        in
                        let open As_field in
                        let b =
                          let open Tick.Field in
                          challenge_polynomial zeta
                          + (r * challenge_polynomial zetaw)
                        in
                        let overwritten_prechals =
                          Array.map prechals
                            ~f:
                              (Scalar_challenge.map ~f:(fun _ ->
                                   Challenge.Constant.of_tick_field
                                     (Impls.Step.Field.Constant.of_int 100) ) )
                        in
                        let chals =
                          Array.map overwritten_prechals ~f:(fun x ->
                              Ipa.Step.compute_challenge x )
                        in
                        let sg_new =
                          let urs = Backend.Tick.Keypair.load_urs () in
                          Kimchi_bindings.Protocol.SRS.Fp
                          .batch_accumulator_generate urs 1 chals
                        in
                        let[@warning "-4"] sg_new =
                          match sg_new with
                          | [| Kimchi_types.Finite x |] ->
                              x
                          | _ ->
                              assert false
                        in
                        let overwritten_prechals =
                          Array.map overwritten_prechals
                            ~f:Bulletproof_challenge.unpack
                        in

                        (sg_new, overwritten_prechals, b)
                      in
                      let plonk =
                        let module Field = struct
                          include Tick.Field
                        end in
                        Wrap.Type1.derive_plonk
                          (module Field)
                          ~shift:Shifts.tick1 ~env:tick_env tick_plonk_minimal
                          tick_combined_evals
                      in
                      let shift_value =
                        Shifted_value.Type1.of_field
                          (module Tick.Field)
                          ~shift:Shifts.tick1
                      in
                      let branch_data : Composition_types.Branch_data.t =
                        { proofs_verified =
                            ( match actual_proofs_verified with
                            | Z ->
                                Composition_types.Branch_data.Proofs_verified.N0
                            | S Z ->
                                N1
                            | S (S Z) ->
                                N2
                            | S _ ->
                                assert false )
                        ; domain_log2 =
                            Composition_types.Branch_data.Domain_log2.of_int_exn
                              step_vk.domain.log_size_of_group
                        }
                      in
                      let messages_for_next_wrap_proof :
                          _
                          P.Base.Messages_for_next_proof_over_same_field.Wrap.t
                          =
                        { challenge_polynomial_commitment = sg_new
                        ; old_bulletproof_challenges =
                            Vector.map
                              prev_statement.proof_state.unfinalized_proofs
                              ~f:(fun t ->
                                t.deferred_values.bulletproof_challenges )
                        }
                      in
                      { proof_state =
                          { deferred_values =
                              { xi
                              ; b = shift_value b
                              ; bulletproof_challenges =
                                  Vector.of_array_and_length_exn
                                    new_bulletproof_challenges Tick.Rounds.n
                              ; combined_inner_product =
                                  shift_value combined_inner_product
                              ; branch_data
                              ; plonk =
                                  { plonk with
                                    zeta = plonk0.zeta
                                  ; alpha = plonk0.alpha
                                  ; beta = chal plonk0.beta
                                  ; gamma = chal plonk0.gamma
                                  ; joint_combiner = Opt.nothing
                                  }
                              }
                          ; sponge_digest_before_evaluations =
                              Digest.Constant.of_tick_field
                                sponge_digest_before_evaluations
                          ; messages_for_next_wrap_proof
                          }
                      ; messages_for_next_step_proof =
                          prev_statement.proof_state
                            .messages_for_next_step_proof
                      }
                    in
                    let messages_for_next_wrap_proof_prepared =
                      P.Base.Messages_for_next_proof_over_same_field.Wrap
                      .prepare
                        next_statement.proof_state.messages_for_next_wrap_proof
                    in
                    let%map.Promise next_proof =
                      let (T (input, conv, _conv_inv)) =
                        Impls.Wrap.input ~feature_flags ()
                      in
                      Common.time "wrap proof" (fun () ->
                          Impls.Wrap.generate_witness_conv
                            ~f:(fun { Impls.Wrap.Proof_inputs.auxiliary_inputs
                                    ; public_inputs
                                    } () ->
                              Backend.Tock.Proof.create_async
                                ~primary:public_inputs
                                ~auxiliary:auxiliary_inputs pk
                                ~message:
                                  ( Vector.map2
                                      (Vector.extend_front_exn
                                         prev_statement.proof_state
                                           .messages_for_next_step_proof
                                           .challenge_polynomial_commitments
                                         max_proofs_verified
                                         (Lazy.force Dummy.Ipa.Wrap.sg) )
                                      messages_for_next_wrap_proof_prepared
                                        .old_bulletproof_challenges
                                      ~f:(fun sg chals ->
                                        { Tock.Proof.Challenge_polynomial
                                          .commitment = sg
                                        ; challenges = Vector.to_array chals
                                        } )
                                  |> Wrap_hack.pad_accumulator ) )
                            ~input_typ:input
                            ~return_typ:(Snarky_backendless.Typ.unit ())
                            (fun x () : unit -> wrap_main (conv x))
                            { messages_for_next_step_proof =
                                prev_statement_with_hashes.proof_state
                                  .messages_for_next_step_proof
                            ; proof_state =
                                { next_statement.proof_state with
                                  messages_for_next_wrap_proof =
                                    Wrap_hack.hash_messages_for_next_wrap_proof
                                      max_proofs_verified
                                      messages_for_next_wrap_proof_prepared
                                ; deferred_values =
                                    { next_statement.proof_state.deferred_values with
                                      plonk =
                                        { next_statement.proof_state
                                            .deferred_values
                                            .plonk
                                          with
                                          joint_combiner = None
                                        }
                                    }
                                }
                            } )
                    in
                    ( { proof = Wrap_wire_proof.of_kimchi_proof next_proof.proof
                      ; statement =
                          Types.Wrap.Statement.to_minimal
                            ~to_option:Opt.to_option next_statement
                      ; prev_evals =
                          { Plonk_types.All_evals.evals =
                              { public_input =
                                  (let x1, x2 = x_hat in
                                   ([| x1 |], [| x2 |]) )
                              ; evals = proof.proof.openings.evals
                              }
                          ; ft_eval1 = proof.proof.openings.ft_eval1
                          }
                      }
                      : _ P.Base.Wrap.t )
                  in
                  let%bind.Promise wrap_pk = Lazy.force wrap_pk in
                  let%bind.Promise wrap_vk = wrap_vk in
                  wrap ~max_proofs_verified:Max_proofs_verified.n
                    full_signature.maxes
                    ~dlog_plonk_index:
                      ((* TODO *) Plonk_verification_key_evals.map
                         ~f:(fun x -> [| x |])
                         wrap_vk.commitments )
                    wrap_main A_value.to_field_elements ~pairing_vk
                    ~step_domains:b.domains
                    ~pairing_plonk_indices:(Lazy.force step_vks) ~wrap_domains
<<<<<<< HEAD
                    (fst (Lazy.force wrap_pk))
                    proof
=======
                    (fst wrap_pk) proof
>>>>>>> 48443f55
                in
                Proof.T
                  { proof with
                    statement =
                      { proof.statement with
                        messages_for_next_step_proof =
                          { proof.statement.messages_for_next_step_proof with
                            app_state = ()
                          }
                      }
                  }
              in
              wrap
            in
            f step_data step_keypair
          in
          let data : _ Types_map.Compiled.t =
            { branches = Branches.n
            ; feature_flags
            ; proofs_verifieds
            ; max_proofs_verified = (module Max_proofs_verified)
            ; public_input = typ
            ; wrap_key =
<<<<<<< HEAD
                Lazy.map wrap_vk ~f:(fun x ->
                    (* TODO *)
                    Plonk_verification_key_evals.map
                      ~f:(fun x -> [| x |])
                      (Verification_key.commitments x) )
            ; wrap_vk = Lazy.map wrap_vk ~f:Verification_key.index
=======
                Lazy.map wrap_vk
                  ~f:
                    (Promise.map ~f:(fun x ->
                         (* TODO *)
                         Plonk_verification_key_evals.map
                           ~f:(fun x -> [| x |])
                           (Verification_key.commitments x) ) )
            ; wrap_vk =
                Lazy.map wrap_vk ~f:(Promise.map ~f:Verification_key.index)
>>>>>>> 48443f55
            ; wrap_domains
            ; step_domains
            ; num_chunks = 1
            ; zk_rows = 3
            }
          in
          Types_map.add_exn self data ;
          (prover, wrap_vk, disk_key)
      end

      let step, wrap_vk, wrap_disk_key = M.compile

      module Proof = struct
        module Max_local_max_proofs_verified = Max_proofs_verified
        include Proof.Make (Max_proofs_verified) (Max_local_max_proofs_verified)

        let _id = wrap_disk_key

        let verification_key = wrap_vk

        let verify ts =
          let%bind.Promise verification_key = Lazy.force verification_key in
          verify_promise
            (module Max_proofs_verified)
            (module A_value)
            verification_key ts

        let _statement (T p : t) =
          p.statement.messages_for_next_step_proof.app_state
      end

      let proof_with_stmt =
        let p = Promise.block_on_async_exn (fun () -> step ()) in
        ((), p)

      let%test "should not be able to verify invalid proof" =
        Or_error.is_error
        @@ Promise.block_on_async_exn (fun () ->
               Proof.verify [ proof_with_stmt ] )

      module Recurse_on_bad_proof = struct
        open Impls.Step

        let _dummy_proof =
          Proof0.dummy Nat.N2.n Nat.N2.n Nat.N2.n ~domain_log2:15

        type _ Snarky_backendless.Request.t +=
          | Proof : (Nat.N2.n, Nat.N2.n) Proof0.t Snarky_backendless.Request.t

        let handler (proof : _ Proof0.t)
            (Snarky_backendless.Request.With { request; respond }) =
          match request with
          | Proof ->
              respond (Provide proof)
          | _ ->
              respond Unhandled

        let[@warning "-45"] _tag, _, p, Provers.[ step ] =
          Common.time "compile" (fun () ->
              compile_promise () ~public_input:(Input Typ.unit)
                ~auxiliary_typ:Typ.unit
                ~branches:(module Nat.N1)
                ~max_proofs_verified:(module Nat.N2)
                ~name:"recurse-on-bad"
                ~choices:(fun ~self:_ ->
                  [ { identifier = "main"
                    ; feature_flags = Plonk_types.Features.none_bool
                    ; prevs = [ tag; tag ]
                    ; main =
                        (fun { public_input = () } ->
                          let proof =
                            exists (Typ.Internal.ref ()) ~request:(fun () ->
                                Proof )
                          in
                          Promise.return
                            { Inductive_rule.previous_proof_statements =
                                [ { public_input = ()
                                  ; proof
                                  ; proof_must_verify = Boolean.true_
                                  }
                                ; { public_input = ()
                                  ; proof
                                  ; proof_must_verify = Boolean.true_
                                  }
                                ]
                            ; public_output = ()
                            ; auxiliary_output = ()
                            } )
                    }
                  ] ) )

        module Proof = (val p)
      end

      let%test "should not be able to create a recursive proof from an invalid \
                proof" =
        try
          let (), (), proof =
            Promise.block_on_async_exn (fun () ->
                Recurse_on_bad_proof.step
                  ~handler:(Recurse_on_bad_proof.handler (snd proof_with_stmt))
                  () )
          in
          Or_error.is_error
          @@ Promise.block_on_async_exn (fun () ->
                 Recurse_on_bad_proof.Proof.verify_promise [ ((), proof) ] )
        with _ -> true
    end )

  let%test_module "adversarial_tests" =
    ( module struct
      [@@@warning "-60"]

      let () = Backtrace.elide := false

      let () = Snarky_backendless.Snark0.set_eval_constraints true

      let%test_module "test domain size too large" =
        ( module Compile.Make_adversarial_test (struct
          let tweak_statement (stmt : _ Import.Types.Wrap.Statement.In_circuit.t)
              =
            (* Modify the statement to use an invalid domain size. *)
            { stmt with
              proof_state =
                { stmt.proof_state with
                  deferred_values =
                    { stmt.proof_state.deferred_values with
                      branch_data =
                        { stmt.proof_state.deferred_values.branch_data with
                          Branch_data.domain_log2 =
                            Branch_data.Domain_log2.of_int_exn
                              (Nat.to_int Kimchi_pasta.Basic.Rounds.Step.n + 1)
                        }
                    }
                }
            }

          let check_verifier_error err =
            (* Convert to JSON to make it easy to parse. *)
            err |> Error_json.error_to_yojson
            |> Yojson.Safe.Util.member "multiple"
            |> Yojson.Safe.Util.to_list
            |> List.find_exn ~f:(fun json ->
                   let error =
                     json
                     |> Yojson.Safe.Util.member "string"
                     |> Yojson.Safe.Util.to_string
                   in
                   String.equal error "domain size is small enough" )
            |> fun _ -> ()
        end) )
    end )

  let%test_module "domain too small" =
    ( module struct
      open Impls.Step

      (* Currently, a circuit must have at least 1 of every type of constraint. *)
      let dummy_constraints () =
        Impl.(
          let x =
            exists Field.typ ~compute:(fun () -> Field.Constant.of_int 3)
          in
          let g =
            exists Step_main_inputs.Inner_curve.typ ~compute:(fun _ ->
                Tick.Inner_curve.(to_affine_exn one) )
          in
          ignore
            ( SC.to_field_checked'
                (module Impl)
                ~num_bits:16
                (Kimchi_backend_common.Scalar_challenge.create x)
              : Field.t * Field.t * Field.t ) ;
          ignore
            ( Step_main_inputs.Ops.scale_fast g ~num_bits:5 (Shifted_value x)
              : Step_main_inputs.Inner_curve.t ) ;
          ignore
            ( Step_main_inputs.Ops.scale_fast g ~num_bits:5 (Shifted_value x)
              : Step_main_inputs.Inner_curve.t ) ;
          ignore
            ( Step_verifier.Scalar_challenge.endo g ~num_bits:4
                (Kimchi_backend_common.Scalar_challenge.create x)
              : Field.t * Field.t ))

      module No_recursion = struct
        let[@warning "-45"] tag, _, p, Provers.[ step ] =
          Common.time "compile" (fun () ->
              compile_promise () ~public_input:(Input Field.typ)
                ~auxiliary_typ:Typ.unit
                ~branches:(module Nat.N1)
                ~max_proofs_verified:(module Nat.N0)
                ~name:"blockchain-snark"
                ~choices:(fun ~self:_ ->
                  [ { identifier = "main"
                    ; prevs = []
                    ; feature_flags = Plonk_types.Features.none_bool
                    ; main =
                        (fun { public_input = self } ->
                          dummy_constraints () ;
                          Field.Assert.equal self Field.zero ;
                          Promise.return
                            { Inductive_rule.previous_proof_statements = []
                            ; public_output = ()
                            ; auxiliary_output = ()
                            } )
                    }
                  ] ) )

        module Proof = (val p)

        let example =
          let (), (), b0 =
            Common.time "b0" (fun () ->
                Promise.block_on_async_exn (fun () -> step Field.Constant.zero) )
          in
          Or_error.ok_exn
            (Promise.block_on_async_exn (fun () ->
                 Proof.verify_promise [ (Field.Constant.zero, b0) ] ) ) ;
          (Field.Constant.zero, b0)

        let example_input, example_proof = example
      end

      module Fake_1_recursion = struct
        let[@warning "-45"] tag, _, p, Provers.[ step ] =
          Common.time "compile" (fun () ->
              compile_promise () ~public_input:(Input Field.typ)
                ~auxiliary_typ:Typ.unit
                ~branches:(module Nat.N1)
                ~max_proofs_verified:(module Nat.N1)
                ~name:"blockchain-snark"
                ~choices:(fun ~self:_ ->
                  [ { identifier = "main"
                    ; prevs = []
                    ; feature_flags = Plonk_types.Features.none_bool
                    ; main =
                        (fun { public_input = self } ->
                          dummy_constraints () ;
                          Field.Assert.equal self Field.zero ;
                          Promise.return
                            { Inductive_rule.previous_proof_statements = []
                            ; public_output = ()
                            ; auxiliary_output = ()
                            } )
                    }
                  ] ) )

        module Proof = (val p)

        let example =
          let (), (), b0 =
            Common.time "b0" (fun () ->
                Promise.block_on_async_exn (fun () -> step Field.Constant.zero) )
          in
          Or_error.ok_exn
            (Promise.block_on_async_exn (fun () ->
                 Proof.verify_promise [ (Field.Constant.zero, b0) ] ) ) ;
          (Field.Constant.zero, b0)

        let example_input, example_proof = example
      end

      module Fake_2_recursion = struct
        let[@warning "-45"] tag, _, p, Provers.[ step ] =
          Common.time "compile" (fun () ->
              compile_promise () ~public_input:(Input Field.typ)
                ~override_wrap_domain:Pickles_base.Proofs_verified.N1
                ~auxiliary_typ:Typ.unit
                ~branches:(module Nat.N1)
                ~max_proofs_verified:(module Nat.N2)
                ~name:"blockchain-snark"
                ~choices:(fun ~self:_ ->
                  [ { identifier = "main"
                    ; prevs = []
                    ; feature_flags = Plonk_types.Features.none_bool
                    ; main =
                        (fun { public_input = self } ->
                          dummy_constraints () ;
                          Field.Assert.equal self Field.zero ;
                          Promise.return
                            { Inductive_rule.previous_proof_statements = []
                            ; public_output = ()
                            ; auxiliary_output = ()
                            } )
                    }
                  ] ) )

        module Proof = (val p)

        let example =
          let (), (), b0 =
            Common.time "b0" (fun () ->
                Promise.block_on_async_exn (fun () -> step Field.Constant.zero) )
          in
          Or_error.ok_exn
            (Promise.block_on_async_exn (fun () ->
                 Proof.verify_promise [ (Field.Constant.zero, b0) ] ) ) ;
          (Field.Constant.zero, b0)

        let example_input, example_proof = example
      end

      [@@@warning "-60"]

      module Simple_chain = struct
        type _ Snarky_backendless.Request.t +=
          | Prev_input : Field.Constant.t Snarky_backendless.Request.t
          | Proof : Side_loaded.Proof.t Snarky_backendless.Request.t
          | Verifier_index :
              Side_loaded.Verification_key.t Snarky_backendless.Request.t

        let handler (prev_input : Field.Constant.t) (proof : _ Proof.t)
            (verifier_index : Side_loaded.Verification_key.t)
            (Snarky_backendless.Request.With { request; respond }) =
          match request with
          | Prev_input ->
              respond (Provide prev_input)
          | Proof ->
              respond (Provide proof)
          | Verifier_index ->
              respond (Provide verifier_index)
          | _ ->
              respond Unhandled

        let side_loaded_tag =
          Side_loaded.create ~name:"foo"
            ~max_proofs_verified:(Nat.Add.create Nat.N2.n)
            ~feature_flags:Plonk_types.Features.none ~typ:Field.typ

        let[@warning "-45"] _tag, _, p, Provers.[ step ] =
          Common.time "compile" (fun () ->
              compile_promise () ~public_input:(Input Field.typ)
                ~auxiliary_typ:Typ.unit
                ~branches:(module Nat.N1)
                ~max_proofs_verified:(module Nat.N1)
                ~name:"blockchain-snark"
                ~choices:(fun ~self:_ ->
                  [ { identifier = "main"
                    ; prevs = [ side_loaded_tag ]
                    ; feature_flags = Plonk_types.Features.none_bool
                    ; main =
                        (fun { public_input = self } ->
                          let prev =
                            exists Field.typ ~request:(fun () -> Prev_input)
                          in
                          let proof =
                            exists (Typ.Internal.ref ()) ~request:(fun () ->
                                Proof )
                          in
                          let vk =
                            exists (Typ.Internal.ref ()) ~request:(fun () ->
                                Verifier_index )
                          in
                          as_prover (fun () ->
                              let vk = As_prover.Ref.get vk in
                              Side_loaded.in_prover side_loaded_tag vk ) ;
                          let vk =
                            exists Side_loaded_verification_key.typ
                              ~compute:(fun () -> As_prover.Ref.get vk)
                          in
                          Side_loaded.in_circuit side_loaded_tag vk ;
                          let is_base_case = Field.equal Field.zero self in
                          let self_correct = Field.(equal (one + prev) self) in
                          Boolean.Assert.any [ self_correct; is_base_case ] ;
                          Promise.return
                            { Inductive_rule.previous_proof_statements =
                                [ { public_input = prev
                                  ; proof
                                  ; proof_must_verify = Boolean.true_
                                  }
                                ]
                            ; public_output = ()
                            ; auxiliary_output = ()
                            } )
                    }
                  ] ) )

        module Proof = (val p)

        let _example1 =
          let (), (), b1 =
            Common.time "b1" (fun () ->
                Promise.block_on_async_exn (fun () ->
                    let%bind.Promise vk =
                      Side_loaded.Verification_key.of_compiled_promise
                        No_recursion.tag
                    in
                    step
                      ~handler:
                        (handler No_recursion.example_input
                           (Side_loaded.Proof.of_proof
                              No_recursion.example_proof )
                           vk )
                      Field.Constant.one ) )
          in
          Or_error.ok_exn
            (Promise.block_on_async_exn (fun () ->
                 Proof.verify_promise [ (Field.Constant.one, b1) ] ) ) ;
          (Field.Constant.one, b1)

        let _example2 =
          let (), (), b2 =
            Common.time "b2" (fun () ->
                Promise.block_on_async_exn (fun () ->
                    let%bind.Promise vk =
                      Side_loaded.Verification_key.of_compiled_promise
                        Fake_1_recursion.tag
                    in
                    step
                      ~handler:
                        (handler Fake_1_recursion.example_input
                           (Side_loaded.Proof.of_proof
                              Fake_1_recursion.example_proof )
                           vk )
                      Field.Constant.one ) )
          in
          Or_error.ok_exn
            (Promise.block_on_async_exn (fun () ->
                 Proof.verify_promise [ (Field.Constant.one, b2) ] ) ) ;
          (Field.Constant.one, b2)

        let _example3 =
          let (), (), b3 =
            Common.time "b3" (fun () ->
                Promise.block_on_async_exn (fun () ->
                    let%bind.Promise vk =
                      Side_loaded.Verification_key.of_compiled_promise
                        Fake_2_recursion.tag
                    in
                    step
                      ~handler:
                        (handler Fake_2_recursion.example_input
                           (Side_loaded.Proof.of_proof
                              Fake_2_recursion.example_proof )
                           vk )
                      Field.Constant.one ) )
          in
          Or_error.ok_exn
            (Promise.block_on_async_exn (fun () ->
                 Proof.verify_promise [ (Field.Constant.one, b3) ] ) ) ;
          (Field.Constant.one, b3)
      end
    end )

  let%test_module "side-loaded with feature flags" =
    ( module struct
      open Impls.Step

      [@@@warning "-60"]

      module Statement = struct
        [@@@warning "-32-34"]

        type t = Field.t

        let to_field_elements x = [| x |]

        module Constant = struct
          type t = Field.Constant.t [@@deriving bin_io]

          [@@@warning "-32"]

          let to_field_elements x = [| x |]
        end
      end

      (* Currently, a circuit must have at least 1 of every type of constraint. *)
      let dummy_constraints () =
        Impl.(
          let x =
            exists Field.typ ~compute:(fun () -> Field.Constant.of_int 3)
          in
          let g =
            exists Step_main_inputs.Inner_curve.typ ~compute:(fun _ ->
                Tick.Inner_curve.(to_affine_exn one) )
          in
          ignore
            ( SC.to_field_checked'
                (module Impl)
                ~num_bits:16
                (Kimchi_backend_common.Scalar_challenge.create x)
              : Field.t * Field.t * Field.t ) ;
          ignore
            ( Step_main_inputs.Ops.scale_fast g ~num_bits:5 (Shifted_value x)
              : Step_main_inputs.Inner_curve.t ) ;
          ignore
            ( Step_main_inputs.Ops.scale_fast g ~num_bits:5 (Shifted_value x)
              : Step_main_inputs.Inner_curve.t ) ;
          ignore
            ( Step_verifier.Scalar_challenge.endo g ~num_bits:4
                (Kimchi_backend_common.Scalar_challenge.create x)
              : Field.t * Field.t ))

      module No_recursion = struct
        let[@warning "-45"] tag, _, p, Provers.[ step ] =
          Common.time "compile" (fun () ->
              compile_promise () ~public_input:(Input Field.typ)
                ~auxiliary_typ:Typ.unit
                ~branches:(module Nat.N1)
                ~max_proofs_verified:(module Nat.N0)
                ~name:"blockchain-snark"
                ~choices:(fun ~self:_ ->
                  [ { identifier = "main"
                    ; prevs = []
                    ; feature_flags = Plonk_types.Features.none_bool
                    ; main =
                        (fun { public_input = self } ->
                          dummy_constraints () ;
                          Field.Assert.equal self Field.zero ;
                          Promise.return
                            { Inductive_rule.previous_proof_statements = []
                            ; public_output = ()
                            ; auxiliary_output = ()
                            } )
                    }
                  ] ) )

        module Proof = (val p)

        let example =
          let (), (), b0 =
            Common.time "b0" (fun () ->
                Promise.block_on_async_exn (fun () -> step Field.Constant.zero) )
          in
          Or_error.ok_exn
            (Promise.block_on_async_exn (fun () ->
                 Proof.verify_promise [ (Field.Constant.zero, b0) ] ) ) ;
          (Field.Constant.zero, b0)

        let example_input, example_proof = example
      end

      module Fake_1_recursion = struct
        let[@warning "-45"] tag, _, p, Provers.[ step ] =
          Common.time "compile" (fun () ->
              compile_promise () ~public_input:(Input Field.typ)
                ~auxiliary_typ:Typ.unit
                ~branches:(module Nat.N1)
                ~max_proofs_verified:(module Nat.N1)
                ~name:"blockchain-snark"
                ~choices:(fun ~self:_ ->
                  [ { identifier = "main"
                    ; prevs = []
                    ; feature_flags = Plonk_types.Features.none_bool
                    ; main =
                        (fun { public_input = self } ->
                          dummy_constraints () ;
                          Field.Assert.equal self Field.zero ;
                          Promise.return
                            { Inductive_rule.previous_proof_statements = []
                            ; public_output = ()
                            ; auxiliary_output = ()
                            } )
                    }
                  ] ) )

        module Proof = (val p)

        let example =
          let (), (), b0 =
            Common.time "b0" (fun () ->
                Promise.block_on_async_exn (fun () -> step Field.Constant.zero) )
          in
          Or_error.ok_exn
            (Promise.block_on_async_exn (fun () ->
                 Proof.verify_promise [ (Field.Constant.zero, b0) ] ) ) ;
          (Field.Constant.zero, b0)

        let example_input, example_proof = example
      end

      module Fake_2_recursion = struct
        let[@warning "-45"] tag, _, p, Provers.[ step ] =
          Common.time "compile" (fun () ->
              compile_promise () ~public_input:(Input Field.typ)
                ~override_wrap_domain:Pickles_base.Proofs_verified.N1
                ~auxiliary_typ:Typ.unit
                ~branches:(module Nat.N1)
                ~max_proofs_verified:(module Nat.N2)
                ~name:"blockchain-snark"
                ~choices:(fun ~self:_ ->
                  [ { identifier = "main"
                    ; prevs = []
                    ; feature_flags = Plonk_types.Features.none_bool
                    ; main =
                        (fun { public_input = self } ->
                          dummy_constraints () ;
                          Field.Assert.equal self Field.zero ;
                          Promise.return
                            { Inductive_rule.previous_proof_statements = []
                            ; public_output = ()
                            ; auxiliary_output = ()
                            } )
                    }
                  ] ) )

        module Proof = (val p)

        let example =
          let (), (), b0 =
            Common.time "b0" (fun () ->
                Promise.block_on_async_exn (fun () -> step Field.Constant.zero) )
          in
          Or_error.ok_exn
            (Promise.block_on_async_exn (fun () ->
                 Proof.verify_promise [ (Field.Constant.zero, b0) ] ) ) ;
          (Field.Constant.zero, b0)

        let example_input, example_proof = example
      end

      [@@@warning "-60"]

      module Simple_chain = struct
        type _ Snarky_backendless.Request.t +=
          | Prev_input : Field.Constant.t Snarky_backendless.Request.t
          | Proof : Side_loaded.Proof.t Snarky_backendless.Request.t
          | Verifier_index :
              Side_loaded.Verification_key.t Snarky_backendless.Request.t

        let handler (prev_input : Field.Constant.t) (proof : _ Proof.t)
            (verifier_index : Side_loaded.Verification_key.t)
            (Snarky_backendless.Request.With { request; respond }) =
          match request with
          | Prev_input ->
              respond (Provide prev_input)
          | Proof ->
              respond (Provide proof)
          | Verifier_index ->
              respond (Provide verifier_index)
          | _ ->
              respond Unhandled

        let maybe_features =
          Plonk_types.Features.(map none ~f:(fun _ -> Opt.Flag.Maybe))

        let side_loaded_tag =
          Side_loaded.create ~name:"foo"
            ~max_proofs_verified:(Nat.Add.create Nat.N2.n)
            ~feature_flags:maybe_features ~typ:Field.typ

        let[@warning "-45"] _tag, _, p, Provers.[ step ] =
          Common.time "compile" (fun () ->
              compile_promise () ~public_input:(Input Field.typ)
                ~auxiliary_typ:Typ.unit
                ~branches:(module Nat.N1)
                ~max_proofs_verified:(module Nat.N1)
                ~name:"blockchain-snark"
                ~choices:(fun ~self:_ ->
                  [ { identifier = "main"
                    ; prevs = [ side_loaded_tag ]
                    ; feature_flags = Plonk_types.Features.none_bool
                    ; main =
                        (fun { public_input = self } ->
                          let prev =
                            exists Field.typ ~request:(fun () -> Prev_input)
                          in
                          let proof =
                            exists (Typ.Internal.ref ()) ~request:(fun () ->
                                Proof )
                          in
                          let vk =
                            exists (Typ.Internal.ref ()) ~request:(fun () ->
                                Verifier_index )
                          in
                          as_prover (fun () ->
                              let vk = As_prover.Ref.get vk in
                              Side_loaded.in_prover side_loaded_tag vk ) ;
                          let vk =
                            exists Side_loaded_verification_key.typ
                              ~compute:(fun () -> As_prover.Ref.get vk)
                          in
                          Side_loaded.in_circuit side_loaded_tag vk ;
                          let is_base_case = Field.equal Field.zero self in
                          let self_correct = Field.(equal (one + prev) self) in
                          Boolean.Assert.any [ self_correct; is_base_case ] ;
                          Promise.return
                            { Inductive_rule.previous_proof_statements =
                                [ { public_input = prev
                                  ; proof
                                  ; proof_must_verify = Boolean.true_
                                  }
                                ]
                            ; public_output = ()
                            ; auxiliary_output = ()
                            } )
                    }
                  ] ) )

        module Proof = (val p)

        let _example1 =
          let (), (), b1 =
            Common.time "b1" (fun () ->
                Promise.block_on_async_exn (fun () ->
                    let%bind.Promise vk =
                      Side_loaded.Verification_key.of_compiled_promise
                        No_recursion.tag
                    in
                    step
                      ~handler:
                        (handler No_recursion.example_input
                           (Side_loaded.Proof.of_proof
                              No_recursion.example_proof )
                           vk )
                      Field.Constant.one ) )
          in
          Or_error.ok_exn
            (Promise.block_on_async_exn (fun () ->
                 Proof.verify_promise [ (Field.Constant.one, b1) ] ) ) ;
          (Field.Constant.one, b1)

        let _example2 =
          let (), (), b2 =
            Common.time "b2" (fun () ->
                Promise.block_on_async_exn (fun () ->
                    let%bind.Promise vk =
                      Side_loaded.Verification_key.of_compiled_promise
                        Fake_1_recursion.tag
                    in
                    step
                      ~handler:
                        (handler Fake_1_recursion.example_input
                           (Side_loaded.Proof.of_proof
                              Fake_1_recursion.example_proof )
                           vk )
                      Field.Constant.one ) )
          in
          Or_error.ok_exn
            (Promise.block_on_async_exn (fun () ->
                 Proof.verify_promise [ (Field.Constant.one, b2) ] ) ) ;
          (Field.Constant.one, b2)

        let _example3 =
          let (), (), b3 =
            Common.time "b3" (fun () ->
                Promise.block_on_async_exn (fun () ->
                    let%bind.Promise vk =
                      Side_loaded.Verification_key.of_compiled_promise
                        Fake_2_recursion.tag
                    in
                    step
                      ~handler:
                        (handler Fake_2_recursion.example_input
                           (Side_loaded.Proof.of_proof
                              Fake_2_recursion.example_proof )
                           vk )
                      Field.Constant.one ) )
          in
          Or_error.ok_exn
            (Promise.block_on_async_exn (fun () ->
                 Proof.verify_promise [ (Field.Constant.one, b3) ] ) ) ;
          (Field.Constant.one, b3)
      end
    end )
end

include Wire_types.Make (Make_sig) (Make_str)<|MERGE_RESOLUTION|>--- conflicted
+++ resolved
@@ -46,10 +46,7 @@
   module Proof_cache = Proof_cache
   module Cache = Cache
   module Storables = Compile.Storables
-<<<<<<< HEAD
   module Ro = Ro
-=======
->>>>>>> 48443f55
 
   type chunking_data = Verify.Instance.chunking_data =
     { num_chunks : int; domain_size : int; zk_rows : int }
@@ -232,29 +229,17 @@
           Common.actual_wrap_domain_size
             ~log_2_domain_size:wrap_vk.domain.log_size_of_group
         in
-<<<<<<< HEAD
-        { wrap_vk = Some (Lazy.force d.wrap_vk)
-        ; wrap_index =
-            Plonk_verification_key_evals.map (Lazy.force d.wrap_key)
-              ~f:(fun x -> x.(0))
-        ; max_proofs_verified =
-            Pickles_base.Proofs_verified.of_nat_exn
-              (Nat.Add.n d.max_proofs_verified)
-        ; actual_wrap_domain_size
-        }
-=======
         ( { wrap_vk = Some wrap_vk
           ; wrap_index =
               Plonk_verification_key_evals.map wrap_key ~f:(fun x -> x.(0))
           ; max_proofs_verified =
-              Pickles_base.Proofs_verified.of_nat
+              Pickles_base.Proofs_verified.of_nat_exn
                 (Nat.Add.n d.max_proofs_verified)
           ; actual_wrap_domain_size
           }
           : t )
 
       let of_compiled tag = of_compiled_promise tag |> Promise.to_deferred
->>>>>>> 48443f55
 
       module Max_width = Width.Max
     end
@@ -271,11 +256,8 @@
         ; branches = Verification_key.Max_branches.n
         ; feature_flags =
             Plonk_types.(Features.to_full ~or_:Opt.Flag.( ||| ) feature_flags)
-<<<<<<< HEAD
         ; num_chunks = 1
         ; zk_rows = 3
-=======
->>>>>>> 48443f55
         }
 
     module Proof = struct
@@ -335,7 +317,6 @@
     Compile.compile_with_wrap_main_override_promise
 
   let compile_promise ?self ?cache ?storables ?proof_cache ?disk_keys
-<<<<<<< HEAD
       ?override_wrap_domain ?num_chunks ~public_input ~auxiliary_typ ~branches
       ~max_proofs_verified ~name ?constraint_constants ?commits ~choices () =
     compile_with_wrap_main_override_promise ?self ?cache ?storables ?proof_cache
@@ -346,23 +327,6 @@
   let compile ?self ?cache ?storables ?proof_cache ?disk_keys
       ?override_wrap_domain ?num_chunks ~public_input ~auxiliary_typ ~branches
       ~max_proofs_verified ~name ?constraint_constants ?commits ~choices () =
-    let self, cache_handle, proof_module, provers =
-      compile_promise ?self ?cache ?storables ?proof_cache ?disk_keys
-        ?override_wrap_domain ?num_chunks ~public_input ~auxiliary_typ ~branches
-        ~max_proofs_verified ~name ?constraint_constants ?commits ~choices ()
-    in
-    let rec adjust_provers :
-        type a1 a2 a3 s1 s2_inner.
-=======
-      ?override_wrap_domain ~public_input ~auxiliary_typ ~branches
-      ~max_proofs_verified ~name ~constraint_constants ~choices () =
-    compile_with_wrap_main_override_promise ?self ?cache ?storables ?proof_cache
-      ?disk_keys ?override_wrap_domain ~public_input ~auxiliary_typ ~branches
-      ~max_proofs_verified ~name ~constraint_constants ~choices ()
-
-  let compile ?self ?cache ?storables ?proof_cache ?disk_keys
-      ?override_wrap_domain ~public_input ~auxiliary_typ ~branches
-      ~max_proofs_verified ~name ~constraint_constants ~choices () =
     let choices ~self =
       let choices = choices ~self in
       let rec go :
@@ -384,8 +348,8 @@
     in
     let self, cache_handle, proof_module, provers =
       compile_promise ?self ?cache ?storables ?proof_cache ?disk_keys
-        ?override_wrap_domain ~public_input ~auxiliary_typ ~branches
-        ~max_proofs_verified ~name ~constraint_constants ~choices ()
+        ?override_wrap_domain ?num_chunks ~public_input ~auxiliary_typ ~branches
+        ~max_proofs_verified ~name ~constraint_constants ?commits ~choices ()
     in
     let rec adjust_provers :
         type a1 a2 a3 s1 s2_inner.
@@ -401,8 +365,8 @@
     (self, cache_handle, proof_module, adjust_provers provers)
 
   let compile_async ?self ?cache ?storables ?proof_cache ?disk_keys
-      ?override_wrap_domain ~public_input ~auxiliary_typ ~branches
-      ~max_proofs_verified ~name ~constraint_constants ~choices () =
+      ?override_wrap_domain ?num_chunks ~public_input ~auxiliary_typ ~branches
+      ~max_proofs_verified ~name ~constraint_constants ?commits ~choices () =
     let choices ~self =
       let choices = choices ~self in
       let rec go :
@@ -429,12 +393,11 @@
     in
     let self, cache_handle, proof_module, provers =
       compile_promise ?self ?cache ?storables ?proof_cache ?disk_keys
-        ?override_wrap_domain ~public_input ~auxiliary_typ ~branches
-        ~max_proofs_verified ~name ~constraint_constants ~choices ()
+        ?override_wrap_domain ?num_chunks ~public_input ~auxiliary_typ ~branches
+        ~max_proofs_verified ~name ?constraint_constants ?commits ~choices ()
     in
     let rec adjust_provers :
         type a1 a2 a3 s1 s2_inner.
->>>>>>> 48443f55
            (a1, a2, a3, s1, s2_inner Promise.t) H3_2.T(Prover).t
         -> (a1, a2, a3, s1, s2_inner Deferred.t) H3_2.T(Prover).t = function
       | [] ->
@@ -1062,12 +1025,8 @@
         }
 
       module M = struct
-<<<<<<< HEAD
-        module IR = Inductive_rule.T (A) (A_value) (A) (A_value) (A) (A_value)
-=======
         module IR =
           Inductive_rule.Promise.T (A) (A_value) (A) (A_value) (A) (A_value)
->>>>>>> 48443f55
 
         let max_local_max_proofs_verifieds ~self (type n)
             (module Max_proofs_verified : Nat.Intf with type n = n) branches
@@ -1108,14 +1067,9 @@
 
         module Lazy_keys = struct
           type t =
-<<<<<<< HEAD
-            (Impls.Step.Proving_key.t * Dirty.t) Lazy.t
-            * (Kimchi_bindings.Protocol.VerifierIndex.Fp.t * Dirty.t) Lazy.t
-=======
             (Impls.Step.Proving_key.t * Dirty.t) Promise.t Lazy.t
             * (Kimchi_bindings.Protocol.VerifierIndex.Fp.t * Dirty.t) Promise.t
               Lazy.t
->>>>>>> 48443f55
 
           (* TODO Think this is right.. *)
         end
@@ -1189,8 +1143,6 @@
             (* TODO? *)
           in
           let step_domains = Vector.singleton inner_step_data.domains in
-<<<<<<< HEAD
-=======
           let all_step_domains =
             let%map.Promise () =
               (* Wait for promises to resolve. *)
@@ -1204,7 +1156,6 @@
               step_domains
           in
 
->>>>>>> 48443f55
           let step_keypair =
             let etyp =
               Impls.Step.input ~proofs_verified:Max_proofs_verified.n
@@ -1348,13 +1299,6 @@
                 Requests.Wrap.create ()
               in
               let _, prev_vars_length = b.proofs_verified in
-<<<<<<< HEAD
-              let step =
-                let wrap_vk = Lazy.force wrap_vk in
-                S.f branch_data () ~feature_flags ~prevs_length:prev_vars_length
-                  ~self ~public_input:(Input typ)
-                  ~auxiliary_typ:Impls.Step.Typ.unit ~step_domains
-=======
               let step () =
                 let%bind.Promise step_pk = Lazy.force step_pk in
                 let%bind.Promise wrap_vk = Lazy.force wrap_vk in
@@ -1363,17 +1307,11 @@
                   ~maxes:(module Maxes)
                   ~auxiliary_typ:Impls.Step.Typ.unit
                   ~step_domains:all_step_domains
->>>>>>> 48443f55
                   ~self_dlog_plonk_index:
                     ((* TODO *) Plonk_verification_key_evals.map
                        ~f:(fun x -> [| x |])
                        wrap_vk.commitments )
-<<<<<<< HEAD
-                  (fst (Lazy.force step_pk))
-                  wrap_vk.index
-=======
                   () (fst step_pk) wrap_vk.index
->>>>>>> 48443f55
               in
               let%bind.Promise pairing_vk, _ = Lazy.force step_vk in
               let wrap =
@@ -1867,12 +1805,7 @@
                     wrap_main A_value.to_field_elements ~pairing_vk
                     ~step_domains:b.domains
                     ~pairing_plonk_indices:(Lazy.force step_vks) ~wrap_domains
-<<<<<<< HEAD
-                    (fst (Lazy.force wrap_pk))
-                    proof
-=======
                     (fst wrap_pk) proof
->>>>>>> 48443f55
                 in
                 Proof.T
                   { proof with
@@ -1896,14 +1829,6 @@
             ; max_proofs_verified = (module Max_proofs_verified)
             ; public_input = typ
             ; wrap_key =
-<<<<<<< HEAD
-                Lazy.map wrap_vk ~f:(fun x ->
-                    (* TODO *)
-                    Plonk_verification_key_evals.map
-                      ~f:(fun x -> [| x |])
-                      (Verification_key.commitments x) )
-            ; wrap_vk = Lazy.map wrap_vk ~f:Verification_key.index
-=======
                 Lazy.map wrap_vk
                   ~f:
                     (Promise.map ~f:(fun x ->
@@ -1913,7 +1838,6 @@
                            (Verification_key.commitments x) ) )
             ; wrap_vk =
                 Lazy.map wrap_vk ~f:(Promise.map ~f:Verification_key.index)
->>>>>>> 48443f55
             ; wrap_domains
             ; step_domains
             ; num_chunks = 1
