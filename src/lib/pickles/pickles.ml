module Endo = Endo
module P = Proof

module type Statement_intf = Intf.Statement

module type Statement_var_intf = Intf.Statement_var

module type Statement_value_intf = Intf.Statement_value

module Common = Common
open Tuple_lib
module Scalar_challenge = Scalar_challenge
module SC = Scalar_challenge
open Core_kernel
open Async_kernel
open Import
open Pickles_types
open Poly_types
open Hlist
open Common
open Backend
module Backend = Backend
module Sponge_inputs = Sponge_inputs
module Util = Util
module Tick_field_sponge = Tick_field_sponge
module Impls = Impls
module Inductive_rule = Inductive_rule
module Tag = Tag
module Types_map = Types_map
module Dirty = Dirty
module Cache_handle = Cache_handle
module Step_main_inputs = Step_main_inputs
module Step_verifier = Step_verifier

exception Return_digest of Md5.t

let profile_constraints = false

let verify_promise = Verify.verify

let verify max_proofs_verified statement key proofs =
  verify_promise max_proofs_verified statement key proofs |> Promise.to_deferred

(* This file (as you can see from the mli) defines a compiler which turns an inductive
   definition of a set into an inductive SNARK system for proving using those rules.

   The two ingredients we use are two SNARKs.
   - A step based SNARK for a field Fp, using the group G1/Fq (whose scalar field is Fp)
   - A DLOG based SNARK for a field Fq, using the group G/Fp (whose scalar field is Fq)

   For convenience in this discussion, let's define
    (F_0, G_0) := (Fp, G1)
    (F_1, G_1) := (Fq, G)
   So ScalarField(G_i) = F_i and G_i / F_{1-i}.

   An inductive set A is defined by a sequence of inductive rules.
   An inductive rule is intuitively described by something of the form

   a1 ∈ A1, ..., an ∈ An
     f [ a0, ... a1 ] a
   ----------------------
           a ∈ A

   where f is a snarky function defined over an Impl with Field.t = Fp
   and each Ai is itself an inductive rule (possibly equal to A itself).

   We pursue the "step" then "wrap" approach for proof composition.

   The main source of complexity is that we must "wrap" proofs whose verifiers are
   slightly different.

   The main sources of complexity are twofold:
   1. Each SNARK verifier includes group operations and scalar field operations.
      This is problematic because the group operations use the base field, which is
      not equal to the scalar field.

      Schematically, from the circuit point-of-view, we can say a proof is
   - a sequence of F_0 elements xs_0
   - a sequence of F_1 elelements xs_1
      and a verifier is a pair of "snarky functions"
   - check_0 : F_0 list -> F_1 list -> unit which uses the Impl with Field.t = F_0
   - check_1 : F_0 list -> F_1 list -> unit which uses the Impl with Field.t = F_1
   - subset_00 : 'a list -> 'a list
   - subset_01 : 'a list -> 'a list
   - subset_10 : 'a list -> 'a list
   - subset_11 : 'a list -> 'a list
      and a proof verifies if
      ( check_0 (subset_00 xs_0) (subset_01 xs_1)  ;
        check_1 (subset_10 xs_0) (subset_11 xs_1) )

      When verifying a proof, we perform the parts of the verifier involving group operations
      and expose as public input the scalar-field elements we need to perform the final checks.

      In the F_0 circuit, we witness xs_0 and xs_1,
      execute `check_0 (subset_00 xs_0) (subset_01 xs_1)` and
      expose `subset_10 xs_0` and `subset_11 xs_1` as public inputs.

      So the "public inputs" contain within them an "unfinalized proof".

      Then, the next time we verify that proof within an F_1 circuit we "finalize" those
      unfinalized proofs by running `check_1 xs_0_subset xs_1_subset`.

      I didn't implement it exactly this way (although in retrospect probably I should have) but
      that's the basic idea.

      **The complexity this causes:**
      When you prove a rule that includes k recursive verifications, you expose k unfinalized
      proofs. So, the shape of a statement depends on how many "predecessor statements" it has
      or in other words, how many verifications were performed within it.

      Say we have an inductive set given by inductive rules R_1, ... R_n such that
      each rule R_i has k_i predecessor statements.

      In the "wrap" circuit, we must be able to verify a proof coming from any of the R_i.
      So, we must pad the statement for the proof we're wrapping to have `max_i k_i`
      unfinalized proof components.

   2. The verifier for each R_i looks a little different depending on the complexity of the "step"
      circuit corresponding to R_i has. Namely, it is dependent on the "domains" H and K for this
      circuit.

      So, when the "wrap" circuit proves the statement,
      "there exists some index i in 1,...,n and a proof P such that verifies(P)"
      "verifies(P)" must also take the index "i", compute the correct domain sizes correspond to rule "i"
      and use *that* in the "verifies" computation.
*)

let pad_local_max_proofs_verifieds
    (type prev_varss prev_valuess env max_proofs_verified branches)
    (max_proofs_verified : max_proofs_verified Nat.t)
    (length : (prev_varss, branches) Hlist.Length.t)
    (local_max_proofs_verifieds :
      (prev_varss, prev_valuess, env) H2_1.T(H2_1.T(E03(Int))).t ) :
    ((int, max_proofs_verified) Vector.t, branches) Vector.t =
  let module Vec = struct
    type t = (int, max_proofs_verified) Vector.t
  end in
  let module M =
    H2_1.Map
      (H2_1.T
         (E03 (Int))) (E03 (Vec))
         (struct
           module HI = H2_1.T (E03 (Int))

           let f : type a b e. (a, b, e) H2_1.T(E03(Int)).t -> Vec.t =
            fun xs ->
             let (T (_proofs_verified, pi)) = HI.length xs in
             let module V = H2_1.To_vector (Int) in
             let v = V.f pi xs in
             Vector.extend_exn v max_proofs_verified 0
         end)
  in
  let module V = H2_1.To_vector (Vec) in
  V.f length (M.f local_max_proofs_verifieds)

open Kimchi_backend

module Me_only = struct
  module Wrap = Types.Wrap.Proof_state.Me_only
  module Step = Types.Step.Proof_state.Me_only
end

module Proof_ = P.Base
module Proof = P

module Statement_with_proof = struct
  type ('s, 'max_width, _) t =
    (* TODO: use Max local max proofs verified instead of max_width *)
    ('max_width, 'max_width) Proof.t
end

let pad_pass_throughs
    (type local_max_proofs_verifieds max_local_max_proofs_verifieds
    max_proofs_verified )
    (module M : Hlist.Maxes.S
      with type ns = max_local_max_proofs_verifieds
       and type length = max_proofs_verified )
    (pass_throughs : local_max_proofs_verifieds H1.T(Proof_.Me_only.Wrap).t) =
  let dummy_chals = Dummy.Ipa.Wrap.challenges in
  let rec go :
      type len ms ns.
         ms H1.T(Nat).t
      -> ns H1.T(Proof_.Me_only.Wrap).t
      -> ms H1.T(Proof_.Me_only.Wrap).t =
   fun maxes me_onlys ->
    match (maxes, me_onlys) with
    | [], _ :: _ ->
        assert false
    | [], [] ->
        []
    | m :: maxes, [] ->
        { challenge_polynomial_commitment = Lazy.force Dummy.Ipa.Step.sg
        ; old_bulletproof_challenges = Vector.init m ~f:(fun _ -> dummy_chals)
        }
        :: go maxes []
    | m :: maxes, me_only :: me_onlys ->
        let me_only =
          { me_only with
            old_bulletproof_challenges =
              Vector.extend_exn me_only.old_bulletproof_challenges m dummy_chals
          }
        in
        me_only :: go maxes me_onlys
  in
  go M.maxes pass_throughs

module Verification_key = struct
  include Verification_key

  module Id = struct
    include Cache.Wrap.Key.Verification

    let dummy_id = Type_equal.Id.(uid (create ~name:"dummy" sexp_of_opaque))

    let dummy : unit -> t =
      let header =
        { Snark_keys_header.header_version = Snark_keys_header.header_version
        ; kind = { type_ = "verification key"; identifier = "dummy" }
        ; constraint_constants =
            { sub_windows_per_window = 0
            ; ledger_depth = 0
            ; work_delay = 0
            ; block_window_duration_ms = 0
            ; transaction_capacity = Log_2 0
            ; pending_coinbase_depth = 0
            ; coinbase_amount = Unsigned.UInt64.of_int 0
            ; supercharged_coinbase_factor = 0
            ; account_creation_fee = Unsigned.UInt64.of_int 0
            ; fork = None
            }
        ; commits = { mina = ""; marlin = "" }
        ; length = 0
        ; commit_date = ""
        ; constraint_system_hash = ""
        ; identifying_hash = ""
        }
      in
      let t = lazy (dummy_id, header, Md5.digest_string "") in
      fun () -> Lazy.force t
  end

  (* TODO: Make async *)
  let load ~cache id =
    Key_cache.Sync.read cache
      (Key_cache.Sync.Disk_storable.of_binable Id.to_string
         (module Verification_key.Stable.Latest) )
      id
    |> Deferred.return
end

module type Proof_intf = sig
  type statement

  type t

  val verification_key : Verification_key.t Lazy.t

  val id : Verification_key.Id.t Lazy.t

  val verify : (statement * t) list -> bool Deferred.t

  val verify_promise : (statement * t) list -> bool Promise.t
end

module Prover = struct
  type ('prev_values, 'local_widths, 'local_heights, 'a_value, 'proof) t =
       ?handler:
         (   Snarky_backendless.Request.request
          -> Snarky_backendless.Request.response )
    -> 'a_value
    -> 'proof
end

module Make
    (Arg_var : Statement_var_intf)
    (Arg_value : Statement_value_intf)
    (Ret_var : T0)
    (Ret_value : T0)
    (Auxiliary_var : T0)
    (Auxiliary_value : T0) =
struct
  module IR =
    Inductive_rule.T (Arg_var) (Arg_value) (Ret_var) (Ret_value) (Auxiliary_var)
      (Auxiliary_value)
  module HIR = H4.T (IR)

  let max_local_max_proofs_verifieds ~self (type n)
      (module Max_proofs_verified : Nat.Intf with type n = n) branches choices =
    let module Local_max_proofs_verifieds = struct
      type t = (int, Max_proofs_verified.n) Vector.t
    end in
    let module M =
      H4.Map (IR) (E04 (Local_max_proofs_verifieds))
        (struct
          module V = H4.To_vector (Int)
          module HT = H4.T (Tag)

          module M =
            H4.Map (Tag) (E04 (Int))
              (struct
                let f (type a b c d) (t : (a, b, c, d) Tag.t) : int =
                  if Type_equal.Id.same t.id self then
                    Nat.to_int Max_proofs_verified.n
                  else
                    let (module M) = Types_map.max_proofs_verified t in
                    Nat.to_int M.n
              end)

          let f :
              type a b c d. (a, b, c, d) IR.t -> Local_max_proofs_verifieds.t =
           fun rule ->
            let (T (_, l)) = HT.length rule.prevs in
            Vector.extend_exn (V.f l (M.f rule.prevs)) Max_proofs_verified.n 0
        end)
    in
    let module V = H4.To_vector (Local_max_proofs_verifieds) in
    let padded = V.f branches (M.f choices) |> Vector.transpose in
    (padded, Maxes.m padded)

  module Lazy_ (A : T0) = struct
    type t = A.t Lazy.t
  end

  module Lazy_keys = struct
    type t =
      (Impls.Step.Keypair.t * Dirty.t) Lazy.t
      * (Kimchi_bindings.Protocol.VerifierIndex.Fp.t * Dirty.t) Lazy.t

    (* TODO Think this is right.. *)
  end

  let log_step main typ name index =
    let module Constraints = Snarky_log.Constraints (Impls.Step.Internal_Basic) in
    let log =
      let weight =
        let sys = Backend.Tick.R1CS_constraint_system.create () in
        fun (c : Impls.Step.Constraint.t) ->
          let prev = sys.next_row in
          List.iter c ~f:(fun { annotation; basic } ->
              Backend.Tick.R1CS_constraint_system.add_constraint sys
                ?label:annotation basic ) ;
          let next = sys.next_row in
          next - prev
      in
      Constraints.log ~weight (Impls.Step.make_checked main)
    in
    if profile_constraints then
      Snarky_log.to_file (sprintf "step-snark-%s-%d.json" name index) log

  let log_wrap main typ name id =
    let module Constraints = Snarky_log.Constraints (Impls.Wrap.Internal_Basic) in
    let log =
      let sys = Backend.Tock.R1CS_constraint_system.create () in
      let weight (c : Impls.Wrap.Constraint.t) =
        let prev = sys.next_row in
        List.iter c ~f:(fun { annotation; basic } ->
            Backend.Tock.R1CS_constraint_system.add_constraint sys
              ?label:annotation basic ) ;
        let next = sys.next_row in
        next - prev
      in
      let log =
        Constraints.log ~weight
          Impls.Wrap.(
            make_checked (fun () : unit ->
                let x = with_label __LOC__ (fun () -> exists typ) in
                main x () ))
      in
      log
    in
    if profile_constraints then
      Snarky_log.to_file
        (sprintf
           !"wrap-%s-%{sexp:Type_equal.Id.Uid.t}.json"
           name (Type_equal.Id.uid id) )
        log

  let compile :
      type var value prev_varss prev_valuess widthss heightss max_proofs_verified branches.
         self:(var, value, max_proofs_verified, branches) Tag.t
      -> cache:Key_cache.Spec.t list
      -> ?disk_keys:
           (Cache.Step.Key.Verification.t, branches) Vector.t
           * Cache.Wrap.Key.Verification.t
      -> ?return_early_digest_exception:bool
      -> branches:(module Nat.Intf with type n = branches)
      -> max_proofs_verified:
           (module Nat.Add.Intf with type n = max_proofs_verified)
      -> name:string
      -> constraint_constants:Snark_keys_header.Constraint_constants.t
      -> public_input:
           ( var
           , value
           , Arg_var.t
           , Arg_value.t
           , Ret_var.t
           , Ret_value.t )
           Inductive_rule.public_input
      -> auxiliary_typ:(Auxiliary_var.t, Auxiliary_value.t) Impls.Step.Typ.t
      -> choices:
           (   self:(var, value, max_proofs_verified, branches) Tag.t
            -> (prev_varss, prev_valuess, widthss, heightss) H4.T(IR).t )
      -> unit
      -> ( prev_valuess
         , widthss
         , heightss
         , Arg_value.t
         , ( Ret_value.t
           * Auxiliary_value.t
           * (max_proofs_verified, max_proofs_verified) Proof.t )
           Promise.t )
         H3_2.T(Prover).t
         * _
         * _
         * _ =
   fun ~self ~cache ?disk_keys ?(return_early_digest_exception = false)
       ~branches:(module Branches) ~max_proofs_verified ~name
       ~constraint_constants ~public_input ~auxiliary_typ ~choices () ->
    let snark_keys_header kind constraint_system_hash =
      { Snark_keys_header.header_version = Snark_keys_header.header_version
      ; kind
      ; constraint_constants
      ; commits =
          { mina = Mina_version.commit_id
          ; marlin = Mina_version.marlin_commit_id
          }
      ; length = (* This is a dummy, it gets filled in on read/write. *) 0
      ; commit_date = Mina_version.commit_date
      ; constraint_system_hash
      ; identifying_hash =
          (* TODO: Proper identifying hash. *)
          constraint_system_hash
      }
    in
    Timer.start __LOC__ ;
    let module Max_proofs_verified = ( val max_proofs_verified : Nat.Add.Intf
                                         with type n = max_proofs_verified )
    in
    let T = Max_proofs_verified.eq in
    let choices = choices ~self in
    let (T (prev_varss_n, prev_varss_length)) = HIR.length choices in
    let T = Nat.eq_exn prev_varss_n Branches.n in
    let padded, (module Maxes) =
      max_local_max_proofs_verifieds
        ( module struct
          include Max_proofs_verified
        end )
        prev_varss_length choices ~self:self.id
    in
    let full_signature = { Full_signature.padded; maxes = (module Maxes) } in
    Timer.clock __LOC__ ;
    let wrap_domains =
      let module M =
        Wrap_domains.Make (Arg_var) (Arg_value) (Ret_var) (Ret_value)
          (Auxiliary_var)
          (Auxiliary_value)
      in
      let rec f :
          type a b c d. (a, b, c, d) H4.T(IR).t -> (a, b, c, d) H4.T(M.I).t =
        function
        | [] ->
            []
        | x :: xs ->
            x :: f xs
      in
      M.f full_signature prev_varss_n prev_varss_length ~self
        ~choices:(f choices) ~max_proofs_verified
    in
    Timer.clock __LOC__ ;
    let module Branch_data = struct
      type ('vars, 'vals, 'n, 'm) t =
        ( Arg_var.t
        , Arg_value.t
        , Ret_var.t
        , Ret_value.t
        , Auxiliary_var.t
        , Auxiliary_value.t
        , Max_proofs_verified.n
        , Branches.n
        , 'vars
        , 'vals
        , 'n
        , 'm )
        Step_branch_data.t
    end in
    let proofs_verifieds =
      let module M =
        H4.Map (IR) (E04 (Int))
          (struct
            module M = H4.T (Tag)

            let f : type a b c d. (a, b, c, d) IR.t -> int =
             fun r ->
              let (T (n, _)) = M.length r.prevs in
              Nat.to_int n
          end)
      in
      let module V = H4.To_vector (Int) in
      V.f prev_varss_length (M.f choices)
    in
    let step_uses_lookup =
      let rec go :
          type a b c d. (a, b, c, d) H4.T(IR).t -> Plonk_types.Opt.Flag.t =
       fun rules ->
        match rules with
        | [] ->
            No
        | r :: rules -> (
            let rest_usage = go rules in
            match (r.uses_lookup, rest_usage) with
            | true, Yes ->
                Yes
            | false, No ->
                No
            | _, Maybe | true, No | false, Yes ->
                Maybe )
      in
      go choices
    in
    let step_data =
      let i = ref 0 in
      Timer.clock __LOC__ ;
      let module M =
        H4.Map (IR) (Branch_data)
          (struct
            let f :
                type a b c d. (a, b, c, d) IR.t -> (a, b, c, d) Branch_data.t =
             fun rule ->
              Timer.clock __LOC__ ;
              let res =
                Common.time "make step data" (fun () ->
                    Step_branch_data.create ~index:!i ~step_uses_lookup
                      ~max_proofs_verified:Max_proofs_verified.n
                      ~branches:Branches.n ~self ~public_input ~auxiliary_typ
                      Arg_var.to_field_elements Arg_value.to_field_elements rule
                      ~wrap_domains ~proofs_verifieds )
              in
              Timer.clock __LOC__ ; incr i ; res
          end)
      in
      M.f choices
    in
    Timer.clock __LOC__ ;
    let step_domains =
      let module M =
        H4.Map (Branch_data) (E04 (Domains))
          (struct
            let f (T b : _ Branch_data.t) = b.domains
          end)
      in
      let module V = H4.To_vector (Domains) in
      V.f prev_varss_length (M.f step_data)
    in
    let cache_handle = ref (Lazy.return `Cache_hit) in
    let accum_dirty t = cache_handle := Cache_handle.(!cache_handle + t) in
    Timer.clock __LOC__ ;
    let step_keypairs =
      let disk_keys =
        Option.map disk_keys ~f:(fun (xs, _) -> Vector.to_array xs)
      in
      let module M =
        H4.Map (Branch_data) (E04 (Lazy_keys))
          (struct
            let etyp =
              Impls.Step.input ~proofs_verified:Max_proofs_verified.n
                ~wrap_rounds:Tock.Rounds.n ~uses_lookup:Maybe
            (* TODO *)

            let f (T b : _ Branch_data.t) =
              let (T (typ, _conv, conv_inv)) = etyp in
              let main () =
                let res = b.main ~step_domains () in
                Impls.Step.with_label "conv_inv" (fun () -> conv_inv res)
              in
              let () = if true then log_step main typ name b.index in
              let open Impls.Step in
              (* HACK: TODO docs *)
              if return_early_digest_exception then
                raise
                  (Return_digest
                     ( constraint_system ~exposing:[] ~return_typ:typ main
                     |> R1CS_constraint_system.digest ) ) ;

              let k_p =
                lazy
                  (let cs =
                     constraint_system ~exposing:[] ~return_typ:typ main
                   in
                   let cs_hash =
                     Md5.to_hex (R1CS_constraint_system.digest cs)
                   in
                   ( Type_equal.Id.uid self.id
                   , snark_keys_header
                       { type_ = "step-proving-key"
                       ; identifier = name ^ "-" ^ b.rule.identifier
                       }
                       cs_hash
                   , b.index
                   , cs ) )
              in
              let k_v =
                match disk_keys with
                | Some ks ->
                    Lazy.return ks.(b.index)
                | None ->
                    lazy
                      (let id, _header, index, cs = Lazy.force k_p in
                       let digest = R1CS_constraint_system.digest cs in
                       ( id
                       , snark_keys_header
                           { type_ = "step-verification-key"
                           ; identifier = name ^ "-" ^ b.rule.identifier
                           }
                           (Md5.to_hex digest)
                       , index
                       , digest ) )
              in
              let ((pk, vk) as res) =
                Common.time "step read or generate" (fun () ->
                    Cache.Step.read_or_generate
                      ~prev_challenges:(Nat.to_int (fst b.proofs_verified))
                      cache k_p k_v
                      (Snarky_backendless.Typ.unit ())
                      typ
                      (fun () -> main) )
              in
              accum_dirty (Lazy.map pk ~f:snd) ;
              accum_dirty (Lazy.map vk ~f:snd) ;
              res
          end)
      in
      M.f step_data
    in
    Timer.clock __LOC__ ;
    let step_vks =
      let module V = H4.To_vector (Lazy_keys) in
      lazy
        (Vector.map (V.f prev_varss_length step_keypairs) ~f:(fun (_, vk) ->
             Tick.Keypair.vk_commitments (fst (Lazy.force vk)) ) )
    in
    Timer.clock __LOC__ ;
    let wrap_requests, wrap_main =
      Timer.clock __LOC__ ;
      let prev_wrap_domains =
        let module M =
          H4.Map (IR) (H4.T (E04 (Domains)))
            (struct
              let f :
                  type a b c d.
                  (a, b, c, d) IR.t -> (a, b, c, d) H4.T(E04(Domains)).t =
               fun rule ->
                let module M =
                  H4.Map (Tag) (E04 (Domains))
                    (struct
                      let f (type a b c d) (t : (a, b, c, d) Tag.t) : Domains.t
                          =
                        Types_map.lookup_map t ~self:self.id
                          ~default:wrap_domains ~f:(function
                          | `Compiled d ->
                              d.wrap_domains
                          | `Side_loaded d ->
                              Common.wrap_domains
                                ~proofs_verified:
                                  ( d.permanent.max_proofs_verified |> Nat.Add.n
                                  |> Nat.to_int ) )
                    end)
                in
                M.f rule.Inductive_rule.prevs
            end)
        in
        M.f choices
      in
      Timer.clock __LOC__ ;
      Wrap_main.wrap_main full_signature prev_varss_length step_vks
        proofs_verifieds step_domains prev_wrap_domains max_proofs_verified
    in
    Timer.clock __LOC__ ;
    let (wrap_pk, wrap_vk), disk_key =
      let open Impls.Wrap in
      let (T (typ, conv, _conv_inv)) = input () in
      let main x () : unit = wrap_main (conv x) in
      let () = if true then log_wrap main typ name self.id in
      let self_id = Type_equal.Id.uid self.id in
      let disk_key_prover =
        lazy
          (let cs =
             constraint_system ~exposing:[ typ ]
               ~return_typ:(Snarky_backendless.Typ.unit ())
               main
           in
           let cs_hash = Md5.to_hex (R1CS_constraint_system.digest cs) in
           ( self_id
           , snark_keys_header
               { type_ = "wrap-proving-key"; identifier = name }
               cs_hash
           , cs ) )
      in
      let disk_key_verifier =
        match disk_keys with
        | None ->
            lazy
              (let id, _header, cs = Lazy.force disk_key_prover in
               let digest = R1CS_constraint_system.digest cs in
               ( id
               , snark_keys_header
                   { type_ = "wrap-verification-key"; identifier = name }
                   (Md5.to_hex digest)
               , digest ) )
        | Some (_, (_id, header, digest)) ->
            Lazy.return (self_id, header, digest)
      in
      let r =
        Common.time "wrap read or generate " (fun () ->
            Cache.Wrap.read_or_generate (* Due to Wrap_hack *)
              ~prev_challenges:2 cache disk_key_prover disk_key_verifier typ
              (Snarky_backendless.Typ.unit ())
              main )
      in
      (r, disk_key_verifier)
    in
    Timer.clock __LOC__ ;
    accum_dirty (Lazy.map wrap_pk ~f:snd) ;
    accum_dirty (Lazy.map wrap_vk ~f:snd) ;
    let wrap_vk = Lazy.map wrap_vk ~f:fst in
    let module S =
      Step.Make (Arg_var) (Arg_value)
        (struct
          include Max_proofs_verified
        end)
    in
    let (typ : (var, value) Impls.Step.Typ.t) =
      match public_input with
      | Input typ ->
          typ
      | Output typ ->
          typ
      | Input_and_output (input_typ, output_typ) ->
          Impls.Step.Typ.(input_typ * output_typ)
    in
    let provers =
      let module Z = H4.Zip (Branch_data) (E04 (Impls.Step.Keypair)) in
      let f :
          type prev_vars prev_values local_widths local_heights.
             (prev_vars, prev_values, local_widths, local_heights) Branch_data.t
          -> Lazy_keys.t
          -> ?handler:
               (   Snarky_backendless.Request.request
                -> Snarky_backendless.Request.response )
          -> Arg_value.t
          -> ( Ret_value.t
             * Auxiliary_value.t
             * (Max_proofs_verified.n, Max_proofs_verified.n) Proof.t )
             Promise.t =
       fun (T b as branch_data) (step_pk, step_vk) ->
        let (module Requests) = b.requests in
        let _, prev_vars_length = b.proofs_verified in
        let step handler next_state =
          let wrap_vk = Lazy.force wrap_vk in
          S.f ?handler branch_data next_state ~prevs_length:prev_vars_length
            ~self ~step_domains ~self_dlog_plonk_index:wrap_vk.commitments
            ~public_input ~auxiliary_typ
            ~uses_lookup:(if b.rule.uses_lookup then Yes else No)
            (Impls.Step.Keypair.pk (fst (Lazy.force step_pk)))
            wrap_vk.index
        in
        let step_vk = fst (Lazy.force step_vk) in
        let wrap ?handler next_state =
          let wrap_vk = Lazy.force wrap_vk in
          let%bind.Promise proof, return_value, auxiliary_value =
            step handler ~maxes:(module Maxes) next_state
          in
          let proof =
            { proof with
              statement =
                { proof.statement with
                  pass_through =
                    pad_pass_throughs
                      (module Maxes)
                      proof.statement.pass_through
                }
            }
          in
          let%map.Promise proof =
            Wrap.wrap ~max_proofs_verified:Max_proofs_verified.n
              full_signature.maxes wrap_requests
              ~dlog_plonk_index:wrap_vk.commitments wrap_main ~typ ~step_vk
              ~step_plonk_indices:(Lazy.force step_vks) ~wrap_domains
              (Impls.Wrap.Keypair.pk (fst (Lazy.force wrap_pk)))
              proof
          in
          ( return_value
          , auxiliary_value
          , Proof.T
              { proof with
                statement =
                  { proof.statement with
                    pass_through =
                      { proof.statement.pass_through with app_state = () }
                  }
              } )
        in
        wrap
      in
      let rec go :
          type xs1 xs2 xs3 xs4 xs5 xs6.
             (xs1, xs2, xs3, xs4) H4.T(Branch_data).t
          -> (xs1, xs2, xs3, xs4) H4.T(E04(Lazy_keys)).t
          -> ( xs2
             , xs3
             , xs4
             , Arg_value.t
             , ( Ret_value.t
               * Auxiliary_value.t
               * (max_proofs_verified, max_proofs_verified) Proof.t )
               Promise.t )
             H3_2.T(Prover).t =
       fun bs ks ->
        match (bs, ks) with
        | [], [] ->
            []
        | b :: bs, k :: ks ->
            f b k :: go bs ks
      in
      go step_data step_keypairs
    in
    Timer.clock __LOC__ ;
    let data : _ Types_map.Compiled.t =
      { branches = Branches.n
      ; proofs_verifieds
      ; max_proofs_verified
      ; public_input = typ
      ; wrap_key = Lazy.map wrap_vk ~f:Verification_key.commitments
      ; wrap_vk = Lazy.map wrap_vk ~f:Verification_key.index
      ; wrap_domains
      ; step_domains
      ; step_uses_lookup
      }
    in
    Timer.clock __LOC__ ;
    Types_map.add_exn self data ;
    (provers, wrap_vk, disk_key, !cache_handle)
end

module Side_loaded = struct
  module V = Verification_key

  module Verification_key = struct
    include Side_loaded_verification_key

    let to_input (t : t) =
      to_input ~field_of_int:Impls.Step.Field.Constant.of_int t

    let of_compiled tag : t =
      let d = Types_map.lookup_compiled tag.Tag.id in
      { wrap_vk = Some (Lazy.force d.wrap_vk)
      ; wrap_index = Lazy.force d.wrap_key
      ; max_proofs_verified =
          Pickles_base.Proofs_verified.of_nat (Nat.Add.n d.max_proofs_verified)
      }

    module Max_width = Width.Max
  end

  let in_circuit tag vk = Types_map.set_ephemeral tag { index = `In_circuit vk }

  let in_prover tag vk = Types_map.set_ephemeral tag { index = `In_prover vk }

  let create ~name ~max_proofs_verified ~uses_lookup ~typ =
    Types_map.add_side_loaded ~name
      { max_proofs_verified
      ; public_input = typ
      ; branches = Verification_key.Max_branches.n
      ; step_uses_lookup = uses_lookup
      }

  module Proof = struct
    include Proof.Proofs_verified_max

    let of_proof : _ Proof.t -> t = Wrap_hack.pad_proof
  end

  let verify_promise (type t) ~(typ : (_, t) Impls.Step.Typ.t)
      (ts : (Verification_key.t * t * Proof.t) list) =
    let m =
      ( module struct
        type nonrec t = t

        let to_field_elements =
          let (Typ typ) = typ in
          fun x -> fst (typ.value_to_fields x)
      end : Intf.Statement_value
        with type t = t )
    in
    (* TODO: This should be the actual max width on a per proof basis *)
    let max_proofs_verified =
      (module Verification_key.Max_width : Nat.Intf
        with type n = Verification_key.Max_width.n )
    in
    with_return (fun { return } ->
        List.map ts ~f:(fun (vk, x, p) ->
            let vk : V.t =
              { commitments = vk.wrap_index
              ; index =
                  ( match vk.wrap_vk with
                  | None ->
                      return (Promise.return false)
                  | Some x ->
                      x )
              ; data =
                  (* This isn't used in verify_heterogeneous, so we can leave this dummy *)
                  { constraints = 0 }
              }
            in
            Verify.Instance.T (max_proofs_verified, m, vk, x, p) )
        |> Verify.verify_heterogenous )

  let verify ~typ ts = verify_promise ~typ ts |> Promise.to_deferred

  let srs_precomputation () : unit =
    let srs = Tock.Keypair.load_urs () in
    List.iter [ 0; 1; 2 ] ~f:(fun i ->
        Kimchi_bindings.Protocol.SRS.Fq.add_lagrange_basis srs
          (Domain.log2_size (Common.wrap_domains ~proofs_verified:i).h) )
end

let compile_promise :
    type var value a_var a_value ret_var ret_value auxiliary_var auxiliary_value prev_varss prev_valuess prev_ret_varss prev_ret_valuess widthss heightss max_proofs_verified branches.
       ?self:(var, value, max_proofs_verified, branches) Tag.t
    -> ?cache:Key_cache.Spec.t list
    -> ?disk_keys:
         (Cache.Step.Key.Verification.t, branches) Vector.t
         * Cache.Wrap.Key.Verification.t
    -> ?return_early_digest_exception:bool
    -> (module Statement_var_intf with type t = a_var)
    -> (module Statement_value_intf with type t = a_value)
    -> public_input:
         ( var
         , value
         , a_var
         , a_value
         , ret_var
         , ret_value )
         Inductive_rule.public_input
    -> auxiliary_typ:(auxiliary_var, auxiliary_value) Impls.Step.Typ.t
    -> branches:(module Nat.Intf with type n = branches)
    -> max_proofs_verified:
         (module Nat.Add.Intf with type n = max_proofs_verified)
    -> name:string
    -> constraint_constants:Snark_keys_header.Constraint_constants.t
    -> choices:
         (   self:(var, value, max_proofs_verified, branches) Tag.t
          -> ( prev_varss
             , prev_valuess
             , widthss
             , heightss
             , a_var
             , a_value
             , ret_var
             , ret_value
             , auxiliary_var
             , auxiliary_value )
             H4_6.T(Inductive_rule).t )
    -> (var, value, max_proofs_verified, branches) Tag.t
       * Cache_handle.t
       * (module Proof_intf
            with type t = (max_proofs_verified, max_proofs_verified) Proof.t
             and type statement = value )
       * ( prev_valuess
         , widthss
         , heightss
         , a_value
         , ( ret_value
           * auxiliary_value
           * (max_proofs_verified, max_proofs_verified) Proof.t )
           Promise.t )
         H3_2.T(Prover).t =
 fun ?self ?(cache = []) ?disk_keys ?(return_early_digest_exception = false)
     (module A_var) (module A_value) ~public_input ~auxiliary_typ ~branches
     ~max_proofs_verified ~name ~constraint_constants ~choices ->
  let self =
    match self with
    | None ->
        { Tag.id = Type_equal.Id.create ~name sexp_of_opaque; kind = Compiled }
    | Some self ->
        self
  in
  let module Ret_var = struct
    type t = ret_var
  end in
  let module Ret_value = struct
    type t = ret_value
  end in
  let module Auxiliary_var = struct
    type t = auxiliary_var
  end in
  let module Auxiliary_value = struct
    type t = auxiliary_value
  end in
  let module M =
    Make (A_var) (A_value) (Ret_var) (Ret_value) (Auxiliary_var)
      (Auxiliary_value)
  in
  let rec conv_irs :
      type v1ss v2ss v3ss v4ss wss hss.
         ( v1ss
         , v2ss
         , wss
         , hss
         , a_var
         , a_value
         , ret_var
         , ret_value
         , auxiliary_var
         , auxiliary_value )
         H4_6.T(Inductive_rule).t
      -> (v1ss, v2ss, wss, hss) H4.T(M.IR).t = function
    | [] ->
        []
    | r :: rs ->
        r :: conv_irs rs
  in
  let provers, wrap_vk, wrap_disk_key, cache_handle =
    M.compile ~return_early_digest_exception ~self ~cache ?disk_keys ~branches
      ~max_proofs_verified ~name ~public_input ~auxiliary_typ
      ~constraint_constants
      ~choices:(fun ~self -> conv_irs (choices ~self))
      ()
  in
  let (module Max_proofs_verified) = max_proofs_verified in
  let T = Max_proofs_verified.eq in
  let module Value = struct
    type t = value

    let typ : (var, value) Impls.Step.Typ.t =
      match public_input with
      | Input typ ->
          typ
      | Output typ ->
          typ
      | Input_and_output (input_typ, output_typ) ->
          Impls.Step.Typ.(input_typ * output_typ)

    let to_field_elements =
      let (Typ typ) = typ in
      fun x -> fst (typ.value_to_fields x)
  end in
  let module P = struct
    type statement = value

    type return_type = ret_value

    module Max_local_max_proofs_verified = Max_proofs_verified

    module Max_proofs_verified_vec = Nvector (struct
      include Max_proofs_verified
    end)

    include
      Proof.Make
        (struct
          include Max_proofs_verified
        end)
        (struct
          include Max_local_max_proofs_verified
        end)

    let id = wrap_disk_key

    let verification_key = wrap_vk

    let verify_promise ts =
      verify_promise
        ( module struct
          include Max_proofs_verified
        end )
        (module Value)
        (Lazy.force verification_key)
        ts

    let verify ts = verify_promise ts |> Promise.to_deferred

    let statement (T p : t) = p.statement.pass_through.app_state
  end in
  (self, cache_handle, (module P), provers)

let compile ?self ?cache ?disk_keys a_var a_value ~public_input ~auxiliary_typ
    ~branches ~max_proofs_verified ~name ~constraint_constants ~choices =
  let self, cache_handle, proof_module, provers =
    compile_promise ?self ?cache ?disk_keys a_var a_value ~public_input
      ~auxiliary_typ ~branches ~max_proofs_verified ~name ~constraint_constants
      ~choices
  in
  let rec adjust_provers :
      type a1 a2 a3 a4 s1 s2_inner.
         (a1, a2, a3, s1, s2_inner Promise.t) H3_2.T(Prover).t
      -> (a1, a2, a3, s1, s2_inner Deferred.t) H3_2.T(Prover).t = function
    | [] ->
        []
    | prover :: tl ->
        (fun ?handler public_input ->
          Promise.to_deferred (prover ?handler public_input) )
        :: adjust_provers tl
  in
  (self, cache_handle, proof_module, adjust_provers provers)

module Provers = H3_2.T (Prover)
module Proof0 = Proof

let%test_module "test no side-loaded" =
  ( module struct
    let () = Tock.Keypair.set_urs_info []

    let () = Tick.Keypair.set_urs_info []

    (*
    let%test_unit "test deserialization and verification for side-loaded keys" =
      Side_loaded.srs_precomputation () ;
      let pi =
        match
          "KChzdGF0ZW1lbnQoKHByb29mX3N0YXRlKChkZWZlcnJlZF92YWx1ZXMoKHBsb25rKChhbHBoYSgoaW5uZXIoNTI4Y2RiZjE2NzA4YTUzYSAxZjkwYTdlZWEyZTA2ZjZhKSkpKShiZXRhKDYxN2U1YTdmZDZiZTM2NmEgZGUxOTcxMjJhNDQxNTE3NSkpKGdhbW1hKDNjYTM1ZDQ0NTIxODFjOTkgMTBmMDg1NDBiYTYxYjBlYykpKHpldGEoKGlubmVyKDliOWNiM2ViODlmOTk4NjAgZmMzZjJhNTU2YjNkYTNiOCkpKSkpKShjb21iaW5lZF9pbm5lcl9wcm9kdWN0KFNoaWZ0ZWRfdmFsdWUgMHgwODIzRTU2NzkzQjU1OTI2MTRBREJBNEQwRTVGRTcxODJDMzYwNTlFRkE2N0I2MkZGMzQ4QzI5ODAyNUVEM0IxKSkoYihTaGlmdGVkX3ZhbHVlIDB4MTVFNkU1ODMwODhGMzgzOUEwQTI0QkEwOTYwNThEMzExRjgwRTYzREM3QzVGOTY5NjFFREYwRTg0MzFCM0E4OSkpKHhpKChpbm5lcig1Yzc4YjUxMDZkYzkxOTZiIGRkOTIzNjA4ZjNhMmQ3YzcpKSkpKGJ1bGxldHByb29mX2NoYWxsZW5nZXMoKChwcmVjaGFsbGVuZ2UoKGlubmVyKDAyNzdmNmFhZDlkODM1YTUgZDdjZTY0NGFmMWUwYTYyMykpKSkpKChwcmVjaGFsbGVuZ2UoKGlubmVyKDcxNTVjOGNhMjcwODkwYTkgODgyMTBlZjUwNWQ3NDYzYSkpKSkpKChwcmVjaGFsbGVuZ2UoKGlubmVyKDY2ZGQwOWNmOGM3NjdjYTggNDlhMWYzZjBkMDJjMjdkMSkpKSkpKChwcmVjaGFsbGVuZ2UoKGlubmVyKGIzYWY1YjdmZmY3N2QzZGQgN2UzZDUzYjJkNjk5ZDIxMCkpKSkpKChwcmVjaGFsbGVuZ2UoKGlubmVyKDFhNzAzNDcyMmYzOWM2ODAgZGFjMGI5MjA3MTBhM2JhZikpKSkpKChwcmVjaGFsbGVuZ2UoKGlubmVyKDMxYTM5MTk2M2ExZWRhMjIgMTc2OGY5NjNmZGEzMGRiZCkpKSkpKChwcmVjaGFsbGVuZ2UoKGlubmVyKGNhNjk3N2JjMmNkMDhmMDIgOGNjYTA4MGEzZWVhOTFkZSkpKSkpKChwcmVjaGFsbGVuZ2UoKGlubmVyKGNhMWM0NDU5YzZkYjkwZTAgNWRjOTc0NDQyMjQ2OTJiOCkpKSkpKChwcmVjaGFsbGVuZ2UoKGlubmVyKDVhODY5MWZlOTM4ZDc3NjYgZmZhN2I3NmQ1MDU0NTMwMCkpKSkpKChwcmVjaGFsbGVuZ2UoKGlubmVyKGUyOGE2YmQ3ODg1ZTJkY2UgY2ZmYzcxMGZkMDIzZmNmMikpKSkpKChwcmVjaGFsbGVuZ2UoKGlubmVyKDY3YzljYWNkYmVjMTAxNTIgZGJiYmIxNzQ0NjUxNGNkYykpKSkpKChwcmVjaGFsbGVuZ2UoKGlubmVyKGI5NjI2OTBkNGM2MTQ3ZmUgMDQ3ZWQyYjY0MzJhZTlhOCkpKSkpKChwcmVjaGFsbGVuZ2UoKGlubmVyKDI0N2EzYzAyNmZkNDJhMWYgMzBmZmQzZWIyZTkyZjZlMCkpKSkpKChwcmVjaGFsbGVuZ2UoKGlubmVyKGZiMDQwYTVmN2FlMTY4MmEgNjdlODhjMDNiNDY0MjlmYikpKSkpKChwcmVjaGFsbGVuZ2UoKGlubmVyKGRhN2FhZWI5OTE0MmQ0OTAgZTZkZjFlZjJhMjdiZDVkZCkpKSkpKChwcmVjaGFsbGVuZ2UoKGlubmVyKGM5NTkwYmEyZDY1ZTc3NGMgNjUxM2JlOTc2ZGJiZDAxNCkpKSkpKSkoYnJhbmNoX2RhdGEoKHByb29mc192ZXJpZmllZCBOMCkoZG9tYWluX2xvZzIiXG4iKSkpKSkoc3BvbmdlX2RpZ2VzdF9iZWZvcmVfZXZhbHVhdGlvbnMoMzQ1YmNhODlhMThiZTZlYiAzMmIzMmJlYTk4NTNjZTUxIGU0Yjc4YmQwOWJiYjY4YTUgMGM2NzkxZmIwOGUwY2E1NykpKG1lX29ubHkoKGNoYWxsZW5nZV9wb2x5bm9taWFsX2NvbW1pdG1lbnQoMHgwRjY5QjY1QTU4NTVGM0EzOThEMERGRDBDMTMxQjk2MTJDOUYyMDYxRDJGMDZFNjc2RjYxMkM0OEQ4MjdFMUU2IDB4MENDQUYzRjAzRjlEMkMzQzNENDRFMDlBMTIxMDY5MTFGQTY5OURGOTM0RjcwNkU2MjEzMUJBRDYzOUYzMDE1NSkpKG9sZF9idWxsZXRwcm9vZl9jaGFsbGVuZ2VzKCgoKHByZWNoYWxsZW5nZSgoaW5uZXIoMzM4MmIzYzlhY2U2YmY2ZiA3OTk3NDM1OGY5NzYxODYzKSkpKSkoKHByZWNoYWxsZW5nZSgoaW5uZXIoZGQzYTJiMDZlOTg4ODc5NyBkZDdhZTY0MDI5NDRhMWM3KSkpKSkoKHByZWNoYWxsZW5nZSgoaW5uZXIoYzZlOGU1MzBmNDljOWZjYiAwN2RkYmI2NWNkYTA5Y2RkKSkpKSkoKHByZWNoYWxsZW5nZSgoaW5uZXIoNTMyYzU5YTI4NzY5MWExMyBhOTIxYmNiMDJhNjU2ZjdiKSkpKSkoKHByZWNoYWxsZW5nZSgoaW5uZXIoZTI5Yzc3YjE4ZjEwMDc4YiBmODVjNWYwMGRmNmIwY2VlKSkpKSkoKHByZWNoYWxsZW5nZSgoaW5uZXIoMWRiZGE3MmQwN2IwOWM4NyA0ZDFiOTdlMmU5NWYyNmEwKSkpKSkoKHByZWNoYWxsZW5nZSgoaW5uZXIoOWM3NTc0N2M1NjgwNWYxMSBhMWZlNjM2OWZhY2VmMWU4KSkpKSkoKHByZWNoYWxsZW5nZSgoaW5uZXIoNWMyYjhhZGZkYmU5NjA0ZCA1YThjNzE4Y2YyMTBmNzliKSkpKSkoKHByZWNoYWxsZW5nZSgoaW5uZXIoMjJjMGIzNWM1MWUwNmI0OCBhNjg4OGI3MzQwYTk2ZGVkKSkpKSkoKHByZWNoYWxsZW5nZSgoaW5uZXIoOTAwN2Q3YjU1ZTc2NjQ2ZSBjMWM2OGIzOWRiNGU4ZTEyKSkpKSkoKHByZWNoYWxsZW5nZSgoaW5uZXIoNDQ0NWUzNWUzNzNmMmJjOSA5ZDQwYzcxNWZjOGNjZGU1KSkpKSkoKHByZWNoYWxsZW5nZSgoaW5uZXIoNDI5ODgyODQ0YmJjYWE0ZSA5N2E5MjdkN2QwYWZiN2JjKSkpKSkoKHByZWNoYWxsZW5nZSgoaW5uZXIoOTljYTNkNWJmZmZkNmU3NyBlZmU2NmE1NTE1NWM0Mjk0KSkpKSkoKHByZWNoYWxsZW5nZSgoaW5uZXIoNGI3ZGIyNzEyMTk3OTk1NCA5NTFmYTJlMDYxOTNjODQwKSkpKSkoKHByZWNoYWxsZW5nZSgoaW5uZXIoMmNkMWNjYmViMjA3NDdiMyA1YmQxZGUzY2YyNjQwMjFkKSkpKSkpKCgocHJlY2hhbGxlbmdlKChpbm5lcigzMzgyYjNjOWFjZTZiZjZmIDc5OTc0MzU4Zjk3NjE4NjMpKSkpKSgocHJlY2hhbGxlbmdlKChpbm5lcihkZDNhMmIwNmU5ODg4Nzk3IGRkN2FlNjQwMjk0NGExYzcpKSkpKSgocHJlY2hhbGxlbmdlKChpbm5lcihjNmU4ZTUzMGY0OWM5ZmNiIDA3ZGRiYjY1Y2RhMDljZGQpKSkpKSgocHJlY2hhbGxlbmdlKChpbm5lcig1MzJjNTlhMjg3NjkxYTEzIGE5MjFiY2IwMmE2NTZmN2IpKSkpKSgocHJlY2hhbGxlbmdlKChpbm5lcihlMjljNzdiMThmMTAwNzhiIGY4NWM1ZjAwZGY2YjBjZWUpKSkpKSgocHJlY2hhbGxlbmdlKChpbm5lcigxZGJkYTcyZDA3YjA5Yzg3IDRkMWI5N2UyZTk1ZjI2YTApKSkpKSgocHJlY2hhbGxlbmdlKChpbm5lcig5Yzc1NzQ3YzU2ODA1ZjExIGExZmU2MzY5ZmFjZWYxZTgpKSkpKSgocHJlY2hhbGxlbmdlKChpbm5lcig1YzJiOGFkZmRiZTk2MDRkIDVhOGM3MThjZjIxMGY3OWIpKSkpKSgocHJlY2hhbGxlbmdlKChpbm5lcigyMmMwYjM1YzUxZTA2YjQ4IGE2ODg4YjczNDBhOTZkZWQpKSkpKSgocHJlY2hhbGxlbmdlKChpbm5lcig5MDA3ZDdiNTVlNzY2NDZlIGMxYzY4YjM5ZGI0ZThlMTIpKSkpKSgocHJlY2hhbGxlbmdlKChpbm5lcig0NDQ1ZTM1ZTM3M2YyYmM5IDlkNDBjNzE1ZmM4Y2NkZTUpKSkpKSgocHJlY2hhbGxlbmdlKChpbm5lcig0Mjk4ODI4NDRiYmNhYTRlIDk3YTkyN2Q3ZDBhZmI3YmMpKSkpKSgocHJlY2hhbGxlbmdlKChpbm5lcig5OWNhM2Q1YmZmZmQ2ZTc3IGVmZTY2YTU1MTU1YzQyOTQpKSkpKSgocHJlY2hhbGxlbmdlKChpbm5lcig0YjdkYjI3MTIxOTc5OTU0IDk1MWZhMmUwNjE5M2M4NDApKSkpKSgocHJlY2hhbGxlbmdlKChpbm5lcigyY2QxY2NiZWIyMDc0N2IzIDViZDFkZTNjZjI2NDAyMWQpKSkpKSkpKSkpKSkocGFzc190aHJvdWdoKChhcHBfc3RhdGUoKSkoY2hhbGxlbmdlX3BvbHlub21pYWxfY29tbWl0bWVudHMoKSkob2xkX2J1bGxldHByb29mX2NoYWxsZW5nZXMoKSkpKSkpKHByZXZfZXZhbHMoKGV2YWxzKCgocHVibGljX2lucHV0IDB4MUQ1MDUwQUJDMTkzRkQ4Mjg4RkU4QjA5REE5QTJBQThDNEE5NUU3OTZDMzNERkI3MTJFOENDQUQ3MzY3MjY2QSkoZXZhbHMoKHcoKDB4MkMzM0MxNzNCREU5MzQwQkU5NDFFQ0QyMDlBQjZFOTlFQ0E4QkRDQTFDQThCREE4REFDM0U0MEMzMzE1RjY5NikoMHgwMkFFOTI5NjgzNDREMUY1OTYwM0JBMDE1QzI5RDc4MDE4OTdGNkI1OUU1RUQ0M0EzQkVFMzE2RDZBODc2QzNCKSgweDNENEZERDI0MDI4NEYwOTZCMEQ5Q0U0MDVDMjAxNkU3Q0FFNDk5MzFEMDU3MUYyN0RBN0EzRERCMjAyRkM0MzcpKDB4MUQ4QTlBMTdBQkRGRjU5NzU4MzJCMkVBNEFFQjk0QkFERTYzNDZBNTU0RUIyNEE1MUIzRUNGRjU2MEQzMzc0OCkoMHgzNkY4MDZGMDQzRDhGMzNGN0ZEODk3MzBGQjY5RTVEQUYzMjNFODYzN0QyM0Q5NTY5NDY2NUFCMUIyOUFEMTk0KSgweDIxQ0U2NzdFOTQxNjc4M0RCQTczMTBFMjgxM0QyMDAxMDRBMDMyOERDQTVDRjJDMEU2MzJCRkQ3MTk5NTFDQkQpKDB4MEEzNDY0RDVBQkJERjFDMUZBNkMzQ0Y1QzUzMjhDQkVEN0QxNDAyQUQ0OTkwQUYyRDA3Q0Y2OTU4NzAwRTA3OSkoMHgzMDY3OTIzQUY5M0M4NUJDNjc3NzE1Rjc4RUZFRTJCNzY1RjQ3MTJEOTJBMThERDY5MUIyRDYxNzI0NUQyODM3KSgweDFENzVFMUNDRTQxNjVGRDE5QkJGMUQ4MzRGMDM2NkUzMzMwQTkxNkYyNTI4MDFBQ0MyQTlGQ0NGRTE5QkIwM0YpKDB4Mjk3OTNDM0QzMTEzNTM0NDRDNEZDRjJCRjYyMjk5ODkzRjY5RkNFRjBBREY3MzQ1MzEwREI3RTczNkMyMTc1OCkoMHgzRjkwRTI0NDhDQUIyNjM5Nzg4RUVGMEVEQkQ0Rjg3NDYzMDgyRUFFMEM1MkY3MTBFMEE1N0I0MjM4NTc3QzA5KSgweDNFMTlFOUU0NUM2Q0ZDRjBGNzAzNkQzQTU5OEUyNkJDNEMyNTBBQjQ1MDQ5RTE5QTgxRUYzRjlDNjhFN0IwOUUpKDB4MzFDRjJGQzQ1QzU5RTQ1RTVCMTZBOUZBMzU3OTcyQUVGMUY3NDQzODhDODFDODg2QjI4QkRCQzU1ODE1Q0U0NSkoMHgyNEIzMTBBNDE4Q0I1ODE1NTEzRENDNUI0REJGNEIyQzY0QkQ5NEEyRDQ3NjQyOTRFRUJERjRDN0RFMUIxQjA4KSgweDNFNzQ4QjhCRjdGM0Y2MzIzNUI2NTBEQjg3M0JENjUyQkM1OERCMUM2N0M5NEFGMDNCMjE4REI1OENBMEVBODYpKSkoeigweDNGQTY3NDFEODRFMTE0MzRENzkxOEE0NTlBRDFCNjk4QjhGMzYxNkUyQTkwMUIzQjE3RTlFMEJBOEMyMjlBOTUpKShzKCgweDIxNjAyODVBNzg4MDMxQzQ1QjBFMDQxQzBDM0UxMzIyRTEzMzBDNzE4QjcwOTk5OUU2NzdFNEM4MkMxQThERUMpKDB4MkNDMUVFMTE1NEY1MjdCMzNBMDExQTVGODE2QUZDM0MyMTk4OTJEMENDM0EyNTUwMUE5MDE4M0EyMjIxQjg0NykoMHgyOTkzNjZEN0JEQjUwQ0QyNzhCREI0M0ZGQ0MxQUY2NkNGRDZDODIxMjAzRjk4MEFDMjJBOUUwMTc4NjEyRkNDKSgweDA0MjA0NzU5RTdEOEU4NEMxMTIyQkNGNjUwMDhBQkFDMDE3REU3REFFNDRCN0U0NzlEMzA3NzM5NjZFQjZCMEEpKDB4MDhENUFCREIzOENFRUE2RDUwRkMzNzhGQ0NFQTY1MTE2QzI5OEVFMDMwN0Q4MjdGRjY3NDQ3NTAyQzVDNUEyMykoMHgwQUIxQjE2MDVDMDdGQjA1NTQxNDMwOEZEOUQzODcyRDExODRBQzQzNkJGNjJCRTA2QkY2OEE0MjlFQjgwNkM4KSkpKGdlbmVyaWNfc2VsZWN0b3IoMHgyMDczRTU3RUNBMDk3Q0RCNDM0OUY1NkE5NkREODcwRUY0MjMyRjU0NzYyNEJGREQ3QUZGREY4NDA3ODI2MDAwKSkocG9zZWlkb25fc2VsZWN0b3IoMHgxNDEyNjQxRjM3OEI3QjRBQTJERjFCMjk1NzNFM0JCQTJFMDkyRTc0RDQ4Q0M4Q0EwM0JGQkQ4ODc1NUY1REQ1KSkpKSkoKHB1YmxpY19pbnB1dCAweDBFRkMwQ0M0RTg2MDRDQjRCMzM3QjIzN0JCNDY5MTYxMTBGNTYwNDA0MTY2OUUzOEVCMTcxMkM3OEE4NjUzOUQpKGV2YWxzKCh3KCgweDMwQzgxMjQ1NUQ4NDBGMDlCMUExMEQ3M0U2MDdGMUNEMjNGMDk3N0UyMDU5NDZERDcyNTIxNDlDM0M4RUIyRUIpKDB4MDMwMTA4MkZDODVBODVBNUM1RTQ4NDgzQ0IyMzFGNjRCRTRFNDJBREI3QUI3M0I5NzMwMzRGOTJDMjAwODI0MykoMHgxQUMyNjNDMjkzQjU0OEU3ODYyMjM0NDgxODY1QTZDNDI1NTE4MEYzM0Q1RkNCMUUzMDM2MERDNUFBNEE4MTY0KSgweDI2NzlCMDM5MDFBQTJBMjg2REYxRTJBOTBCQzcyQTNBRjU3QzEzREQ2NUI5QkIxMTEwNERCOTE4OUFEQkI5NzApKDB4MzlGMENGRTUxMzNENENDM0I1OThGMUY2RUExNjAwNDY2MURGN0JBNkQxMzE2QzM4RTEyNEM2NUVGNEYyMUM5NSkoMHgxNjQ1N0RGRDZCRjMyM0JFMTMxNjI3NzlFQjBGNDhDQUQzQUQ4RDQ5NzBFOUU2NDMzRjI3NUIyMjI2Q0Y5OUQ5KSgweDJBRjQzNkZFMEZBRjBDQjkwNUREODIwMkREQzQyQzA5RDE1NjVDRTQxNUZENDRGMzMxNzhEOTRCMUJGNzYxMjcpKDB4MjZBOTE0RjdENTVBQzMxMjkxOEQ0MUZEQTUxNjM0MkU5MjkwMzRDMDZEMTk3MDc5NEMxMTU2RkY4NjkwQjBFNikoMHgwQkREREIyNzZCOUNERjRCMkM5QjRDNkI0M0YyRjMwMkQ0NkUyQTAxMDQ3MjRENzc3OUI3MTRDQzFDMTNEMTBDKSgweDA1N0MwNDVGNERBNzIwMjMxN0U0QTQ3OTUyQkVGMTlEMTA5NDc1NzQ5RkM4QkYwRUQ5MjQ0RkQ2QkRCMjBDQzMpKDB4M0FEOTgwNUJFODYzNDVCM0ZFOTgzNjdEMkFEQUFBRjZBM0IyQTUxMUI3MDExRDM1NENDMDc0QkIwRjBCNjE4QykoMHgwODY0QkIyREY2MEYyOUJFQkM4RDU1REVDMkI2RjE5OURGNTNDQjY1MEJENzk3RDhDODFBQTdEMzlGN0E0OTRDKSgweDM3NUYyMTUzNkI2NkU4MTZEQ0ZDRTgyOTQ5NUE3QjQyOUNBMUVCNjU4MTIzREU4ODU4Qjc2NURCMjZEMURDNjgpKDB4MzREMUI1OUEzMzM2OTM1MDg2N0VFMEU1MzhDNjhENjkzRTE5QkQ1RjhGMDVGQkRFNTI4MjhBNkFFMzk2NjZDQSkoMHgzODFBRDI4NTMzNEE3ODg0NjkwRjNBQjg0MTIyOTFGQ0IwRDMzNTcxNjlDMEYxNzZEMkE2REI4RDJCM0ZDMDJCKSkpKHooMHgyRkI0MTUzNkU0NjU1QzExOUJFNUYwREVEOTAzOTFBODE3MUMxOTFCM0E5NzY0Rjc2NUZCQjZFQkYyQUFCQUM5KSkocygoMHgzRjU1MjJBMUQ4QTBBQkZBODg3NkI0MTg1RTlDQTFGODg1NjYzRjU1NTc5QzM5RjczNTJGOTgxQ0IzMDRDQ0VGKSgweDJFMDcwMEQ2RjhBMDJDMDRCMURGRTYzMDg5NkI1OTYxNUYyMUM0QjNCNTQxRTI2RUU2M0RCQ0ZERkU1OUQ2NTgpKDB4MTBGNzMyN0M4MzNFQjM1QjQ0OTlBRDRBMUVGMEJDQjY2ODYxODIyMzgxREVCMENDNjc5OUU3MTgyODkyQkQyNikoMHgyOUFCOEY0QzdFMjU2RDJENzcwM0UzNjhGOTEwMUJFRDAyMTVFMDhDRUM4N0FBNTQ5OUNGQTdEMUU5RTExNjU3KSgweDE2NTIzRERGNDM4QUNGMkMwNzJEQzdGMDBDNDFGMUUzQTUyMTQ3NjFDNzdEMjUzMzk3MEE5MzgyQjVCNDhEMzApKDB4MEQ2ODRBNDYwQjM0ODA4MkY1RUZCMDNGN0E2MzVCNTM1OEU1MjIzNTgyMUQzNjI1MUQ2NzY0NENFNjk0QUJDNCkpKShnZW5lcmljX3NlbGVjdG9yKDB4MkIyMDRCODU5NTI5OUQyMkNDODNERTZFMkE3OEQ0QUYzOUFBRTg1MjdGQjRCMjk3QTM1MDUxRjM3NkFFMTBDNikpKHBvc2VpZG9uX3NlbGVjdG9yKDB4MzcwQzdEQUM1OERCMURBQjExNDdEQUE4QkJGN0VFMUYxRTJDMkVBQjY0QkVFRDg4NUNBMTRGQzg2RDc4NjQ1OSkpKSkpKSkoZnRfZXZhbDEgMHgwNDU5REU5RUE3NEI4Q0IzOEI1NDQ1NEZBMEY1OUQzNzUzMDdCMTIxMEY3NDAzNTI2MTUzRDVDQzEyODhERTYzKSkpKHByb29mKChtZXNzYWdlcygod19jb21tKCgoMHgzRTJDRjhGREI3RjI1Q0MzRDUyM0U4ODczNUNDOEIwMDY4QTQzNkExMDdEOTI2OTc3QjQ0MDg5NTVBRkI1QTdEIDB4MzJDRUU5NTVFQzVCRkNGMjY5QTA1MEM1MEM5RUQ4Njg2NjRGMjZBRURCNEZDQzk2QTJFQjIyQzRFOTAzMUFDQykpKCgweDIwMjlGNTRDRTNGRTEyNTUwMDVEQzZFMEQ1NkY0NUVENDZEOTI5NEEyMDIxQUQ3QzREOUVDQjlBMkZDMzVEREMgMHgyMDA5OEU5RUI0Mzc0MTRGODYxQzhCQjVGREYzMTExRUIzQzY3MDdEQzE1NkZGRUUzRjNCNzEyRkI2N0Y0QTJFKSkoKDB4MTExMEFFM0YwNUEzREYyRkU0MTQ5RUI3MTI1QjdDRjMxNUQwMUQ2QkZCREM0RTFFQkVBMDVBREQ2MzM0NzBGRCAweDMwQkFFRjA5MUMxNjVCOEZDRkFGQUE5NkMwRkI5RUI1OUE2RkQ5ODE3Njg5NzQyMzA0MzYyM0FGQjhEQ0IwODQpKSgoMHgzMzk1RDI5OTNDQ0JCOUMwQTIyQkUzMjFENzBGNUYwMUYzOUI4M0Q3OEQ3RDM2ODRERTdFRkVGNzFDOUVFRDk0IDB4M0E5OUEwNzhEQTcwNkYzQzQzQjZDMDgxREU1QTA5QTY5RDJEMzA4QkE1MEI5NjFDQUM2QTY2NEUzRDRFOEUzRSkpKCgweDI1OEM1NkZBMzJCNTU1QkZDMzI4OEY2RUVBQTExMzQ0RTQ0MzBDNTFGM0VENkE1OUYzNUY3NDlGOUZBRjA4NEUgMHgxRDQ3QUMzNDFFRjdBQTc2RjE1RjAyMzlBNDk0QTU0MUUwMThDMTEzQUNENjJFODdGQUE3NzY0RTIzMjUxOTQ0KSkoKDB4MkMwNDMxMUI4MUVEMjkyNDBERTlEQTYyMkM4OTQzMjMyMzZERDYyMzg0NkU4M0MwODMwOUQxQzU1MkIwNjUwMyAweDI0MzgwMzZFRTdFRjJFQUVCOTIxNkE4NDM2OTJBMkZBNDVGOEI1OTUxMDdEOUVBNkMwNTUyM0M4Mjc0RENERkUpKSgoMHgxOUMxREUxMzk4MjU4M0EyMkZBRDA0NTUzMDgyNDk5Qzg4MDU1QzBENzA3QzA5REM3NzY1MEVCQzE0NzE4RjZDIDB4MjYxMUIxRkM3MjFCOEI3M0IxMDk4ODZFNUEyOTYwQUJCQzVBNDcxNDcyRjJERTI3RjBCNzA5ODlCMEU2NDBCRikpKCgweDEzNjU1MDMxNUE0NDQwRTIyREIzMjkwNkUzQzdDOTU1Qjk2QzczNUU0MDU4RjFBRkY4QkRDRjc1QkUyMzI0QzggMHgzNEFCODdBNTkwQ0I0Qjk2NzRGMjhBNzVGNkNGOTI3NTdFODRFMTY0OUYzMkNBQkNCRTBCNzZBRUQxQTYwRThEKSkoKDB4MkVFOEQ1QkVBNEQ0NjAzMjFCOUJEMUI1OEJENUY5RUY3NkRGM0QwREVCQjAxNTE5MEQzMTdDNjFDNzM1ODRBQyAweDNEMzMwNDAzRTU0QkQxODlDNTU0NDgxNzBENTlENkY5RDNFRjQ4QzgwOTUyODFGNDU1ODhCOTJCNjEwNzUzNUYpKSgoMHgzNzBFMjMzNzU3MDdCNEU3NDQ4NjQxNUExNTNDQjFGMDExMUMyQjk1MEM4NzE3OEZBODU4OTFDQ0FCMEQzRDhBIDB4MEU3NUM1OThFNjM2ODgyMTdCRUZCQjVEQ0EwMjA0MzNDRTE1OEQ0RjgwNzBDNjM5ODIyNzVGODI2MUEzQ0U5NSkpKCgweDJFRkExNjAzNTBDQzQyODJFRTA2QUY0NjNFQzhDQTY5ODBBRjA3OTgzQTQyQjYyNzVFNDJGQzRBQTZFNjg1QzggMHgwRUVDQTlFREI1MTI2NTE4MkNCRUMxMEVGM0IwQUFGODFFRkI1M0U5QjkxOTk0MDE5NEMyNzI2QjlBNzg1RDFDKSkoKDB4MjdGRTY5RkY0QTcxNkUyREYxMzg5Q0ZDRDRDNDI1QjA1MEMwMDkzMUNERDEyM0MwQzVCRUE3REZGREQzRDYwMyAweDEyMkUwNTkzMTIwNjM1NUFBQjYwREJBRTA3N0Q0OTA4ODdERDFDQUE1OTlCQUMwNTQ1OEJDM0Y0MTQyOENCQjYpKSgoMHgzNjYzRTFDMUMyN0M2RjE2M0FCNTUyRTgzQjIxRkREQzVFQkFBM0I3MzVFRkZGRTM4QkFFOTlCMDFENzFEMDM3IDB4MkM0NkM5MTMzNkNFMzgxRjM5MDBCRDJBODBDMkIzNkE2QkM5MEM1RDUzQTU3OUUwMjI0MEJCQUJCMjAxOEU2MCkpKCgweDI2NjY3RTIzQTAwODVGRERBOTcwRDRDREM3OEQ2QTREOUM5RjAwMzA2MUY0MEY1QUU4RjgxOTg2QzBENkQyNjAgMHgyQjA1QTlGMTIwREFBQTM1NUY1NEU4RDBCOTZBNzhBNjc0ODk4RkIxODMwQTRFQjcxMzU2MTM3Qzg5ODRCREE1KSkoKDB4MTA1RDI0OTFFRUFFMDNEMUFBNEFEODkwODQxMkYzRUQwQjk4OEE0M0M0RjMzQzgxNTgxQzNBNjBGRUU5NzIxRiAweDJEQkFBRDU2QkZBMURDRERFNUNGRTQwNDgwQzhFOEU1N0UwMDkzRkVCMTUzRDlENEY5ODM0MDdCM0VBOTE0MTIpKSkpKHpfY29tbSgoMHgwMjlFRTdGNjREM0ZGRjFGNjkyMEQ2RjAwOTMwNEMyQzhGOUFCRjJCNzY5QUNENjlGN0Y3ODIwMUEwOUYxMEJCIDB4MzAxNDQ5NDgzQkYzQTY4ODU1MjE5MjkzNEUxMDM5MUQ3QkU5N0U1NEJFQjI2RjdBM0YzQjFBMjQ0M0NBMDdFQykpKSh0X2NvbW0oKDB4MjdFRDA1NkUyODg2NDY5M0FCMTY1M0Y2MkFERjVDNkY0N0RDQ0QwNzBFRjE2QTJFOTExMjgzMjI0MDE1OTIxRSAweDEwNzcyODRERDE1Rjk5MTQzRUZBQ0JBODVEM0RENjM2MDhGMjIyQ0Q2RDdDRjdBNzkzREZDNjQzOTBCN0RCRDgpKDB4MDdBMTBGOTVBNEY1NTU5N0Y2NkMzQzkyQkJGOUQ2OUEyM0M2RUU4NkNFMkM4NjRGQzBBMzVGQjE5OTk4MEI4OSAweDJCQzU2NEVDMDZCOEI3MDUyRjQ2OUMzRUM3NEFERDMyQzFDNzEzRUZBMTlGMjYxMDJFN0M3MzUyMEY5MEVEMkMpKDB4M0YzMEU5NkMzRDVBMjMxNzBGOTQ4OTU1NjU0MjJDNkQ1NEI4Qzg1OTREMTU0Q0I0OTVCRDgwODk0MTg0OEMyMSAweDE3Rjg1M0QzQzU4NjkwNDJDNjAwQzcxNzIwNjEwQTIxREQwNTdENjg5QTM0Q0YwOEU2QTcwNTRCMUJEREQ3MEMpKDB4MEMyN0ZBOEQyODI5QkNCREQ5MEUyNDU2NzczOTRERjcxNTFGN0M0RTk0RDk1ODMyOTYyRDcxODdGRUIzMzQzMiAweDA0NDJDNzNCQzdDMzc3OTFEQTlDRTBCRTYzMzJGNjkxNjZFRjZFNkY2NTFFMjNEODU5MjA3QjFGQURGOUUxQTkpKDB4MDM5QjkyMDA2N0Y1OUIzNDU4RjhDRkE2NjBCQzU4NUI3MDU4MjY5MDZCODg4OTNCODhDQURFMTk5MzA2MDRDNCAweDMzQUFBNjIyMTEzQTE0QkIxNDA4NTM4QjM4Q0E1MTU3QkNDODM1NTQ2QkMwODFCQTJEMzlFNUE2MzZGNzg1NEIpKDB4MEU3NkFFRTQ3NDg1MDczQURCNjZFODgyN0I3RjExQzk5Qjc0RjVEMzYwQUYxMkMzMjZERUJGRjQ1N0FCQjI5OCAweDE1RDdGNTlCRDZCRDBFNDlCMzZCQUUxQThFMTcwNzNGQUQzNDQyQjgyNjhENTBEMzI3RTg3Q0Q0Mzc0QzlFMkUpKDB4MjRCMTdDNDI3NThDRDk3N0RBMzFBNUQ2MTlEMEIwQ0M4ODVBMDc0RjEzREYxQjBEOTAzNkE1QkU5NjJGQUE2NiAweDMzQUJGNzU5NjRENDMxOEYyMUFBN0YzQzg4OUVBODhDNDk1RTEzMjJCMjlDODE2NDZDOTAxOTA2MjZBRjkzQTApKSkpKShvcGVuaW5ncygocHJvb2YoKGxyKCgoMHgwMThFODJCODVGNDMzODBFMzJDRURBRDU3MTg4NkRDREI2NTFGRDE2QzU0QUZBQ0M4QTVGMEZDQTFBMzVENzdBIDB4MDc1NThDOERFOTM2MjgyNkY1MkVEMUZDOUYzRkFDM0U2MEJFNkJGOUE2OTNGMUE5NjBDQjJGNTRCRjlBRDMwOCkoMHgyREQzNEFERjczMjM0MENFMTY2QTM5ODlDMjg2M0UwMEFBMjBFRThERDM2ODFBNkZDNDc5NDhEREMyMjkxOTE5IDB4MzlFRkIzNTkyOTI0Q0Y0OUY0NUQ1QjQ3MUFDRDY2QkQ2QTlENzJDN0YwMzRFQzc1NzAzNzQwNzM3RTA2OEZGOSkpKCgweDA1REQ3ODQ1QjBEMTkyMTJBQ0RGNjY2REQ5MEYzMDk5OTlCRjI4NzE5QjJBMUY3MEIyMjhBRjVEM0U1OUE2MzMgMHgyMDc3OTlBQjQyMDE1NUM2RkZFQ0RCMzUzOEIwRUYyMjU5RUVGNzc2QTMzQTc4MUFDNEYzRUY2QkNFRTYwNzAwKSgweDNBQUZDNEUyNEEyNUQyQUZGNzE0RjAwMDhGMjQ2NTQ5NkM2MkVCNkMxRjc1NjJFNjA1QzM4RUM1OURCREJDNjcgMHgzNzhGNUJBQ0NFNUM0QkQ2RkVGODYzMEY2OEM0MzlGOEZFOTg2RjIxOEE1NjJCMUVDMDU0RTA3RkM1ODI0QjU5KSkoKDB4MzhFNjA4RTZDODY2QUQxQzYxQkM2RjI1MEEwQUQ3NzYxQjcxQzZFNUUwRjdBMDY1RjAxQjdCMkY0RjQ4NUQxOCAweDJGMUNGQ0VFOTY1ODRGNTkyQ0RFMDVCMEIzRjkzNkE4RDFGQjYwM0EyOTg0RUVDQjFEQjA0MkJBNkQ4MUE2RDkpKDB4MDdBRDYxODFBOEUzMkMzODk4QjA2QkYwOTJFMjhEMUM4RTkyODI5MzEyNTYwOTAzMzk3OUFFRERCOTExNkJDRSAweDM1Mjg3RjdBQTIzMDBFQ0ExQ0M1OEFFODE0MUFCOTc0MTFFMDBGNjFDNjVGNUIxQTk4QTU4RUY1OTE4QzM2M0IpKSgoMHgzNDYxRkFDRTFCRUI4NUY2MDVFNzJGQUY5QTNDODA0Q0MzQkY4MkZDMjA5NDU4MzUyOEYwQzdFQkE3NERGQjQ4IDB4MjIxMjAxNUU4Q0EyOTY1RkUwRThBNEEwNjgzOENFRERFRDFFQTUzMUExMzlGNUNGRDE1ODhEQjU3MzYzODFDMykoMHgwREUxNDM5NzdCQThCM0ZDOTNEMjU0MzRFRURBNDkyMUU4QkRFNUFENTlFMTE4MUU2QjQ1NkI0MzA5MDU3RjA4IDB4MjRCMDk0RDRBQzQ1NkVDM0Y1NUQ0NjgzMEY0RTgyQkYwNzMxMkExRkFBOTdEOTEzOEJGNDFGMTZGN0UyM0E5QSkpKCgweDIxRTU2NDUzMzBEQzczRjZGNjgxOTE3NkY4RTkwQTA4MjcxMTc2NjRBOTNCNEQ5NkUxOURFOEIyODE5Njg5RjIgMHgxQUM2MzFENjA4RkRFQjFFRUZGQjZDMThBNzIwRTQwQ0YxNDA4QjBCRTI2NkE2MkJFOEI3RDBCNDZEQUYwRkQzKSgweDAwRDczQkU5QzMxOTMxOUU0QzEyQThGOTYxMEM0NzZEMTZGMDg3OEYwMzJERTZENjY2NEU3N0RBQUE0NDYzODcgMHgxMjgxNEY4NjM4ODI2RUE2MDk5RTA2OTE3NzBGRkU1MEY4MTdDRkIzQzQ1QzFGMDY1RUIwRjg1RDZFRTdCQThCKSkoKDB4MjdEMDVENUNFOTJGODM3NUQxNUM3RTI4QTRGNkEwMkUxQzI0MEJCQTE4OTc4MzI5RENBMDcyNDM2Q0RCM0I3QiAweDFDOTk0ODQzQkUzNzk3RTlBNkYyQUM2RkNDQUIxQzlCMTc0NUU4MTkxNDNGMjkxOEEzODNEM0QzMzZDNTg0NkMpKDB4MUQ4QUJDNTk0RURFMzExQTc0QTNDRUU3REUzNkU0MDY1ODUxQzBFRDAzQTQxNDhGMUExM0FGOEE0RTFDRThCMiAweDJDMzIwN0I2N0VFMDA1QzdGQzVCMUMwNzJFOTgwQURGOTY5NUYwMTVBRTI2QkYxNkFFMzJFODNDMDZGQ0M2MTEpKSgoMHgxMzVEQzBGOTg0NjVFMzZBRUZDNEFGQUYwODJGNDU5NDQzNEI0QTQzNzQzMDlDQkQzMzQ3NTA5ODNBNzgxMUE0IDB4MTEwNTdDMERGNkJEMkNDN0E1MDVBNkIzOTk2OTA3MDY1NkNCMzlFNEVDNDc5RENGRTQyRTAxRTcwQkEzOTExNCkoMHgxRTI1NEQ5QjdFNkJFREZFMTQyMjY0RTFCOTNCMUNBOTJCOTQzMjY0RTQ4QzhFMjc2QUFCQkMwNjNFNzlDMDJCIDB4MkE2MTcyMjlGNEQxOTRGM0JFM0QxNUQzOEI3NzdFQTRBQkJBMjhGMzY0MUIyNjlGN0EyNTFGQkZDNTExQjI1QSkpKCgweDFFOUUzRkE0NkE1MEVDN0E0MkYzNzBFOUE0MjlDMjE5ODRGQ0Y3MzBGQUFDODkxM0VDNkU1MEI5REJBMDM5MEMgMHgxOUE3Q0Q3QTg0QzNFOTk4QUJGQ0FCMUQxQUI4REYxRTlGNTdENTg3OEVDQjEyNjM2QThDMEQwMDhFNDY2OTM0KSgweDNGMkMyQjczN0NENzM2NThBQ0UzQ0M5MjQyREQ5QTUyRTM5ODM2QjEzOEJDREI3MTY1OEIxMDUyQzdGRTlDODMgMHgyMThFOEVBQjFGNjU3RUZFRjFBMjgxRkU2MUE2QjFDREQ5MzAzMzEzMEZDNjY0NDAzRUIxNjEwQUUyMEVGQjNCKSkoKDB4MDYzRThCNTBBOTBFN0FGQUE0NUI0QUUyQkI0RjQ4NTM3RjE0Q0ZFODJCRUYzMUExMTAwOTM5OTlGMEFCNTMzMyAweDEwMjgxQzhDMEUwMTc0RkEyMTIxRjQzNUYzNUQ5RTgwNTA2MzdBQTNGNThFMkEzNDJERUI5QzkxNzk4QzQ3QUMpKDB4MEQ0M0FCMDg1M0M2QzIwMkEyQ0UzQzM5RTlEMUNEQTYxNDQ5QThBMTZBOTEwMTJGRkU1OEFGQ0JGNjc1RDNENiAweDNCNURBREFBQUU1N0NGNkZCOTcyQzUyMUZFRDFBQzAzQjk2MDg1MUMwRDQ0QjYxMjJFQkI3MkEyMjU4QTQ2MDQpKSgoMHgxOEFFMzg4NUFDOEFGMEU2QkQ5QzBFNzc4NUQ4MzQ3N0VENkY1RkU4QTIzOUFFMjUyNjE0MTkzMUQ4MUVBQjU2IDB4MjlGQkIwODREOEZCRTcwM0QwMDhFOUNENzBCNzAyQjMxMTNCNDlGODU5QzJBMTlCNDQwNkFEMTMwRDM3MzFBMikoMHgwNEFGOTlFNzIwMjU0QjIyRThERjM2OEFFNkZDMjczQUM3NUE0NjM5QTZGMzAwNzM2OUZENDA1NTMyOTY0Q0JFIDB4MTI0NTI1RTM3RUM2MTVCMUY1N0Q1NDAwMjgzNkUzNTM4MDU0ODI3NkM2MUQ2QjI1MzlFQTUxQzkwMTVFRUQ5QykpKCgweDMyQTRFQ0E3Mjg2NEVFRkZDRjJEODNCODQzQjlCRTRBREJDRDQ1Qjk3MjYyNDgxMUM4OTRGOTE2RTRDODFBMzAgMHgzRTZGNTdBQjlDRjUzNjE4NjY0QTdBRDk4NjJGNjVCRjE2NEVGRkI0MkI3NDk3QjY0QTg4NDQzMzkzMThDMzY1KSgweDJGN0VFQ0M2M0YzRURGNTE5QTgzRTIwRDY0RTg4MjEzMTc5MjY0RjkzQTI0MzhBMjJBMTYzMzVFQjI4NTNFNkEgMHgxRDAzQzQwODc1MTZFRTAxQzEzOTgyNTA1OTk3Q0Y1RTEzQThFNEMyMjhCNDM0NkRFRkRDQjExMDFFNjU2NDk0KSkoKDB4Mzk0QzNGNDc2RjhERkFFNjhFNUI0NjEwRTczMjM5RjdBQ0Q4QzVBRTEyRTZGMDk0QjJEMTk5RDM5MzA4RDg3RCAweDFBMzhENDFDNjhDN0JEM0M2MTc2RDI0Rjc3NDY0MTEzNkQ2QzkyOTgxMUQ4NkFFNzJFNTQ1OThCQjdEQjI3RjQpKDB4MTYwQ0I0NEIyRkFGOTNCMDM3NUQ0MEU3N0Q1NjAwOTFGMDY2Qzg2MTZCNjkyRkY4NDJGOTBCNkZFQkM5QkFCMiAweDE2QzRFNUFEQTY1MzRCNUVBMDQwNjkxOEFEMkQ2NEJDNDE0RUFGRkJDNzIzRjI3QjM1OUM1MjRGRjVGQ0UzOUMpKSgoMHgzRkIxOTExNEU5NDdGRkRDNTQwRkI0Mjg0ODM1Q0I3NDI3OURBQjFDRjMxNTRGMDg3NEIwQTBBNUU2M0EzRUVCIDB4M0Q2NUQ1QjE3MkNFRjhEMzFGMzRBNDlBQjA4ODlGN0ExMEEyMjM4ODQ2QjZCMjQ1NjlENjhBQTc5MUY5NENCNikoMHgwRjAyNjk5RDgwMERCODY4QTA2RTNFRTRBMEMxNThDOTBCQzQ4QTY5MUU4MTc0NEZGQkNGREEzMkZGMjREQ0Y0IDB4MjcxNDY3MTI0M0ZEODIzN0QzMzlFMEFDMkM5NDFFRTlBNjQyRkRGNkZDQkJFMDMxQjQyNjk2RkQ2OUU4MzFBQikpKCgweDA1MjFGNkIwNTIxMkRDOTc1QUYwMDA3Q0QyNEQzMjhCMkVDRUQxQzgyNzkxRDJFNjA2MDU5QjY1QkNCRTU1NEUgMHgzNkJFNkRBQzRCNzczNDk0MTIxRjdERDVGODUwN0QzNkFFNkFDQzFEQzk5RkE4NjBERUQxQ0E3QUU4QTNFRDAxKSgweDM4QjUxQjU5MEJGNTBDQzZBMjRBQjgwNDc0RUIxNDdBMzBDNEFGM0REMTlBNTY1NEMxQjEwNTU1OUJEMTRENEQgMHgzRTExREU4QjFCNDYzOEZCRDhDNEQ2ODM2QTc0N0MwQTgxNTc4QTREMjJCODRBQzU4RUMwNjFGRUI2OEIzMTc3KSkoKDB4MkQ1MzI4RTBCQTU4OTk1QzcwNjY3NzRBNDYzRjhBOTAyRDdDMkI5N0JENDVDMTBCOUQ4QjREODIzREYxMDZBQyAweDI2OTMzQTlDMjE3NzI3QzlDREM0QTQ0OTREM0UzMzJCMzZCQjk5NzM5NkZDQTcwNjA5OUZGRDM0MzlCQjQ4MzYpKDB4MEJCMTE2QkE4MDdEMTJENERGNzk1NTdGRkI3RjYwQjQ4ODU4NjAxOTEyNTMwRTNGNDlDODkwQTM0QUVEMzFDQiAweDI0NjJFMDM5NkVEMzAyREQxMEE2RUY0M0FFNTMyMzMzNTQzRjRBODc1NTk5RTgzRkJFNDEwNjY0NERERDNGOEUpKSkpKHpfMSAweDA2QTYxNkMzQTYyNUY5MkVENjVCNUNBOTlEOUExREFBQTQ3NjQ4MUI5QzQ1RTQ1NTNFN0E4RTQzNkIxM0Q1NzApKHpfMiAweDMxMEFFNDBDQkNFMjFGQTBEQzkyRDFERkU3REY0OUQ5MzlBNTc5RkYwMjlGODY5MTE4MDM2QkY4QjM3MDQzOEMpKGRlbHRhKDB4MzY2NDE0RjRGRTlDM0REQjI3REE1QTg1NDUyQ0VEQkM2NUFGRDEwNEQxRjVDMjQxQkUyRTU5NEY2MTVBQkJCQyAweDBCNDE5MEQ1OUVFQTZFQkY4QjkzMTYwNTQ0MzlFOTJCNUJGREM4Q0Q5QkIwQzg2NDc4M0Q1RjFENzg1REY4N0UpKShjaGFsbGVuZ2VfcG9seW5vbWlhbF9jb21taXRtZW50KDB4MTM0MEMxMEIzMEFEMDdGNDkxM0MzQ0RENTg4QzNFOEE1QTZFNkRBQzk5NDczNzhGQTk3RDExRjUyQ0NENEFFMSAweDBCMTEwQUFEMkQxOTU3QzlDNjk0NDQzOURFRDgwQzlDRTlBMEVBRDM1Qzk2OTAzQUMxRUFEQkM5NEFFQjVEMjkpKSkpKGV2YWxzKCgodygoMHgxQkYxQ0U0OTREMjQzRkVGOTI1M0NCNjZDQzNENjMwMEEzN0VENEEyMzBDMTU0NDUxNzc5RkExNkY2QUFFREQ3KSgweDJBOUFCNDE3OEY5NUVBRTZBM0Q2MDgyNzZBNEJDRDM5MEE4OERBRjhDMzUxOTYwNjFFRDc5REFEQjc0N0NBNjIpKDB4MkYyNzJGRDhERjM1MkMwMzVFODFGQzFBNUM4NjY0QUFCRUY0RjYyOTYyQjdFM0QwM0Y2QkY1M0MxMEMyQjM5OCkoMHgwOTY3QjBGN0Y3NEU2NTU4QUI4NkQ4MTNFQUI4NDkwQzQzQzU2OUJBQjlFNzI3NjFDOEQ0MDg2ODEwQTYyMUIyKSgweDNCRTU4RTdFM0M4REZGRTgzMTdFNjhFNTA3MjlGRkJENkUyMkUzRkU0M0YzRkQwQzQ2OUY0Njc2ODA2ODU1MEIpKDB4MjQxN0NCNTM4MERBRDc5NzgwRDYyNDI4Q0MwOTE3NUZCRTJEQkM0NDNFMDc2NzE1NzU4OUE3RDU4MTQ1OEQzMykoMHgyMDZGQTE3NzlDNTA1N0NEMDYzOTY2NkQyNTgxQTE3MEI4M0NFNjU0QzY1NDU0NEM3M0Y3REZEMDIyRkYxNTk3KSgweDNFQzg1NzM3ODM4RUQ4QzRDQjkwRDU0NTIzMjMxQzk1MEZDNjQxREFBODM5MEFDNjYxMjk5NUFEQkJGQzI5NDcpKDB4MUEyNEMzMzk3RDJGMzlGMURGRUVDQ0NCNjZDNzhCRTYxMjc5RDVDMjJBRDY5MkMyM0RENTI2ODEzMzc5M0YzOCkoMHgxODEzQzU5MTMzRjQyMDRGMTU1NTREODkxRjk0RDgwMkQyNkUyRjE4MzQzRDUxM0UxNjQ3MDY2MzZDRDdENkU0KSgweDA1MzRERjY3OTU0QjdBQUE5MERCREZBODE0NjhCODNGNDE4MkI5MjdENUI0MThFNTMxNzk1OTk4Qjk4MjVCRTMpKDB4MEY3RkMyQ0VBMTk5ODQ5NzJFRTU3MzI3NDNBQ0RBNEM2QzQwNkYwM0E4NTI1NTUwMTlGMjEzRTQzMzI2QjYxQSkoMHgzNjdBREE1MzcwMzNBMDU0QTY1RjBFMTQ1RTZFNzlCNTZGMDU0RUVCODAxMUYxRUVFMTYzRTEzN0Q2MzY2Qjg5KSgweDFCMzIzMkRGQTMxNjk5N0Y0NTNEN0E2RjIwMDVFNkUwOTZCNTRCMzg0N0Y2RkU4RDU4MTE2NTg4N0Y4NUZENzEpKDB4MEVEQzFCQ0Q4Qjc4MjMzRjJDNUUyMzZENkQwNTI2NUE1ODY1ODdBQjBCMUMwRjVFRTNBMjZFM0VDNDVDODU1OSkpKSh6KDB4MkQ0NjcyN0NBQkQxQUQyMEU0NzZFN0VEOEQ2NjQ2NDBEMDU2NUQzRjAxQ0JCRjdDNjI1OEUyRjQzNkUwRkI2NCkpKHMoKDB4MTZDMUQxN0Y4OEMyNjdDNDNENERGRDE5NzY4NTgzQTJFOUFCN0FFQzY5NzVCMDlGMTM5REYxQUI1QzQxQzgxNSkoMHgyNTBFQTY3QUQyMkUyNjYxMjA4QjA1RTcyQjEwNTRGNjA3OThGRDU4RERGRTMzMzNGQUE5QjVBQjU0N0M2NzQ1KSgweDI1OEE4QzkxODI4MEMyNjVGODI1RUI3MkMwQjhDNjI1NjY1QzJGQUY2MDY5N0Q1ODhFQzZBQUNBQzczRDBCODYpKDB4MDcyRUZBQUZDOTY3RUZFNDVCRkYyRUVDMUE4Q0JGOEEwQjJDQzFGNDRCMjUyOTZEQTMzRjczQjNFNDg4NjJEMikoMHgzQTIzQThBQTJBM0QwREM4NTI5OURFNDk3NUM4NDg1NDczQzlDMUQwRDBEODRBMEJFQ0ZGRDMxMzUxQTYwNzFEKSgweDBEQkM1MUM5REY5MjNBQ0I0NDI3NDc0MjA5NTc2MUU1OTlFRDFEOEY5NEVGOEY0MTRDMTUxRENDNTIyM0ExM0YpKSkoZ2VuZXJpY19zZWxlY3RvcigweDFBQjlDODhCNTNDOUNGRDBBNjU4MjMzMTE3MTFBQkYxRTEzRTVCMzUyREMyRDM1QzZEMzRBNDUwOEVGNDJDMUQpKShwb3NlaWRvbl9zZWxlY3RvcigweDBENERCOTY5NDk4NzNCOTBGMzY1QkNCQzczQjJBMUFBRTY5NTUzMzc0MkY2NDcyRTA1MEQwMjRDNDdFRjA1MUYpKSkoKHcoKDB4MDQ0RTI0ODZEMjJCNTczNzczM0M0OTMzOTQ0ODY1MDc5QzFEMjRDQjFCNjJENUE1RDk5RkI0QTg0RDFBNzgwNikoMHgyQjdENkY4RkNBN0EwMTc3MDYyNjQ4OEFEODU0MEJEQkFEMTMzN0M2MjdDRDhBOUU2MzIxMkEyQTA1ODMxNDEwKSgweDJEOTI2NzNFQkM2N0ZCODhEQzMwNTNGMDIxQUE0NEY1RUNDMTBGRTU2RTlEODE2OUVCMjhCNjNDODZBRTU3NjYpKDB4MTFCRDE3OTE3RDY4QTJFNjhGNEUxNjk5OEE4OUYxNUY1M0JDRUU4NTI0MDQyRTg3MzE2QTkxN0JFMTE4QjU3MykoMHgxOTc4RUY3MzYyNzc0NkEwNTBERkZGQjk4MUFDQ0FGREUxRUQ1MTY5MDkyMTk5NERCQ0VFNjlFNDQ4OTJDMDdBKSgweDIwQjI0Q0RERDAyRjlFM0UzODY0QjkwNUEwRTM0QzE5MTA5MTRBMzk5MDQ5NzIwOEI0NEQ5QjdEMkY5QzA0RDgpKDB4MDc0MzQ3REUzOURCQjczOTE2M0VDMTZGNEFDNjEwQkFGRTkzMjhDNzY3N0E1OUFEQjBFNDk0OUJFQTcyMTM5RikoMHgyOUYzMzQyODNBMDk3QkVGNTQ1RUQ0QkQyNUZFOTA1Mzg1NjVBRkIxRUNDRkJGMTJCQjYzNkY1MzY5NTBBQUU1KSgweDFEOTU2RjI3QTJDMkIzMkY1MTA4RjkyNjFCRjA4MzM2Q0FCRjNGNDNBMzRENzY1NDk3NDdDNTg5QUIyNjhFMjYpKDB4MEY2N0Y4MjJCNTAwNTEyOUZEREZBMTk4MDZCNjNFMkY5MjkzNjUxMzE5RTAyNEY0NzBBNEUzQzA5M0M5NTNGQSkoMHgwN0ZFMTczNzM2MDUwMjZEMDYxMUVBOEM1NkQ1QTVFMDEyNzM3QTY1MUI5REI0RjJCNkQzNjQzRTY2QUU4MDU1KSgweDA1MENBMjE3N0U3NjhEMTkwREIxQjhFRjM2QkZDOTI5NTc5NjQ0N0MwRjAwRjFDMzBENEVBRDJDNENDRjI1NzYpKDB4MDA4QjEzMkI4REQ5NzFFOEJENzEwRTIxNzZCQTFBMTQ4NkU5ODI2ODI2MDNEN0M5OTM1NEZGRERENDJFRDBERikoMHgzODZFMDRBODQ1NUFDQjg3RDBFNzM3Mjc3NDBFQ0Q3RkQyMTYwN0JCRTcwQ0U0MTNBQUEyRUQ1MjkzRkEyMDNCKSgweDI5MjI1QkQ5MkYwMENDNzEyRTlGM0ZGQ0E3NjYwNTkyQjgwOTg3QkU4QjM1RERGRjgzMTk0RjA3OTlEQzNCNDQpKSkoeigweDIzNDVBMUE3RkIwMDRGRjRCOTMzRTQ3RTkxNEJDNzYyRDMzMjFBQzc0QTFFQjgwN0YyMkY3NUY3MTZBMjk3NDUpKShzKCgweDM4NEY5RENDNTBGRkNDQ0QxN0ZFNTMwOTRGREQ2QzZFM0ExODk5MzdFRjIyMDIwNTVBOUU4NDIwN0QxRjk5MEYpKDB4M0UzQzczRjM0OEMzNkI2MUQ1MkQ1RERGRjM2RDc2NjM1N0I1OEE5MTQ4NzU1NDk0NzEzNTFCRUFCMzU5NTJDQikoMHgxOTNBNDYyQjk3MzFFNzNDODYyMkU2NThCQUQwREI1QTkzMjIxMzk3OERCMzkyNURCQjVBQ0YwN0Y4QUIyQjRDKSgweDJCNkU3MUEzNUY4QTZDMTYxQTIyRDZDQTQ1Q0E1NzY2Mzc4ODkwQzMwRUE2MUFGMEExNzlDQjZCNTQ5NkUxNzcpKDB4MDNBN0JGNDFDRjQ2MjE1ODcxREMzODVGMUM0QUIwM0E4QzNERDY3RUMzRjc4OUU0MjVCQUVDOEVEMkI0QTY1RikoMHgyM0MzNzU4QzUyRkUyNDNBNUU2M0ZENkFFQzIyMThDQzJBMDAxQTZGNjU1RjJFNDRGMUExM0UzOTFGRkE0QkI4KSkpKGdlbmVyaWNfc2VsZWN0b3IoMHgyQ0M0M0YwQTlEOThDQkU4RTVCNkZDMzU0RTlCMDkwQjkxMDc1NDE4MTE2NURCRTQ3NUU4OEEwQTAyRjVBNzg2KSkocG9zZWlkb25fc2VsZWN0b3IoMHgyMkE4MUM1MENCQkU2MDhDQjZGOEE4MDc0NzE0MjRFQjBBNTE2N0IzOTI0NDZGMzJFMTkyRTMzRUZEQkZDRTc1KSkpKSkoZnRfZXZhbDEgMHgzNEFENUZBOEFEMzhEOUZCODM1MzRGODUxRjA5MjRCQTNCOUI0M0UxQzQ1NzAzRjE1MUExOUJDQ0U3MUY0RTdEKSkpKSkp"
          |> Side_loaded.Proof.of_base64
        with
        | Error e ->
            failwith e
        | Ok pi ->
            pi
      in
      let statement =
        let transaction =
          Backend.Tick.Field.t_of_sexp
            (Atom
               "0x2340A5795E22C7C923991D225400D0052B3A995C35BCCDC612E6205287419EC1"
            )
        in
        let at_party =
          Backend.Tick.Field.t_of_sexp
            (Atom
               "0x2340A5795E22C7C923991D225400D0052B3A995C35BCCDC612E6205287419EC1"
            )
        in
        [| transaction; at_party |]
      in
      let vk =
        Side_loaded.Verification_key.of_base58_check_exn
          "VVA53aPgmCXemUiPjxo1dhgdNUSWbJarTh9Xhaki6b1AjVE31nk6wnSKcPa6JSJ8KDTDMryCozStCeisLTXLoYxBo3fjFhgPJn25EnuJMggPrVocSW3SfQBY7dgpPqQVccsqSPcFGJptarG6dRrLcx65M4SqudGDWbzpKd2oLyeTVifRTREq2BibC3rWMpUDuLwXEnp61FfFaktb4WKu3hfHyYBt5vL3Xndi9kynUWuhznijLG2yP7eX7o5M3nbjfkg7NdWaGReZH1yt4ewtrmHEMF5qTdK2UPgNzpScaK7ix8wZV5qECT483DsuY6Wpx3s2FfdmRDYwdr2YejhW4ZnJLNAxMgUkV3xkid5esqnk5TuQrdHMYvLZXju3RrZrvqhmbTFXpANKskZnuH1BUvkeoPvpQeYdoeYDJ6bgM6NFB3oWsPTU3vSMg3Wjsqx6Ekc8MuZHuaziGax9WNxbM3H6HscZFRs4npttEiwj1gSvZNaVc9FfRdCa3CMMWJNR1CkA1zKtCb8Sie1yiHc89hDA7K5mufV1yaX88xmAQrhZpTLCE8Ch62Zp3P1Vy6QVDACZCKSiz3bhikYEXFKZaJfRYVZVPeEBgjnUDrB4SD61KKnvWWESV8a3uGudeBLnJqoPJuBC8bZTUfskxqzkXmz2XTv4HMARJRTg21tFB8mZmLgVuaSWpc6inGxTZeWmE9ECSFzHuazEPNQ6yn1xo7G72ixrmLZrZqhbhPfnqSL5SWnmFWaWTihNNdHac8FDwb8JKvneC5yUur3WAZ8tTULiiNVvQhjhKVUrym2wTWFwhDAy6GqZcYeWRig9gpgdaxEuA7YnDc8XZZ5JS643PBfAWZZ3mZR4NxXPnVfn1xAUD2VFXmA8pzkqRwQ8DSpSPpKuwzwuJQUW6QSGtBheKFSxrXt6qekFX2azueedJZrhnwPW78dM7v3Qd2zTWo8iD2wfBB1Yot8BfUqAk7FYyi9hajKT1qZWQMg3kUVBywX93KBht2RFDJeVwiuE2hHaAzobxnnwsPJKPHaU8SM1EXQ4cFP2zJ2acPig52MNht3Z34fMeZ65bA3eEbcDbJw3pk2YS1pHtEr818b5TisPu6gshwkRGghbnTsQzHCjZVf61rpT4WphBsv6ob6foLwdc5ZSxq2BFzAWUv5j5nrtU9fqnQCx1DooZxAc8BnjxCXQ5TnE4Rpj82JwUR59QFNza2RwK2vZLvrNPt1LK5eCkZV8fBWuYD9J4AnxGA8icQbWBAfsSk9xXJBynEKymAsw6eTFPWCAMjQgJLhJP8MJR3NyNbqMfT1nR924EyZged7US9ogU8CLV5GcMBTSzAyCSFwFN8LGL1uT9sStzwQNbUvKvXYRwWNMYpb7Mxcjz1NjBaMbiWUryMcJc3D19yXt8VNt5g3L3Ty4GtL3WWV2aXRRXcuzYZai6wV8ESPGd3R6o4NJS5Ct5Z98fx25sNtswb77Q18pU379m4wsk8ck872oMZTPp9bDHTVpLoEBHd1gkC6j7pP8dx3cNTWc1NoewCGLi6zLDNfPZDrRXZESnaDRgVGEDinXS5SeAihMcQxvriHyskPW4SidcZsZtPvLnoQz7HQRpDnXfg4j6b8P5EX6sSJbkU9is3k6e8puQirFzLLgh2uC4oZH8EzLRZcGkonQPP5sLTmfwX4s5DJYdS4NLAVYSXndVZ4fazLfqPLukdWQkxZihUq4NtFkfzpNB8MPUBe6T72zhnvqVPegeEhgVvUokcn2DRJUc93DSYSGEJ3eZNFTruCgbM7xMXq83K6eraFRvxGqAgsQcTcQKwEfF9XvuppFDBbEHjdg84w1XiRkZ7xPKDdF6Hvi5G8V6rr6q1T7qypKiFqNrwM6frbJqgjedLpAY6RkPchip2WsZTpEX3EY1ryyGnJxZvb2fjCooQ9u1R6zNArVCV383KNJQZAaWFgzd58F7ZJ1fGU8zeFzDuhqSwqPyDE299sVYMSfbvp7xjWygxrbjApRE2FkjQtjuxaiXzsuemvrrSedVCGrktCHNqPKkJxbLcpz97rRBvwnKSd26x8LKHn2Zjzp2qeyxsY8HN7WVPATxPE4xXqi9dw41o8LBQ3GDGe1ASjphdp4bxj1guHhSZbMKTJDj7hJKyuvBMdG1YKQo3uv2qu5MiB3Afu5SZbZStNKBnxc2DRoDyF45yrQNeoBJogcSLAqWG624ZAdU4BWrqRJNjoAu6GxxE6E8TvFtvyDW1R9Nv7tXzmWE7RarrAL9YUD6uqe7gAanAv1cdAJRcPcdr2YvUL7zeB5d1daPfwJW4PYDvMwnnqDFSXgNqPreh8nFaiReDYjiHkwCojPcCgdcK5gJwpQTasjkWQBk2RmFQdfaLCpiPZGroZ6hTvRBHq2MwdUtkQHZjjCvY9fUtnniMVdUgkAZ9oLj8evpeoDEwyEHE1upmZZN84CMPP32NpHDtH3PwgGR3"
      in
      assert (
        Promise.block_on_async_exn (fun () ->
            Side_loaded.verify_promise ~value_to_field_elements:Fn.id
              ~return_typ:Impls.Step.Typ.unit
              [ (vk, (statement, ()), pi) ] ) )*)

    open Impls.Step

    let () = Snarky_backendless.Snark0.set_eval_constraints true

    module Statement = struct
      type t = Field.t

      let to_field_elements x = [| x |]

      module Constant = struct
        type t = Field.Constant.t [@@deriving bin_io]

        let to_field_elements x = [| x |]
      end
    end

    (* Currently, a circuit must have at least 1 of every type of constraint. *)
    let dummy_constraints () =
      Impl.(
        let x = exists Field.typ ~compute:(fun () -> Field.Constant.of_int 3) in
        let g =
          exists Step_main_inputs.Inner_curve.typ ~compute:(fun _ ->
              Tick.Inner_curve.(to_affine_exn one) )
        in
        ignore
          ( SC.to_field_checked'
              (module Impl)
              ~num_bits:16
              (Kimchi_backend_common.Scalar_challenge.create x)
            : Field.t * Field.t * Field.t ) ;
        ignore
          ( Step_main_inputs.Ops.scale_fast g ~num_bits:5 (Shifted_value x)
            : Step_main_inputs.Inner_curve.t ) ;
        ignore
          ( Step_main_inputs.Ops.scale_fast g ~num_bits:5 (Shifted_value x)
            : Step_main_inputs.Inner_curve.t ) ;
        ignore
          ( Step_verifier.Scalar_challenge.endo g ~num_bits:4
              (Kimchi_backend_common.Scalar_challenge.create x)
            : Field.t * Field.t ))

    module No_recursion = struct
      module Statement = Statement

      let tag, _, p, Provers.[ step ] =
        Common.time "compile" (fun () ->
            compile_promise
              (module Statement)
              (module Statement.Constant)
              ~public_input:(Input Field.typ) ~auxiliary_typ:Typ.unit
              ~branches:(module Nat.N1)
              ~max_proofs_verified:(module Nat.N0)
              ~name:"blockchain-snark"
              ~constraint_constants:
                (* Dummy values *)
                { sub_windows_per_window = 0
                ; ledger_depth = 0
                ; work_delay = 0
                ; block_window_duration_ms = 0
                ; transaction_capacity = Log_2 0
                ; pending_coinbase_depth = 0
                ; coinbase_amount = Unsigned.UInt64.of_int 0
                ; supercharged_coinbase_factor = 0
                ; account_creation_fee = Unsigned.UInt64.of_int 0
                ; fork = None
                }
              ~choices:(fun ~self ->
                [ { identifier = "main"
                  ; prevs = []
                  ; uses_lookup = false
                  ; main =
                      (fun { public_input = self } ->
                        dummy_constraints () ;
                        Field.Assert.equal self Field.zero ;
                        { previous_proof_statements = []
                        ; public_output = ()
                        ; auxiliary_output = ()
                        } )
                  }
                ] ) )

      module Proof = (val p)

      let example =
        let (), (), b0 =
          Common.time "b0" (fun () ->
              Promise.block_on_async_exn (fun () -> step Field.Constant.zero) )
        in
        assert (
          Promise.block_on_async_exn (fun () ->
              Proof.verify_promise [ (Field.Constant.zero, b0) ] ) ) ;
        (Field.Constant.zero, b0)

      let example_input, example_proof = example
    end

    module No_recursion_return = struct
      module Statement = struct
        type t = unit

        let to_field_elements () = [||]

        module Constant = struct
          type t = unit [@@deriving bin_io]

          let to_field_elements () = [||]
        end
      end

      let tag, _, p, Provers.[ step ] =
        Common.time "compile" (fun () ->
            compile_promise
              (module Statement)
              (module Statement.Constant)
              ~public_input:(Output Field.typ) ~auxiliary_typ:Typ.unit
              ~branches:(module Nat.N1)
              ~max_proofs_verified:(module Nat.N0)
              ~name:"blockchain-snark"
              ~constraint_constants:
                (* Dummy values *)
                { sub_windows_per_window = 0
                ; ledger_depth = 0
                ; work_delay = 0
                ; block_window_duration_ms = 0
                ; transaction_capacity = Log_2 0
                ; pending_coinbase_depth = 0
                ; coinbase_amount = Unsigned.UInt64.of_int 0
                ; supercharged_coinbase_factor = 0
                ; account_creation_fee = Unsigned.UInt64.of_int 0
                ; fork = None
                }
              ~choices:(fun ~self ->
                [ { identifier = "main"
                  ; prevs = []
                  ; uses_lookup = false
                  ; main =
                      (fun _ ->
                        dummy_constraints () ;
                        { previous_proof_statements = []
                        ; public_output = Field.zero
                        ; auxiliary_output = ()
                        } )
                  }
                ] ) )

      module Proof = (val p)

      let example =
        let res, (), b0 =
          Common.time "b0" (fun () ->
              Promise.block_on_async_exn (fun () -> step ()) )
        in
        assert (Field.Constant.(equal zero) res) ;
        assert (
          Promise.block_on_async_exn (fun () ->
              Proof.verify_promise [ (res, b0) ] ) ) ;
        (res, b0)

      let example_input, example_proof = example
    end

    module Simple_chain = struct
      module Statement = Statement

      type _ Snarky_backendless.Request.t +=
        | Prev_input : Field.Constant.t Snarky_backendless.Request.t
        | Proof : (Nat.N1.n, Nat.N1.n) Proof.t Snarky_backendless.Request.t

      let handler (prev_input : Field.Constant.t) (proof : _ Proof.t)
          (Snarky_backendless.Request.With { request; respond }) =
        match request with
        | Prev_input ->
            respond (Provide prev_input)
        | Proof ->
            respond (Provide proof)
        | _ ->
            respond Unhandled

      let tag, _, p, Provers.[ step ] =
        Common.time "compile" (fun () ->
            compile_promise
              (module Statement)
              (module Statement.Constant)
              ~public_input:(Input Field.typ) ~auxiliary_typ:Typ.unit
              ~branches:(module Nat.N1)
              ~max_proofs_verified:(module Nat.N1)
              ~name:"blockchain-snark"
              ~constraint_constants:
                (* Dummy values *)
                { sub_windows_per_window = 0
                ; ledger_depth = 0
                ; work_delay = 0
                ; block_window_duration_ms = 0
                ; transaction_capacity = Log_2 0
                ; pending_coinbase_depth = 0
                ; coinbase_amount = Unsigned.UInt64.of_int 0
                ; supercharged_coinbase_factor = 0
                ; account_creation_fee = Unsigned.UInt64.of_int 0
                ; fork = None
                }
              ~choices:(fun ~self ->
                [ { identifier = "main"
                  ; prevs = [ self ]
                  ; uses_lookup = false
                  ; main =
                      (fun { public_input = self } ->
                        let prev =
                          exists Field.typ ~request:(fun () -> Prev_input)
                        in
                        let proof =
                          exists (Typ.Internal.ref ()) ~request:(fun () ->
                              Proof )
                        in
                        let is_base_case = Field.equal Field.zero self in
                        let proof_must_verify = Boolean.not is_base_case in
                        let self_correct = Field.(equal (one + prev) self) in
                        Boolean.Assert.any [ self_correct; is_base_case ] ;
                        { previous_proof_statements =
                            [ { public_input = prev; proof; proof_must_verify }
                            ]
                        ; public_output = ()
                        ; auxiliary_output = ()
                        } )
                  }
                ] ) )

      module Proof = (val p)

      let example =
        let s_neg_one = Field.Constant.(negate one) in
        let b_neg_one : (Nat.N1.n, Nat.N1.n) Proof0.t =
          Proof0.dummy Nat.N1.n Nat.N1.n Nat.N1.n ~domain_log2:14
        in
        let (), (), b0 =
          Common.time "b0" (fun () ->
              Promise.block_on_async_exn (fun () ->
                  step
                    ~handler:(handler s_neg_one b_neg_one)
                    Field.Constant.zero ) )
        in
        assert (
          Promise.block_on_async_exn (fun () ->
              Proof.verify_promise [ (Field.Constant.zero, b0) ] ) ) ;
        let (), (), b1 =
          Common.time "b1" (fun () ->
              Promise.block_on_async_exn (fun () ->
                  step
                    ~handler:(handler Field.Constant.zero b0)
                    Field.Constant.one ) )
        in
        assert (
          Promise.block_on_async_exn (fun () ->
              Proof.verify_promise [ (Field.Constant.one, b1) ] ) ) ;
        (Field.Constant.one, b1)

      let example_input, example_proof = example
    end

    module Tree_proof = struct
      type _ Snarky_backendless.Request.t +=
        | No_recursion_input : Field.Constant.t Snarky_backendless.Request.t
        | No_recursion_proof :
            (Nat.N0.n, Nat.N0.n) Proof.t Snarky_backendless.Request.t
        | Recursive_input : Field.Constant.t Snarky_backendless.Request.t
        | Recursive_proof :
            (Nat.N2.n, Nat.N2.n) Proof.t Snarky_backendless.Request.t

      let handler
          ((no_recursion_input, no_recursion_proof) :
            Field.Constant.t * _ Proof.t )
          ((recursion_input, recursion_proof) : Field.Constant.t * _ Proof.t)
          (Snarky_backendless.Request.With { request; respond }) =
        match request with
        | No_recursion_input ->
            respond (Provide no_recursion_input)
        | No_recursion_proof ->
            respond (Provide no_recursion_proof)
        | Recursive_input ->
            respond (Provide recursion_input)
        | Recursive_proof ->
            respond (Provide recursion_proof)
        | _ ->
            respond Unhandled

      let tag, _, p, Provers.[ step ] =
        Common.time "compile" (fun () ->
            compile_promise
              (module Statement)
              (module Statement.Constant)
              ~public_input:(Input Field.typ) ~auxiliary_typ:Typ.unit
              ~branches:(module Nat.N1)
              ~max_proofs_verified:(module Nat.N2)
              ~name:"blockchain-snark"
              ~constraint_constants:
                (* Dummy values *)
                { sub_windows_per_window = 0
                ; ledger_depth = 0
                ; work_delay = 0
                ; block_window_duration_ms = 0
                ; transaction_capacity = Log_2 0
                ; pending_coinbase_depth = 0
                ; coinbase_amount = Unsigned.UInt64.of_int 0
                ; supercharged_coinbase_factor = 0
                ; account_creation_fee = Unsigned.UInt64.of_int 0
                ; fork = None
                }
              ~choices:(fun ~self ->
                [ { identifier = "main"
                  ; uses_lookup = false
                  ; prevs = [ No_recursion.tag; self ]
                  ; main =
                      (fun { public_input = self } ->
                        let no_recursive_input =
                          exists Field.typ ~request:(fun () ->
                              No_recursion_input )
                        in
                        let no_recursive_proof =
                          exists (Typ.Internal.ref ()) ~request:(fun () ->
                              No_recursion_proof )
                        in
                        let prev =
                          exists Field.typ ~request:(fun () -> Recursive_input)
                        in
                        let prev_proof =
                          exists (Typ.Internal.ref ()) ~request:(fun () ->
                              Recursive_proof )
                        in
                        let is_base_case = Field.equal Field.zero self in
                        let proof_must_verify = Boolean.not is_base_case in
                        let self_correct = Field.(equal (one + prev) self) in
                        Boolean.Assert.any [ self_correct; is_base_case ] ;
                        { previous_proof_statements =
                            [ { public_input = no_recursive_input
                              ; proof = no_recursive_proof
                              ; proof_must_verify = Boolean.true_
                              }
                            ; { public_input = prev
                              ; proof = prev_proof
                              ; proof_must_verify
                              }
                            ]
                        ; public_output = ()
                        ; auxiliary_output = ()
                        } )
                  }
                ] ) )

      module Proof = (val p)

      let example1, example2 =
        let s_neg_one = Field.Constant.(negate one) in
        let b_neg_one : (Nat.N2.n, Nat.N2.n) Proof0.t =
          Proof0.dummy Nat.N2.n Nat.N2.n Nat.N2.n ~domain_log2:15
        in
        let (), (), b0 =
          Common.time "tree b0" (fun () ->
              Promise.block_on_async_exn (fun () ->
                  step
                    ~handler:
                      (handler No_recursion.example (s_neg_one, b_neg_one))
                    Field.Constant.zero ) )
        in
        assert (
          Promise.block_on_async_exn (fun () ->
              Proof.verify_promise [ (Field.Constant.zero, b0) ] ) ) ;
        let (), (), b1 =
          Common.time "tree b1" (fun () ->
              Promise.block_on_async_exn (fun () ->
                  step
                    ~handler:
                      (handler No_recursion.example (Field.Constant.zero, b0))
                    Field.Constant.one ) )
        in
        ((Field.Constant.zero, b0), (Field.Constant.one, b1))

      let examples = [ example1; example2 ]

      let example1_input, example_proof = example1

      let example2_input, example2_proof = example2
    end

    let%test_unit "verify" =
      assert (
        Promise.block_on_async_exn (fun () ->
            Tree_proof.Proof.verify_promise Tree_proof.examples ) )

    module Tree_proof_return = struct
      module Statement = No_recursion_return.Statement

      type _ Snarky_backendless.Request.t +=
        | Is_base_case : bool Snarky_backendless.Request.t
        | No_recursion_input : Field.Constant.t Snarky_backendless.Request.t
        | No_recursion_proof :
            (Nat.N0.n, Nat.N0.n) Proof.t Snarky_backendless.Request.t
        | Recursive_input : Field.Constant.t Snarky_backendless.Request.t
        | Recursive_proof :
            (Nat.N2.n, Nat.N2.n) Proof.t Snarky_backendless.Request.t

      let handler (is_base_case : bool)
          ((no_recursion_input, no_recursion_proof) :
            Field.Constant.t * _ Proof.t )
          ((recursion_input, recursion_proof) : Field.Constant.t * _ Proof.t)
          (Snarky_backendless.Request.With { request; respond }) =
        match request with
        | Is_base_case ->
            respond (Provide is_base_case)
        | No_recursion_input ->
            respond (Provide no_recursion_input)
        | No_recursion_proof ->
            respond (Provide no_recursion_proof)
        | Recursive_input ->
            respond (Provide recursion_input)
        | Recursive_proof ->
            respond (Provide recursion_proof)
        | _ ->
            respond Unhandled

<<<<<<< HEAD
      let tag, _, p, Provers.[ step ] =
        Common.time "compile" (fun () ->
            compile_promise
              (module Statement)
              (module Statement.Constant)
              ~public_input:(Output Field.typ) ~auxiliary_typ:Typ.unit
              ~branches:(module Nat.N1)
              ~max_proofs_verified:(module Nat.N2)
              ~name:"blockchain-snark"
              ~constraint_constants:
                (* Dummy values *)
                { sub_windows_per_window = 0
                ; ledger_depth = 0
                ; work_delay = 0
                ; block_window_duration_ms = 0
                ; transaction_capacity = Log_2 0
                ; pending_coinbase_depth = 0
                ; coinbase_amount = Unsigned.UInt64.of_int 0
                ; supercharged_coinbase_factor = 0
                ; account_creation_fee = Unsigned.UInt64.of_int 0
                ; fork = None
                }
              ~choices:(fun ~self ->
                [ { identifier = "main"
                  ; uses_lookup = false
                  ; prevs = [ No_recursion_return.tag; self ]
                  ; main =
                      (fun { public_input = () } ->
                        let no_recursive_input =
                          exists Field.typ ~request:(fun () ->
                              No_recursion_input )
                        in
                        let no_recursive_proof =
                          exists (Typ.Internal.ref ()) ~request:(fun () ->
                              No_recursion_proof )
                        in
                        let prev =
                          exists Field.typ ~request:(fun () -> Recursive_input)
                        in
                        let prev_proof =
                          exists (Typ.Internal.ref ()) ~request:(fun () ->
                              Recursive_proof )
                        in
                        let is_base_case =
                          exists Boolean.typ ~request:(fun () -> Is_base_case)
                        in
                        let proof_must_verify = Boolean.not is_base_case in
                        let self =
                          Field.(
                            if_ is_base_case ~then_:zero ~else_:(one + prev))
                        in
                        { previous_proof_statements =
                            [ { public_input = no_recursive_input
                              ; proof = no_recursive_proof
                              ; proof_must_verify = Boolean.true_
                              }
                            ; { public_input = prev
                              ; proof = prev_proof
                              ; proof_must_verify
                              }
                            ]
                        ; public_output = self
                        ; auxiliary_output = ()
                        } )
                  }
                ] ) )
=======
let%test_module "test uncorrelated bulletproof_challenges" =
  ( module struct
    let () = Backtrace.elide := false

    let () = Snarky_backendless.Snark0.set_eval_constraints true

    module Statement = struct
      type t = unit

      let to_field_elements () = [||]
    end

    module A = Statement
    module A_value = Statement

    let typ = Impls.Step.Typ.unit

    module Branches = Nat.N1
    module Max_branching = Nat.N2

    let constraint_constants : Snark_keys_header.Constraint_constants.t =
      { sub_windows_per_window = 0
      ; ledger_depth = 0
      ; work_delay = 0
      ; block_window_duration_ms = 0
      ; transaction_capacity = Log_2 0
      ; pending_coinbase_depth = 0
      ; coinbase_amount = Unsigned.UInt64.of_int 0
      ; supercharged_coinbase_factor = 0
      ; account_creation_fee = Unsigned.UInt64.of_int 0
      ; fork = None
      }

    let tag =
      { Tag.id = Type_equal.Id.create ~name:"" sexp_of_opaque; kind = Compiled }

    let rule : _ Inductive_rule.t =
      let open Impls.Step in
      { identifier = "main"
      ; prevs = [ tag; tag ]
      ; main = (fun _ self -> [ Boolean.false_; Boolean.false_ ])
      ; main_value = (fun _ self -> [ false; false ])
      }

    module M = struct
      module IR = Inductive_rule.T (A) (A_value)
      module HIR = H4.T (IR)

      let max_local_max_branchings ~self (type n)
          (module Max_branching : Nat.Intf with type n = n) branches choices =
        let module Local_max_branchings = struct
          type t = (int, Max_branching.n) Vector.t
        end in
        let module M =
          H4.Map (IR) (E04 (Local_max_branchings))
            (struct
              module V = H4.To_vector (Int)
              module HT = H4.T (Tag)

              module M =
                H4.Map (Tag) (E04 (Int))
                  (struct
                    let f (type a b c d) (t : (a, b, c, d) Tag.t) : int =
                      if Type_equal.Id.same t.id self then
                        Nat.to_int Max_branching.n
                      else
                        let (module M) = Types_map.max_branching t in
                        Nat.to_int M.n
                  end)

              let f : type a b c d. (a, b, c, d) IR.t -> Local_max_branchings.t
                  =
               fun rule ->
                let (T (_, l)) = HT.length rule.prevs in
                Vector.extend_exn (V.f l (M.f rule.prevs)) Max_branching.n 0
            end)
        in
        let module V = H4.To_vector (Local_max_branchings) in
        let padded = V.f branches (M.f choices) |> Vector.transpose in
        (padded, Maxes.m padded)

      module Lazy_ (A : T0) = struct
        type t = A.t Lazy.t
      end

      module Lazy_keys = struct
        type t =
          (Impls.Step.Keypair.t * Dirty.t) Lazy.t
          * (Marlin_plonk_bindings.Pasta_fp_verifier_index.t * Dirty.t) Lazy.t

        (* TODO Think this is right.. *)
      end

      let compile :
          (   ( 'prev_values
              , 'local_widths
              , 'local_heights )
              H3.T(Statement_with_proof).t
           -> (Max_branching.n, Max_branching.n) Proof.t Deferred.t )
          * _
          * _ =
        let self = tag in
        let snark_keys_header kind constraint_system_hash =
          { Snark_keys_header.header_version = Snark_keys_header.header_version
          ; kind
          ; constraint_constants
          ; commits =
              { mina = Mina_version.commit_id
              ; marlin = Mina_version.marlin_commit_id
              }
          ; length = (* This is a dummy, it gets filled in on read/write. *) 0
          ; commit_date = Mina_version.commit_date
          ; constraint_system_hash
          ; identifying_hash =
              (* TODO: Proper identifying hash. *)
              constraint_system_hash
          }
        in
        let T = Max_branching.eq in
        let prev_varss_n = Branches.n in
        let prev_varss_length : _ Length.t = S Z in
        let T = Nat.eq_exn prev_varss_n Branches.n in
        let padded, (module Maxes) =
          max_local_max_branchings
            (module Max_branching)
            prev_varss_length [ rule ] ~self:self.id
        in
        let full_signature =
          { Full_signature.padded; maxes = (module Maxes) }
        in
        let wrap_domains =
          let module M = Wrap_domains.Make (A) (A_value) in
          M.f full_signature prev_varss_n prev_varss_length ~self
            ~choices:[ rule ]
            ~max_branching:(module Max_branching)
        in
        let module Branch_data = struct
          type ('vars, 'vals, 'n, 'm) t =
            ( A.t
            , A_value.t
            , Max_branching.n
            , Branches.n
            , 'vars
            , 'vals
            , 'n
            , 'm )
            Step_branch_data.t
        end in
        let step_widths = Vector.[ 2 ] in
        let (T inner_step_data as step_data) =
          Step_branch_data.create ~index:(Index.of_int_exn 0)
            ~max_branching:Max_branching.n ~branches:Branches.n ~self ~typ
            A.to_field_elements A_value.to_field_elements rule ~wrap_domains
            ~branchings:step_widths
        in
        let step_domains = Vector.[ inner_step_data.domains ] in
        let step_keypair =
          let etyp =
            Impls.Step.input ~branching:Max_branching.n
              ~wrap_rounds:Tock.Rounds.n
          in
          let (T (typ, conv)) = etyp in
          let main x () : unit =
            inner_step_data.main
              (Impls.Step.with_label "conv" (fun () -> conv x))
              ~step_domains
          in
          let open Impls.Step in
          let k_p =
            lazy
              (let cs = constraint_system ~exposing:[ typ ] main in
               let cs_hash = Md5.to_hex (R1CS_constraint_system.digest cs) in
               ( Type_equal.Id.uid self.id
               , snark_keys_header
                   { type_ = "step-proving-key"
                   ; identifier = inner_step_data.rule.identifier
                   }
                   cs_hash
               , Index.to_int inner_step_data.index
               , cs ) )
          in
          let k_v =
            lazy
              (let id, _header, index, cs = Lazy.force k_p in
               let digest = R1CS_constraint_system.digest cs in
               ( id
               , snark_keys_header
                   { type_ = "step-verification-key"
                   ; identifier = inner_step_data.rule.identifier
                   }
                   (Md5.to_hex digest)
               , index
               , digest ) )
          in
          Cache.Step.read_or_generate [] k_p k_v typ main
        in
        let step_vks =
          let module V = H4.To_vector (Lazy_keys) in
          lazy
            (Vector.map [ step_keypair ] ~f:(fun (_, vk) ->
                 Tick.Keypair.vk_commitments (fst (Lazy.force vk)) ) )
        in
        let wrap_main _ =
          let open Impls.Wrap in
          let open Wrap_main_inputs in
          let open Dlog_main in
          let open Wrap_main in
          let x =
            exists Field.typ ~compute:(fun () -> Field.Constant.of_int 3)
          in
          let y =
            exists Field.typ ~compute:(fun () -> Field.Constant.of_int 0)
          in
          let z =
            exists Field.typ ~compute:(fun () -> Field.Constant.of_int 0)
          in
          let g = Inner_curve.one in
          let sponge = Sponge.create sponge_params in
          Sponge.absorb sponge x ;
          ignore (Sponge.squeeze_field sponge : Field.t) ;
          ignore (Ops.add_fast g g : Inner_curve.t) ;
          ignore
            ( Ops.scale_fast g
                (`Plus_two_to_len [| Boolean.true_; Boolean.false_ |])
              : Inner_curve.t ) ;
          ignore
            ( Scalar_challenge.endo g
                (SC.create [ Boolean.true_; Boolean.false_ ])
              : Field.t * Field.t ) ;
          for i = 0 to 121000 do
            assert_r1cs x y z
          done
        in
        let (wrap_pk, wrap_vk), disk_key =
          let open Impls.Wrap in
          let (T (typ, conv)) = input () in
          let main x () : unit = wrap_main (conv x) in
          let self_id = Type_equal.Id.uid self.id in
          let disk_key_prover =
            lazy
              (let cs = constraint_system ~exposing:[ typ ] main in
               let cs_hash = Md5.to_hex (R1CS_constraint_system.digest cs) in
               ( self_id
               , snark_keys_header
                   { type_ = "wrap-proving-key"; identifier = "" }
                   cs_hash
               , cs ) )
          in
          let disk_key_verifier =
            lazy
              (let id, _header, cs = Lazy.force disk_key_prover in
               let digest = R1CS_constraint_system.digest cs in
               ( id
               , snark_keys_header
                   { type_ = "wrap-verification-key"; identifier = "" }
                   (Md5.to_hex digest)
               , digest ) )
          in
          let r =
            Common.time "wrap read or generate " (fun () ->
                Cache.Wrap.read_or_generate
                  (Vector.to_array step_domains)
                  [] disk_key_prover disk_key_verifier typ main )
          in
          (r, disk_key_verifier)
        in
        let wrap_vk = Lazy.map wrap_vk ~f:fst in
        let module S = Step.Make (A) (A_value) (Max_branching) in
        let prover =
          let module Z = H4.Zip (Branch_data) (E04 (Impls.Step.Keypair)) in
          let f :
                 ( unit * (unit * unit)
                 , unit * (unit * unit)
                 , Nat.N2.n * (Nat.N2.n * unit)
                 , Nat.N1.n * (Nat.N1.n * unit) )
                 Branch_data.t
              -> Lazy_keys.t
              -> ( unit * (unit * unit)
                 , Nat.N2.n * (Nat.N2.n * unit)
                 , Nat.N1.n * (Nat.N1.n * unit) )
                 H3.T(Statement_with_proof).t
              -> (Max_branching.n, Max_branching.n) Proof.t Deferred.t =
           fun (T b as branch_data) (step_pk, step_vk) ->
            let ((module Req) : (Max_branching.n, Maxes.ns) Requests.Wrap.t) =
              Requests.Wrap.create ()
            in
            let (module Requests) = b.requests in
            let _, prev_vars_length = b.branching in
            let step prevs =
              let wrap_vk = Lazy.force wrap_vk in
              S.f branch_data () ~prevs_length:prev_vars_length ~self
                ~step_domains ~self_dlog_plonk_index:wrap_vk.commitments
                (Impls.Step.Keypair.pk (fst (Lazy.force step_pk)))
                wrap_vk.index prevs
            in
            let pairing_vk = fst (Lazy.force step_vk) in
            let wrap prevs =
              let wrap_vk = Lazy.force wrap_vk in
              let prevs =
                let module M =
                  H3.Map (Statement_with_proof) (P.With_data)
                    (struct
                      let f ((app_state, T proof) : _ Statement_with_proof.t) =
                        P.T
                          { proof with
                            statement =
                              { proof.statement with
                                pass_through =
                                  { proof.statement.pass_through with
                                    app_state
                                  }
                              }
                          }
                    end)
                in
                M.f prevs
              in
              let%bind.Deferred proof = step ~maxes:(module Maxes) prevs in
              let proof =
                { proof with
                  statement =
                    { proof.statement with
                      pass_through =
                        pad_pass_throughs
                          (module Maxes)
                          proof.statement.pass_through
                    }
                }
              in
              let%map.Deferred proof =
                let module Pairing_acc = Tock.Inner_curve.Affine in
                (* The prover for wrapping a proof *)
                let wrap (type actual_branching)
                    ~(max_branching : Max_branching.n Nat.t)
                    (module Max_local_max_branchings : Hlist.Maxes.S
                      with type ns = Maxes.ns
                       and type length = Max_branching.n ) ~dlog_plonk_index
                    wrap_main to_field_elements ~pairing_vk ~step_domains
                    ~wrap_domains ~pairing_plonk_indices pk
                    ({ statement = prev_statement
                     ; prev_evals
                     ; proof
                     ; index = which_index
                     } :
                      ( _
                      , _
                      , (_, actual_branching) Vector.t
                      , (_, actual_branching) Vector.t
                      , Maxes.ns H1.T(P.Base.Me_only.Dlog_based).t
                      , ( ( Tock.Field.t array Dlog_plonk_types.Evals.t
                          * Tock.Field.t )
                          Double.t
                        , Max_branching.n )
                        Vector.t )
                      P.Base.Pairing_based.t ) =
                  let prev_me_only =
                    let module M =
                      H1.Map
                        (P.Base.Me_only.Dlog_based)
                        (P.Base.Me_only.Dlog_based.Prepared)
                        (struct
                          let f = P.Base.Me_only.Dlog_based.prepare
                        end)
                    in
                    M.f prev_statement.pass_through
                  in
                  let prev_statement_with_hashes :
                      _ Types.Pairing_based.Statement.t =
                    { proof_state =
                        { prev_statement.proof_state with
                          me_only =
                            (* TODO: Careful here... the length of
                               old_buletproof_challenges inside the me_only
                               might not be correct *)
                            Common.hash_pairing_me_only
                              ~app_state:to_field_elements
                              (P.Base.Me_only.Pairing_based.prepare
                                 ~dlog_plonk_index
                                 prev_statement.proof_state.me_only )
                        }
                    ; pass_through =
                        (let module M =
                           H1.Map
                             (P.Base.Me_only.Dlog_based.Prepared)
                             (E01 (Digest.Constant))
                             (struct
                               let f (type n)
                                   (m : n P.Base.Me_only.Dlog_based.Prepared.t)
                                   =
                                 let T =
                                   Nat.eq_exn max_branching
                                     (Vector.length m.old_bulletproof_challenges)
                                 in
                                 Common.hash_dlog_me_only max_branching m
                             end)
                         in
                        let module V = H1.To_vector (Digest.Constant) in
                        V.f Max_local_max_branchings.length (M.f prev_me_only)
                        )
                    }
                  in
                  let module O = Tick.Oracles in
                  let public_input =
                    tick_public_input_of_statement ~max_branching
                      prev_statement_with_hashes
                  in
                  let prev_challenges =
                    Vector.map ~f:Ipa.Step.compute_challenges
                      prev_statement.proof_state.me_only
                        .old_bulletproof_challenges
                  in
                  let actual_branching = Vector.length prev_challenges in
                  let lte =
                    Nat.lte_exn actual_branching
                      (Length.to_nat Max_local_max_branchings.length)
                  in
                  let o =
                    let sgs =
                      let module M =
                        H1.Map
                          (P.Base.Me_only.Dlog_based.Prepared)
                          (E01 (Tick.Curve.Affine))
                          (struct
                            let f :
                                type n.
                                n P.Base.Me_only.Dlog_based.Prepared.t -> _ =
                             fun t -> t.sg
                          end)
                      in
                      let module V = H1.To_vector (Tick.Curve.Affine) in
                      V.f Max_local_max_branchings.length (M.f prev_me_only)
                    in
                    O.create pairing_vk
                      Vector.(
                        map2 (Vector.trim sgs lte) prev_challenges
                          ~f:(fun commitment cs ->
                            { Tick.Proof.Challenge_polynomial.commitment
                            ; challenges = Vector.to_array cs
                            } )
                        |> to_list)
                      public_input proof
                  in
                  let x_hat = O.(p_eval_1 o, p_eval_2 o) in
                  let next_statement : _ Types.Dlog_based.Statement.In_circuit.t
                      =
                    let scalar_chal f =
                      Scalar_challenge.map ~f:Challenge.Constant.of_tick_field
                        (f o)
                    in
                    let sponge_digest_before_evaluations =
                      O.digest_before_evaluations o
                    in
                    let plonk0 =
                      { Types.Dlog_based.Proof_state.Deferred_values.Plonk
                        .Minimal
                        .alpha = scalar_chal O.alpha
                      ; beta = O.beta o
                      ; gamma = O.gamma o
                      ; zeta = scalar_chal O.zeta
                      }
                    in
                    let r = scalar_chal O.u in
                    let xi = scalar_chal O.v in
                    let to_field =
                      SC.to_field_constant
                        (module Tick.Field)
                        ~endo:Endo.Wrap_inner_curve.scalar
                    in
                    let module As_field = struct
                      let r = to_field r

                      let xi = to_field xi

                      let zeta = to_field plonk0.zeta

                      let alpha = to_field plonk0.alpha
                    end in
                    let domain =
                      Domain.Pow_2_roots_of_unity
                        pairing_vk.domain.log_size_of_group
                    in
                    let w = pairing_vk.domain.group_gen in
                    (* Debug *)
                    [%test_eq: Tick.Field.t] w
                      (Tick.Field.domain_generator
                         ~log2_size:(Domain.log2_size domain) ) ;
                    let zetaw = Tick.Field.mul As_field.zeta w in
                    let combined_inner_product =
                      let open As_field in
                      Wrap.combined_inner_product
                      (* Note: We do not pad here. *)
                        ~actual_branching:(Nat.Add.create actual_branching)
                        proof.openings.evals ~x_hat ~r ~xi ~zeta ~zetaw
                        ~step_branch_domains:step_domains
                        ~old_bulletproof_challenges:prev_challenges
                    in
                    let chal = Challenge.Constant.of_tick_field in
                    let sg_new, new_bulletproof_challenges, b =
                      let prechals =
                        Array.map (O.opening_prechallenges o) ~f:(fun x ->
                            let x =
                              Scalar_challenge.map
                                ~f:Challenge.Constant.of_tick_field x
                            in
                            x )
                      in
                      let chals =
                        Array.map prechals ~f:(fun x ->
                            Ipa.Step.compute_challenge x )
                      in
                      let b_poly = unstage (Wrap.b_poly chals) in
                      let open As_field in
                      let b =
                        let open Tick.Field in
                        b_poly zeta + (r * b_poly zetaw)
                      in
                      let overwritten_prechals =
                        Array.map prechals
                          ~f:
                            (Scalar_challenge.map ~f:(fun _ ->
                                 Challenge.Constant.of_tick_field
                                   (Impls.Step.Field.Constant.of_int 100) ) )
                      in
                      let chals =
                        Array.map overwritten_prechals ~f:(fun x ->
                            Ipa.Step.compute_challenge x )
                      in
                      let sg_new =
                        let urs = Backend.Tick.Keypair.load_urs () in
                        Marlin_plonk_bindings_pasta_fp_urs
                        .batch_accumulator_generate urs 1 chals
                      in
                      let sg_new =
                        match sg_new with
                        | [| Or_infinity.Finite x |] ->
                            x
                        | _ ->
                            assert false
                      in
                      let overwritten_prechals =
                        Array.map overwritten_prechals ~f:(fun x ->
                            { Bulletproof_challenge.prechallenge = x } )
                      in
                      (sg_new, overwritten_prechals, b)
                    in
                    let me_only : _ P.Base.Me_only.Dlog_based.t =
                      { sg = sg_new
                      ; old_bulletproof_challenges =
                          Vector.map
                            prev_statement.proof_state.unfinalized_proofs
                            ~f:(fun t ->
                              t.deferred_values.bulletproof_challenges )
                      }
                    in
                    let plonk, _ =
                      Plonk_checks.derive_plonk
                        (module Tick.Field)
                        ~shift:Shifts.tick ~endo:Endo.Step_inner_curve.base
                        ~mds:Tick_field_sponge.params.mds
                        ~domain:
                          (Plonk_checks.domain
                             (module Tick.Field)
                             domain ~shifts:Common.tick_shifts
                             ~domain_generator:
                               Backend.Tick.Field.domain_generator )
                        { plonk0 with
                          zeta = As_field.zeta
                        ; alpha = As_field.alpha
                        }
                        (Plonk_checks.evals_of_split_evals
                           (module Tick.Field)
                           proof.openings.evals
                           ~rounds:(Nat.to_int Tick.Rounds.n)
                           ~zeta:As_field.zeta ~zetaw )
                        (fst x_hat)
                    in
                    let shift_value =
                      Shifted_value.of_field
                        (module Tick.Field)
                        ~shift:Shifts.tick
                    in
                    { proof_state =
                        { deferred_values =
                            { xi
                            ; b = shift_value b
                            ; bulletproof_challenges =
                                Vector.of_array_and_length_exn
                                  new_bulletproof_challenges Tick.Rounds.n
                            ; combined_inner_product =
                                shift_value combined_inner_product
                            ; which_branch = which_index
                            ; plonk =
                                { plonk with
                                  zeta = plonk0.zeta
                                ; alpha = plonk0.alpha
                                ; beta = chal plonk0.beta
                                ; gamma = chal plonk0.gamma
                                }
                            }
                        ; sponge_digest_before_evaluations =
                            Digest.Constant.of_tick_field
                              sponge_digest_before_evaluations
                        ; me_only
                        }
                    ; pass_through = prev_statement.proof_state.me_only
                    }
                  in
                  let me_only_prepared =
                    P.Base.Me_only.Dlog_based.prepare
                      next_statement.proof_state.me_only
                  in
                  let%map.Deferred next_proof =
                    let (T (input, conv)) = Impls.Wrap.input () in
                    Common.time "wrap proof" (fun () ->
                        Impls.Wrap.generate_witness_conv
                          ~f:(fun { Impls.Wrap.Proof_inputs.auxiliary_inputs
                                  ; public_inputs
                                  } ->
                            Backend.Tock.Proof.create_async
                              ~primary:public_inputs ~auxiliary:auxiliary_inputs
                              pk
                              ~message:
                                ( Vector.map2
                                    (Vector.extend_exn
                                       prev_statement.proof_state.me_only.sg
                                       max_branching
                                       (Lazy.force Dummy.Ipa.Wrap.sg) )
                                    me_only_prepared.old_bulletproof_challenges
                                    ~f:(fun sg chals ->
                                      { Tock.Proof.Challenge_polynomial
                                        .commitment = sg
                                      ; challenges = Vector.to_array chals
                                      } )
                                |> Vector.to_list ) )
                          [ input ]
                          (fun x () : unit -> wrap_main (conv x))
                          ()
                          { pass_through =
                              prev_statement_with_hashes.proof_state.me_only
                          ; proof_state =
                              { next_statement.proof_state with
                                me_only =
                                  Common.hash_dlog_me_only max_branching
                                    me_only_prepared
                              }
                          } )
                  in
                  ( { proof = next_proof
                    ; statement =
                        Types.Dlog_based.Statement.to_minimal next_statement
                    ; prev_evals = proof.openings.evals
                    ; prev_x_hat = x_hat
                    }
                    : _ P.Base.Dlog_based.t )
                in
                wrap ~max_branching:Max_branching.n full_signature.maxes
                  ~dlog_plonk_index:wrap_vk.commitments wrap_main
                  A_value.to_field_elements ~pairing_vk ~step_domains:b.domains
                  ~pairing_plonk_indices:(Lazy.force step_vks) ~wrap_domains
                  (Impls.Wrap.Keypair.pk (fst (Lazy.force wrap_pk)))
                  proof
              in
              Proof.T
                { proof with
                  statement =
                    { proof.statement with
                      pass_through =
                        { proof.statement.pass_through with app_state = () }
                    }
                }
            in
            wrap
          in
          f step_data step_keypair
        in
        let data : _ Types_map.Compiled.t =
          { branches = Branches.n
          ; branchings = step_widths
          ; max_branching = (module Max_branching)
          ; typ
          ; value_to_field_elements = A_value.to_field_elements
          ; var_to_field_elements = A.to_field_elements
          ; wrap_key = Lazy.map wrap_vk ~f:Verification_key.commitments
          ; wrap_vk = Lazy.map wrap_vk ~f:Verification_key.index
          ; wrap_domains
          ; step_domains
          }
        in
        Types_map.add_exn self data ;
        (prover, wrap_vk, disk_key)
    end

    let step, wrap_vk, wrap_disk_key = M.compile

    module Proof = struct
      type statement = A_value.t

      module Max_local_max_branching = Max_branching
      module Max_branching_vec = Nvector (Max_branching)
      include Proof.Make (Max_branching) (Max_local_max_branching)

      let id = wrap_disk_key

      let verification_key = wrap_vk

      let verify ts =
        verify
          (module Max_branching)
          (module A_value)
          (Lazy.force verification_key)
          ts

      let statement (T p : t) = p.statement.pass_through.app_state
    end

    let proof_with_stmt =
      let dummy = ((), Proof0.dummy Nat.N2.n Nat.N2.n Nat.N2.n) in
      let p =
        Run_in_thread.block_on_async_exn (fun () -> step [ dummy; dummy ])
      in
      ((), p)

    let%test "should not be able to verify invalid proof" =
      not
      @@ Run_in_thread.block_on_async_exn (fun () ->
             Proof.verify [ proof_with_stmt ] )

    module Recurse_on_bad_proof = struct
      open Impls.Step

      let tag, _, p, Provers.[ step ] =
        Common.time "compile" (fun () ->
            compile
              (module Statement)
              (module Statement)
              ~typ:Typ.unit
              ~branches:(module Nat.N1)
              ~max_branching:(module Nat.N2)
              ~name:"recurse-on-bad" ~constraint_constants
              ~choices:(fun ~self ->
                [ { identifier = "main"
                  ; prevs = [ tag; tag ]
                  ; main =
                      (fun [ (); () ] () -> [ Boolean.true_; Boolean.true_ ])
                  ; main_value = (fun [ (); () ] self -> [ true; true ])
                  }
                ] ) )

      module Proof = (val p)
    end

    let%test "should not be able to create a recursive proof from an invalid \
              proof" =
      try
        let proof =
          Run_in_thread.block_on_async_exn (fun () ->
              Recurse_on_bad_proof.step [ proof_with_stmt; proof_with_stmt ] () )
        in
        not
        @@ Run_in_thread.block_on_async_exn (fun () ->
               Recurse_on_bad_proof.Proof.verify [ ((), proof) ] )
      with _ -> true
  end )

let%test_module "test uncorrelated deferred b" =
  ( module struct
    let () = Backtrace.elide := false

    let () = Snarky_backendless.Snark0.set_eval_constraints true

    module Statement = struct
      type t = unit

      let to_field_elements () = [||]
    end

    module A = Statement
    module A_value = Statement

    let typ = Impls.Step.Typ.unit

    module Branches = Nat.N1
    module Max_branching = Nat.N2

    let constraint_constants : Snark_keys_header.Constraint_constants.t =
      { sub_windows_per_window = 0
      ; ledger_depth = 0
      ; work_delay = 0
      ; block_window_duration_ms = 0
      ; transaction_capacity = Log_2 0
      ; pending_coinbase_depth = 0
      ; coinbase_amount = Unsigned.UInt64.of_int 0
      ; supercharged_coinbase_factor = 0
      ; account_creation_fee = Unsigned.UInt64.of_int 0
      ; fork = None
      }

    let tag =
      { Tag.id = Type_equal.Id.create ~name:"" sexp_of_opaque; kind = Compiled }

    let rule : _ Inductive_rule.t =
      let open Impls.Step in
      { identifier = "main"
      ; prevs = [ tag; tag ]
      ; main = (fun _ self -> [ Boolean.false_; Boolean.false_ ])
      ; main_value = (fun _ self -> [ false; false ])
      }

    module M = struct
      module IR = Inductive_rule.T (A) (A_value)
      module HIR = H4.T (IR)

      let max_local_max_branchings ~self (type n)
          (module Max_branching : Nat.Intf with type n = n) branches choices =
        let module Local_max_branchings = struct
          type t = (int, Max_branching.n) Vector.t
        end in
        let module M =
          H4.Map (IR) (E04 (Local_max_branchings))
            (struct
              module V = H4.To_vector (Int)
              module HT = H4.T (Tag)

              module M =
                H4.Map (Tag) (E04 (Int))
                  (struct
                    let f (type a b c d) (t : (a, b, c, d) Tag.t) : int =
                      if Type_equal.Id.same t.id self then
                        Nat.to_int Max_branching.n
                      else
                        let (module M) = Types_map.max_branching t in
                        Nat.to_int M.n
                  end)

              let f : type a b c d. (a, b, c, d) IR.t -> Local_max_branchings.t
                  =
               fun rule ->
                let (T (_, l)) = HT.length rule.prevs in
                Vector.extend_exn (V.f l (M.f rule.prevs)) Max_branching.n 0
            end)
        in
        let module V = H4.To_vector (Local_max_branchings) in
        let padded = V.f branches (M.f choices) |> Vector.transpose in
        (padded, Maxes.m padded)

      module Lazy_ (A : T0) = struct
        type t = A.t Lazy.t
      end

      module Lazy_keys = struct
        type t =
          (Impls.Step.Keypair.t * Dirty.t) Lazy.t
          * (Marlin_plonk_bindings.Pasta_fp_verifier_index.t * Dirty.t) Lazy.t

        (* TODO Think this is right.. *)
      end

      let compile :
          (   ( 'prev_values
              , 'local_widths
              , 'local_heights )
              H3.T(Statement_with_proof).t
           -> (Max_branching.n, Max_branching.n) Proof.t Deferred.t )
          * _
          * _ =
        let self = tag in
        let snark_keys_header kind constraint_system_hash =
          { Snark_keys_header.header_version = Snark_keys_header.header_version
          ; kind
          ; constraint_constants
          ; commits =
              { mina = Mina_version.commit_id
              ; marlin = Mina_version.marlin_commit_id
              }
          ; length = (* This is a dummy, it gets filled in on read/write. *) 0
          ; commit_date = Mina_version.commit_date
          ; constraint_system_hash
          ; identifying_hash =
              (* TODO: Proper identifying hash. *)
              constraint_system_hash
          }
        in
        let T = Max_branching.eq in
        let prev_varss_n = Branches.n in
        let prev_varss_length : _ Length.t = S Z in
        let T = Nat.eq_exn prev_varss_n Branches.n in
        let padded, (module Maxes) =
          max_local_max_branchings
            (module Max_branching)
            prev_varss_length [ rule ] ~self:self.id
        in
        let full_signature =
          { Full_signature.padded; maxes = (module Maxes) }
        in
        let wrap_domains =
          let module M = Wrap_domains.Make (A) (A_value) in
          M.f full_signature prev_varss_n prev_varss_length ~self
            ~choices:[ rule ]
            ~max_branching:(module Max_branching)
        in
        let module Branch_data = struct
          type ('vars, 'vals, 'n, 'm) t =
            ( A.t
            , A_value.t
            , Max_branching.n
            , Branches.n
            , 'vars
            , 'vals
            , 'n
            , 'm )
            Step_branch_data.t
        end in
        let step_widths = Vector.[ 2 ] in
        let (T inner_step_data as step_data) =
          Step_branch_data.create ~index:(Index.of_int_exn 0)
            ~max_branching:Max_branching.n ~branches:Branches.n ~self ~typ
            A.to_field_elements A_value.to_field_elements rule ~wrap_domains
            ~branchings:step_widths
        in
        let step_domains = Vector.[ inner_step_data.domains ] in
        let step_keypair =
          let etyp =
            Impls.Step.input ~branching:Max_branching.n
              ~wrap_rounds:Tock.Rounds.n
          in
          let (T (typ, conv)) = etyp in
          let main x () : unit =
            inner_step_data.main
              (Impls.Step.with_label "conv" (fun () -> conv x))
              ~step_domains
          in
          let open Impls.Step in
          let k_p =
            lazy
              (let cs = constraint_system ~exposing:[ typ ] main in
               let cs_hash = Md5.to_hex (R1CS_constraint_system.digest cs) in
               ( Type_equal.Id.uid self.id
               , snark_keys_header
                   { type_ = "step-proving-key"
                   ; identifier = inner_step_data.rule.identifier
                   }
                   cs_hash
               , Index.to_int inner_step_data.index
               , cs ) )
          in
          let k_v =
            lazy
              (let id, _header, index, cs = Lazy.force k_p in
               let digest = R1CS_constraint_system.digest cs in
               ( id
               , snark_keys_header
                   { type_ = "step-verification-key"
                   ; identifier = inner_step_data.rule.identifier
                   }
                   (Md5.to_hex digest)
               , index
               , digest ) )
          in
          Cache.Step.read_or_generate [] k_p k_v typ main
        in
        let step_vks =
          let module V = H4.To_vector (Lazy_keys) in
          lazy
            (Vector.map [ step_keypair ] ~f:(fun (_, vk) ->
                 Tick.Keypair.vk_commitments (fst (Lazy.force vk)) ) )
        in
        let wrap_main _ =
          let open Impls.Wrap in
          let open Wrap_main_inputs in
          let open Dlog_main in
          let open Wrap_main in
          let x =
            exists Field.typ ~compute:(fun () -> Field.Constant.of_int 3)
          in
          let y =
            exists Field.typ ~compute:(fun () -> Field.Constant.of_int 0)
          in
          let z =
            exists Field.typ ~compute:(fun () -> Field.Constant.of_int 0)
          in
          let g = Inner_curve.one in
          let sponge = Sponge.create sponge_params in
          Sponge.absorb sponge x ;
          ignore (Sponge.squeeze_field sponge : Field.t) ;
          ignore (Ops.add_fast g g : Inner_curve.t) ;
          ignore
            ( Ops.scale_fast g
                (`Plus_two_to_len [| Boolean.true_; Boolean.false_ |])
              : Inner_curve.t ) ;
          ignore
            ( Scalar_challenge.endo g
                (SC.create [ Boolean.true_; Boolean.false_ ])
              : Field.t * Field.t ) ;
          for i = 0 to 121000 do
            assert_r1cs x y z
          done
        in
        let (wrap_pk, wrap_vk), disk_key =
          let open Impls.Wrap in
          let (T (typ, conv)) = input () in
          let main x () : unit = wrap_main (conv x) in
          let self_id = Type_equal.Id.uid self.id in
          let disk_key_prover =
            lazy
              (let cs = constraint_system ~exposing:[ typ ] main in
               let cs_hash = Md5.to_hex (R1CS_constraint_system.digest cs) in
               ( self_id
               , snark_keys_header
                   { type_ = "wrap-proving-key"; identifier = "" }
                   cs_hash
               , cs ) )
          in
          let disk_key_verifier =
            lazy
              (let id, _header, cs = Lazy.force disk_key_prover in
               let digest = R1CS_constraint_system.digest cs in
               ( id
               , snark_keys_header
                   { type_ = "wrap-verification-key"; identifier = "" }
                   (Md5.to_hex digest)
               , digest ) )
          in
          let r =
            Common.time "wrap read or generate " (fun () ->
                Cache.Wrap.read_or_generate
                  (Vector.to_array step_domains)
                  [] disk_key_prover disk_key_verifier typ main )
          in
          (r, disk_key_verifier)
        in
        let wrap_vk = Lazy.map wrap_vk ~f:fst in
        let module S = Step.Make (A) (A_value) (Max_branching) in
        let prover =
          let module Z = H4.Zip (Branch_data) (E04 (Impls.Step.Keypair)) in
          let f :
                 ( unit * (unit * unit)
                 , unit * (unit * unit)
                 , Nat.N2.n * (Nat.N2.n * unit)
                 , Nat.N1.n * (Nat.N1.n * unit) )
                 Branch_data.t
              -> Lazy_keys.t
              -> ( unit * (unit * unit)
                 , Nat.N2.n * (Nat.N2.n * unit)
                 , Nat.N1.n * (Nat.N1.n * unit) )
                 H3.T(Statement_with_proof).t
              -> (Max_branching.n, Max_branching.n) Proof.t Deferred.t =
           fun (T b as branch_data) (step_pk, step_vk) ->
            let ((module Req) : (Max_branching.n, Maxes.ns) Requests.Wrap.t) =
              Requests.Wrap.create ()
            in
            let (module Requests) = b.requests in
            let _, prev_vars_length = b.branching in
            let step prevs =
              let wrap_vk = Lazy.force wrap_vk in
              S.f branch_data () ~prevs_length:prev_vars_length ~self
                ~step_domains ~self_dlog_plonk_index:wrap_vk.commitments
                (Impls.Step.Keypair.pk (fst (Lazy.force step_pk)))
                wrap_vk.index prevs
            in
            let pairing_vk = fst (Lazy.force step_vk) in
            let wrap prevs =
              let wrap_vk = Lazy.force wrap_vk in
              let prevs =
                let module M =
                  H3.Map (Statement_with_proof) (P.With_data)
                    (struct
                      let f ((app_state, T proof) : _ Statement_with_proof.t) =
                        P.T
                          { proof with
                            statement =
                              { proof.statement with
                                pass_through =
                                  { proof.statement.pass_through with
                                    app_state
                                  }
                              }
                          }
                    end)
                in
                M.f prevs
              in
              let%bind.Deferred proof = step ~maxes:(module Maxes) prevs in
              let proof =
                { proof with
                  statement =
                    { proof.statement with
                      pass_through =
                        pad_pass_throughs
                          (module Maxes)
                          proof.statement.pass_through
                    }
                }
              in
              let%map.Deferred proof =
                let module Pairing_acc = Tock.Inner_curve.Affine in
                (* The prover for wrapping a proof *)
                let wrap (type actual_branching)
                    ~(max_branching : Max_branching.n Nat.t)
                    (module Max_local_max_branchings : Hlist.Maxes.S
                      with type ns = Maxes.ns
                       and type length = Max_branching.n ) ~dlog_plonk_index
                    wrap_main to_field_elements ~pairing_vk ~step_domains
                    ~wrap_domains ~pairing_plonk_indices pk
                    ({ statement = prev_statement
                     ; prev_evals
                     ; proof
                     ; index = which_index
                     } :
                      ( _
                      , _
                      , (_, actual_branching) Vector.t
                      , (_, actual_branching) Vector.t
                      , Maxes.ns H1.T(P.Base.Me_only.Dlog_based).t
                      , ( ( Tock.Field.t array Dlog_plonk_types.Evals.t
                          * Tock.Field.t )
                          Double.t
                        , Max_branching.n )
                        Vector.t )
                      P.Base.Pairing_based.t ) =
                  let prev_me_only =
                    let module M =
                      H1.Map
                        (P.Base.Me_only.Dlog_based)
                        (P.Base.Me_only.Dlog_based.Prepared)
                        (struct
                          let f = P.Base.Me_only.Dlog_based.prepare
                        end)
                    in
                    M.f prev_statement.pass_through
                  in
                  let prev_statement_with_hashes :
                      _ Types.Pairing_based.Statement.t =
                    { proof_state =
                        { prev_statement.proof_state with
                          me_only =
                            (* TODO: Careful here... the length of
                               old_buletproof_challenges inside the me_only
                               might not be correct *)
                            Common.hash_pairing_me_only
                              ~app_state:to_field_elements
                              (P.Base.Me_only.Pairing_based.prepare
                                 ~dlog_plonk_index
                                 prev_statement.proof_state.me_only )
                        }
                    ; pass_through =
                        (let module M =
                           H1.Map
                             (P.Base.Me_only.Dlog_based.Prepared)
                             (E01 (Digest.Constant))
                             (struct
                               let f (type n)
                                   (m : n P.Base.Me_only.Dlog_based.Prepared.t)
                                   =
                                 let T =
                                   Nat.eq_exn max_branching
                                     (Vector.length m.old_bulletproof_challenges)
                                 in
                                 Common.hash_dlog_me_only max_branching m
                             end)
                         in
                        let module V = H1.To_vector (Digest.Constant) in
                        V.f Max_local_max_branchings.length (M.f prev_me_only)
                        )
                    }
                  in
                  let module O = Tick.Oracles in
                  let public_input =
                    tick_public_input_of_statement ~max_branching
                      prev_statement_with_hashes
                  in
                  let prev_challenges =
                    Vector.map ~f:Ipa.Step.compute_challenges
                      prev_statement.proof_state.me_only
                        .old_bulletproof_challenges
                  in
                  let actual_branching = Vector.length prev_challenges in
                  let lte =
                    Nat.lte_exn actual_branching
                      (Length.to_nat Max_local_max_branchings.length)
                  in
                  let o =
                    let sgs =
                      let module M =
                        H1.Map
                          (P.Base.Me_only.Dlog_based.Prepared)
                          (E01 (Tick.Curve.Affine))
                          (struct
                            let f :
                                type n.
                                n P.Base.Me_only.Dlog_based.Prepared.t -> _ =
                             fun t -> t.sg
                          end)
                      in
                      let module V = H1.To_vector (Tick.Curve.Affine) in
                      V.f Max_local_max_branchings.length (M.f prev_me_only)
                    in
                    O.create pairing_vk
                      Vector.(
                        map2 (Vector.trim sgs lte) prev_challenges
                          ~f:(fun commitment cs ->
                            { Tick.Proof.Challenge_polynomial.commitment
                            ; challenges = Vector.to_array cs
                            } )
                        |> to_list)
                      public_input proof
                  in
                  let x_hat = O.(p_eval_1 o, p_eval_2 o) in
                  let next_statement : _ Types.Dlog_based.Statement.In_circuit.t
                      =
                    let scalar_chal f =
                      Scalar_challenge.map ~f:Challenge.Constant.of_tick_field
                        (f o)
                    in
                    let sponge_digest_before_evaluations =
                      O.digest_before_evaluations o
                    in
                    let plonk0 =
                      { Types.Dlog_based.Proof_state.Deferred_values.Plonk
                        .Minimal
                        .alpha = scalar_chal O.alpha
                      ; beta = O.beta o
                      ; gamma = O.gamma o
                      ; zeta = scalar_chal O.zeta
                      }
                    in
                    let r = scalar_chal O.u in
                    let xi = scalar_chal O.v in
                    let to_field =
                      SC.to_field_constant
                        (module Tick.Field)
                        ~endo:Endo.Wrap_inner_curve.scalar
                    in
                    let module As_field = struct
                      let r = to_field r

                      let xi = to_field xi

                      let zeta = to_field plonk0.zeta

                      let alpha = to_field plonk0.alpha
                    end in
                    let domain =
                      Domain.Pow_2_roots_of_unity
                        pairing_vk.domain.log_size_of_group
                    in
                    let w = pairing_vk.domain.group_gen in
                    (* Debug *)
                    [%test_eq: Tick.Field.t] w
                      (Tick.Field.domain_generator
                         ~log2_size:(Domain.log2_size domain) ) ;
                    let zetaw = Tick.Field.mul As_field.zeta w in
                    let combined_inner_product =
                      let open As_field in
                      Wrap.combined_inner_product
                      (* Note: We do not pad here. *)
                        ~actual_branching:(Nat.Add.create actual_branching)
                        proof.openings.evals ~x_hat ~r ~xi ~zeta ~zetaw
                        ~step_branch_domains:step_domains
                        ~old_bulletproof_challenges:prev_challenges
                    in
                    let me_only : _ P.Base.Me_only.Dlog_based.t =
                      { sg = proof.openings.proof.sg
                      ; old_bulletproof_challenges =
                          Vector.map
                            prev_statement.proof_state.unfinalized_proofs
                            ~f:(fun t ->
                              t.deferred_values.bulletproof_challenges )
                      }
                    in
                    let chal = Challenge.Constant.of_tick_field in
                    let new_bulletproof_challenges, b =
                      let prechals =
                        Array.map (O.opening_prechallenges o) ~f:(fun x ->
                            let x =
                              Scalar_challenge.map
                                ~f:Challenge.Constant.of_tick_field x
                            in
                            x )
                      in
                      let b = Tick.Field.random () in
                      let prechals =
                        Array.map prechals ~f:(fun x ->
                            { Bulletproof_challenge.prechallenge = x } )
                      in
                      (prechals, b)
                    in
                    let plonk, _ =
                      Plonk_checks.derive_plonk
                        (module Tick.Field)
                        ~shift:Shifts.tick ~endo:Endo.Step_inner_curve.base
                        ~mds:Tick_field_sponge.params.mds
                        ~domain:
                          (Plonk_checks.domain
                             (module Tick.Field)
                             domain ~shifts:Common.tick_shifts
                             ~domain_generator:
                               Backend.Tick.Field.domain_generator )
                        { plonk0 with
                          zeta = As_field.zeta
                        ; alpha = As_field.alpha
                        }
                        (Plonk_checks.evals_of_split_evals
                           (module Tick.Field)
                           proof.openings.evals
                           ~rounds:(Nat.to_int Tick.Rounds.n)
                           ~zeta:As_field.zeta ~zetaw )
                        (fst x_hat)
                    in
                    let shift_value =
                      Shifted_value.of_field
                        (module Tick.Field)
                        ~shift:Shifts.tick
                    in
                    { proof_state =
                        { deferred_values =
                            { xi
                            ; b = shift_value b
                            ; bulletproof_challenges =
                                Vector.of_array_and_length_exn
                                  new_bulletproof_challenges Tick.Rounds.n
                            ; combined_inner_product =
                                shift_value combined_inner_product
                            ; which_branch = which_index
                            ; plonk =
                                { plonk with
                                  zeta = plonk0.zeta
                                ; alpha = plonk0.alpha
                                ; beta = chal plonk0.beta
                                ; gamma = chal plonk0.gamma
                                }
                            }
                        ; sponge_digest_before_evaluations =
                            Digest.Constant.of_tick_field
                              sponge_digest_before_evaluations
                        ; me_only
                        }
                    ; pass_through = prev_statement.proof_state.me_only
                    }
                  in
                  let me_only_prepared =
                    P.Base.Me_only.Dlog_based.prepare
                      next_statement.proof_state.me_only
                  in
                  let%map.Deferred next_proof =
                    let (T (input, conv)) = Impls.Wrap.input () in
                    Common.time "wrap proof" (fun () ->
                        Impls.Wrap.generate_witness_conv
                          ~f:(fun { Impls.Wrap.Proof_inputs.auxiliary_inputs
                                  ; public_inputs
                                  } ->
                            Backend.Tock.Proof.create_async
                              ~primary:public_inputs ~auxiliary:auxiliary_inputs
                              pk
                              ~message:
                                ( Vector.map2
                                    (Vector.extend_exn
                                       prev_statement.proof_state.me_only.sg
                                       max_branching
                                       (Lazy.force Dummy.Ipa.Wrap.sg) )
                                    me_only_prepared.old_bulletproof_challenges
                                    ~f:(fun sg chals ->
                                      { Tock.Proof.Challenge_polynomial
                                        .commitment = sg
                                      ; challenges = Vector.to_array chals
                                      } )
                                |> Vector.to_list ) )
                          [ input ]
                          (fun x () : unit -> wrap_main (conv x))
                          ()
                          { pass_through =
                              prev_statement_with_hashes.proof_state.me_only
                          ; proof_state =
                              { next_statement.proof_state with
                                me_only =
                                  Common.hash_dlog_me_only max_branching
                                    me_only_prepared
                              }
                          } )
                  in
                  ( { proof = next_proof
                    ; statement =
                        Types.Dlog_based.Statement.to_minimal next_statement
                    ; prev_evals = proof.openings.evals
                    ; prev_x_hat = x_hat
                    }
                    : _ P.Base.Dlog_based.t )
                in
                wrap ~max_branching:Max_branching.n full_signature.maxes
                  ~dlog_plonk_index:wrap_vk.commitments wrap_main
                  A_value.to_field_elements ~pairing_vk ~step_domains:b.domains
                  ~pairing_plonk_indices:(Lazy.force step_vks) ~wrap_domains
                  (Impls.Wrap.Keypair.pk (fst (Lazy.force wrap_pk)))
                  proof
              in
              Proof.T
                { proof with
                  statement =
                    { proof.statement with
                      pass_through =
                        { proof.statement.pass_through with app_state = () }
                    }
                }
            in
            wrap
          in
          f step_data step_keypair
        in
        let data : _ Types_map.Compiled.t =
          { branches = Branches.n
          ; branchings = step_widths
          ; max_branching = (module Max_branching)
          ; typ
          ; value_to_field_elements = A_value.to_field_elements
          ; var_to_field_elements = A.to_field_elements
          ; wrap_key = Lazy.map wrap_vk ~f:Verification_key.commitments
          ; wrap_vk = Lazy.map wrap_vk ~f:Verification_key.index
          ; wrap_domains
          ; step_domains
          }
        in
        Types_map.add_exn self data ;
        (prover, wrap_vk, disk_key)
    end

    let step, wrap_vk, wrap_disk_key = M.compile

    module Proof = struct
      type statement = A_value.t

      module Max_local_max_branching = Max_branching
      module Max_branching_vec = Nvector (Max_branching)
      include Proof.Make (Max_branching) (Max_local_max_branching)

      let id = wrap_disk_key

      let verification_key = wrap_vk

      let verify ts =
        verify
          (module Max_branching)
          (module A_value)
          (Lazy.force verification_key)
          ts

      let statement (T p : t) = p.statement.pass_through.app_state
    end

    let proof_with_stmt =
      let dummy = ((), Proof0.dummy Nat.N2.n Nat.N2.n Nat.N2.n) in
      let p =
        Run_in_thread.block_on_async_exn (fun () -> step [ dummy; dummy ])
      in
      ((), p)

    let%test "should not be able to verify invalid proof" =
      not
      @@ Run_in_thread.block_on_async_exn (fun () ->
             Proof.verify [ proof_with_stmt ] )

    module Recurse_on_bad_proof = struct
      open Impls.Step

      let tag, _, p, Provers.[ step ] =
        Common.time "compile" (fun () ->
            compile
              (module Statement)
              (module Statement)
              ~typ:Typ.unit
              ~branches:(module Nat.N1)
              ~max_branching:(module Nat.N2)
              ~name:"recurse-on-bad" ~constraint_constants
              ~choices:(fun ~self ->
                [ { identifier = "main"
                  ; prevs = [ tag; tag ]
                  ; main =
                      (fun [ (); () ] () -> [ Boolean.true_; Boolean.true_ ])
                  ; main_value = (fun [ (); () ] self -> [ true; true ])
                  }
                ] ) )

      module Proof = (val p)
    end

    let%test "should not be able to create a recursive proof from an invalid \
              proof" =
      try
        let proof =
          Run_in_thread.block_on_async_exn (fun () ->
              Recurse_on_bad_proof.step [ proof_with_stmt; proof_with_stmt ] () )
        in
        not
        @@ Run_in_thread.block_on_async_exn (fun () ->
               Recurse_on_bad_proof.Proof.verify [ ((), proof) ] )
      with _ -> true
  end )

(*
let%test_module "test" =
  ( module struct
    let () =
      Tock.Keypair.set_urs_info
        [On_disk {directory= "/tmp/"; should_write= true}]
>>>>>>> d9c1a44c

      module Proof = (val p)

      let example1, example2 =
        let s_neg_one = Field.Constant.(negate one) in
        let b_neg_one : (Nat.N2.n, Nat.N2.n) Proof0.t =
          Proof0.dummy Nat.N2.n Nat.N2.n Nat.N2.n ~domain_log2:15
        in
        let s0, (), b0 =
          Common.time "tree b0" (fun () ->
              Promise.block_on_async_exn (fun () ->
                  step
                    ~handler:
                      (handler true No_recursion_return.example
                         (s_neg_one, b_neg_one) )
                    () ) )
        in
        assert (Field.Constant.(equal zero) s0) ;
        assert (
          Promise.block_on_async_exn (fun () ->
              Proof.verify_promise [ (s0, b0) ] ) ) ;
        let s1, (), b1 =
          Common.time "tree b1" (fun () ->
              Promise.block_on_async_exn (fun () ->
                  step
                    ~handler:
                      (handler false No_recursion_return.example (s0, b0))
                    () ) )
        in
        assert (Field.Constant.(equal one) s1) ;
        ((s0, b0), (s1, b1))

      let examples = [ example1; example2 ]

      let example1_input, example1_proof = example1

      let example2_input, example2_proof = example2
    end

    let%test_unit "verify" =
      assert (
        Promise.block_on_async_exn (fun () ->
            Tree_proof_return.Proof.verify_promise Tree_proof_return.examples ) )

    module Add_one_return = struct
      module Statement = struct
        type t = Field.t

        let to_field_elements x = [| x |]

        module Constant = struct
          type t = Field.Constant.t [@@deriving bin_io]

          let to_field_elements x = [| x |]
        end
      end

      let tag, _, p, Provers.[ step ] =
        Common.time "compile" (fun () ->
            compile_promise
              (module Statement)
              (module Statement.Constant)
              ~public_input:(Input_and_output (Field.typ, Field.typ))
              ~auxiliary_typ:Typ.unit
              ~branches:(module Nat.N1)
              ~max_proofs_verified:(module Nat.N0)
              ~name:"blockchain-snark"
              ~constraint_constants:
                (* Dummy values *)
                { sub_windows_per_window = 0
                ; ledger_depth = 0
                ; work_delay = 0
                ; block_window_duration_ms = 0
                ; transaction_capacity = Log_2 0
                ; pending_coinbase_depth = 0
                ; coinbase_amount = Unsigned.UInt64.of_int 0
                ; supercharged_coinbase_factor = 0
                ; account_creation_fee = Unsigned.UInt64.of_int 0
                ; fork = None
                }
              ~choices:(fun ~self ->
                [ { identifier = "main"
                  ; uses_lookup = false
                  ; prevs = []
                  ; main =
                      (fun { public_input = x } ->
                        dummy_constraints () ;
                        { previous_proof_statements = []
                        ; public_output = Field.(add one) x
                        ; auxiliary_output = ()
                        } )
                  }
                ] ) )

      module Proof = (val p)

      let example =
        let input = Field.Constant.of_int 42 in
        let res, (), b0 =
          Common.time "b0" (fun () ->
              Promise.block_on_async_exn (fun () -> step input) )
        in
        assert (Field.Constant.(equal (of_int 43)) res) ;
        assert (
          Promise.block_on_async_exn (fun () ->
              Proof.verify_promise [ ((input, res), b0) ] ) ) ;
        ((input, res), b0)

      let example_input, example_proof = example
    end

    module Auxiliary_return = struct
      module Statement = struct
        type t = Field.t

        let to_field_elements x = [| x |]

        module Constant = struct
          type t = Field.Constant.t [@@deriving bin_io]

          let to_field_elements x = [| x |]
        end
      end

      let tag, _, p, Provers.[ step ] =
        Common.time "compile" (fun () ->
            compile_promise
              (module Statement)
              (module Statement.Constant)
              ~public_input:(Input_and_output (Field.typ, Field.typ))
              ~auxiliary_typ:Field.typ
              ~branches:(module Nat.N1)
              ~max_proofs_verified:(module Nat.N0)
              ~name:"blockchain-snark"
              ~constraint_constants:
                (* Dummy values *)
                { sub_windows_per_window = 0
                ; ledger_depth = 0
                ; work_delay = 0
                ; block_window_duration_ms = 0
                ; transaction_capacity = Log_2 0
                ; pending_coinbase_depth = 0
                ; coinbase_amount = Unsigned.UInt64.of_int 0
                ; supercharged_coinbase_factor = 0
                ; account_creation_fee = Unsigned.UInt64.of_int 0
                ; fork = None
                }
              ~choices:(fun ~self ->
                [ { identifier = "main"
                  ; uses_lookup = false
                  ; prevs = []
                  ; main =
                      (fun { public_input = input } ->
                        dummy_constraints () ;
                        let sponge =
                          Step_main_inputs.Sponge.create
                            Step_main_inputs.sponge_params
                        in
                        let blinding_value =
                          exists Field.typ ~compute:Field.Constant.random
                        in
                        Step_main_inputs.Sponge.absorb sponge (`Field input) ;
                        Step_main_inputs.Sponge.absorb sponge
                          (`Field blinding_value) ;
                        let result = Step_main_inputs.Sponge.squeeze sponge in
                        { previous_proof_statements = []
                        ; public_output = result
                        ; auxiliary_output = blinding_value
                        } )
                  }
                ] ) )

      module Proof = (val p)

      let example =
        let input = Field.Constant.of_int 42 in
        let result, blinding_value, b0 =
          Common.time "b0" (fun () ->
              Promise.block_on_async_exn (fun () -> step input) )
        in
        let sponge = Tick_field_sponge.Field.create Tick_field_sponge.params in
        Tick_field_sponge.Field.absorb sponge input ;
        Tick_field_sponge.Field.absorb sponge blinding_value ;
        let result' = Tick_field_sponge.Field.squeeze sponge in
        assert (Field.Constant.equal result result') ;
        assert (
          Promise.block_on_async_exn (fun () ->
              Proof.verify_promise [ ((input, result), b0) ] ) ) ;
        ((input, result), b0)

      let example_input, example_proof = example
    end
  end )

let%test_module "test uncorrelated bulletproof_challenges" =
  ( module struct
    let () = Backtrace.elide := false

    let () = Snarky_backendless.Snark0.set_eval_constraints true

    module Statement = struct
      type t = unit

      let to_field_elements () = [||]
    end

    module A = Statement
    module A_value = Statement

    let typ = Impls.Step.Typ.unit

    module Branches = Nat.N1
    module Max_proofs_verified = Nat.N2

    let constraint_constants : Snark_keys_header.Constraint_constants.t =
      { sub_windows_per_window = 0
      ; ledger_depth = 0
      ; work_delay = 0
      ; block_window_duration_ms = 0
      ; transaction_capacity = Log_2 0
      ; pending_coinbase_depth = 0
      ; coinbase_amount = Unsigned.UInt64.of_int 0
      ; supercharged_coinbase_factor = 0
      ; account_creation_fee = Unsigned.UInt64.of_int 0
      ; fork = None
      }

    let tag =
      { Tag.id = Type_equal.Id.create ~name:"" sexp_of_opaque; kind = Compiled }

    let rule : _ Inductive_rule.t =
      let open Impls.Step in
      { identifier = "main"
      ; prevs = [ tag; tag ]
      ; main =
          (fun { public_input = () } ->
            let dummy_proof =
              As_prover.Ref.create (fun () ->
                  Proof0.dummy Nat.N2.n Nat.N2.n Nat.N2.n ~domain_log2:15 )
            in
            { previous_proof_statements =
                [ { public_input = ()
                  ; proof = dummy_proof
                  ; proof_must_verify = Boolean.false_
                  }
                ; { public_input = ()
                  ; proof = dummy_proof
                  ; proof_must_verify = Boolean.false_
                  }
                ]
            ; public_output = ()
            ; auxiliary_output = ()
            } )
      }

    module M = struct
      module IR = Inductive_rule.T (A) (A_value) (A) (A_value) (A) (A_value)
      module HIR = H4.T (IR)

      let max_local_max_proofs_verifieds ~self (type n)
          (module Max_proofs_verified : Nat.Intf with type n = n) branches
          choices =
        let module Local_max_proofs_verifieds = struct
          type t = (int, Max_proofs_verified.n) Vector.t
        end in
        let module M =
          H4.Map (IR) (E04 (Local_max_proofs_verifieds))
            (struct
              module V = H4.To_vector (Int)
              module HT = H4.T (Tag)

              module M =
                H4.Map (Tag) (E04 (Int))
                  (struct
                    let f (type a b c d) (t : (a, b, c, d) Tag.t) : int =
                      if Type_equal.Id.same t.id self then
                        Nat.to_int Max_proofs_verified.n
                      else
                        let (module M) = Types_map.max_proofs_verified t in
                        Nat.to_int M.n
                  end)

              let f :
                  type a b c d.
                  (a, b, c, d) IR.t -> Local_max_proofs_verifieds.t =
               fun rule ->
                let (T (_, l)) = HT.length rule.prevs in
                Vector.extend_exn
                  (V.f l (M.f rule.prevs))
                  Max_proofs_verified.n 0
            end)
        in
        let module V = H4.To_vector (Local_max_proofs_verifieds) in
        let padded = V.f branches (M.f choices) |> Vector.transpose in
        (padded, Maxes.m padded)

      module Lazy_ (A : T0) = struct
        type t = A.t Lazy.t
      end

      module Lazy_keys = struct
        type t =
          (Impls.Step.Keypair.t * Dirty.t) Lazy.t
          * (Kimchi_bindings.Protocol.VerifierIndex.Fp.t * Dirty.t) Lazy.t

        (* TODO Think this is right.. *)
      end

      let compile :
          (unit -> (Max_proofs_verified.n, Max_proofs_verified.n) Proof.t Promise.t)
          * _
          * _ =
        let self = tag in
        let snark_keys_header kind constraint_system_hash =
          { Snark_keys_header.header_version = Snark_keys_header.header_version
          ; kind
          ; constraint_constants
          ; commits =
              { mina = Mina_version.commit_id
              ; marlin = Mina_version.marlin_commit_id
              }
          ; length = (* This is a dummy, it gets filled in on read/write. *) 0
          ; commit_date = Mina_version.commit_date
          ; constraint_system_hash
          ; identifying_hash =
              (* TODO: Proper identifying hash. *)
              constraint_system_hash
          }
        in
        let T = Max_proofs_verified.eq in
        let prev_varss_n = Branches.n in
        let prev_varss_length : _ Length.t = S Z in
        let T = Nat.eq_exn prev_varss_n Branches.n in
        let padded, (module Maxes) =
          max_local_max_proofs_verifieds
            (module Max_proofs_verified)
            prev_varss_length [ rule ] ~self:self.id
        in
        let full_signature =
          { Full_signature.padded; maxes = (module Maxes) }
        in
        let wrap_domains =
          let module M =
            Wrap_domains.Make (A) (A_value) (A) (A_value) (A) (A_value)
          in
          M.f full_signature prev_varss_n prev_varss_length ~self
            ~choices:[ rule ]
            ~max_proofs_verified:(module Max_proofs_verified)
        in
        let module Branch_data = struct
          type ('vars, 'vals, 'n, 'm) t =
            ( A.t
            , A_value.t
            , A.t
            , A_value.t
            , A.t
            , A_value.t
            , Max_proofs_verified.n
            , Branches.n
            , 'vars
            , 'vals
            , 'n
            , 'm )
            Step_branch_data.t
        end in
        let proofs_verifieds = Vector.[ 2 ] in
        let (T inner_step_data as step_data) =
          Step_branch_data.create ~index:0
            ~max_proofs_verified:Max_proofs_verified.n ~branches:Branches.n
            ~self ~public_input:(Input typ) ~auxiliary_typ:typ
            A.to_field_elements A_value.to_field_elements rule ~wrap_domains
            ~proofs_verifieds
        in
        let step_domains = Vector.[ inner_step_data.domains ] in
        let step_keypair =
          let etyp =
            Impls.Step.input ~proofs_verified:Max_proofs_verified.n
              ~wrap_rounds:Tock.Rounds.n
          in
          let (T (typ, _conv, conv_inv)) = etyp in
          let main () =
            let res = inner_step_data.main ~step_domains () in
            Impls.Step.with_label "conv_inv" (fun () -> conv_inv res)
          in
          let open Impls.Step in
          let k_p =
            lazy
              (let cs = constraint_system ~exposing:[] ~return_typ:typ main in
               let cs_hash = Md5.to_hex (R1CS_constraint_system.digest cs) in
               ( Type_equal.Id.uid self.id
               , snark_keys_header
                   { type_ = "step-proving-key"
                   ; identifier = inner_step_data.rule.identifier
                   }
                   cs_hash
               , inner_step_data.index
               , cs ) )
          in
          let k_v =
            lazy
              (let id, _header, index, cs = Lazy.force k_p in
               let digest = R1CS_constraint_system.digest cs in
               ( id
               , snark_keys_header
                   { type_ = "step-verification-key"
                   ; identifier = inner_step_data.rule.identifier
                   }
                   (Md5.to_hex digest)
               , index
               , digest ) )
          in
          Cache.Step.read_or_generate [] k_p k_v
            (Snarky_backendless.Typ.unit ()) typ (fun () -> main)
        in
        let step_vks =
          let module V = H4.To_vector (Lazy_keys) in
          lazy
            (Vector.map [ step_keypair ] ~f:(fun (_, vk) ->
                 Tick.Keypair.vk_commitments (fst (Lazy.force vk)) ) )
        in
        let wrap_main _ =
          let module SC' = SC in
          let open Impls.Wrap in
          let open Wrap_main_inputs in
          let open Wrap_main in
          let x =
            exists Field.typ ~compute:(fun () -> Field.Constant.of_int 3)
          in
          let y =
            exists Field.typ ~compute:(fun () -> Field.Constant.of_int 0)
          in
          let z =
            exists Field.typ ~compute:(fun () -> Field.Constant.of_int 0)
          in
          let g = Inner_curve.one in
          let sponge = Sponge.create sponge_params in
          Sponge.absorb sponge x ;
          ignore (Sponge.squeeze_field sponge : Field.t) ;
          ignore
            ( SC'.to_field_checked'
                (module Impl)
                ~num_bits:16
                (Kimchi_backend_common.Scalar_challenge.create x)
              : Field.t * Field.t * Field.t ) ;
          ignore (Ops.scale_fast g ~num_bits:5 (Shifted_value x) : Inner_curve.t) ;
          ignore
            ( Scalar_challenge.endo g ~num_bits:4
                (Kimchi_backend_common.Scalar_challenge.create x)
              : Field.t * Field.t ) ;
          for i = 0 to 64000 do
            assert_r1cs x y z
          done
        in
        let (wrap_pk, wrap_vk), disk_key =
          let open Impls.Wrap in
          let (T (typ, conv, _conv_inv)) = input () in
          let main x () : unit = wrap_main (conv x) in
          let self_id = Type_equal.Id.uid self.id in
          let disk_key_prover =
            lazy
              (let cs =
                 constraint_system ~exposing:[ typ ] ~return_typ:Typ.unit main
               in
               let cs_hash = Md5.to_hex (R1CS_constraint_system.digest cs) in
               ( self_id
               , snark_keys_header
                   { type_ = "wrap-proving-key"; identifier = "" }
                   cs_hash
               , cs ) )
          in
          let disk_key_verifier =
            lazy
              (let id, _header, cs = Lazy.force disk_key_prover in
               let digest = R1CS_constraint_system.digest cs in
               ( id
               , snark_keys_header
                   { type_ = "wrap-verification-key"; identifier = "" }
                   (Md5.to_hex digest)
               , digest ) )
          in
          let r =
            Common.time "wrap read or generate " (fun () ->
                Cache.Wrap.read_or_generate [] disk_key_prover disk_key_verifier
                  typ Typ.unit main )
          in
          (r, disk_key_verifier)
        in
        let wrap_vk = Lazy.map wrap_vk ~f:fst in
        let module S = Step.Make (A) (A_value) (Max_proofs_verified) in
        let prover =
          let module Z = H4.Zip (Branch_data) (E04 (Impls.Step.Keypair)) in
          let f :
                 ( unit * (unit * unit)
                 , unit * (unit * unit)
                 , Nat.N2.n * (Nat.N2.n * unit)
                 , Nat.N1.n * (Nat.N1.n * unit) )
                 Branch_data.t
              -> Lazy_keys.t
              -> unit
              -> (Max_proofs_verified.n, Max_proofs_verified.n) Proof.t
                 Promise.t =
           fun (T b as branch_data) (step_pk, step_vk) () ->
            let (( module
                  Req )
                  : (Max_proofs_verified.n, Maxes.ns) Requests.Wrap.t ) =
              Requests.Wrap.create ()
            in
            let (module Requests) = b.requests in
            let _, prev_vars_length = b.proofs_verified in
            let step =
              let wrap_vk = Lazy.force wrap_vk in
              S.f branch_data () ~prevs_length:prev_vars_length ~self
                ~public_input:(Input typ) ~auxiliary_typ:Impls.Step.Typ.unit
                ~step_domains ~self_dlog_plonk_index:wrap_vk.commitments
                (Impls.Step.Keypair.pk (fst (Lazy.force step_pk)))
                wrap_vk.index
            in
            let pairing_vk = fst (Lazy.force step_vk) in
            let wrap =
              let wrap_vk = Lazy.force wrap_vk in
              let%bind.Promise proof, (), () = step ~maxes:(module Maxes) in
              let proof =
                { proof with
                  statement =
                    { proof.statement with
                      pass_through =
                        pad_pass_throughs
                          (module Maxes)
                          proof.statement.pass_through
                    }
                }
              in
              let%map.Promise proof =
                let module Pairing_acc = Tock.Inner_curve.Affine in
                (* The prover for wrapping a proof *)
                let wrap (type actual_branching)
                    ~(max_proofs_verified : Max_proofs_verified.n Nat.t)
                    (module Max_local_max_proofs_verifieds : Hlist.Maxes.S
                      with type ns = Maxes.ns
                       and type length = Max_proofs_verified.n )
                    ~dlog_plonk_index wrap_main to_field_elements ~pairing_vk
                    ~step_domains ~wrap_domains ~pairing_plonk_indices pk
                    ({ statement = prev_statement
                     ; prev_evals
                     ; proof
                     ; index = which_index
                     } :
                      ( _
                      , _
                      , (_, actual_branching) Vector.t
                      , (_, actual_branching) Vector.t
                      , Maxes.ns H1.T(P.Base.Me_only.Wrap).t
                      , ( ( Tock.Field.t
                          , Tock.Field.t array )
                          Plonk_types.All_evals.t
                        , Max_proofs_verified.n )
                        Vector.t )
                      P.Base.Step.t ) =
                  let prev_me_only =
                    let module M =
                      H1.Map
                        (P.Base.Me_only.Wrap)
                        (P.Base.Me_only.Wrap.Prepared)
                        (struct
                          let f = P.Base.Me_only.Wrap.prepare
                        end)
                    in
                    M.f prev_statement.pass_through
                  in
                  let prev_statement_with_hashes : _ Types.Step.Statement.t =
                    { proof_state =
                        { prev_statement.proof_state with
                          me_only =
                            (* TODO: Careful here... the length of
                               old_buletproof_challenges inside the me_only
                               might not be correct *)
                            Common.hash_step_me_only
                              ~app_state:to_field_elements
                              (P.Base.Me_only.Step.prepare ~dlog_plonk_index
                                 prev_statement.proof_state.me_only )
                        }
                    ; pass_through =
                        (let module M =
                           H1.Map
                             (P.Base.Me_only.Wrap.Prepared)
                             (E01 (Digest.Constant))
                             (struct
                               let f (type n)
                                   (m : n P.Base.Me_only.Wrap.Prepared.t) =
                                 let T =
                                   Nat.eq_exn max_proofs_verified
                                     (Vector.length m.old_bulletproof_challenges)
                                 in
                                 Wrap_hack.hash_dlog_me_only max_proofs_verified
                                   m
                             end)
                         in
                        let module V = H1.To_vector (Digest.Constant) in
                        V.f Max_local_max_proofs_verifieds.length
                          (M.f prev_me_only) )
                    }
                  in
                  let module O = Tick.Oracles in
                  let public_input =
                    tick_public_input_of_statement ~max_proofs_verified
                      prev_statement_with_hashes
                  in
                  let prev_challenges =
                    Vector.map ~f:Ipa.Step.compute_challenges
                      prev_statement.proof_state.me_only
                        .old_bulletproof_challenges
                  in
                  let actual_proofs_verified = Vector.length prev_challenges in
                  let lte =
                    Nat.lte_exn actual_proofs_verified
                      (Length.to_nat Max_local_max_proofs_verifieds.length)
                  in
                  let o =
                    let sgs =
                      let module M =
                        H1.Map
                          (P.Base.Me_only.Wrap.Prepared)
                          (E01 (Tick.Curve.Affine))
                          (struct
                            let f :
                                type n. n P.Base.Me_only.Wrap.Prepared.t -> _ =
                             fun t -> t.challenge_polynomial_commitment
                          end)
                      in
                      let module V = H1.To_vector (Tick.Curve.Affine) in
                      V.f Max_local_max_proofs_verifieds.length
                        (M.f prev_me_only)
                    in
                    O.create pairing_vk
                      Vector.(
                        map2 (Vector.trim sgs lte) prev_challenges
                          ~f:(fun commitment cs ->
                            { Tick.Proof.Challenge_polynomial.commitment
                            ; challenges = Vector.to_array cs
                            } )
                        |> to_list)
                      public_input proof
                  in
                  let x_hat = O.(p_eval_1 o, p_eval_2 o) in
                  let step_vk, _ = Lazy.force step_vk in
                  let next_statement : _ Types.Wrap.Statement.In_circuit.t =
                    let scalar_chal f =
                      Scalar_challenge.map ~f:Challenge.Constant.of_tick_field
                        (f o)
                    in
                    let sponge_digest_before_evaluations =
                      O.digest_before_evaluations o
                    in
                    let plonk0 =
                      { Types.Wrap.Proof_state.Deferred_values.Plonk.Minimal
                        .alpha = scalar_chal O.alpha
                      ; beta = O.beta o
                      ; gamma = O.gamma o
                      ; zeta = scalar_chal O.zeta
                      }
                    in
                    let r = scalar_chal O.u in
                    let xi = scalar_chal O.v in
                    let to_field =
                      SC.to_field_constant
                        (module Tick.Field)
                        ~endo:Endo.Wrap_inner_curve.scalar
                    in
                    let module As_field = struct
                      let r = to_field r

                      let xi = to_field xi

                      let zeta = to_field plonk0.zeta

                      let alpha = to_field plonk0.alpha
                    end in
                    let domain =
                      Domain.Pow_2_roots_of_unity
                        step_vk.domain.log_size_of_group
                    in
                    let w = step_vk.domain.group_gen in
                    (* Debug *)
                    [%test_eq: Tick.Field.t] w
                      (Tick.Field.domain_generator
                         ~log2_size:(Domain.log2_size domain) ) ;
                    let zetaw = Tick.Field.mul As_field.zeta w in
                    let tick_plonk_minimal =
                      { plonk0 with
                        zeta = As_field.zeta
                      ; alpha = As_field.alpha
                      }
                    in
                    let tick_combined_evals =
                      Plonk_checks.evals_of_split_evals
                        (module Tick.Field)
                        proof.openings.evals ~rounds:(Nat.to_int Tick.Rounds.n)
                        ~zeta:As_field.zeta ~zetaw
                    in
                    let tick_domain =
                      Plonk_checks.domain
                        (module Tick.Field)
                        domain ~shifts:Common.tick_shifts
                        ~domain_generator:Backend.Tick.Field.domain_generator
                    in
                    let tick_combined_evals =
                      Plonk_types.Evals.to_in_circuit tick_combined_evals
                    in
                    let tick_env =
                      Plonk_checks.scalars_env
                        (module Tick.Field)
                        ~endo:Endo.Step_inner_curve.base
                        ~mds:Tick_field_sponge.params.mds
                        ~srs_length_log2:Common.Max_degree.step_log2
                        ~field_of_hex:(fun s ->
                          Kimchi_pasta.Pasta.Bigint256.of_hex_string s
                          |> Kimchi_pasta.Pasta.Fp.of_bigint )
                        ~domain:tick_domain tick_plonk_minimal
                        tick_combined_evals
                    in
                    let combined_inner_product =
                      let open As_field in
                      Wrap.combined_inner_product
                      (* Note: We do not pad here. *)
                        ~actual_proofs_verified:
                          (Nat.Add.create actual_proofs_verified)
                        { evals = proof.openings.evals; public_input = x_hat }
                        ~r ~xi ~zeta ~zetaw
                        ~old_bulletproof_challenges:prev_challenges
                        ~env:tick_env ~domain:tick_domain
                        ~ft_eval1:proof.openings.ft_eval1
                        ~plonk:tick_plonk_minimal
                    in
                    let chal = Challenge.Constant.of_tick_field in
                    let sg_new, new_bulletproof_challenges, b =
                      let prechals =
                        Array.map (O.opening_prechallenges o) ~f:(fun x ->
                            let x =
                              Scalar_challenge.map
                                ~f:Challenge.Constant.of_tick_field x
                            in
                            x )
                      in
                      let chals =
                        Array.map prechals ~f:(fun x ->
                            Ipa.Step.compute_challenge x )
                      in
                      let challenge_polynomial =
                        unstage (Wrap.challenge_polynomial chals)
                      in
                      let open As_field in
                      let b =
                        let open Tick.Field in
                        challenge_polynomial zeta
                        + (r * challenge_polynomial zetaw)
                      in
                      let overwritten_prechals =
                        Array.map prechals
                          ~f:
                            (Scalar_challenge.map ~f:(fun _ ->
                                 Challenge.Constant.of_tick_field
                                   (Impls.Step.Field.Constant.of_int 100) ) )
                      in
                      let chals =
                        Array.map overwritten_prechals ~f:(fun x ->
                            Ipa.Step.compute_challenge x )
                      in
                      let sg_new =
                        let urs = Backend.Tick.Keypair.load_urs () in
                        Kimchi_bindings.Protocol.SRS.Fp
                        .batch_accumulator_generate urs 1 chals
                      in
                      let sg_new =
                        match sg_new with
                        | [| Kimchi_types.Finite x |] ->
                            x
                        | _ ->
                            assert false
                      in
                      let overwritten_prechals =
                        Array.map overwritten_prechals ~f:(fun x ->
                            { Bulletproof_challenge.prechallenge = x } )
                      in
                      (sg_new, overwritten_prechals, b)
                    in
                    let plonk =
                      Wrap.Plonk_checks.Type1.derive_plonk
                        (module Tick.Field)
                        ~shift:Shifts.tick1 ~env:tick_env tick_plonk_minimal
                        tick_combined_evals
                    in
                    let shift_value =
                      Shifted_value.Type1.of_field
                        (module Tick.Field)
                        ~shift:Shifts.tick1
                    in
                    let branch_data : Composition_types.Branch_data.t =
                      { proofs_verified =
                          ( match actual_proofs_verified with
                          | Z ->
                              Composition_types.Branch_data.Proofs_verified.N0
                          | S Z ->
                              N1
                          | S (S Z) ->
                              N2
                          | _ ->
                              assert false )
                      ; domain_log2 =
                          Composition_types.Branch_data.Domain_log2.of_int_exn
                            step_vk.domain.log_size_of_group
                      }
                    in
                    let me_only : _ P.Base.Me_only.Wrap.t =
                      { challenge_polynomial_commitment = sg_new
                      ; old_bulletproof_challenges =
                          Vector.map
                            prev_statement.proof_state.unfinalized_proofs
                            ~f:(fun t ->
                              t.deferred_values.bulletproof_challenges )
                      }
                    in
                    { proof_state =
                        { deferred_values =
                            { xi
                            ; b = shift_value b
                            ; bulletproof_challenges =
                                Vector.of_array_and_length_exn
                                  new_bulletproof_challenges Tick.Rounds.n
                            ; combined_inner_product =
                                shift_value combined_inner_product
                            ; branch_data
                            ; plonk =
                                { plonk with
                                  zeta = plonk0.zeta
                                ; alpha = plonk0.alpha
                                ; beta = chal plonk0.beta
                                ; gamma = chal plonk0.gamma
                                }
                            }
                        ; sponge_digest_before_evaluations =
                            Digest.Constant.of_tick_field
                              sponge_digest_before_evaluations
                        ; me_only
                        }
                    ; pass_through = prev_statement.proof_state.me_only
                    }
                  in
                  let me_only_prepared =
                    P.Base.Me_only.Wrap.prepare
                      next_statement.proof_state.me_only
                  in
                  let%map.Promise next_proof =
                    let (T (input, conv, _conv_inv)) = Impls.Wrap.input () in
                    Common.time "wrap proof" (fun () ->
                        Impls.Wrap.generate_witness_conv
                          ~f:(fun { Impls.Wrap.Proof_inputs.auxiliary_inputs
                                  ; public_inputs
                                  } () ->
                            Backend.Tock.Proof.create_async
                              ~primary:public_inputs ~auxiliary:auxiliary_inputs
                              pk
                              ~message:
                                ( Vector.map2
                                    (Vector.extend_exn
                                       prev_statement.proof_state.me_only
                                         .challenge_polynomial_commitments
                                       max_proofs_verified
                                       (Lazy.force Dummy.Ipa.Wrap.sg) )
                                    me_only_prepared.old_bulletproof_challenges
                                    ~f:(fun sg chals ->
                                      { Tock.Proof.Challenge_polynomial
                                        .commitment = sg
                                      ; challenges = Vector.to_array chals
                                      } )
                                |> Wrap_hack.pad_accumulator ) )
                          [ input ]
                          ~return_typ:(Snarky_backendless.Typ.unit ())
                          (fun x () : unit -> wrap_main (conv x))
                          { pass_through =
                              prev_statement_with_hashes.proof_state.me_only
                          ; proof_state =
                              { next_statement.proof_state with
                                me_only =
                                  Wrap_hack.hash_dlog_me_only
                                    max_proofs_verified me_only_prepared
                              }
                          } )
                  in
                  ( { proof = next_proof
                    ; statement = Types.Wrap.Statement.to_minimal next_statement
                    ; prev_evals =
                        { Plonk_types.All_evals.evals =
                            { public_input = x_hat
                            ; evals = proof.openings.evals
                            }
                        ; ft_eval1 = proof.openings.ft_eval1
                        }
                    }
                    : _ P.Base.Wrap.t )
                in
                wrap ~max_proofs_verified:Max_proofs_verified.n
                  full_signature.maxes ~dlog_plonk_index:wrap_vk.commitments
                  wrap_main A_value.to_field_elements ~pairing_vk
                  ~step_domains:b.domains
                  ~pairing_plonk_indices:(Lazy.force step_vks) ~wrap_domains
                  (Impls.Wrap.Keypair.pk (fst (Lazy.force wrap_pk)))
                  proof
              in
              Proof.T
                { proof with
                  statement =
                    { proof.statement with
                      pass_through =
                        { proof.statement.pass_through with app_state = () }
                    }
                }
            in
            wrap
          in
          f step_data step_keypair
        in
        let data : _ Types_map.Compiled.t =
          { branches = Branches.n
          ; proofs_verifieds
          ; max_proofs_verified = (module Max_proofs_verified)
          ; public_input = typ
          ; wrap_key = Lazy.map wrap_vk ~f:Verification_key.commitments
          ; wrap_vk = Lazy.map wrap_vk ~f:Verification_key.index
          ; wrap_domains
          ; step_domains
          }
        in
        Types_map.add_exn self data ;
        (prover, wrap_vk, disk_key)
    end

    let step, wrap_vk, wrap_disk_key = M.compile

    module Proof = struct
      type statement = A_value.t

      module Max_local_max_proofs_verified = Max_proofs_verified
      module Max_proofs_verified_vec = Nvector (Max_proofs_verified)
      include Proof.Make (Max_proofs_verified) (Max_local_max_proofs_verified)

      let id = wrap_disk_key

      let verification_key = wrap_vk

      let verify ts =
        verify_promise
          (module Max_proofs_verified)
          (module A_value)
          (Lazy.force verification_key)
          ts

      let statement (T p : t) = p.statement.pass_through.app_state
    end

    let proof_with_stmt =
      let p = Promise.block_on_async_exn (fun () -> step ()) in
      ((), p)

    let%test "should not be able to verify invalid proof" =
      not
      @@ Promise.block_on_async_exn (fun () ->
             Proof.verify [ proof_with_stmt ] )

    module Recurse_on_bad_proof = struct
      open Impls.Step

      let dummy_proof = Proof0.dummy Nat.N2.n Nat.N2.n Nat.N2.n ~domain_log2:15

      type _ Snarky_backendless.Request.t +=
        | Proof : (Nat.N2.n, Nat.N2.n) Proof0.t Snarky_backendless.Request.t

      let handler (proof : _ Proof0.t)
          (Snarky_backendless.Request.With { request; respond }) =
        match request with
        | Proof ->
            respond (Provide proof)
        | _ ->
            respond Unhandled

      let tag, _, p, Provers.[ step ] =
        Common.time "compile" (fun () ->
            compile_promise
              (module Statement)
              (module Statement)
              ~public_input:(Input Typ.unit) ~auxiliary_typ:Typ.unit
              ~branches:(module Nat.N1)
              ~max_proofs_verified:(module Nat.N2)
              ~name:"recurse-on-bad" ~constraint_constants
              ~choices:(fun ~self ->
                [ { identifier = "main"
                  ; prevs = [ tag; tag ]
                  ; main =
                      (fun { public_input = () } ->
                        let proof =
                          exists (Typ.Internal.ref ()) ~request:(fun () ->
                              Proof )
                        in
                        { previous_proof_statements =
                            [ { public_input = ()
                              ; proof
                              ; proof_must_verify = Boolean.true_
                              }
                            ; { public_input = ()
                              ; proof
                              ; proof_must_verify = Boolean.true_
                              }
                            ]
                        ; public_output = ()
                        ; auxiliary_output = ()
                        } )
                  }
                ] ) )

      module Proof = (val p)
    end

    let%test "should not be able to create a recursive proof from an invalid \
              proof" =
      try
        let (), (), proof =
          Promise.block_on_async_exn (fun () ->
              Recurse_on_bad_proof.step
                ~handler:(Recurse_on_bad_proof.handler (snd proof_with_stmt))
                () )
        in
        not
        @@ Promise.block_on_async_exn (fun () ->
               Recurse_on_bad_proof.Proof.verify_promise [ ((), proof) ] )
      with _ -> true
  end )

let%test_module "test uncorrelated deferred b" =
  ( module struct
    let () = Backtrace.elide := false

    let () = Snarky_backendless.Snark0.set_eval_constraints true

    module Statement = struct
      type t = unit

      let to_field_elements () = [||]
    end

    module A = Statement
    module A_value = Statement

    let typ = Impls.Step.Typ.unit

    module Branches = Nat.N1
    module Max_proofs_verified = Nat.N2

    let constraint_constants : Snark_keys_header.Constraint_constants.t =
      { sub_windows_per_window = 0
      ; ledger_depth = 0
      ; work_delay = 0
      ; block_window_duration_ms = 0
      ; transaction_capacity = Log_2 0
      ; pending_coinbase_depth = 0
      ; coinbase_amount = Unsigned.UInt64.of_int 0
      ; supercharged_coinbase_factor = 0
      ; account_creation_fee = Unsigned.UInt64.of_int 0
      ; fork = None
      }

    let tag =
      { Tag.id = Type_equal.Id.create ~name:"" sexp_of_opaque; kind = Compiled }

    let rule : _ Inductive_rule.t =
      let open Impls.Step in
      { identifier = "main"
      ; prevs = [ tag; tag ]
      ; main =
          (fun { public_input = () } ->
            let dummy_proof =
              As_prover.Ref.create (fun () ->
                  Proof0.dummy Nat.N2.n Nat.N2.n Nat.N2.n ~domain_log2:15 )
            in
            { previous_proof_statements =
                [ { public_input = ()
                  ; proof = dummy_proof
                  ; proof_must_verify = Boolean.false_
                  }
                ; { public_input = ()
                  ; proof = dummy_proof
                  ; proof_must_verify = Boolean.false_
                  }
                ]
            ; public_output = ()
            ; auxiliary_output = ()
            } )
      }

    module M = struct
      module IR = Inductive_rule.T (A) (A_value) (A) (A_value) (A) (A_value)
      module HIR = H4.T (IR)

      let max_local_max_proofs_verifieds ~self (type n)
          (module Max_proofs_verified : Nat.Intf with type n = n) branches
          choices =
        let module Local_max_proofs_verifieds = struct
          type t = (int, Max_proofs_verified.n) Vector.t
        end in
        let module M =
          H4.Map (IR) (E04 (Local_max_proofs_verifieds))
            (struct
              module V = H4.To_vector (Int)
              module HT = H4.T (Tag)

              module M =
                H4.Map (Tag) (E04 (Int))
                  (struct
                    let f (type a b c d) (t : (a, b, c, d) Tag.t) : int =
                      if Type_equal.Id.same t.id self then
                        Nat.to_int Max_proofs_verified.n
                      else
                        let (module M) = Types_map.max_proofs_verified t in
                        Nat.to_int M.n
                  end)

              let f :
                  type a b c d.
                  (a, b, c, d) IR.t -> Local_max_proofs_verifieds.t =
               fun rule ->
                let (T (_, l)) = HT.length rule.prevs in
                Vector.extend_exn
                  (V.f l (M.f rule.prevs))
                  Max_proofs_verified.n 0
            end)
        in
        let module V = H4.To_vector (Local_max_proofs_verifieds) in
        let padded = V.f branches (M.f choices) |> Vector.transpose in
        (padded, Maxes.m padded)

      module Lazy_ (A : T0) = struct
        type t = A.t Lazy.t
      end

      module Lazy_keys = struct
        type t =
          (Impls.Step.Keypair.t * Dirty.t) Lazy.t
          * (Kimchi_bindings.Protocol.VerifierIndex.Fp.t * Dirty.t) Lazy.t

        (* TODO Think this is right.. *)
      end

      let compile :
          (unit -> (Max_proofs_verified.n, Max_proofs_verified.n) Proof.t Promise.t)
          * _
          * _ =
        let self = tag in
        let snark_keys_header kind constraint_system_hash =
          { Snark_keys_header.header_version = Snark_keys_header.header_version
          ; kind
          ; constraint_constants
          ; commits =
              { mina = Mina_version.commit_id
              ; marlin = Mina_version.marlin_commit_id
              }
          ; length = (* This is a dummy, it gets filled in on read/write. *) 0
          ; commit_date = Mina_version.commit_date
          ; constraint_system_hash
          ; identifying_hash =
              (* TODO: Proper identifying hash. *)
              constraint_system_hash
          }
        in
        let T = Max_proofs_verified.eq in
        let prev_varss_n = Branches.n in
        let prev_varss_length : _ Length.t = S Z in
        let T = Nat.eq_exn prev_varss_n Branches.n in
        let padded, (module Maxes) =
          max_local_max_proofs_verifieds
            (module Max_proofs_verified)
            prev_varss_length [ rule ] ~self:self.id
        in
        let full_signature =
          { Full_signature.padded; maxes = (module Maxes) }
        in
        let wrap_domains =
          let module M =
            Wrap_domains.Make (A) (A_value) (A) (A_value) (A) (A_value)
          in
          M.f full_signature prev_varss_n prev_varss_length ~self
            ~choices:[ rule ]
            ~max_proofs_verified:(module Max_proofs_verified)
        in
        let module Branch_data = struct
          type ('vars, 'vals, 'n, 'm) t =
            ( A.t
            , A_value.t
            , A.t
            , A_value.t
            , A.t
            , A_value.t
            , Max_proofs_verified.n
            , Branches.n
            , 'vars
            , 'vals
            , 'n
            , 'm )
            Step_branch_data.t
        end in
        let proofs_verifieds = Vector.[ 2 ] in
        let (T inner_step_data as step_data) =
          Step_branch_data.create ~index:0
            ~max_proofs_verified:Max_proofs_verified.n ~branches:Branches.n
            ~self ~public_input:(Input typ) ~auxiliary_typ:typ
            A.to_field_elements A_value.to_field_elements rule ~wrap_domains
            ~proofs_verifieds
        in
        let step_domains = Vector.[ inner_step_data.domains ] in
        let step_keypair =
          let etyp =
            Impls.Step.input ~proofs_verified:Max_proofs_verified.n
              ~wrap_rounds:Tock.Rounds.n
          in
          let (T (typ, _conv, conv_inv)) = etyp in
          let main () =
            let res = inner_step_data.main ~step_domains () in
            Impls.Step.with_label "conv_inv" (fun () -> conv_inv res)
          in
          let open Impls.Step in
          let k_p =
            lazy
              (let cs = constraint_system ~exposing:[] ~return_typ:typ main in
               let cs_hash = Md5.to_hex (R1CS_constraint_system.digest cs) in
               ( Type_equal.Id.uid self.id
               , snark_keys_header
                   { type_ = "step-proving-key"
                   ; identifier = inner_step_data.rule.identifier
                   }
                   cs_hash
               , inner_step_data.index
               , cs ) )
          in
          let k_v =
            lazy
              (let id, _header, index, cs = Lazy.force k_p in
               let digest = R1CS_constraint_system.digest cs in
               ( id
               , snark_keys_header
                   { type_ = "step-verification-key"
                   ; identifier = inner_step_data.rule.identifier
                   }
                   (Md5.to_hex digest)
               , index
               , digest ) )
          in
          Cache.Step.read_or_generate [] k_p k_v
            (Snarky_backendless.Typ.unit ()) typ (fun () -> main)
        in
        let step_vks =
          let module V = H4.To_vector (Lazy_keys) in
          lazy
            (Vector.map [ step_keypair ] ~f:(fun (_, vk) ->
                 Tick.Keypair.vk_commitments (fst (Lazy.force vk)) ) )
        in
        let wrap_main _ =
          let module SC' = SC in
          let open Impls.Wrap in
          let open Wrap_main_inputs in
          let open Wrap_main in
          let x =
            exists Field.typ ~compute:(fun () -> Field.Constant.of_int 3)
          in
          let y =
            exists Field.typ ~compute:(fun () -> Field.Constant.of_int 0)
          in
          let z =
            exists Field.typ ~compute:(fun () -> Field.Constant.of_int 0)
          in
          let g = Inner_curve.one in
          let sponge = Sponge.create sponge_params in
          Sponge.absorb sponge x ;
          ignore (Sponge.squeeze_field sponge : Field.t) ;
          ignore
            ( SC'.to_field_checked'
                (module Impl)
                ~num_bits:16
                (Kimchi_backend_common.Scalar_challenge.create x)
              : Field.t * Field.t * Field.t ) ;
          ignore (Ops.scale_fast g ~num_bits:5 (Shifted_value x) : Inner_curve.t) ;
          ignore
            ( Scalar_challenge.endo g ~num_bits:4
                (Kimchi_backend_common.Scalar_challenge.create x)
              : Field.t * Field.t ) ;
          for i = 0 to 61000 do
            assert_r1cs x y z
          done
        in
        let (wrap_pk, wrap_vk), disk_key =
          let open Impls.Wrap in
          let (T (typ, conv, _conv_inv)) = input () in
          let main x () : unit = wrap_main (conv x) in
          let self_id = Type_equal.Id.uid self.id in
          let disk_key_prover =
            lazy
              (let cs =
                 constraint_system ~exposing:[ typ ] ~return_typ:Typ.unit main
               in
               let cs_hash = Md5.to_hex (R1CS_constraint_system.digest cs) in
               ( self_id
               , snark_keys_header
                   { type_ = "wrap-proving-key"; identifier = "" }
                   cs_hash
               , cs ) )
          in
          let disk_key_verifier =
            lazy
              (let id, _header, cs = Lazy.force disk_key_prover in
               let digest = R1CS_constraint_system.digest cs in
               ( id
               , snark_keys_header
                   { type_ = "wrap-verification-key"; identifier = "" }
                   (Md5.to_hex digest)
               , digest ) )
          in
          let r =
            Common.time "wrap read or generate " (fun () ->
                Cache.Wrap.read_or_generate [] disk_key_prover disk_key_verifier
                  typ Typ.unit main )
          in
          (r, disk_key_verifier)
        in
        let wrap_vk = Lazy.map wrap_vk ~f:fst in
        let module S = Step.Make (A) (A_value) (Max_proofs_verified) in
        let prover =
          let module Z = H4.Zip (Branch_data) (E04 (Impls.Step.Keypair)) in
          let f :
                 ( unit * (unit * unit)
                 , unit * (unit * unit)
                 , Nat.N2.n * (Nat.N2.n * unit)
                 , Nat.N1.n * (Nat.N1.n * unit) )
                 Branch_data.t
              -> Lazy_keys.t
              -> unit
              -> (Max_proofs_verified.n, Max_proofs_verified.n) Proof.t
                 Promise.t =
           fun (T b as branch_data) (step_pk, step_vk) () ->
            let (( module
                  Req )
                  : (Max_proofs_verified.n, Maxes.ns) Requests.Wrap.t ) =
              Requests.Wrap.create ()
            in
            let (module Requests) = b.requests in
            let _, prev_vars_length = b.proofs_verified in
            let step =
              let wrap_vk = Lazy.force wrap_vk in
              S.f branch_data () ~prevs_length:prev_vars_length ~self
                ~public_input:(Input typ) ~auxiliary_typ:Impls.Step.Typ.unit
                ~step_domains ~self_dlog_plonk_index:wrap_vk.commitments
                (Impls.Step.Keypair.pk (fst (Lazy.force step_pk)))
                wrap_vk.index
            in
            let pairing_vk = fst (Lazy.force step_vk) in
            let wrap =
              let wrap_vk = Lazy.force wrap_vk in
              let%bind.Promise proof, (), () = step ~maxes:(module Maxes) in
              let proof =
                { proof with
                  statement =
                    { proof.statement with
                      pass_through =
                        pad_pass_throughs
                          (module Maxes)
                          proof.statement.pass_through
                    }
                }
              in
              let%map.Promise proof =
                let module Pairing_acc = Tock.Inner_curve.Affine in
                (* The prover for wrapping a proof *)
                let wrap (type actual_branching)
                    ~(max_proofs_verified : Max_proofs_verified.n Nat.t)
                    (module Max_local_max_proofs_verifieds : Hlist.Maxes.S
                      with type ns = Maxes.ns
                       and type length = Max_proofs_verified.n )
                    ~dlog_plonk_index wrap_main to_field_elements ~pairing_vk
                    ~step_domains ~wrap_domains ~pairing_plonk_indices pk
                    ({ statement = prev_statement
                     ; prev_evals
                     ; proof
                     ; index = which_index
                     } :
                      ( _
                      , _
                      , (_, actual_branching) Vector.t
                      , (_, actual_branching) Vector.t
                      , Maxes.ns H1.T(P.Base.Me_only.Wrap).t
                      , ( ( Tock.Field.t
                          , Tock.Field.t array )
                          Plonk_types.All_evals.t
                        , Max_proofs_verified.n )
                        Vector.t )
                      P.Base.Step.t ) =
                  let prev_me_only =
                    let module M =
                      H1.Map
                        (P.Base.Me_only.Wrap)
                        (P.Base.Me_only.Wrap.Prepared)
                        (struct
                          let f = P.Base.Me_only.Wrap.prepare
                        end)
                    in
                    M.f prev_statement.pass_through
                  in
                  let prev_statement_with_hashes : _ Types.Step.Statement.t =
                    { proof_state =
                        { prev_statement.proof_state with
                          me_only =
                            (* TODO: Careful here... the length of
                               old_buletproof_challenges inside the me_only
                               might not be correct *)
                            Common.hash_step_me_only
                              ~app_state:to_field_elements
                              (P.Base.Me_only.Step.prepare ~dlog_plonk_index
                                 prev_statement.proof_state.me_only )
                        }
                    ; pass_through =
                        (let module M =
                           H1.Map
                             (P.Base.Me_only.Wrap.Prepared)
                             (E01 (Digest.Constant))
                             (struct
                               let f (type n)
                                   (m : n P.Base.Me_only.Wrap.Prepared.t) =
                                 let T =
                                   Nat.eq_exn max_proofs_verified
                                     (Vector.length m.old_bulletproof_challenges)
                                 in
                                 Wrap_hack.hash_dlog_me_only max_proofs_verified
                                   m
                             end)
                         in
                        let module V = H1.To_vector (Digest.Constant) in
                        V.f Max_local_max_proofs_verifieds.length
                          (M.f prev_me_only) )
                    }
                  in
                  let module O = Tick.Oracles in
                  let public_input =
                    tick_public_input_of_statement ~max_proofs_verified
                      prev_statement_with_hashes
                  in
                  let prev_challenges =
                    Vector.map ~f:Ipa.Step.compute_challenges
                      prev_statement.proof_state.me_only
                        .old_bulletproof_challenges
                  in
                  let actual_proofs_verified = Vector.length prev_challenges in
                  let lte =
                    Nat.lte_exn actual_proofs_verified
                      (Length.to_nat Max_local_max_proofs_verifieds.length)
                  in
                  let o =
                    let sgs =
                      let module M =
                        H1.Map
                          (P.Base.Me_only.Wrap.Prepared)
                          (E01 (Tick.Curve.Affine))
                          (struct
                            let f :
                                type n. n P.Base.Me_only.Wrap.Prepared.t -> _ =
                             fun t -> t.challenge_polynomial_commitment
                          end)
                      in
                      let module V = H1.To_vector (Tick.Curve.Affine) in
                      V.f Max_local_max_proofs_verifieds.length
                        (M.f prev_me_only)
                    in
                    O.create pairing_vk
                      Vector.(
                        map2 (Vector.trim sgs lte) prev_challenges
                          ~f:(fun commitment cs ->
                            { Tick.Proof.Challenge_polynomial.commitment
                            ; challenges = Vector.to_array cs
                            } )
                        |> to_list)
                      public_input proof
                  in
                  let x_hat = O.(p_eval_1 o, p_eval_2 o) in
                  let step_vk, _ = Lazy.force step_vk in
                  let next_statement : _ Types.Wrap.Statement.In_circuit.t =
                    let scalar_chal f =
                      Scalar_challenge.map ~f:Challenge.Constant.of_tick_field
                        (f o)
                    in
                    let sponge_digest_before_evaluations =
                      O.digest_before_evaluations o
                    in
                    let plonk0 =
                      { Types.Wrap.Proof_state.Deferred_values.Plonk.Minimal
                        .alpha = scalar_chal O.alpha
                      ; beta = O.beta o
                      ; gamma = O.gamma o
                      ; zeta = scalar_chal O.zeta
                      }
                    in
                    let r = scalar_chal O.u in
                    let xi = scalar_chal O.v in
                    let to_field =
                      SC.to_field_constant
                        (module Tick.Field)
                        ~endo:Endo.Wrap_inner_curve.scalar
                    in
                    let module As_field = struct
                      let r = to_field r

                      let xi = to_field xi

                      let zeta = to_field plonk0.zeta

                      let alpha = to_field plonk0.alpha
                    end in
                    let domain =
                      Domain.Pow_2_roots_of_unity
                        step_vk.domain.log_size_of_group
                    in
                    let w = step_vk.domain.group_gen in
                    (* Debug *)
                    [%test_eq: Tick.Field.t] w
                      (Tick.Field.domain_generator
                         ~log2_size:(Domain.log2_size domain) ) ;
                    let zetaw = Tick.Field.mul As_field.zeta w in
                    let tick_plonk_minimal =
                      { plonk0 with
                        zeta = As_field.zeta
                      ; alpha = As_field.alpha
                      }
                    in
                    let tick_combined_evals =
                      Plonk_checks.evals_of_split_evals
                        (module Tick.Field)
                        proof.openings.evals ~rounds:(Nat.to_int Tick.Rounds.n)
                        ~zeta:As_field.zeta ~zetaw
                    in
                    let tick_domain =
                      Plonk_checks.domain
                        (module Tick.Field)
                        domain ~shifts:Common.tick_shifts
                        ~domain_generator:Backend.Tick.Field.domain_generator
                    in
                    let tick_combined_evals =
                      Plonk_types.Evals.to_in_circuit tick_combined_evals
                    in
                    let tick_env =
                      Plonk_checks.scalars_env
                        (module Tick.Field)
                        ~endo:Endo.Step_inner_curve.base
                        ~mds:Tick_field_sponge.params.mds
                        ~srs_length_log2:Common.Max_degree.step_log2
                        ~field_of_hex:(fun s ->
                          Kimchi_pasta.Pasta.Bigint256.of_hex_string s
                          |> Kimchi_pasta.Pasta.Fp.of_bigint )
                        ~domain:tick_domain tick_plonk_minimal
                        tick_combined_evals
                    in
                    let combined_inner_product =
                      let open As_field in
                      Wrap.combined_inner_product
                      (* Note: We do not pad here. *)
                        ~actual_proofs_verified:
                          (Nat.Add.create actual_proofs_verified)
                        { evals = proof.openings.evals; public_input = x_hat }
                        ~r ~xi ~zeta ~zetaw
                        ~old_bulletproof_challenges:prev_challenges
                        ~env:tick_env ~domain:tick_domain
                        ~ft_eval1:proof.openings.ft_eval1
                        ~plonk:tick_plonk_minimal
                    in
                    let chal = Challenge.Constant.of_tick_field in
                    let new_bulletproof_challenges, b =
                      let prechals =
                        Array.map (O.opening_prechallenges o) ~f:(fun x ->
                            let x =
                              Scalar_challenge.map
                                ~f:Challenge.Constant.of_tick_field x
                            in
                            x )
                      in
                      let b = Tick.Field.random () in
                      let prechals =
                        Array.map prechals ~f:(fun x ->
                            { Bulletproof_challenge.prechallenge = x } )
                      in
                      (prechals, b)
                    in
                    let plonk =
                      Wrap.Plonk_checks.Type1.derive_plonk
                        (module Tick.Field)
                        ~shift:Shifts.tick1 ~env:tick_env tick_plonk_minimal
                        tick_combined_evals
                    in
                    let shift_value =
                      Shifted_value.Type1.of_field
                        (module Tick.Field)
                        ~shift:Shifts.tick1
                    in
                    let branch_data : Composition_types.Branch_data.t =
                      { proofs_verified =
                          ( match actual_proofs_verified with
                          | Z ->
                              Composition_types.Branch_data.Proofs_verified.N0
                          | S Z ->
                              N1
                          | S (S Z) ->
                              N2
                          | _ ->
                              assert false )
                      ; domain_log2 =
                          Composition_types.Branch_data.Domain_log2.of_int_exn
                            step_vk.domain.log_size_of_group
                      }
                    in
                    let me_only : _ P.Base.Me_only.Wrap.t =
                      { challenge_polynomial_commitment =
                          proof.openings.proof.challenge_polynomial_commitment
                      ; old_bulletproof_challenges =
                          Vector.map
                            prev_statement.proof_state.unfinalized_proofs
                            ~f:(fun t ->
                              t.deferred_values.bulletproof_challenges )
                      }
                    in
                    { proof_state =
                        { deferred_values =
                            { xi
                            ; b = shift_value b
                            ; bulletproof_challenges =
                                Vector.of_array_and_length_exn
                                  new_bulletproof_challenges Tick.Rounds.n
                            ; combined_inner_product =
                                shift_value combined_inner_product
                            ; branch_data
                            ; plonk =
                                { plonk with
                                  zeta = plonk0.zeta
                                ; alpha = plonk0.alpha
                                ; beta = chal plonk0.beta
                                ; gamma = chal plonk0.gamma
                                }
                            }
                        ; sponge_digest_before_evaluations =
                            Digest.Constant.of_tick_field
                              sponge_digest_before_evaluations
                        ; me_only
                        }
                    ; pass_through = prev_statement.proof_state.me_only
                    }
                  in
                  let me_only_prepared =
                    P.Base.Me_only.Wrap.prepare
                      next_statement.proof_state.me_only
                  in
                  let%map.Promise next_proof =
                    let (T (input, conv, _conv_inv)) = Impls.Wrap.input () in
                    Common.time "wrap proof" (fun () ->
                        Impls.Wrap.generate_witness_conv
                          ~f:(fun { Impls.Wrap.Proof_inputs.auxiliary_inputs
                                  ; public_inputs
                                  } () ->
                            Backend.Tock.Proof.create_async
                              ~primary:public_inputs ~auxiliary:auxiliary_inputs
                              pk
                              ~message:
                                ( Vector.map2
                                    (Vector.extend_exn
                                       prev_statement.proof_state.me_only
                                         .challenge_polynomial_commitments
                                       max_proofs_verified
                                       (Lazy.force Dummy.Ipa.Wrap.sg) )
                                    me_only_prepared.old_bulletproof_challenges
                                    ~f:(fun sg chals ->
                                      { Tock.Proof.Challenge_polynomial
                                        .commitment = sg
                                      ; challenges = Vector.to_array chals
                                      } )
                                |> Wrap_hack.pad_accumulator ) )
                          [ input ]
                          ~return_typ:(Snarky_backendless.Typ.unit ())
                          (fun x () : unit -> wrap_main (conv x))
                          { pass_through =
                              prev_statement_with_hashes.proof_state.me_only
                          ; proof_state =
                              { next_statement.proof_state with
                                me_only =
                                  Wrap_hack.hash_dlog_me_only
                                    max_proofs_verified me_only_prepared
                              }
                          } )
                  in
                  ( { proof = next_proof
                    ; statement = Types.Wrap.Statement.to_minimal next_statement
                    ; prev_evals =
                        { Plonk_types.All_evals.evals =
                            { public_input = x_hat
                            ; evals = proof.openings.evals
                            }
                        ; ft_eval1 = proof.openings.ft_eval1
                        }
                    }
                    : _ P.Base.Wrap.t )
                in
                wrap ~max_proofs_verified:Max_proofs_verified.n
                  full_signature.maxes ~dlog_plonk_index:wrap_vk.commitments
                  wrap_main A_value.to_field_elements ~pairing_vk
                  ~step_domains:b.domains
                  ~pairing_plonk_indices:(Lazy.force step_vks) ~wrap_domains
                  (Impls.Wrap.Keypair.pk (fst (Lazy.force wrap_pk)))
                  proof
              in
              Proof.T
                { proof with
                  statement =
                    { proof.statement with
                      pass_through =
                        { proof.statement.pass_through with app_state = () }
                    }
                }
            in
            wrap
          in
          f step_data step_keypair
        in
        let data : _ Types_map.Compiled.t =
          { branches = Branches.n
          ; proofs_verifieds
          ; max_proofs_verified = (module Max_proofs_verified)
          ; public_input = typ
          ; wrap_key = Lazy.map wrap_vk ~f:Verification_key.commitments
          ; wrap_vk = Lazy.map wrap_vk ~f:Verification_key.index
          ; wrap_domains
          ; step_domains
          }
        in
        Types_map.add_exn self data ;
        (prover, wrap_vk, disk_key)
    end

    let step, wrap_vk, wrap_disk_key = M.compile

    module Proof = struct
      type statement = A_value.t

      module Max_local_max_proofs_verified = Max_proofs_verified
      module Max_proofs_verified_vec = Nvector (Max_proofs_verified)
      include Proof.Make (Max_proofs_verified) (Max_local_max_proofs_verified)

      let id = wrap_disk_key

      let verification_key = wrap_vk

      let verify ts =
        verify_promise
          (module Max_proofs_verified)
          (module A_value)
          (Lazy.force verification_key)
          ts

      let statement (T p : t) = p.statement.pass_through.app_state
    end

    let proof_with_stmt =
      let p = Promise.block_on_async_exn (fun () -> step ()) in
      ((), p)

    let%test "should not be able to verify invalid proof" =
      not
      @@ Promise.block_on_async_exn (fun () ->
             Proof.verify [ proof_with_stmt ] )

    module Recurse_on_bad_proof = struct
      open Impls.Step

      let dummy_proof = Proof0.dummy Nat.N2.n Nat.N2.n Nat.N2.n ~domain_log2:15

      type _ Snarky_backendless.Request.t +=
        | Proof : (Nat.N2.n, Nat.N2.n) Proof0.t Snarky_backendless.Request.t

      let handler (proof : _ Proof0.t)
          (Snarky_backendless.Request.With { request; respond }) =
        match request with
        | Proof ->
            respond (Provide proof)
        | _ ->
            respond Unhandled

      let tag, _, p, Provers.[ step ] =
        Common.time "compile" (fun () ->
            compile_promise
              (module Statement)
              (module Statement)
              ~public_input:(Input Typ.unit) ~auxiliary_typ:Typ.unit
              ~branches:(module Nat.N1)
              ~max_proofs_verified:(module Nat.N2)
              ~name:"recurse-on-bad" ~constraint_constants
              ~choices:(fun ~self ->
                [ { identifier = "main"
                  ; prevs = [ tag; tag ]
                  ; main =
                      (fun { public_input = () } ->
                        let proof =
                          exists (Typ.Internal.ref ()) ~request:(fun () ->
                              Proof )
                        in
                        { previous_proof_statements =
                            [ { public_input = ()
                              ; proof
                              ; proof_must_verify = Boolean.true_
                              }
                            ; { public_input = ()
                              ; proof
                              ; proof_must_verify = Boolean.true_
                              }
                            ]
                        ; public_output = ()
                        ; auxiliary_output = ()
                        } )
                  }
                ] ) )

      module Proof = (val p)
    end

    let%test "should not be able to create a recursive proof from an invalid \
              proof" =
      try
        let (), (), proof =
          Promise.block_on_async_exn (fun () ->
              Recurse_on_bad_proof.step
                ~handler:(Recurse_on_bad_proof.handler (snd proof_with_stmt))
                () )
        in
        not
        @@ Promise.block_on_async_exn (fun () ->
               Recurse_on_bad_proof.Proof.verify_promise [ ((), proof) ] )
      with _ -> true
  end )

(*
let%test_module "test" =
  ( module struct
    let () =
      Tock.Keypair.set_urs_info
        [On_disk {directory= "/tmp/"; should_write= true}]

    let () =
      Tick.Keypair.set_urs_info
        [On_disk {directory= "/tmp/"; should_write= true}]

    open Impls.Step

    module Txn_snark = struct
      module Statement = struct
        type t = Field.t

        let to_field_elements x = [|x|]

        module Constant = struct
          type t = Field.Constant.t [@@deriving bin_io]

          let to_field_elements x = [|x|]
        end
      end

      (* A snark proving one knows a preimage of a hash *)
      module Know_preimage = struct
        module Statement = Statement

        type _ Snarky_backendless.Request.t +=
          | Preimage : Field.Constant.t Snarky_backendless.Request.t

        let hash_checked x =
          let open Step_main_inputs in
          let s = Sponge.create sponge_params in
          Sponge.absorb s (`Field x) ;
          Sponge.squeeze_field s

        let hash x =
          let open Tick_field_sponge in
          let s = Field.create params in
          Field.absorb s x ; Field.squeeze s

        let tag, _, p, Provers.[prove; _] =
          compile
            (module Statement)
            (module Statement.Constant)
            ~typ:Field.typ
            ~return_typ:Typ.unit
            ~branches:(module Nat.N2) (* Should be able to set to 1 *)
            ~max_proofs_verified:
              (module Nat.N2) (* TODO: Should be able to set this to 0 *)
            ~name:"preimage"
            ~choices:(fun ~self ->
              (* TODO: Make it possible to have a system that doesn't use its "self" *)
              [ { prevs= []
                ; main=
                    (fun [] s ->
                       dummy_constraints () ;
                      let x = exists ~request:(fun () -> Preimage) Field.typ in
                      Field.Assert.equal s (hash_checked x) ;
                      [] ) }
                (* TODO: Shouldn't have to have this dummy *)
              ; { prevs= [self; self]
                ; main=
                    (fun [_; _] s ->
                       dummy_constraints () ;
                       (* Unsatisfiable. *)
                      Field.(Assert.equal s (s + one)) ;
                      [Boolean.true_; Boolean.true_] ) } ] )

        let prove ~preimage =
          let h = hash preimage in
          ( h
          , prove [] h ~handler:(fun (With {request; respond}) ->
                match request with
                | Preimage ->
                    respond (Provide preimage)
                | _ ->
                    unhandled ) )

        module Proof = (val p)

        let side_loaded_vk = Side_loaded.Verification_key.of_compiled tag
      end

      let side_loaded =
        Side_loaded.create
          ~max_proofs_verified:(module Nat.N2)
          ~name:"side-loaded"
          ~value_to_field_elements:Statement.to_field_elements
          ~var_to_field_elements:Statement.to_field_elements ~typ:Field.typ

      let tag, _, p, Provers.[base; preimage_base; merge] =
        compile
          (module Statement)
          (module Statement.Constant)
          ~typ:Field.typ
          ~return_typ:Typ.unit
          ~branches:(module Nat.N3)
          ~max_proofs_verified:(module Nat.N2)
          ~name:"txn-snark"
          ~choices:(fun ~self ->
            [ { prevs= []
              ; main=
                  (fun [] x ->
                    let t = (Field.is_square x :> Field.t) in
                    for i = 0 to 10_000 do
                      assert_r1cs t t t
                    done ;
                    [] ) }
            ; { prevs= [side_loaded]
              ; main=
                  (fun [hash] x ->
                    Side_loaded.in_circuit side_loaded
                      (exists Side_loaded_verification_key.typ
                         ~compute:(fun () -> Know_preimage.side_loaded_vk)) ;
                    Field.Assert.equal hash x ;
                    [Boolean.true_] ) }
            ; { prevs= [self; self]
              ; main=
                  (fun [l; r] res ->
                    assert_r1cs l r res ;
                    [Boolean.true_; Boolean.true_] ) } ] )

      module Proof = (val p)
    end

    let t_proof =
      let preimage = Field.Constant.of_int 10 in
(*       let base1 = preimage in *)
      let base1, preimage_proof = Txn_snark.Know_preimage.prove ~preimage in
      let base2 = Field.Constant.of_int 9 in
      let base12 = Field.Constant.(base1 * base2) in
(*       let t1 = Common.time "t1" (fun () -> Txn_snark.base [] base1) in *)
      let t1 =
        Common.time "t1" (fun () ->
            Side_loaded.in_prover Txn_snark.side_loaded
              Txn_snark.Know_preimage.side_loaded_vk ;
            Txn_snark.preimage_base [(base1, preimage_proof)] base1 )
      in
      let module M = struct
        type t = Field.Constant.t * Txn_snark.Proof.t [@@deriving bin_io]
      end in
      Common.time "verif" (fun () ->
          assert (
            Txn_snark.Proof.verify (List.init 2 ~f:(fun _ -> (base1, t1))) ) ) ;
      Common.time "verif" (fun () ->
          assert (
            Txn_snark.Proof.verify (List.init 4 ~f:(fun _ -> (base1, t1))) ) ) ;
      Common.time "verif" (fun () ->
          assert (
            Txn_snark.Proof.verify (List.init 8 ~f:(fun _ -> (base1, t1))) ) ) ;
      let t2 = Common.time "t2" (fun () -> Txn_snark.base [] base2) in
      assert (Txn_snark.Proof.verify [(base1, t1); (base2, t2)]) ;
      (* Need two separate booleans.
         Should carry around prev should verify and self should verify *)
      let t12 =
        Common.time "t12" (fun () ->
            Txn_snark.merge [(base1, t1); (base2, t2)] base12 )
      in
      assert (Txn_snark.Proof.verify [(base1, t1); (base2, t2); (base12, t12)]) ;
      Common.time "verify" (fun () ->
          assert (
            Verify.verify_heterogenous
              [ T
                  ( (module Nat.N2)
                  , (module Txn_snark.Know_preimage.Statement.Constant)
                  , Lazy.force Txn_snark.Know_preimage.Proof.verification_key
                  , base1
                  , preimage_proof )
              ; T
                  ( (module Nat.N2)
                  , (module Txn_snark.Statement.Constant)
                  , Lazy.force Txn_snark.Proof.verification_key
                  , base1
                  , t1 )
              ; T
                  ( (module Nat.N2)
                  , (module Txn_snark.Statement.Constant)
                  , Lazy.force Txn_snark.Proof.verification_key
                  , base2
                  , t2 )
              ; T
                  ( (module Nat.N2)
                  , (module Txn_snark.Statement.Constant)
                  , Lazy.force Txn_snark.Proof.verification_key
                  , base12
                  , t12 ) ] ) ) ;
      (base12, t12)

    module Blockchain_snark = struct
      module Statement = Txn_snark.Statement

      let tag, _, p, Provers.[step] =
        Common.time "compile" (fun () ->
            compile
              (module Statement)
              (module Statement.Constant)
              ~return_typ:(Input Field.typ)
              ~branches:(module Nat.N1)
              ~max_proofs_verified:(module Nat.N2)
              ~name:"blockchain-snark"
              ~choices:(fun ~self ->
                [ { prevs= [self; Txn_snark.tag]
                  ; main=
                      (fun [prev; txn_snark] self ->
                        let is_base_case = Field.equal Field.zero self in
                        let proof_must_verify = Boolean.not is_base_case in
                        Boolean.Assert.any
                          [Field.(equal (one + prev) self); is_base_case] ;
                        [proof_must_verify; proof_must_verify] ) } ] ) )

      module Proof = (val p)
    end

    let xs =
      let s_neg_one = Field.Constant.(negate one) in
      let b_neg_one : (Nat.N2.n, Nat.N2.n) Proof0.t =
        Proof0.dummy Nat.N2.n Nat.N2.n Nat.N2.n
      in
      let b0 =
        Common.time "b0" (fun () ->
            Blockchain_snark.step
              [(s_neg_one, b_neg_one); t_proof]
              Field.Constant.zero )
      in
      let b1 =
        Common.time "b1" (fun () ->
            Blockchain_snark.step
              [(Field.Constant.zero, b0); t_proof]
              Field.Constant.one )
      in
      [(Field.Constant.zero, b0); (Field.Constant.one, b1)]

    let%test_unit "verify" = assert (Blockchain_snark.Proof.verify xs)
  end ) *)<|MERGE_RESOLUTION|>--- conflicted
+++ resolved
@@ -1568,7 +1568,6 @@
         | _ ->
             respond Unhandled
 
-<<<<<<< HEAD
       let tag, _, p, Provers.[ step ] =
         Common.time "compile" (fun () ->
             compile_promise
@@ -1635,1510 +1634,6 @@
                         } )
                   }
                 ] ) )
-=======
-let%test_module "test uncorrelated bulletproof_challenges" =
-  ( module struct
-    let () = Backtrace.elide := false
-
-    let () = Snarky_backendless.Snark0.set_eval_constraints true
-
-    module Statement = struct
-      type t = unit
-
-      let to_field_elements () = [||]
-    end
-
-    module A = Statement
-    module A_value = Statement
-
-    let typ = Impls.Step.Typ.unit
-
-    module Branches = Nat.N1
-    module Max_branching = Nat.N2
-
-    let constraint_constants : Snark_keys_header.Constraint_constants.t =
-      { sub_windows_per_window = 0
-      ; ledger_depth = 0
-      ; work_delay = 0
-      ; block_window_duration_ms = 0
-      ; transaction_capacity = Log_2 0
-      ; pending_coinbase_depth = 0
-      ; coinbase_amount = Unsigned.UInt64.of_int 0
-      ; supercharged_coinbase_factor = 0
-      ; account_creation_fee = Unsigned.UInt64.of_int 0
-      ; fork = None
-      }
-
-    let tag =
-      { Tag.id = Type_equal.Id.create ~name:"" sexp_of_opaque; kind = Compiled }
-
-    let rule : _ Inductive_rule.t =
-      let open Impls.Step in
-      { identifier = "main"
-      ; prevs = [ tag; tag ]
-      ; main = (fun _ self -> [ Boolean.false_; Boolean.false_ ])
-      ; main_value = (fun _ self -> [ false; false ])
-      }
-
-    module M = struct
-      module IR = Inductive_rule.T (A) (A_value)
-      module HIR = H4.T (IR)
-
-      let max_local_max_branchings ~self (type n)
-          (module Max_branching : Nat.Intf with type n = n) branches choices =
-        let module Local_max_branchings = struct
-          type t = (int, Max_branching.n) Vector.t
-        end in
-        let module M =
-          H4.Map (IR) (E04 (Local_max_branchings))
-            (struct
-              module V = H4.To_vector (Int)
-              module HT = H4.T (Tag)
-
-              module M =
-                H4.Map (Tag) (E04 (Int))
-                  (struct
-                    let f (type a b c d) (t : (a, b, c, d) Tag.t) : int =
-                      if Type_equal.Id.same t.id self then
-                        Nat.to_int Max_branching.n
-                      else
-                        let (module M) = Types_map.max_branching t in
-                        Nat.to_int M.n
-                  end)
-
-              let f : type a b c d. (a, b, c, d) IR.t -> Local_max_branchings.t
-                  =
-               fun rule ->
-                let (T (_, l)) = HT.length rule.prevs in
-                Vector.extend_exn (V.f l (M.f rule.prevs)) Max_branching.n 0
-            end)
-        in
-        let module V = H4.To_vector (Local_max_branchings) in
-        let padded = V.f branches (M.f choices) |> Vector.transpose in
-        (padded, Maxes.m padded)
-
-      module Lazy_ (A : T0) = struct
-        type t = A.t Lazy.t
-      end
-
-      module Lazy_keys = struct
-        type t =
-          (Impls.Step.Keypair.t * Dirty.t) Lazy.t
-          * (Marlin_plonk_bindings.Pasta_fp_verifier_index.t * Dirty.t) Lazy.t
-
-        (* TODO Think this is right.. *)
-      end
-
-      let compile :
-          (   ( 'prev_values
-              , 'local_widths
-              , 'local_heights )
-              H3.T(Statement_with_proof).t
-           -> (Max_branching.n, Max_branching.n) Proof.t Deferred.t )
-          * _
-          * _ =
-        let self = tag in
-        let snark_keys_header kind constraint_system_hash =
-          { Snark_keys_header.header_version = Snark_keys_header.header_version
-          ; kind
-          ; constraint_constants
-          ; commits =
-              { mina = Mina_version.commit_id
-              ; marlin = Mina_version.marlin_commit_id
-              }
-          ; length = (* This is a dummy, it gets filled in on read/write. *) 0
-          ; commit_date = Mina_version.commit_date
-          ; constraint_system_hash
-          ; identifying_hash =
-              (* TODO: Proper identifying hash. *)
-              constraint_system_hash
-          }
-        in
-        let T = Max_branching.eq in
-        let prev_varss_n = Branches.n in
-        let prev_varss_length : _ Length.t = S Z in
-        let T = Nat.eq_exn prev_varss_n Branches.n in
-        let padded, (module Maxes) =
-          max_local_max_branchings
-            (module Max_branching)
-            prev_varss_length [ rule ] ~self:self.id
-        in
-        let full_signature =
-          { Full_signature.padded; maxes = (module Maxes) }
-        in
-        let wrap_domains =
-          let module M = Wrap_domains.Make (A) (A_value) in
-          M.f full_signature prev_varss_n prev_varss_length ~self
-            ~choices:[ rule ]
-            ~max_branching:(module Max_branching)
-        in
-        let module Branch_data = struct
-          type ('vars, 'vals, 'n, 'm) t =
-            ( A.t
-            , A_value.t
-            , Max_branching.n
-            , Branches.n
-            , 'vars
-            , 'vals
-            , 'n
-            , 'm )
-            Step_branch_data.t
-        end in
-        let step_widths = Vector.[ 2 ] in
-        let (T inner_step_data as step_data) =
-          Step_branch_data.create ~index:(Index.of_int_exn 0)
-            ~max_branching:Max_branching.n ~branches:Branches.n ~self ~typ
-            A.to_field_elements A_value.to_field_elements rule ~wrap_domains
-            ~branchings:step_widths
-        in
-        let step_domains = Vector.[ inner_step_data.domains ] in
-        let step_keypair =
-          let etyp =
-            Impls.Step.input ~branching:Max_branching.n
-              ~wrap_rounds:Tock.Rounds.n
-          in
-          let (T (typ, conv)) = etyp in
-          let main x () : unit =
-            inner_step_data.main
-              (Impls.Step.with_label "conv" (fun () -> conv x))
-              ~step_domains
-          in
-          let open Impls.Step in
-          let k_p =
-            lazy
-              (let cs = constraint_system ~exposing:[ typ ] main in
-               let cs_hash = Md5.to_hex (R1CS_constraint_system.digest cs) in
-               ( Type_equal.Id.uid self.id
-               , snark_keys_header
-                   { type_ = "step-proving-key"
-                   ; identifier = inner_step_data.rule.identifier
-                   }
-                   cs_hash
-               , Index.to_int inner_step_data.index
-               , cs ) )
-          in
-          let k_v =
-            lazy
-              (let id, _header, index, cs = Lazy.force k_p in
-               let digest = R1CS_constraint_system.digest cs in
-               ( id
-               , snark_keys_header
-                   { type_ = "step-verification-key"
-                   ; identifier = inner_step_data.rule.identifier
-                   }
-                   (Md5.to_hex digest)
-               , index
-               , digest ) )
-          in
-          Cache.Step.read_or_generate [] k_p k_v typ main
-        in
-        let step_vks =
-          let module V = H4.To_vector (Lazy_keys) in
-          lazy
-            (Vector.map [ step_keypair ] ~f:(fun (_, vk) ->
-                 Tick.Keypair.vk_commitments (fst (Lazy.force vk)) ) )
-        in
-        let wrap_main _ =
-          let open Impls.Wrap in
-          let open Wrap_main_inputs in
-          let open Dlog_main in
-          let open Wrap_main in
-          let x =
-            exists Field.typ ~compute:(fun () -> Field.Constant.of_int 3)
-          in
-          let y =
-            exists Field.typ ~compute:(fun () -> Field.Constant.of_int 0)
-          in
-          let z =
-            exists Field.typ ~compute:(fun () -> Field.Constant.of_int 0)
-          in
-          let g = Inner_curve.one in
-          let sponge = Sponge.create sponge_params in
-          Sponge.absorb sponge x ;
-          ignore (Sponge.squeeze_field sponge : Field.t) ;
-          ignore (Ops.add_fast g g : Inner_curve.t) ;
-          ignore
-            ( Ops.scale_fast g
-                (`Plus_two_to_len [| Boolean.true_; Boolean.false_ |])
-              : Inner_curve.t ) ;
-          ignore
-            ( Scalar_challenge.endo g
-                (SC.create [ Boolean.true_; Boolean.false_ ])
-              : Field.t * Field.t ) ;
-          for i = 0 to 121000 do
-            assert_r1cs x y z
-          done
-        in
-        let (wrap_pk, wrap_vk), disk_key =
-          let open Impls.Wrap in
-          let (T (typ, conv)) = input () in
-          let main x () : unit = wrap_main (conv x) in
-          let self_id = Type_equal.Id.uid self.id in
-          let disk_key_prover =
-            lazy
-              (let cs = constraint_system ~exposing:[ typ ] main in
-               let cs_hash = Md5.to_hex (R1CS_constraint_system.digest cs) in
-               ( self_id
-               , snark_keys_header
-                   { type_ = "wrap-proving-key"; identifier = "" }
-                   cs_hash
-               , cs ) )
-          in
-          let disk_key_verifier =
-            lazy
-              (let id, _header, cs = Lazy.force disk_key_prover in
-               let digest = R1CS_constraint_system.digest cs in
-               ( id
-               , snark_keys_header
-                   { type_ = "wrap-verification-key"; identifier = "" }
-                   (Md5.to_hex digest)
-               , digest ) )
-          in
-          let r =
-            Common.time "wrap read or generate " (fun () ->
-                Cache.Wrap.read_or_generate
-                  (Vector.to_array step_domains)
-                  [] disk_key_prover disk_key_verifier typ main )
-          in
-          (r, disk_key_verifier)
-        in
-        let wrap_vk = Lazy.map wrap_vk ~f:fst in
-        let module S = Step.Make (A) (A_value) (Max_branching) in
-        let prover =
-          let module Z = H4.Zip (Branch_data) (E04 (Impls.Step.Keypair)) in
-          let f :
-                 ( unit * (unit * unit)
-                 , unit * (unit * unit)
-                 , Nat.N2.n * (Nat.N2.n * unit)
-                 , Nat.N1.n * (Nat.N1.n * unit) )
-                 Branch_data.t
-              -> Lazy_keys.t
-              -> ( unit * (unit * unit)
-                 , Nat.N2.n * (Nat.N2.n * unit)
-                 , Nat.N1.n * (Nat.N1.n * unit) )
-                 H3.T(Statement_with_proof).t
-              -> (Max_branching.n, Max_branching.n) Proof.t Deferred.t =
-           fun (T b as branch_data) (step_pk, step_vk) ->
-            let ((module Req) : (Max_branching.n, Maxes.ns) Requests.Wrap.t) =
-              Requests.Wrap.create ()
-            in
-            let (module Requests) = b.requests in
-            let _, prev_vars_length = b.branching in
-            let step prevs =
-              let wrap_vk = Lazy.force wrap_vk in
-              S.f branch_data () ~prevs_length:prev_vars_length ~self
-                ~step_domains ~self_dlog_plonk_index:wrap_vk.commitments
-                (Impls.Step.Keypair.pk (fst (Lazy.force step_pk)))
-                wrap_vk.index prevs
-            in
-            let pairing_vk = fst (Lazy.force step_vk) in
-            let wrap prevs =
-              let wrap_vk = Lazy.force wrap_vk in
-              let prevs =
-                let module M =
-                  H3.Map (Statement_with_proof) (P.With_data)
-                    (struct
-                      let f ((app_state, T proof) : _ Statement_with_proof.t) =
-                        P.T
-                          { proof with
-                            statement =
-                              { proof.statement with
-                                pass_through =
-                                  { proof.statement.pass_through with
-                                    app_state
-                                  }
-                              }
-                          }
-                    end)
-                in
-                M.f prevs
-              in
-              let%bind.Deferred proof = step ~maxes:(module Maxes) prevs in
-              let proof =
-                { proof with
-                  statement =
-                    { proof.statement with
-                      pass_through =
-                        pad_pass_throughs
-                          (module Maxes)
-                          proof.statement.pass_through
-                    }
-                }
-              in
-              let%map.Deferred proof =
-                let module Pairing_acc = Tock.Inner_curve.Affine in
-                (* The prover for wrapping a proof *)
-                let wrap (type actual_branching)
-                    ~(max_branching : Max_branching.n Nat.t)
-                    (module Max_local_max_branchings : Hlist.Maxes.S
-                      with type ns = Maxes.ns
-                       and type length = Max_branching.n ) ~dlog_plonk_index
-                    wrap_main to_field_elements ~pairing_vk ~step_domains
-                    ~wrap_domains ~pairing_plonk_indices pk
-                    ({ statement = prev_statement
-                     ; prev_evals
-                     ; proof
-                     ; index = which_index
-                     } :
-                      ( _
-                      , _
-                      , (_, actual_branching) Vector.t
-                      , (_, actual_branching) Vector.t
-                      , Maxes.ns H1.T(P.Base.Me_only.Dlog_based).t
-                      , ( ( Tock.Field.t array Dlog_plonk_types.Evals.t
-                          * Tock.Field.t )
-                          Double.t
-                        , Max_branching.n )
-                        Vector.t )
-                      P.Base.Pairing_based.t ) =
-                  let prev_me_only =
-                    let module M =
-                      H1.Map
-                        (P.Base.Me_only.Dlog_based)
-                        (P.Base.Me_only.Dlog_based.Prepared)
-                        (struct
-                          let f = P.Base.Me_only.Dlog_based.prepare
-                        end)
-                    in
-                    M.f prev_statement.pass_through
-                  in
-                  let prev_statement_with_hashes :
-                      _ Types.Pairing_based.Statement.t =
-                    { proof_state =
-                        { prev_statement.proof_state with
-                          me_only =
-                            (* TODO: Careful here... the length of
-                               old_buletproof_challenges inside the me_only
-                               might not be correct *)
-                            Common.hash_pairing_me_only
-                              ~app_state:to_field_elements
-                              (P.Base.Me_only.Pairing_based.prepare
-                                 ~dlog_plonk_index
-                                 prev_statement.proof_state.me_only )
-                        }
-                    ; pass_through =
-                        (let module M =
-                           H1.Map
-                             (P.Base.Me_only.Dlog_based.Prepared)
-                             (E01 (Digest.Constant))
-                             (struct
-                               let f (type n)
-                                   (m : n P.Base.Me_only.Dlog_based.Prepared.t)
-                                   =
-                                 let T =
-                                   Nat.eq_exn max_branching
-                                     (Vector.length m.old_bulletproof_challenges)
-                                 in
-                                 Common.hash_dlog_me_only max_branching m
-                             end)
-                         in
-                        let module V = H1.To_vector (Digest.Constant) in
-                        V.f Max_local_max_branchings.length (M.f prev_me_only)
-                        )
-                    }
-                  in
-                  let module O = Tick.Oracles in
-                  let public_input =
-                    tick_public_input_of_statement ~max_branching
-                      prev_statement_with_hashes
-                  in
-                  let prev_challenges =
-                    Vector.map ~f:Ipa.Step.compute_challenges
-                      prev_statement.proof_state.me_only
-                        .old_bulletproof_challenges
-                  in
-                  let actual_branching = Vector.length prev_challenges in
-                  let lte =
-                    Nat.lte_exn actual_branching
-                      (Length.to_nat Max_local_max_branchings.length)
-                  in
-                  let o =
-                    let sgs =
-                      let module M =
-                        H1.Map
-                          (P.Base.Me_only.Dlog_based.Prepared)
-                          (E01 (Tick.Curve.Affine))
-                          (struct
-                            let f :
-                                type n.
-                                n P.Base.Me_only.Dlog_based.Prepared.t -> _ =
-                             fun t -> t.sg
-                          end)
-                      in
-                      let module V = H1.To_vector (Tick.Curve.Affine) in
-                      V.f Max_local_max_branchings.length (M.f prev_me_only)
-                    in
-                    O.create pairing_vk
-                      Vector.(
-                        map2 (Vector.trim sgs lte) prev_challenges
-                          ~f:(fun commitment cs ->
-                            { Tick.Proof.Challenge_polynomial.commitment
-                            ; challenges = Vector.to_array cs
-                            } )
-                        |> to_list)
-                      public_input proof
-                  in
-                  let x_hat = O.(p_eval_1 o, p_eval_2 o) in
-                  let next_statement : _ Types.Dlog_based.Statement.In_circuit.t
-                      =
-                    let scalar_chal f =
-                      Scalar_challenge.map ~f:Challenge.Constant.of_tick_field
-                        (f o)
-                    in
-                    let sponge_digest_before_evaluations =
-                      O.digest_before_evaluations o
-                    in
-                    let plonk0 =
-                      { Types.Dlog_based.Proof_state.Deferred_values.Plonk
-                        .Minimal
-                        .alpha = scalar_chal O.alpha
-                      ; beta = O.beta o
-                      ; gamma = O.gamma o
-                      ; zeta = scalar_chal O.zeta
-                      }
-                    in
-                    let r = scalar_chal O.u in
-                    let xi = scalar_chal O.v in
-                    let to_field =
-                      SC.to_field_constant
-                        (module Tick.Field)
-                        ~endo:Endo.Wrap_inner_curve.scalar
-                    in
-                    let module As_field = struct
-                      let r = to_field r
-
-                      let xi = to_field xi
-
-                      let zeta = to_field plonk0.zeta
-
-                      let alpha = to_field plonk0.alpha
-                    end in
-                    let domain =
-                      Domain.Pow_2_roots_of_unity
-                        pairing_vk.domain.log_size_of_group
-                    in
-                    let w = pairing_vk.domain.group_gen in
-                    (* Debug *)
-                    [%test_eq: Tick.Field.t] w
-                      (Tick.Field.domain_generator
-                         ~log2_size:(Domain.log2_size domain) ) ;
-                    let zetaw = Tick.Field.mul As_field.zeta w in
-                    let combined_inner_product =
-                      let open As_field in
-                      Wrap.combined_inner_product
-                      (* Note: We do not pad here. *)
-                        ~actual_branching:(Nat.Add.create actual_branching)
-                        proof.openings.evals ~x_hat ~r ~xi ~zeta ~zetaw
-                        ~step_branch_domains:step_domains
-                        ~old_bulletproof_challenges:prev_challenges
-                    in
-                    let chal = Challenge.Constant.of_tick_field in
-                    let sg_new, new_bulletproof_challenges, b =
-                      let prechals =
-                        Array.map (O.opening_prechallenges o) ~f:(fun x ->
-                            let x =
-                              Scalar_challenge.map
-                                ~f:Challenge.Constant.of_tick_field x
-                            in
-                            x )
-                      in
-                      let chals =
-                        Array.map prechals ~f:(fun x ->
-                            Ipa.Step.compute_challenge x )
-                      in
-                      let b_poly = unstage (Wrap.b_poly chals) in
-                      let open As_field in
-                      let b =
-                        let open Tick.Field in
-                        b_poly zeta + (r * b_poly zetaw)
-                      in
-                      let overwritten_prechals =
-                        Array.map prechals
-                          ~f:
-                            (Scalar_challenge.map ~f:(fun _ ->
-                                 Challenge.Constant.of_tick_field
-                                   (Impls.Step.Field.Constant.of_int 100) ) )
-                      in
-                      let chals =
-                        Array.map overwritten_prechals ~f:(fun x ->
-                            Ipa.Step.compute_challenge x )
-                      in
-                      let sg_new =
-                        let urs = Backend.Tick.Keypair.load_urs () in
-                        Marlin_plonk_bindings_pasta_fp_urs
-                        .batch_accumulator_generate urs 1 chals
-                      in
-                      let sg_new =
-                        match sg_new with
-                        | [| Or_infinity.Finite x |] ->
-                            x
-                        | _ ->
-                            assert false
-                      in
-                      let overwritten_prechals =
-                        Array.map overwritten_prechals ~f:(fun x ->
-                            { Bulletproof_challenge.prechallenge = x } )
-                      in
-                      (sg_new, overwritten_prechals, b)
-                    in
-                    let me_only : _ P.Base.Me_only.Dlog_based.t =
-                      { sg = sg_new
-                      ; old_bulletproof_challenges =
-                          Vector.map
-                            prev_statement.proof_state.unfinalized_proofs
-                            ~f:(fun t ->
-                              t.deferred_values.bulletproof_challenges )
-                      }
-                    in
-                    let plonk, _ =
-                      Plonk_checks.derive_plonk
-                        (module Tick.Field)
-                        ~shift:Shifts.tick ~endo:Endo.Step_inner_curve.base
-                        ~mds:Tick_field_sponge.params.mds
-                        ~domain:
-                          (Plonk_checks.domain
-                             (module Tick.Field)
-                             domain ~shifts:Common.tick_shifts
-                             ~domain_generator:
-                               Backend.Tick.Field.domain_generator )
-                        { plonk0 with
-                          zeta = As_field.zeta
-                        ; alpha = As_field.alpha
-                        }
-                        (Plonk_checks.evals_of_split_evals
-                           (module Tick.Field)
-                           proof.openings.evals
-                           ~rounds:(Nat.to_int Tick.Rounds.n)
-                           ~zeta:As_field.zeta ~zetaw )
-                        (fst x_hat)
-                    in
-                    let shift_value =
-                      Shifted_value.of_field
-                        (module Tick.Field)
-                        ~shift:Shifts.tick
-                    in
-                    { proof_state =
-                        { deferred_values =
-                            { xi
-                            ; b = shift_value b
-                            ; bulletproof_challenges =
-                                Vector.of_array_and_length_exn
-                                  new_bulletproof_challenges Tick.Rounds.n
-                            ; combined_inner_product =
-                                shift_value combined_inner_product
-                            ; which_branch = which_index
-                            ; plonk =
-                                { plonk with
-                                  zeta = plonk0.zeta
-                                ; alpha = plonk0.alpha
-                                ; beta = chal plonk0.beta
-                                ; gamma = chal plonk0.gamma
-                                }
-                            }
-                        ; sponge_digest_before_evaluations =
-                            Digest.Constant.of_tick_field
-                              sponge_digest_before_evaluations
-                        ; me_only
-                        }
-                    ; pass_through = prev_statement.proof_state.me_only
-                    }
-                  in
-                  let me_only_prepared =
-                    P.Base.Me_only.Dlog_based.prepare
-                      next_statement.proof_state.me_only
-                  in
-                  let%map.Deferred next_proof =
-                    let (T (input, conv)) = Impls.Wrap.input () in
-                    Common.time "wrap proof" (fun () ->
-                        Impls.Wrap.generate_witness_conv
-                          ~f:(fun { Impls.Wrap.Proof_inputs.auxiliary_inputs
-                                  ; public_inputs
-                                  } ->
-                            Backend.Tock.Proof.create_async
-                              ~primary:public_inputs ~auxiliary:auxiliary_inputs
-                              pk
-                              ~message:
-                                ( Vector.map2
-                                    (Vector.extend_exn
-                                       prev_statement.proof_state.me_only.sg
-                                       max_branching
-                                       (Lazy.force Dummy.Ipa.Wrap.sg) )
-                                    me_only_prepared.old_bulletproof_challenges
-                                    ~f:(fun sg chals ->
-                                      { Tock.Proof.Challenge_polynomial
-                                        .commitment = sg
-                                      ; challenges = Vector.to_array chals
-                                      } )
-                                |> Vector.to_list ) )
-                          [ input ]
-                          (fun x () : unit -> wrap_main (conv x))
-                          ()
-                          { pass_through =
-                              prev_statement_with_hashes.proof_state.me_only
-                          ; proof_state =
-                              { next_statement.proof_state with
-                                me_only =
-                                  Common.hash_dlog_me_only max_branching
-                                    me_only_prepared
-                              }
-                          } )
-                  in
-                  ( { proof = next_proof
-                    ; statement =
-                        Types.Dlog_based.Statement.to_minimal next_statement
-                    ; prev_evals = proof.openings.evals
-                    ; prev_x_hat = x_hat
-                    }
-                    : _ P.Base.Dlog_based.t )
-                in
-                wrap ~max_branching:Max_branching.n full_signature.maxes
-                  ~dlog_plonk_index:wrap_vk.commitments wrap_main
-                  A_value.to_field_elements ~pairing_vk ~step_domains:b.domains
-                  ~pairing_plonk_indices:(Lazy.force step_vks) ~wrap_domains
-                  (Impls.Wrap.Keypair.pk (fst (Lazy.force wrap_pk)))
-                  proof
-              in
-              Proof.T
-                { proof with
-                  statement =
-                    { proof.statement with
-                      pass_through =
-                        { proof.statement.pass_through with app_state = () }
-                    }
-                }
-            in
-            wrap
-          in
-          f step_data step_keypair
-        in
-        let data : _ Types_map.Compiled.t =
-          { branches = Branches.n
-          ; branchings = step_widths
-          ; max_branching = (module Max_branching)
-          ; typ
-          ; value_to_field_elements = A_value.to_field_elements
-          ; var_to_field_elements = A.to_field_elements
-          ; wrap_key = Lazy.map wrap_vk ~f:Verification_key.commitments
-          ; wrap_vk = Lazy.map wrap_vk ~f:Verification_key.index
-          ; wrap_domains
-          ; step_domains
-          }
-        in
-        Types_map.add_exn self data ;
-        (prover, wrap_vk, disk_key)
-    end
-
-    let step, wrap_vk, wrap_disk_key = M.compile
-
-    module Proof = struct
-      type statement = A_value.t
-
-      module Max_local_max_branching = Max_branching
-      module Max_branching_vec = Nvector (Max_branching)
-      include Proof.Make (Max_branching) (Max_local_max_branching)
-
-      let id = wrap_disk_key
-
-      let verification_key = wrap_vk
-
-      let verify ts =
-        verify
-          (module Max_branching)
-          (module A_value)
-          (Lazy.force verification_key)
-          ts
-
-      let statement (T p : t) = p.statement.pass_through.app_state
-    end
-
-    let proof_with_stmt =
-      let dummy = ((), Proof0.dummy Nat.N2.n Nat.N2.n Nat.N2.n) in
-      let p =
-        Run_in_thread.block_on_async_exn (fun () -> step [ dummy; dummy ])
-      in
-      ((), p)
-
-    let%test "should not be able to verify invalid proof" =
-      not
-      @@ Run_in_thread.block_on_async_exn (fun () ->
-             Proof.verify [ proof_with_stmt ] )
-
-    module Recurse_on_bad_proof = struct
-      open Impls.Step
-
-      let tag, _, p, Provers.[ step ] =
-        Common.time "compile" (fun () ->
-            compile
-              (module Statement)
-              (module Statement)
-              ~typ:Typ.unit
-              ~branches:(module Nat.N1)
-              ~max_branching:(module Nat.N2)
-              ~name:"recurse-on-bad" ~constraint_constants
-              ~choices:(fun ~self ->
-                [ { identifier = "main"
-                  ; prevs = [ tag; tag ]
-                  ; main =
-                      (fun [ (); () ] () -> [ Boolean.true_; Boolean.true_ ])
-                  ; main_value = (fun [ (); () ] self -> [ true; true ])
-                  }
-                ] ) )
-
-      module Proof = (val p)
-    end
-
-    let%test "should not be able to create a recursive proof from an invalid \
-              proof" =
-      try
-        let proof =
-          Run_in_thread.block_on_async_exn (fun () ->
-              Recurse_on_bad_proof.step [ proof_with_stmt; proof_with_stmt ] () )
-        in
-        not
-        @@ Run_in_thread.block_on_async_exn (fun () ->
-               Recurse_on_bad_proof.Proof.verify [ ((), proof) ] )
-      with _ -> true
-  end )
-
-let%test_module "test uncorrelated deferred b" =
-  ( module struct
-    let () = Backtrace.elide := false
-
-    let () = Snarky_backendless.Snark0.set_eval_constraints true
-
-    module Statement = struct
-      type t = unit
-
-      let to_field_elements () = [||]
-    end
-
-    module A = Statement
-    module A_value = Statement
-
-    let typ = Impls.Step.Typ.unit
-
-    module Branches = Nat.N1
-    module Max_branching = Nat.N2
-
-    let constraint_constants : Snark_keys_header.Constraint_constants.t =
-      { sub_windows_per_window = 0
-      ; ledger_depth = 0
-      ; work_delay = 0
-      ; block_window_duration_ms = 0
-      ; transaction_capacity = Log_2 0
-      ; pending_coinbase_depth = 0
-      ; coinbase_amount = Unsigned.UInt64.of_int 0
-      ; supercharged_coinbase_factor = 0
-      ; account_creation_fee = Unsigned.UInt64.of_int 0
-      ; fork = None
-      }
-
-    let tag =
-      { Tag.id = Type_equal.Id.create ~name:"" sexp_of_opaque; kind = Compiled }
-
-    let rule : _ Inductive_rule.t =
-      let open Impls.Step in
-      { identifier = "main"
-      ; prevs = [ tag; tag ]
-      ; main = (fun _ self -> [ Boolean.false_; Boolean.false_ ])
-      ; main_value = (fun _ self -> [ false; false ])
-      }
-
-    module M = struct
-      module IR = Inductive_rule.T (A) (A_value)
-      module HIR = H4.T (IR)
-
-      let max_local_max_branchings ~self (type n)
-          (module Max_branching : Nat.Intf with type n = n) branches choices =
-        let module Local_max_branchings = struct
-          type t = (int, Max_branching.n) Vector.t
-        end in
-        let module M =
-          H4.Map (IR) (E04 (Local_max_branchings))
-            (struct
-              module V = H4.To_vector (Int)
-              module HT = H4.T (Tag)
-
-              module M =
-                H4.Map (Tag) (E04 (Int))
-                  (struct
-                    let f (type a b c d) (t : (a, b, c, d) Tag.t) : int =
-                      if Type_equal.Id.same t.id self then
-                        Nat.to_int Max_branching.n
-                      else
-                        let (module M) = Types_map.max_branching t in
-                        Nat.to_int M.n
-                  end)
-
-              let f : type a b c d. (a, b, c, d) IR.t -> Local_max_branchings.t
-                  =
-               fun rule ->
-                let (T (_, l)) = HT.length rule.prevs in
-                Vector.extend_exn (V.f l (M.f rule.prevs)) Max_branching.n 0
-            end)
-        in
-        let module V = H4.To_vector (Local_max_branchings) in
-        let padded = V.f branches (M.f choices) |> Vector.transpose in
-        (padded, Maxes.m padded)
-
-      module Lazy_ (A : T0) = struct
-        type t = A.t Lazy.t
-      end
-
-      module Lazy_keys = struct
-        type t =
-          (Impls.Step.Keypair.t * Dirty.t) Lazy.t
-          * (Marlin_plonk_bindings.Pasta_fp_verifier_index.t * Dirty.t) Lazy.t
-
-        (* TODO Think this is right.. *)
-      end
-
-      let compile :
-          (   ( 'prev_values
-              , 'local_widths
-              , 'local_heights )
-              H3.T(Statement_with_proof).t
-           -> (Max_branching.n, Max_branching.n) Proof.t Deferred.t )
-          * _
-          * _ =
-        let self = tag in
-        let snark_keys_header kind constraint_system_hash =
-          { Snark_keys_header.header_version = Snark_keys_header.header_version
-          ; kind
-          ; constraint_constants
-          ; commits =
-              { mina = Mina_version.commit_id
-              ; marlin = Mina_version.marlin_commit_id
-              }
-          ; length = (* This is a dummy, it gets filled in on read/write. *) 0
-          ; commit_date = Mina_version.commit_date
-          ; constraint_system_hash
-          ; identifying_hash =
-              (* TODO: Proper identifying hash. *)
-              constraint_system_hash
-          }
-        in
-        let T = Max_branching.eq in
-        let prev_varss_n = Branches.n in
-        let prev_varss_length : _ Length.t = S Z in
-        let T = Nat.eq_exn prev_varss_n Branches.n in
-        let padded, (module Maxes) =
-          max_local_max_branchings
-            (module Max_branching)
-            prev_varss_length [ rule ] ~self:self.id
-        in
-        let full_signature =
-          { Full_signature.padded; maxes = (module Maxes) }
-        in
-        let wrap_domains =
-          let module M = Wrap_domains.Make (A) (A_value) in
-          M.f full_signature prev_varss_n prev_varss_length ~self
-            ~choices:[ rule ]
-            ~max_branching:(module Max_branching)
-        in
-        let module Branch_data = struct
-          type ('vars, 'vals, 'n, 'm) t =
-            ( A.t
-            , A_value.t
-            , Max_branching.n
-            , Branches.n
-            , 'vars
-            , 'vals
-            , 'n
-            , 'm )
-            Step_branch_data.t
-        end in
-        let step_widths = Vector.[ 2 ] in
-        let (T inner_step_data as step_data) =
-          Step_branch_data.create ~index:(Index.of_int_exn 0)
-            ~max_branching:Max_branching.n ~branches:Branches.n ~self ~typ
-            A.to_field_elements A_value.to_field_elements rule ~wrap_domains
-            ~branchings:step_widths
-        in
-        let step_domains = Vector.[ inner_step_data.domains ] in
-        let step_keypair =
-          let etyp =
-            Impls.Step.input ~branching:Max_branching.n
-              ~wrap_rounds:Tock.Rounds.n
-          in
-          let (T (typ, conv)) = etyp in
-          let main x () : unit =
-            inner_step_data.main
-              (Impls.Step.with_label "conv" (fun () -> conv x))
-              ~step_domains
-          in
-          let open Impls.Step in
-          let k_p =
-            lazy
-              (let cs = constraint_system ~exposing:[ typ ] main in
-               let cs_hash = Md5.to_hex (R1CS_constraint_system.digest cs) in
-               ( Type_equal.Id.uid self.id
-               , snark_keys_header
-                   { type_ = "step-proving-key"
-                   ; identifier = inner_step_data.rule.identifier
-                   }
-                   cs_hash
-               , Index.to_int inner_step_data.index
-               , cs ) )
-          in
-          let k_v =
-            lazy
-              (let id, _header, index, cs = Lazy.force k_p in
-               let digest = R1CS_constraint_system.digest cs in
-               ( id
-               , snark_keys_header
-                   { type_ = "step-verification-key"
-                   ; identifier = inner_step_data.rule.identifier
-                   }
-                   (Md5.to_hex digest)
-               , index
-               , digest ) )
-          in
-          Cache.Step.read_or_generate [] k_p k_v typ main
-        in
-        let step_vks =
-          let module V = H4.To_vector (Lazy_keys) in
-          lazy
-            (Vector.map [ step_keypair ] ~f:(fun (_, vk) ->
-                 Tick.Keypair.vk_commitments (fst (Lazy.force vk)) ) )
-        in
-        let wrap_main _ =
-          let open Impls.Wrap in
-          let open Wrap_main_inputs in
-          let open Dlog_main in
-          let open Wrap_main in
-          let x =
-            exists Field.typ ~compute:(fun () -> Field.Constant.of_int 3)
-          in
-          let y =
-            exists Field.typ ~compute:(fun () -> Field.Constant.of_int 0)
-          in
-          let z =
-            exists Field.typ ~compute:(fun () -> Field.Constant.of_int 0)
-          in
-          let g = Inner_curve.one in
-          let sponge = Sponge.create sponge_params in
-          Sponge.absorb sponge x ;
-          ignore (Sponge.squeeze_field sponge : Field.t) ;
-          ignore (Ops.add_fast g g : Inner_curve.t) ;
-          ignore
-            ( Ops.scale_fast g
-                (`Plus_two_to_len [| Boolean.true_; Boolean.false_ |])
-              : Inner_curve.t ) ;
-          ignore
-            ( Scalar_challenge.endo g
-                (SC.create [ Boolean.true_; Boolean.false_ ])
-              : Field.t * Field.t ) ;
-          for i = 0 to 121000 do
-            assert_r1cs x y z
-          done
-        in
-        let (wrap_pk, wrap_vk), disk_key =
-          let open Impls.Wrap in
-          let (T (typ, conv)) = input () in
-          let main x () : unit = wrap_main (conv x) in
-          let self_id = Type_equal.Id.uid self.id in
-          let disk_key_prover =
-            lazy
-              (let cs = constraint_system ~exposing:[ typ ] main in
-               let cs_hash = Md5.to_hex (R1CS_constraint_system.digest cs) in
-               ( self_id
-               , snark_keys_header
-                   { type_ = "wrap-proving-key"; identifier = "" }
-                   cs_hash
-               , cs ) )
-          in
-          let disk_key_verifier =
-            lazy
-              (let id, _header, cs = Lazy.force disk_key_prover in
-               let digest = R1CS_constraint_system.digest cs in
-               ( id
-               , snark_keys_header
-                   { type_ = "wrap-verification-key"; identifier = "" }
-                   (Md5.to_hex digest)
-               , digest ) )
-          in
-          let r =
-            Common.time "wrap read or generate " (fun () ->
-                Cache.Wrap.read_or_generate
-                  (Vector.to_array step_domains)
-                  [] disk_key_prover disk_key_verifier typ main )
-          in
-          (r, disk_key_verifier)
-        in
-        let wrap_vk = Lazy.map wrap_vk ~f:fst in
-        let module S = Step.Make (A) (A_value) (Max_branching) in
-        let prover =
-          let module Z = H4.Zip (Branch_data) (E04 (Impls.Step.Keypair)) in
-          let f :
-                 ( unit * (unit * unit)
-                 , unit * (unit * unit)
-                 , Nat.N2.n * (Nat.N2.n * unit)
-                 , Nat.N1.n * (Nat.N1.n * unit) )
-                 Branch_data.t
-              -> Lazy_keys.t
-              -> ( unit * (unit * unit)
-                 , Nat.N2.n * (Nat.N2.n * unit)
-                 , Nat.N1.n * (Nat.N1.n * unit) )
-                 H3.T(Statement_with_proof).t
-              -> (Max_branching.n, Max_branching.n) Proof.t Deferred.t =
-           fun (T b as branch_data) (step_pk, step_vk) ->
-            let ((module Req) : (Max_branching.n, Maxes.ns) Requests.Wrap.t) =
-              Requests.Wrap.create ()
-            in
-            let (module Requests) = b.requests in
-            let _, prev_vars_length = b.branching in
-            let step prevs =
-              let wrap_vk = Lazy.force wrap_vk in
-              S.f branch_data () ~prevs_length:prev_vars_length ~self
-                ~step_domains ~self_dlog_plonk_index:wrap_vk.commitments
-                (Impls.Step.Keypair.pk (fst (Lazy.force step_pk)))
-                wrap_vk.index prevs
-            in
-            let pairing_vk = fst (Lazy.force step_vk) in
-            let wrap prevs =
-              let wrap_vk = Lazy.force wrap_vk in
-              let prevs =
-                let module M =
-                  H3.Map (Statement_with_proof) (P.With_data)
-                    (struct
-                      let f ((app_state, T proof) : _ Statement_with_proof.t) =
-                        P.T
-                          { proof with
-                            statement =
-                              { proof.statement with
-                                pass_through =
-                                  { proof.statement.pass_through with
-                                    app_state
-                                  }
-                              }
-                          }
-                    end)
-                in
-                M.f prevs
-              in
-              let%bind.Deferred proof = step ~maxes:(module Maxes) prevs in
-              let proof =
-                { proof with
-                  statement =
-                    { proof.statement with
-                      pass_through =
-                        pad_pass_throughs
-                          (module Maxes)
-                          proof.statement.pass_through
-                    }
-                }
-              in
-              let%map.Deferred proof =
-                let module Pairing_acc = Tock.Inner_curve.Affine in
-                (* The prover for wrapping a proof *)
-                let wrap (type actual_branching)
-                    ~(max_branching : Max_branching.n Nat.t)
-                    (module Max_local_max_branchings : Hlist.Maxes.S
-                      with type ns = Maxes.ns
-                       and type length = Max_branching.n ) ~dlog_plonk_index
-                    wrap_main to_field_elements ~pairing_vk ~step_domains
-                    ~wrap_domains ~pairing_plonk_indices pk
-                    ({ statement = prev_statement
-                     ; prev_evals
-                     ; proof
-                     ; index = which_index
-                     } :
-                      ( _
-                      , _
-                      , (_, actual_branching) Vector.t
-                      , (_, actual_branching) Vector.t
-                      , Maxes.ns H1.T(P.Base.Me_only.Dlog_based).t
-                      , ( ( Tock.Field.t array Dlog_plonk_types.Evals.t
-                          * Tock.Field.t )
-                          Double.t
-                        , Max_branching.n )
-                        Vector.t )
-                      P.Base.Pairing_based.t ) =
-                  let prev_me_only =
-                    let module M =
-                      H1.Map
-                        (P.Base.Me_only.Dlog_based)
-                        (P.Base.Me_only.Dlog_based.Prepared)
-                        (struct
-                          let f = P.Base.Me_only.Dlog_based.prepare
-                        end)
-                    in
-                    M.f prev_statement.pass_through
-                  in
-                  let prev_statement_with_hashes :
-                      _ Types.Pairing_based.Statement.t =
-                    { proof_state =
-                        { prev_statement.proof_state with
-                          me_only =
-                            (* TODO: Careful here... the length of
-                               old_buletproof_challenges inside the me_only
-                               might not be correct *)
-                            Common.hash_pairing_me_only
-                              ~app_state:to_field_elements
-                              (P.Base.Me_only.Pairing_based.prepare
-                                 ~dlog_plonk_index
-                                 prev_statement.proof_state.me_only )
-                        }
-                    ; pass_through =
-                        (let module M =
-                           H1.Map
-                             (P.Base.Me_only.Dlog_based.Prepared)
-                             (E01 (Digest.Constant))
-                             (struct
-                               let f (type n)
-                                   (m : n P.Base.Me_only.Dlog_based.Prepared.t)
-                                   =
-                                 let T =
-                                   Nat.eq_exn max_branching
-                                     (Vector.length m.old_bulletproof_challenges)
-                                 in
-                                 Common.hash_dlog_me_only max_branching m
-                             end)
-                         in
-                        let module V = H1.To_vector (Digest.Constant) in
-                        V.f Max_local_max_branchings.length (M.f prev_me_only)
-                        )
-                    }
-                  in
-                  let module O = Tick.Oracles in
-                  let public_input =
-                    tick_public_input_of_statement ~max_branching
-                      prev_statement_with_hashes
-                  in
-                  let prev_challenges =
-                    Vector.map ~f:Ipa.Step.compute_challenges
-                      prev_statement.proof_state.me_only
-                        .old_bulletproof_challenges
-                  in
-                  let actual_branching = Vector.length prev_challenges in
-                  let lte =
-                    Nat.lte_exn actual_branching
-                      (Length.to_nat Max_local_max_branchings.length)
-                  in
-                  let o =
-                    let sgs =
-                      let module M =
-                        H1.Map
-                          (P.Base.Me_only.Dlog_based.Prepared)
-                          (E01 (Tick.Curve.Affine))
-                          (struct
-                            let f :
-                                type n.
-                                n P.Base.Me_only.Dlog_based.Prepared.t -> _ =
-                             fun t -> t.sg
-                          end)
-                      in
-                      let module V = H1.To_vector (Tick.Curve.Affine) in
-                      V.f Max_local_max_branchings.length (M.f prev_me_only)
-                    in
-                    O.create pairing_vk
-                      Vector.(
-                        map2 (Vector.trim sgs lte) prev_challenges
-                          ~f:(fun commitment cs ->
-                            { Tick.Proof.Challenge_polynomial.commitment
-                            ; challenges = Vector.to_array cs
-                            } )
-                        |> to_list)
-                      public_input proof
-                  in
-                  let x_hat = O.(p_eval_1 o, p_eval_2 o) in
-                  let next_statement : _ Types.Dlog_based.Statement.In_circuit.t
-                      =
-                    let scalar_chal f =
-                      Scalar_challenge.map ~f:Challenge.Constant.of_tick_field
-                        (f o)
-                    in
-                    let sponge_digest_before_evaluations =
-                      O.digest_before_evaluations o
-                    in
-                    let plonk0 =
-                      { Types.Dlog_based.Proof_state.Deferred_values.Plonk
-                        .Minimal
-                        .alpha = scalar_chal O.alpha
-                      ; beta = O.beta o
-                      ; gamma = O.gamma o
-                      ; zeta = scalar_chal O.zeta
-                      }
-                    in
-                    let r = scalar_chal O.u in
-                    let xi = scalar_chal O.v in
-                    let to_field =
-                      SC.to_field_constant
-                        (module Tick.Field)
-                        ~endo:Endo.Wrap_inner_curve.scalar
-                    in
-                    let module As_field = struct
-                      let r = to_field r
-
-                      let xi = to_field xi
-
-                      let zeta = to_field plonk0.zeta
-
-                      let alpha = to_field plonk0.alpha
-                    end in
-                    let domain =
-                      Domain.Pow_2_roots_of_unity
-                        pairing_vk.domain.log_size_of_group
-                    in
-                    let w = pairing_vk.domain.group_gen in
-                    (* Debug *)
-                    [%test_eq: Tick.Field.t] w
-                      (Tick.Field.domain_generator
-                         ~log2_size:(Domain.log2_size domain) ) ;
-                    let zetaw = Tick.Field.mul As_field.zeta w in
-                    let combined_inner_product =
-                      let open As_field in
-                      Wrap.combined_inner_product
-                      (* Note: We do not pad here. *)
-                        ~actual_branching:(Nat.Add.create actual_branching)
-                        proof.openings.evals ~x_hat ~r ~xi ~zeta ~zetaw
-                        ~step_branch_domains:step_domains
-                        ~old_bulletproof_challenges:prev_challenges
-                    in
-                    let me_only : _ P.Base.Me_only.Dlog_based.t =
-                      { sg = proof.openings.proof.sg
-                      ; old_bulletproof_challenges =
-                          Vector.map
-                            prev_statement.proof_state.unfinalized_proofs
-                            ~f:(fun t ->
-                              t.deferred_values.bulletproof_challenges )
-                      }
-                    in
-                    let chal = Challenge.Constant.of_tick_field in
-                    let new_bulletproof_challenges, b =
-                      let prechals =
-                        Array.map (O.opening_prechallenges o) ~f:(fun x ->
-                            let x =
-                              Scalar_challenge.map
-                                ~f:Challenge.Constant.of_tick_field x
-                            in
-                            x )
-                      in
-                      let b = Tick.Field.random () in
-                      let prechals =
-                        Array.map prechals ~f:(fun x ->
-                            { Bulletproof_challenge.prechallenge = x } )
-                      in
-                      (prechals, b)
-                    in
-                    let plonk, _ =
-                      Plonk_checks.derive_plonk
-                        (module Tick.Field)
-                        ~shift:Shifts.tick ~endo:Endo.Step_inner_curve.base
-                        ~mds:Tick_field_sponge.params.mds
-                        ~domain:
-                          (Plonk_checks.domain
-                             (module Tick.Field)
-                             domain ~shifts:Common.tick_shifts
-                             ~domain_generator:
-                               Backend.Tick.Field.domain_generator )
-                        { plonk0 with
-                          zeta = As_field.zeta
-                        ; alpha = As_field.alpha
-                        }
-                        (Plonk_checks.evals_of_split_evals
-                           (module Tick.Field)
-                           proof.openings.evals
-                           ~rounds:(Nat.to_int Tick.Rounds.n)
-                           ~zeta:As_field.zeta ~zetaw )
-                        (fst x_hat)
-                    in
-                    let shift_value =
-                      Shifted_value.of_field
-                        (module Tick.Field)
-                        ~shift:Shifts.tick
-                    in
-                    { proof_state =
-                        { deferred_values =
-                            { xi
-                            ; b = shift_value b
-                            ; bulletproof_challenges =
-                                Vector.of_array_and_length_exn
-                                  new_bulletproof_challenges Tick.Rounds.n
-                            ; combined_inner_product =
-                                shift_value combined_inner_product
-                            ; which_branch = which_index
-                            ; plonk =
-                                { plonk with
-                                  zeta = plonk0.zeta
-                                ; alpha = plonk0.alpha
-                                ; beta = chal plonk0.beta
-                                ; gamma = chal plonk0.gamma
-                                }
-                            }
-                        ; sponge_digest_before_evaluations =
-                            Digest.Constant.of_tick_field
-                              sponge_digest_before_evaluations
-                        ; me_only
-                        }
-                    ; pass_through = prev_statement.proof_state.me_only
-                    }
-                  in
-                  let me_only_prepared =
-                    P.Base.Me_only.Dlog_based.prepare
-                      next_statement.proof_state.me_only
-                  in
-                  let%map.Deferred next_proof =
-                    let (T (input, conv)) = Impls.Wrap.input () in
-                    Common.time "wrap proof" (fun () ->
-                        Impls.Wrap.generate_witness_conv
-                          ~f:(fun { Impls.Wrap.Proof_inputs.auxiliary_inputs
-                                  ; public_inputs
-                                  } ->
-                            Backend.Tock.Proof.create_async
-                              ~primary:public_inputs ~auxiliary:auxiliary_inputs
-                              pk
-                              ~message:
-                                ( Vector.map2
-                                    (Vector.extend_exn
-                                       prev_statement.proof_state.me_only.sg
-                                       max_branching
-                                       (Lazy.force Dummy.Ipa.Wrap.sg) )
-                                    me_only_prepared.old_bulletproof_challenges
-                                    ~f:(fun sg chals ->
-                                      { Tock.Proof.Challenge_polynomial
-                                        .commitment = sg
-                                      ; challenges = Vector.to_array chals
-                                      } )
-                                |> Vector.to_list ) )
-                          [ input ]
-                          (fun x () : unit -> wrap_main (conv x))
-                          ()
-                          { pass_through =
-                              prev_statement_with_hashes.proof_state.me_only
-                          ; proof_state =
-                              { next_statement.proof_state with
-                                me_only =
-                                  Common.hash_dlog_me_only max_branching
-                                    me_only_prepared
-                              }
-                          } )
-                  in
-                  ( { proof = next_proof
-                    ; statement =
-                        Types.Dlog_based.Statement.to_minimal next_statement
-                    ; prev_evals = proof.openings.evals
-                    ; prev_x_hat = x_hat
-                    }
-                    : _ P.Base.Dlog_based.t )
-                in
-                wrap ~max_branching:Max_branching.n full_signature.maxes
-                  ~dlog_plonk_index:wrap_vk.commitments wrap_main
-                  A_value.to_field_elements ~pairing_vk ~step_domains:b.domains
-                  ~pairing_plonk_indices:(Lazy.force step_vks) ~wrap_domains
-                  (Impls.Wrap.Keypair.pk (fst (Lazy.force wrap_pk)))
-                  proof
-              in
-              Proof.T
-                { proof with
-                  statement =
-                    { proof.statement with
-                      pass_through =
-                        { proof.statement.pass_through with app_state = () }
-                    }
-                }
-            in
-            wrap
-          in
-          f step_data step_keypair
-        in
-        let data : _ Types_map.Compiled.t =
-          { branches = Branches.n
-          ; branchings = step_widths
-          ; max_branching = (module Max_branching)
-          ; typ
-          ; value_to_field_elements = A_value.to_field_elements
-          ; var_to_field_elements = A.to_field_elements
-          ; wrap_key = Lazy.map wrap_vk ~f:Verification_key.commitments
-          ; wrap_vk = Lazy.map wrap_vk ~f:Verification_key.index
-          ; wrap_domains
-          ; step_domains
-          }
-        in
-        Types_map.add_exn self data ;
-        (prover, wrap_vk, disk_key)
-    end
-
-    let step, wrap_vk, wrap_disk_key = M.compile
-
-    module Proof = struct
-      type statement = A_value.t
-
-      module Max_local_max_branching = Max_branching
-      module Max_branching_vec = Nvector (Max_branching)
-      include Proof.Make (Max_branching) (Max_local_max_branching)
-
-      let id = wrap_disk_key
-
-      let verification_key = wrap_vk
-
-      let verify ts =
-        verify
-          (module Max_branching)
-          (module A_value)
-          (Lazy.force verification_key)
-          ts
-
-      let statement (T p : t) = p.statement.pass_through.app_state
-    end
-
-    let proof_with_stmt =
-      let dummy = ((), Proof0.dummy Nat.N2.n Nat.N2.n Nat.N2.n) in
-      let p =
-        Run_in_thread.block_on_async_exn (fun () -> step [ dummy; dummy ])
-      in
-      ((), p)
-
-    let%test "should not be able to verify invalid proof" =
-      not
-      @@ Run_in_thread.block_on_async_exn (fun () ->
-             Proof.verify [ proof_with_stmt ] )
-
-    module Recurse_on_bad_proof = struct
-      open Impls.Step
-
-      let tag, _, p, Provers.[ step ] =
-        Common.time "compile" (fun () ->
-            compile
-              (module Statement)
-              (module Statement)
-              ~typ:Typ.unit
-              ~branches:(module Nat.N1)
-              ~max_branching:(module Nat.N2)
-              ~name:"recurse-on-bad" ~constraint_constants
-              ~choices:(fun ~self ->
-                [ { identifier = "main"
-                  ; prevs = [ tag; tag ]
-                  ; main =
-                      (fun [ (); () ] () -> [ Boolean.true_; Boolean.true_ ])
-                  ; main_value = (fun [ (); () ] self -> [ true; true ])
-                  }
-                ] ) )
-
-      module Proof = (val p)
-    end
-
-    let%test "should not be able to create a recursive proof from an invalid \
-              proof" =
-      try
-        let proof =
-          Run_in_thread.block_on_async_exn (fun () ->
-              Recurse_on_bad_proof.step [ proof_with_stmt; proof_with_stmt ] () )
-        in
-        not
-        @@ Run_in_thread.block_on_async_exn (fun () ->
-               Recurse_on_bad_proof.Proof.verify [ ((), proof) ] )
-      with _ -> true
-  end )
-
-(*
-let%test_module "test" =
-  ( module struct
-    let () =
-      Tock.Keypair.set_urs_info
-        [On_disk {directory= "/tmp/"; should_write= true}]
->>>>>>> d9c1a44c
 
       module Proof = (val p)
 
@@ -3392,6 +1887,7 @@
             ; public_output = ()
             ; auxiliary_output = ()
             } )
+      ; uses_lookup = false
       }
 
     module M = struct
@@ -3448,7 +1944,9 @@
       end
 
       let compile :
-          (unit -> (Max_proofs_verified.n, Max_proofs_verified.n) Proof.t Promise.t)
+          (   unit
+           -> (Max_proofs_verified.n, Max_proofs_verified.n) Proof.t Promise.t
+          )
           * _
           * _ =
         let self = tag in
@@ -3506,7 +2004,7 @@
         end in
         let proofs_verifieds = Vector.[ 2 ] in
         let (T inner_step_data as step_data) =
-          Step_branch_data.create ~index:0
+          Step_branch_data.create ~index:0 ~step_uses_lookup:No
             ~max_proofs_verified:Max_proofs_verified.n ~branches:Branches.n
             ~self ~public_input:(Input typ) ~auxiliary_typ:typ
             A.to_field_elements A_value.to_field_elements rule ~wrap_domains
@@ -3515,8 +2013,8 @@
         let step_domains = Vector.[ inner_step_data.domains ] in
         let step_keypair =
           let etyp =
-            Impls.Step.input ~proofs_verified:Max_proofs_verified.n
-              ~wrap_rounds:Tock.Rounds.n
+            Impls.Step.input ~uses_lookup:No
+              ~proofs_verified:Max_proofs_verified.n ~wrap_rounds:Tock.Rounds.n
           in
           let (T (typ, _conv, conv_inv)) = etyp in
           let main () =
@@ -3550,8 +2048,12 @@
                , index
                , digest ) )
           in
-          Cache.Step.read_or_generate [] k_p k_v
-            (Snarky_backendless.Typ.unit ()) typ (fun () -> main)
+          Cache.Step.read_or_generate
+            ~prev_challenges:(Nat.to_int (fst inner_step_data.proofs_verified))
+            [] k_p k_v
+            (Snarky_backendless.Typ.unit ())
+            typ
+            (fun () -> main)
         in
         let step_vks =
           let module V = H4.To_vector (Lazy_keys) in
@@ -3621,8 +2123,8 @@
           in
           let r =
             Common.time "wrap read or generate " (fun () ->
-                Cache.Wrap.read_or_generate [] disk_key_prover disk_key_verifier
-                  typ Typ.unit main )
+                Cache.Wrap.read_or_generate ~prev_challenges:2 []
+                  disk_key_prover disk_key_verifier typ Typ.unit main )
           in
           (r, disk_key_verifier)
         in
@@ -3650,9 +2152,10 @@
             let _, prev_vars_length = b.proofs_verified in
             let step =
               let wrap_vk = Lazy.force wrap_vk in
-              S.f branch_data () ~prevs_length:prev_vars_length ~self
-                ~public_input:(Input typ) ~auxiliary_typ:Impls.Step.Typ.unit
-                ~step_domains ~self_dlog_plonk_index:wrap_vk.commitments
+              S.f branch_data () ~uses_lookup:No ~prevs_length:prev_vars_length
+                ~self ~public_input:(Input typ)
+                ~auxiliary_typ:Impls.Step.Typ.unit ~step_domains
+                ~self_dlog_plonk_index:wrap_vk.commitments
                 (Impls.Step.Keypair.pk (fst (Lazy.force step_pk)))
                 wrap_vk.index
             in
@@ -3744,7 +2247,7 @@
                   let module O = Tick.Oracles in
                   let public_input =
                     tick_public_input_of_statement ~max_proofs_verified
-                      prev_statement_with_hashes
+                      ~uses_lookup:No prev_statement_with_hashes
                   in
                   let prev_challenges =
                     Vector.map ~f:Ipa.Step.compute_challenges
@@ -3798,6 +2301,11 @@
                       ; beta = O.beta o
                       ; gamma = O.gamma o
                       ; zeta = scalar_chal O.zeta
+                      ; joint_combiner =
+                          Option.map (O.joint_combiner_chal o)
+                            ~f:
+                              (Scalar_challenge.map
+                                 ~f:Challenge.Constant.of_tick_field )
                       }
                     in
                     let r = scalar_chal O.u in
@@ -3815,6 +2323,9 @@
                       let zeta = to_field plonk0.zeta
 
                       let alpha = to_field plonk0.alpha
+
+                      let joint_combiner =
+                        Option.map ~f:to_field plonk0.joint_combiner
                     end in
                     let domain =
                       Domain.Pow_2_roots_of_unity
@@ -3830,6 +2341,7 @@
                       { plonk0 with
                         zeta = As_field.zeta
                       ; alpha = As_field.alpha
+                      ; joint_combiner = As_field.joint_combiner
                       }
                     in
                     let tick_combined_evals =
@@ -3976,6 +2488,7 @@
                                 ; alpha = plonk0.alpha
                                 ; beta = chal plonk0.beta
                                 ; gamma = chal plonk0.gamma
+                                ; lookup = Plonk_types.Opt.None
                                 }
                             }
                         ; sponge_digest_before_evaluations =
@@ -4024,11 +2537,23 @@
                                 me_only =
                                   Wrap_hack.hash_dlog_me_only
                                     max_proofs_verified me_only_prepared
+                              ; deferred_values =
+                                  { next_statement.proof_state.deferred_values with
+                                    plonk =
+                                      { next_statement.proof_state
+                                          .deferred_values
+                                          .plonk
+                                        with
+                                        lookup = None
+                                      }
+                                  }
                               }
                           } )
                   in
                   ( { proof = next_proof
-                    ; statement = Types.Wrap.Statement.to_minimal next_statement
+                    ; statement =
+                        Types.Wrap.Statement.to_minimal
+                          ~to_option:Plonk_types.Opt.to_option next_statement
                     ; prev_evals =
                         { Plonk_types.All_evals.evals =
                             { public_input = x_hat
@@ -4062,6 +2587,7 @@
         in
         let data : _ Types_map.Compiled.t =
           { branches = Branches.n
+          ; step_uses_lookup = No
           ; proofs_verifieds
           ; max_proofs_verified = (module Max_proofs_verified)
           ; public_input = typ
@@ -4134,6 +2660,7 @@
               ~name:"recurse-on-bad" ~constraint_constants
               ~choices:(fun ~self ->
                 [ { identifier = "main"
+                  ; uses_lookup = false
                   ; prevs = [ tag; tag ]
                   ; main =
                       (fun { public_input = () } ->
@@ -4214,6 +2741,7 @@
     let rule : _ Inductive_rule.t =
       let open Impls.Step in
       { identifier = "main"
+      ; uses_lookup = false
       ; prevs = [ tag; tag ]
       ; main =
           (fun { public_input = () } ->
@@ -4290,7 +2818,9 @@
       end
 
       let compile :
-          (unit -> (Max_proofs_verified.n, Max_proofs_verified.n) Proof.t Promise.t)
+          (   unit
+           -> (Max_proofs_verified.n, Max_proofs_verified.n) Proof.t Promise.t
+          )
           * _
           * _ =
         let self = tag in
@@ -4348,7 +2878,7 @@
         end in
         let proofs_verifieds = Vector.[ 2 ] in
         let (T inner_step_data as step_data) =
-          Step_branch_data.create ~index:0
+          Step_branch_data.create ~index:0 ~step_uses_lookup:No
             ~max_proofs_verified:Max_proofs_verified.n ~branches:Branches.n
             ~self ~public_input:(Input typ) ~auxiliary_typ:typ
             A.to_field_elements A_value.to_field_elements rule ~wrap_domains
@@ -4357,8 +2887,8 @@
         let step_domains = Vector.[ inner_step_data.domains ] in
         let step_keypair =
           let etyp =
-            Impls.Step.input ~proofs_verified:Max_proofs_verified.n
-              ~wrap_rounds:Tock.Rounds.n
+            Impls.Step.input ~uses_lookup:No
+              ~proofs_verified:Max_proofs_verified.n ~wrap_rounds:Tock.Rounds.n
           in
           let (T (typ, _conv, conv_inv)) = etyp in
           let main () =
@@ -4392,8 +2922,12 @@
                , index
                , digest ) )
           in
-          Cache.Step.read_or_generate [] k_p k_v
-            (Snarky_backendless.Typ.unit ()) typ (fun () -> main)
+          Cache.Step.read_or_generate
+            ~prev_challenges:(Nat.to_int (fst inner_step_data.proofs_verified))
+            [] k_p k_v
+            (Snarky_backendless.Typ.unit ())
+            typ
+            (fun () -> main)
         in
         let step_vks =
           let module V = H4.To_vector (Lazy_keys) in
@@ -4463,8 +2997,8 @@
           in
           let r =
             Common.time "wrap read or generate " (fun () ->
-                Cache.Wrap.read_or_generate [] disk_key_prover disk_key_verifier
-                  typ Typ.unit main )
+                Cache.Wrap.read_or_generate ~prev_challenges:2 []
+                  disk_key_prover disk_key_verifier typ Typ.unit main )
           in
           (r, disk_key_verifier)
         in
@@ -4492,9 +3026,10 @@
             let _, prev_vars_length = b.proofs_verified in
             let step =
               let wrap_vk = Lazy.force wrap_vk in
-              S.f branch_data () ~prevs_length:prev_vars_length ~self
-                ~public_input:(Input typ) ~auxiliary_typ:Impls.Step.Typ.unit
-                ~step_domains ~self_dlog_plonk_index:wrap_vk.commitments
+              S.f branch_data () ~uses_lookup:No ~prevs_length:prev_vars_length
+                ~self ~public_input:(Input typ)
+                ~auxiliary_typ:Impls.Step.Typ.unit ~step_domains
+                ~self_dlog_plonk_index:wrap_vk.commitments
                 (Impls.Step.Keypair.pk (fst (Lazy.force step_pk)))
                 wrap_vk.index
             in
@@ -4585,8 +3120,8 @@
                   in
                   let module O = Tick.Oracles in
                   let public_input =
-                    tick_public_input_of_statement ~max_proofs_verified
-                      prev_statement_with_hashes
+                    tick_public_input_of_statement ~uses_lookup:No
+                      ~max_proofs_verified prev_statement_with_hashes
                   in
                   let prev_challenges =
                     Vector.map ~f:Ipa.Step.compute_challenges
@@ -4640,6 +3175,11 @@
                       ; beta = O.beta o
                       ; gamma = O.gamma o
                       ; zeta = scalar_chal O.zeta
+                      ; joint_combiner =
+                          Option.map (O.joint_combiner_chal o)
+                            ~f:
+                              (Scalar_challenge.map
+                                 ~f:Challenge.Constant.of_tick_field )
                       }
                     in
                     let r = scalar_chal O.u in
@@ -4657,6 +3197,9 @@
                       let zeta = to_field plonk0.zeta
 
                       let alpha = to_field plonk0.alpha
+
+                      let joint_combiner =
+                        Option.map ~f:to_field plonk0.joint_combiner
                     end in
                     let domain =
                       Domain.Pow_2_roots_of_unity
@@ -4672,6 +3215,7 @@
                       { plonk0 with
                         zeta = As_field.zeta
                       ; alpha = As_field.alpha
+                      ; joint_combiner = As_field.joint_combiner
                       }
                     in
                     let tick_combined_evals =
@@ -4784,6 +3328,7 @@
                                 ; alpha = plonk0.alpha
                                 ; beta = chal plonk0.beta
                                 ; gamma = chal plonk0.gamma
+                                ; lookup = Plonk_types.Opt.None
                                 }
                             }
                         ; sponge_digest_before_evaluations =
@@ -4832,11 +3377,23 @@
                                 me_only =
                                   Wrap_hack.hash_dlog_me_only
                                     max_proofs_verified me_only_prepared
+                              ; deferred_values =
+                                  { next_statement.proof_state.deferred_values with
+                                    plonk =
+                                      { next_statement.proof_state
+                                          .deferred_values
+                                          .plonk
+                                        with
+                                        lookup = None
+                                      }
+                                  }
                               }
                           } )
                   in
                   ( { proof = next_proof
-                    ; statement = Types.Wrap.Statement.to_minimal next_statement
+                    ; statement =
+                        Types.Wrap.Statement.to_minimal
+                          ~to_option:Plonk_types.Opt.to_option next_statement
                     ; prev_evals =
                         { Plonk_types.All_evals.evals =
                             { public_input = x_hat
@@ -4870,6 +3427,7 @@
         in
         let data : _ Types_map.Compiled.t =
           { branches = Branches.n
+          ; step_uses_lookup = No
           ; proofs_verifieds
           ; max_proofs_verified = (module Max_proofs_verified)
           ; public_input = typ
@@ -4942,6 +3500,7 @@
               ~name:"recurse-on-bad" ~constraint_constants
               ~choices:(fun ~self ->
                 [ { identifier = "main"
+                  ; uses_lookup = false
                   ; prevs = [ tag; tag ]
                   ; main =
                       (fun { public_input = () } ->
