module Endo = Endo
module P = Proof

module type Statement_intf = Intf.Statement

module type Statement_var_intf = Intf.Statement_var

module type Statement_value_intf = Intf.Statement_value

module Common = Common
open Tuple_lib
module Scalar_challenge = Scalar_challenge
module SC = Scalar_challenge
open Core_kernel
open Async_kernel
open Import
open Pickles_types
open Poly_types
open Hlist
open Common
open Backend
module Backend = Backend
module Sponge_inputs = Sponge_inputs
module Util = Util
module Tick_field_sponge = Tick_field_sponge
module Impls = Impls
module Inductive_rule = Inductive_rule
module Tag = Tag
module Types_map = Types_map
module Dirty = Dirty
module Cache_handle = Cache_handle
module Step_main_inputs = Step_main_inputs
module Step_verifier = Step_verifier

exception Return_digest of Md5.t

let profile_constraints = false

let verify_promise = Verify.verify

let verify max_proofs_verified statement key proofs =
  verify_promise max_proofs_verified statement key proofs |> Promise.to_deferred

(* This file (as you can see from the mli) defines a compiler which turns an inductive
   definition of a set into an inductive SNARK system for proving using those rules.

   The two ingredients we use are two SNARKs.
   - A step based SNARK for a field Fp, using the group G1/Fq (whose scalar field is Fp)
   - A DLOG based SNARK for a field Fq, using the group G/Fp (whose scalar field is Fq)

   For convenience in this discussion, let's define
    (F_0, G_0) := (Fp, G1)
    (F_1, G_1) := (Fq, G)
   So ScalarField(G_i) = F_i and G_i / F_{1-i}.

   An inductive set A is defined by a sequence of inductive rules.
   An inductive rule is intuitively described by something of the form

   a1 ∈ A1, ..., an ∈ An
     f [ a0, ... a1 ] a
   ----------------------
           a ∈ A

   where f is a snarky function defined over an Impl with Field.t = Fp
   and each Ai is itself an inductive rule (possibly equal to A itself).

   We pursue the "step" then "wrap" approach for proof composition.

   The main source of complexity is that we must "wrap" proofs whose verifiers are
   slightly different.

   The main sources of complexity are twofold:
   1. Each SNARK verifier includes group operations and scalar field operations.
      This is problematic because the group operations use the base field, which is
      not equal to the scalar field.

      Schematically, from the circuit point-of-view, we can say a proof is
      - a sequence of F_0 elements xs_0
      - a sequence of F_1 elelements xs_1
      and a verifier is a pair of "snarky functions"
      - check_0 : F_0 list -> F_1 list -> unit which uses the Impl with Field.t = F_0
      - check_1 : F_0 list -> F_1 list -> unit which uses the Impl with Field.t = F_1
      - subset_00 : 'a list -> 'a list
      - subset_01 : 'a list -> 'a list
      - subset_10 : 'a list -> 'a list
      - subset_11 : 'a list -> 'a list
      and a proof verifies if
      ( check_0 (subset_00 xs_0) (subset_01 xs_1)  ;
        check_1 (subset_10 xs_0) (subset_11 xs_1) )

      When verifying a proof, we perform the parts of the verifier involving group operations
      and expose as public input the scalar-field elements we need to perform the final checks.

      In the F_0 circuit, we witness xs_0 and xs_1,
      execute `check_0 (subset_00 xs_0) (subset_01 xs_1)` and
      expose `subset_10 xs_0` and `subset_11 xs_1` as public inputs.

      So the "public inputs" contain within them an "unfinalized proof".

      Then, the next time we verify that proof within an F_1 circuit we "finalize" those
      unfinalized proofs by running `check_1 xs_0_subset xs_1_subset`.

      I didn't implement it exactly this way (although in retrospect probably I should have) but
      that's the basic idea.

      **The complexity this causes:**
      When you prove a rule that includes k recursive verifications, you expose k unfinalized
      proofs. So, the shape of a statement depends on how many "predecessor statements" it has
      or in other words, how many verifications were performed within it.

      Say we have an inductive set given by inductive rules R_1, ... R_n such that
      each rule R_i has k_i predecessor statements.

      In the "wrap" circuit, we must be able to verify a proof coming from any of the R_i.
      So, we must pad the statement for the proof we're wrapping to have `max_i k_i`
      unfinalized proof components.

   2. The verifier for each R_i looks a little different depending on the complexity of the "step"
      circuit corresponding to R_i has. Namely, it is dependent on the "domains" H and K for this
      circuit.

      So, when the "wrap" circuit proves the statement,
      "there exists some index i in 1,...,n and a proof P such that verifies(P)"
      "verifies(P)" must also take the index "i", compute the correct domain sizes correspond to rule "i"
      and use *that* in the "verifies" computation.
*)

let pad_local_max_proofs_verifieds
    (type prev_varss prev_valuess env max_proofs_verified branches)
    (max_proofs_verified : max_proofs_verified Nat.t)
    (length : (prev_varss, branches) Hlist.Length.t)
    (local_max_proofs_verifieds :
      (prev_varss, prev_valuess, env) H2_1.T(H2_1.T(E03(Int))).t ) :
    ((int, max_proofs_verified) Vector.t, branches) Vector.t =
  let module Vec = struct
    type t = (int, max_proofs_verified) Vector.t
  end in
  let module M =
    H2_1.Map
      (H2_1.T
         (E03 (Int))) (E03 (Vec))
         (struct
           module HI = H2_1.T (E03 (Int))

           let f : type a b e. (a, b, e) H2_1.T(E03(Int)).t -> Vec.t =
            fun xs ->
             let (T (_proofs_verified, pi)) = HI.length xs in
             let module V = H2_1.To_vector (Int) in
             let v = V.f pi xs in
             Vector.extend_exn v max_proofs_verified 0
         end)
  in
  let module V = H2_1.To_vector (Vec) in
  V.f length (M.f local_max_proofs_verifieds)

open Kimchi_backend

module Me_only = struct
  module Wrap = Types.Wrap.Proof_state.Me_only
  module Step = Types.Step.Proof_state.Me_only
end

module Proof_ = P.Base
module Proof = P

module Statement_with_proof = struct
  type ('s, 'max_width, _) t =
    (* TODO: use Max local max proofs verified instead of max_width *)
    ('max_width, 'max_width) Proof.t
end

let pad_pass_throughs
    (type local_max_proofs_verifieds max_local_max_proofs_verifieds
    max_proofs_verified )
    (module M : Hlist.Maxes.S
      with type ns = max_local_max_proofs_verifieds
       and type length = max_proofs_verified )
    (pass_throughs : local_max_proofs_verifieds H1.T(Proof_.Me_only.Wrap).t) =
  let dummy_chals = Dummy.Ipa.Wrap.challenges in
  let rec go :
      type len ms ns.
         ms H1.T(Nat).t
      -> ns H1.T(Proof_.Me_only.Wrap).t
      -> ms H1.T(Proof_.Me_only.Wrap).t =
   fun maxes me_onlys ->
    match (maxes, me_onlys) with
    | [], _ :: _ ->
        assert false
    | [], [] ->
        []
    | m :: maxes, [] ->
        { challenge_polynomial_commitment = Lazy.force Dummy.Ipa.Step.sg
        ; old_bulletproof_challenges = Vector.init m ~f:(fun _ -> dummy_chals)
        }
        :: go maxes []
    | m :: maxes, me_only :: me_onlys ->
        let me_only =
          { me_only with
            old_bulletproof_challenges =
              Vector.extend_exn me_only.old_bulletproof_challenges m dummy_chals
          }
        in
        me_only :: go maxes me_onlys
  in
  go M.maxes pass_throughs

module Verification_key = struct
  include Verification_key

  module Id = struct
    include Cache.Wrap.Key.Verification

    let dummy_id = Type_equal.Id.(uid (create ~name:"dummy" sexp_of_opaque))

    let dummy : unit -> t =
      let header =
        { Snark_keys_header.header_version = Snark_keys_header.header_version
        ; kind = { type_ = "verification key"; identifier = "dummy" }
        ; constraint_constants =
            { sub_windows_per_window = 0
            ; ledger_depth = 0
            ; work_delay = 0
            ; block_window_duration_ms = 0
            ; transaction_capacity = Log_2 0
            ; pending_coinbase_depth = 0
            ; coinbase_amount = Unsigned.UInt64.of_int 0
            ; supercharged_coinbase_factor = 0
            ; account_creation_fee = Unsigned.UInt64.of_int 0
            ; fork = None
            }
        ; commits = { mina = ""; marlin = "" }
        ; length = 0
        ; commit_date = ""
        ; constraint_system_hash = ""
        ; identifying_hash = ""
        }
      in
      let t = lazy (dummy_id, header, Md5.digest_string "") in
      fun () -> Lazy.force t
  end

  (* TODO: Make async *)
  let load ~cache id =
    Key_cache.Sync.read cache
      (Key_cache.Sync.Disk_storable.of_binable Id.to_string
         (module Verification_key.Stable.Latest) )
      id
    |> Deferred.return
end

module type Proof_intf = sig
  type statement

  type t

  val verification_key : Verification_key.t Lazy.t

  val id : Verification_key.Id.t Lazy.t

  val verify : (statement * t) list -> bool Deferred.t

  val verify_promise : (statement * t) list -> bool Promise.t
end

module Prover = struct
  type ('prev_values, 'local_widths, 'local_heights, 'a_value, 'proof) t =
       ?handler:
         (   Snarky_backendless.Request.request
          -> Snarky_backendless.Request.response )
    -> 'a_value
    -> 'proof
end

module Make
    (Arg_var : Statement_var_intf)
    (Arg_value : Statement_value_intf)
    (Ret_var : T0)
    (Ret_value : T0)
    (Auxiliary_var : T0)
    (Auxiliary_value : T0) =
struct
  module IR =
    Inductive_rule.T (Arg_var) (Arg_value) (Ret_var) (Ret_value) (Auxiliary_var)
      (Auxiliary_value)
  module HIR = H4.T (IR)

  let max_local_max_proofs_verifieds ~self (type n)
      (module Max_proofs_verified : Nat.Intf with type n = n) branches choices =
    let module Local_max_proofs_verifieds = struct
      type t = (int, Max_proofs_verified.n) Vector.t
    end in
    let module M =
      H4.Map (IR) (E04 (Local_max_proofs_verifieds))
        (struct
          module V = H4.To_vector (Int)
          module HT = H4.T (Tag)

          module M =
            H4.Map (Tag) (E04 (Int))
              (struct
                let f (type a b c d) (t : (a, b, c, d) Tag.t) : int =
                  if Type_equal.Id.same t.id self then
                    Nat.to_int Max_proofs_verified.n
                  else
                    let (module M) = Types_map.max_proofs_verified t in
                    Nat.to_int M.n
              end)

          let f :
              type a b c d. (a, b, c, d) IR.t -> Local_max_proofs_verifieds.t =
           fun rule ->
            let (T (_, l)) = HT.length rule.prevs in
            Vector.extend_exn (V.f l (M.f rule.prevs)) Max_proofs_verified.n 0
        end)
    in
    let module V = H4.To_vector (Local_max_proofs_verifieds) in
    let padded = V.f branches (M.f choices) |> Vector.transpose in
    (padded, Maxes.m padded)

  module Lazy_ (A : T0) = struct
    type t = A.t Lazy.t
  end

  module Lazy_keys = struct
    type t =
      (Impls.Step.Keypair.t * Dirty.t) Lazy.t
      * (Kimchi_bindings.Protocol.VerifierIndex.Fp.t * Dirty.t) Lazy.t

    (* TODO Think this is right.. *)
  end

  let log_step main typ name index =
    let module Constraints = Snarky_log.Constraints (Impls.Step.Internal_Basic) in
    let log =
      let weight =
        let sys = Backend.Tick.R1CS_constraint_system.create () in
        fun (c : Impls.Step.Constraint.t) ->
          let prev = sys.next_row in
          List.iter c ~f:(fun { annotation; basic } ->
              Backend.Tick.R1CS_constraint_system.add_constraint sys
                ?label:annotation basic ) ;
          let next = sys.next_row in
          next - prev
      in
      Constraints.log ~weight (Impls.Step.make_checked main)
    in
    if profile_constraints then
      Snarky_log.to_file (sprintf "step-snark-%s-%d.json" name index) log

  let log_wrap main typ name id =
    let module Constraints = Snarky_log.Constraints (Impls.Wrap.Internal_Basic) in
    let log =
      let sys = Backend.Tock.R1CS_constraint_system.create () in
      let weight (c : Impls.Wrap.Constraint.t) =
        let prev = sys.next_row in
        List.iter c ~f:(fun { annotation; basic } ->
            Backend.Tock.R1CS_constraint_system.add_constraint sys
              ?label:annotation basic ) ;
        let next = sys.next_row in
        next - prev
      in
      let log =
        Constraints.log ~weight
          Impls.Wrap.(
            make_checked (fun () : unit ->
                let x = with_label __LOC__ (fun () -> exists typ) in
                main x () ))
      in
      log
    in
    if profile_constraints then
      Snarky_log.to_file
        (sprintf
           !"wrap-%s-%{sexp:Type_equal.Id.Uid.t}.json"
           name (Type_equal.Id.uid id) )
        log

  let compile :
      type var value prev_varss prev_valuess widthss heightss max_proofs_verified branches.
         self:(var, value, max_proofs_verified, branches) Tag.t
      -> cache:Key_cache.Spec.t list
      -> ?disk_keys:
           (Cache.Step.Key.Verification.t, branches) Vector.t
           * Cache.Wrap.Key.Verification.t
      -> ?return_early_digest_exception:bool
      -> branches:(module Nat.Intf with type n = branches)
      -> max_proofs_verified:
           (module Nat.Add.Intf with type n = max_proofs_verified)
      -> name:string
      -> constraint_constants:Snark_keys_header.Constraint_constants.t
      -> public_input:
           ( var
           , value
           , Arg_var.t
           , Arg_value.t
           , Ret_var.t
           , Ret_value.t )
           Inductive_rule.public_input
      -> auxiliary_typ:(Auxiliary_var.t, Auxiliary_value.t) Impls.Step.Typ.t
      -> choices:
           (   self:(var, value, max_proofs_verified, branches) Tag.t
            -> (prev_varss, prev_valuess, widthss, heightss) H4.T(IR).t )
      -> unit
      -> ( prev_valuess
         , widthss
         , heightss
         , Arg_value.t
         , ( Ret_value.t
           * Auxiliary_value.t
           * (max_proofs_verified, max_proofs_verified) Proof.t )
           Promise.t )
         H3_2.T(Prover).t
         * _
         * _
         * _ =
<<<<<<< HEAD
   fun ~self ~cache ?disk_keys ?(return_early_digest_exception = false)
       ~branches:(module Branches)
       ~max_proofs_verified:(module Max_proofs_verified) ~name
       ~constraint_constants ~typ ~choices ->
=======
   fun ~self ~cache ?disk_keys ~branches:(module Branches) ~max_proofs_verified
       ~name ~constraint_constants ~public_input ~auxiliary_typ ~choices () ->
>>>>>>> 4859e20d
    let snark_keys_header kind constraint_system_hash =
      { Snark_keys_header.header_version = Snark_keys_header.header_version
      ; kind
      ; constraint_constants
      ; commits =
          { mina = Mina_version.commit_id
          ; marlin = Mina_version.marlin_commit_id
          }
      ; length = (* This is a dummy, it gets filled in on read/write. *) 0
      ; commit_date = Mina_version.commit_date
      ; constraint_system_hash
      ; identifying_hash =
          (* TODO: Proper identifying hash. *)
          constraint_system_hash
      }
    in
    Timer.start __LOC__ ;
    let module Max_proofs_verified = ( val max_proofs_verified : Nat.Add.Intf
                                         with type n = max_proofs_verified )
    in
    let T = Max_proofs_verified.eq in
    let choices = choices ~self in
    let (T (prev_varss_n, prev_varss_length)) = HIR.length choices in
    let T = Nat.eq_exn prev_varss_n Branches.n in
    let padded, (module Maxes) =
      max_local_max_proofs_verifieds
        ( module struct
          include Max_proofs_verified
        end )
        prev_varss_length choices ~self:self.id
    in
    let full_signature = { Full_signature.padded; maxes = (module Maxes) } in
    Timer.clock __LOC__ ;
    let wrap_domains =
      let module M =
        Wrap_domains.Make (Arg_var) (Arg_value) (Ret_var) (Ret_value)
          (Auxiliary_var)
          (Auxiliary_value)
      in
      let rec f :
          type a b c d. (a, b, c, d) H4.T(IR).t -> (a, b, c, d) H4.T(M.I).t =
        function
        | [] ->
            []
        | x :: xs ->
            x :: f xs
      in
      M.f full_signature prev_varss_n prev_varss_length ~self
        ~choices:(f choices) ~max_proofs_verified
    in
    Timer.clock __LOC__ ;
    let module Branch_data = struct
      type ('vars, 'vals, 'n, 'm) t =
        ( Arg_var.t
        , Arg_value.t
        , Ret_var.t
        , Ret_value.t
        , Auxiliary_var.t
        , Auxiliary_value.t
        , Max_proofs_verified.n
        , Branches.n
        , 'vars
        , 'vals
        , 'n
        , 'm )
        Step_branch_data.t
    end in
    let proofs_verifieds =
      let module M =
        H4.Map (IR) (E04 (Int))
          (struct
            module M = H4.T (Tag)

            let f : type a b c d. (a, b, c, d) IR.t -> int =
             fun r ->
              let (T (n, _)) = M.length r.prevs in
              Nat.to_int n
          end)
      in
      let module V = H4.To_vector (Int) in
      V.f prev_varss_length (M.f choices)
    in
    let step_data =
      let i = ref 0 in
      Timer.clock __LOC__ ;
      let module M =
        H4.Map (IR) (Branch_data)
          (struct
            let f :
                type a b c d. (a, b, c, d) IR.t -> (a, b, c, d) Branch_data.t =
             fun rule ->
              Timer.clock __LOC__ ;
              let res =
                Common.time "make step data" (fun () ->
                    Step_branch_data.create ~index:!i
                      ~max_proofs_verified:Max_proofs_verified.n
                      ~branches:Branches.n ~self ~public_input ~auxiliary_typ
                      Arg_var.to_field_elements Arg_value.to_field_elements rule
                      ~wrap_domains ~proofs_verifieds )
              in
              Timer.clock __LOC__ ; incr i ; res
          end)
      in
      M.f choices
    in
    Timer.clock __LOC__ ;
    let step_domains =
      let module M =
        H4.Map (Branch_data) (E04 (Domains))
          (struct
            let f (T b : _ Branch_data.t) = b.domains
          end)
      in
      let module V = H4.To_vector (Domains) in
      V.f prev_varss_length (M.f step_data)
    in
    let cache_handle = ref (Lazy.return `Cache_hit) in
    let accum_dirty t = cache_handle := Cache_handle.(!cache_handle + t) in
    Timer.clock __LOC__ ;
    let step_keypairs =
      let disk_keys =
        Option.map disk_keys ~f:(fun (xs, _) -> Vector.to_array xs)
      in
      let module M =
        H4.Map (Branch_data) (E04 (Lazy_keys))
          (struct
            let etyp =
              Impls.Step.input ~proofs_verified:Max_proofs_verified.n
                ~wrap_rounds:Tock.Rounds.n

            let f (T b : _ Branch_data.t) =
              let (T (typ, _conv, conv_inv)) = etyp in
              let main () =
                let res = b.main ~step_domains () in
                Impls.Step.with_label "conv_inv" (fun () -> conv_inv res)
              in
              let () = if true then log_step main typ name b.index in
              let open Impls.Step in
              (* HACK: TODO docs *)
              if return_early_digest_exception then
                raise
                  (Return_digest
                     ( constraint_system ~exposing:[] ~return_typ:typ main
                     |> R1CS_constraint_system.digest ) ) ;

              let k_p =
                lazy
                  (let cs =
                     constraint_system ~exposing:[] ~return_typ:typ main
                   in
                   let cs_hash =
                     Md5.to_hex (R1CS_constraint_system.digest cs)
                   in
                   ( Type_equal.Id.uid self.id
                   , snark_keys_header
                       { type_ = "step-proving-key"
                       ; identifier = name ^ "-" ^ b.rule.identifier
                       }
                       cs_hash
                   , b.index
                   , cs ) )
              in
              let k_v =
                match disk_keys with
                | Some ks ->
                    Lazy.return ks.(b.index)
                | None ->
                    lazy
                      (let id, _header, index, cs = Lazy.force k_p in
                       let digest = R1CS_constraint_system.digest cs in
                       ( id
                       , snark_keys_header
                           { type_ = "step-verification-key"
                           ; identifier = name ^ "-" ^ b.rule.identifier
                           }
                           (Md5.to_hex digest)
                       , index
                       , digest ) )
              in
              let ((pk, vk) as res) =
                Common.time "step read or generate" (fun () ->
                    Cache.Step.read_or_generate cache k_p k_v
                      (Snarky_backendless.Typ.unit ()) typ (fun () -> main) )
              in
              accum_dirty (Lazy.map pk ~f:snd) ;
              accum_dirty (Lazy.map vk ~f:snd) ;
              res
          end)
      in
      M.f step_data
    in
    Timer.clock __LOC__ ;
    let step_vks =
      let module V = H4.To_vector (Lazy_keys) in
      lazy
        (Vector.map (V.f prev_varss_length step_keypairs) ~f:(fun (_, vk) ->
             Tick.Keypair.vk_commitments (fst (Lazy.force vk)) ) )
    in
    Timer.clock __LOC__ ;
    let wrap_requests, wrap_main =
      Timer.clock __LOC__ ;
      let prev_wrap_domains =
        let module M =
          H4.Map (IR) (H4.T (E04 (Domains)))
            (struct
              let f :
                  type a b c d.
                  (a, b, c, d) IR.t -> (a, b, c, d) H4.T(E04(Domains)).t =
               fun rule ->
                let module M =
                  H4.Map (Tag) (E04 (Domains))
                    (struct
                      let f (type a b c d) (t : (a, b, c, d) Tag.t) : Domains.t
                          =
                        Types_map.lookup_map t ~self:self.id
                          ~default:wrap_domains ~f:(function
                          | `Compiled d ->
                              d.wrap_domains
                          | `Side_loaded d ->
                              Common.wrap_domains
                                ~proofs_verified:
                                  ( d.permanent.max_proofs_verified |> Nat.Add.n
                                  |> Nat.to_int ) )
                    end)
                in
                M.f rule.Inductive_rule.prevs
            end)
        in
        M.f choices
      in
      Timer.clock __LOC__ ;
      Wrap_main.wrap_main full_signature prev_varss_length step_vks
        proofs_verifieds step_domains prev_wrap_domains max_proofs_verified
    in
    Timer.clock __LOC__ ;
    let (wrap_pk, wrap_vk), disk_key =
      let open Impls.Wrap in
      let (T (typ, conv, _conv_inv)) = input () in
      let main x () : unit = wrap_main (conv x) in
      let () = if true then log_wrap main typ name self.id in
      let self_id = Type_equal.Id.uid self.id in
      let disk_key_prover =
        lazy
          (let cs =
             constraint_system ~exposing:[ typ ]
               ~return_typ:(Snarky_backendless.Typ.unit ())
               main
           in
           let cs_hash = Md5.to_hex (R1CS_constraint_system.digest cs) in
           ( self_id
           , snark_keys_header
               { type_ = "wrap-proving-key"; identifier = name }
               cs_hash
           , cs ) )
      in
      let disk_key_verifier =
        match disk_keys with
        | None ->
            lazy
              (let id, _header, cs = Lazy.force disk_key_prover in
               let digest = R1CS_constraint_system.digest cs in
               ( id
               , snark_keys_header
                   { type_ = "wrap-verification-key"; identifier = name }
                   (Md5.to_hex digest)
               , digest ) )
        | Some (_, (_id, header, digest)) ->
            Lazy.return (self_id, header, digest)
      in
      let r =
        Common.time "wrap read or generate " (fun () ->
            Cache.Wrap.read_or_generate cache disk_key_prover disk_key_verifier
              typ
              (Snarky_backendless.Typ.unit ())
              main )
      in
      (r, disk_key_verifier)
    in
    Timer.clock __LOC__ ;
    accum_dirty (Lazy.map wrap_pk ~f:snd) ;
    accum_dirty (Lazy.map wrap_vk ~f:snd) ;
    let wrap_vk = Lazy.map wrap_vk ~f:fst in
    let module S =
      Step.Make (Arg_var) (Arg_value)
        (struct
          include Max_proofs_verified
        end)
    in
    let (typ : (var, value) Impls.Step.Typ.t) =
      match public_input with
      | Input typ ->
          typ
      | Output typ ->
          typ
      | Input_and_output (input_typ, output_typ) ->
          Impls.Step.Typ.(input_typ * output_typ)
    in
    let provers =
      let module Z = H4.Zip (Branch_data) (E04 (Impls.Step.Keypair)) in
      let f :
          type prev_vars prev_values local_widths local_heights.
             (prev_vars, prev_values, local_widths, local_heights) Branch_data.t
          -> Lazy_keys.t
          -> ?handler:
               (   Snarky_backendless.Request.request
                -> Snarky_backendless.Request.response )
          -> Arg_value.t
          -> ( Ret_value.t
             * Auxiliary_value.t
             * (Max_proofs_verified.n, Max_proofs_verified.n) Proof.t )
             Promise.t =
       fun (T b as branch_data) (step_pk, step_vk) ->
        let (module Requests) = b.requests in
        let _, prev_vars_length = b.proofs_verified in
        let step handler next_state =
          let wrap_vk = Lazy.force wrap_vk in
          S.f ?handler branch_data next_state ~prevs_length:prev_vars_length
            ~self ~step_domains ~self_dlog_plonk_index:wrap_vk.commitments
            ~public_input ~auxiliary_typ
            (Impls.Step.Keypair.pk (fst (Lazy.force step_pk)))
            wrap_vk.index
        in
        let step_vk = fst (Lazy.force step_vk) in
        let wrap ?handler next_state =
          let wrap_vk = Lazy.force wrap_vk in
          let%bind.Promise proof, return_value, auxiliary_value =
            step handler ~maxes:(module Maxes) next_state
          in
          let proof =
            { proof with
              statement =
                { proof.statement with
                  pass_through =
                    pad_pass_throughs
                      (module Maxes)
                      proof.statement.pass_through
                }
            }
          in
          let%map.Promise proof =
            Wrap.wrap ~max_proofs_verified:Max_proofs_verified.n
              full_signature.maxes wrap_requests
              ~dlog_plonk_index:wrap_vk.commitments wrap_main ~typ ~step_vk
              ~step_plonk_indices:(Lazy.force step_vks) ~wrap_domains
              (Impls.Wrap.Keypair.pk (fst (Lazy.force wrap_pk)))
              proof
          in
          ( return_value
          , auxiliary_value
          , Proof.T
              { proof with
                statement =
                  { proof.statement with
                    pass_through =
                      { proof.statement.pass_through with app_state = () }
                  }
              } )
        in
        wrap
      in
      let rec go :
          type xs1 xs2 xs3 xs4 xs5 xs6.
             (xs1, xs2, xs3, xs4) H4.T(Branch_data).t
          -> (xs1, xs2, xs3, xs4) H4.T(E04(Lazy_keys)).t
          -> ( xs2
             , xs3
             , xs4
             , Arg_value.t
             , ( Ret_value.t
               * Auxiliary_value.t
               * (max_proofs_verified, max_proofs_verified) Proof.t )
               Promise.t )
             H3_2.T(Prover).t =
       fun bs ks ->
        match (bs, ks) with
        | [], [] ->
            []
        | b :: bs, k :: ks ->
            f b k :: go bs ks
      in
      go step_data step_keypairs
    in
    Timer.clock __LOC__ ;
    let data : _ Types_map.Compiled.t =
      { branches = Branches.n
      ; proofs_verifieds
      ; max_proofs_verified
      ; public_input = typ
      ; wrap_key = Lazy.map wrap_vk ~f:Verification_key.commitments
      ; wrap_vk = Lazy.map wrap_vk ~f:Verification_key.index
      ; wrap_domains
      ; step_domains
      }
    in
    Timer.clock __LOC__ ;
    Types_map.add_exn self data ;
    (provers, wrap_vk, disk_key, !cache_handle)
end

module Side_loaded = struct
  module V = Verification_key

  module Verification_key = struct
    include Side_loaded_verification_key

    let to_input (t : t) =
      to_input ~field_of_int:Impls.Step.Field.Constant.of_int t

    let of_compiled tag : t =
      let d = Types_map.lookup_compiled tag.Tag.id in
      { wrap_vk = Some (Lazy.force d.wrap_vk)
      ; wrap_index = Lazy.force d.wrap_key
      ; max_proofs_verified =
          Pickles_base.Proofs_verified.of_nat (Nat.Add.n d.max_proofs_verified)
      }

    module Max_width = Width.Max
  end

  let in_circuit tag vk = Types_map.set_ephemeral tag { index = `In_circuit vk }

  let in_prover tag vk = Types_map.set_ephemeral tag { index = `In_prover vk }

  let create ~name ~max_proofs_verified ~typ =
    Types_map.add_side_loaded ~name
      { max_proofs_verified
      ; public_input = typ
      ; branches = Verification_key.Max_branches.n
      }

  module Proof = struct
    include Proof.Proofs_verified_max

    let of_proof : _ Proof.t -> t = Wrap_hack.pad_proof
  end

  let verify_promise (type t) ~(typ : (_, t) Impls.Step.Typ.t)
      (ts : (Verification_key.t * t * Proof.t) list) =
    let m =
      ( module struct
        type nonrec t = t

        let to_field_elements =
          let (Typ typ) = typ in
          fun x -> fst (typ.value_to_fields x)
      end : Intf.Statement_value
        with type t = t )
    in
    (* TODO: This should be the actual max width on a per proof basis *)
    let max_proofs_verified =
      (module Verification_key.Max_width : Nat.Intf
        with type n = Verification_key.Max_width.n )
    in
    with_return (fun { return } ->
        List.map ts ~f:(fun (vk, x, p) ->
            let vk : V.t =
              { commitments = vk.wrap_index
              ; index =
                  ( match vk.wrap_vk with
                  | None ->
                      return (Promise.return false)
                  | Some x ->
                      x )
              ; data =
                  (* This isn't used in verify_heterogeneous, so we can leave this dummy *)
                  { constraints = 0 }
              }
            in
            Verify.Instance.T (max_proofs_verified, m, vk, x, p) )
        |> Verify.verify_heterogenous )

  let verify ~typ ts = verify_promise ~typ ts |> Promise.to_deferred

  let srs_precomputation () : unit =
    let srs = Tock.Keypair.load_urs () in
    List.iter [ 0; 1; 2 ] ~f:(fun i ->
        Kimchi_bindings.Protocol.SRS.Fq.add_lagrange_basis srs
          (Domain.log2_size (Common.wrap_domains ~proofs_verified:i).h) )
end

let compile_promise :
    type var value a_var a_value ret_var ret_value auxiliary_var auxiliary_value prev_varss prev_valuess prev_ret_varss prev_ret_valuess widthss heightss max_proofs_verified branches.
       ?self:(var, value, max_proofs_verified, branches) Tag.t
    -> ?cache:Key_cache.Spec.t list
    -> ?disk_keys:
         (Cache.Step.Key.Verification.t, branches) Vector.t
         * Cache.Wrap.Key.Verification.t
    -> ?return_early_digest_exception:bool
    -> (module Statement_var_intf with type t = a_var)
    -> (module Statement_value_intf with type t = a_value)
    -> public_input:
         ( var
         , value
         , a_var
         , a_value
         , ret_var
         , ret_value )
         Inductive_rule.public_input
    -> auxiliary_typ:(auxiliary_var, auxiliary_value) Impls.Step.Typ.t
    -> branches:(module Nat.Intf with type n = branches)
    -> max_proofs_verified:
         (module Nat.Add.Intf with type n = max_proofs_verified)
    -> name:string
    -> constraint_constants:Snark_keys_header.Constraint_constants.t
    -> choices:
         (   self:(var, value, max_proofs_verified, branches) Tag.t
          -> ( prev_varss
             , prev_valuess
             , widthss
             , heightss
             , a_var
             , a_value
             , ret_var
             , ret_value
             , auxiliary_var
             , auxiliary_value )
             H4_6.T(Inductive_rule).t )
    -> (var, value, max_proofs_verified, branches) Tag.t
       * Cache_handle.t
       * (module Proof_intf
            with type t = (max_proofs_verified, max_proofs_verified) Proof.t
             and type statement = value )
       * ( prev_valuess
         , widthss
         , heightss
         , a_value
         , ( ret_value
           * auxiliary_value
           * (max_proofs_verified, max_proofs_verified) Proof.t )
           Promise.t )
         H3_2.T(Prover).t =
<<<<<<< HEAD
 fun ?self ?(cache = []) ?disk_keys ?(return_early_digest_exception = false)
     (module A_var) (module A_value) ~typ ~branches ~max_proofs_verified ~name
=======
 fun ?self ?(cache = []) ?disk_keys (module A_var) (module A_value)
     ~public_input ~auxiliary_typ ~branches ~max_proofs_verified ~name
>>>>>>> 4859e20d
     ~constraint_constants ~choices ->
  let self =
    match self with
    | None ->
        { Tag.id = Type_equal.Id.create ~name sexp_of_opaque; kind = Compiled }
    | Some self ->
        self
  in
  let module Ret_var = struct
    type t = ret_var
  end in
  let module Ret_value = struct
    type t = ret_value
  end in
  let module Auxiliary_var = struct
    type t = auxiliary_var
  end in
  let module Auxiliary_value = struct
    type t = auxiliary_value
  end in
  let module M =
    Make (A_var) (A_value) (Ret_var) (Ret_value) (Auxiliary_var)
      (Auxiliary_value)
  in
  let rec conv_irs :
      type v1ss v2ss v3ss v4ss wss hss.
         ( v1ss
         , v2ss
         , wss
         , hss
         , a_var
         , a_value
         , ret_var
         , ret_value
         , auxiliary_var
         , auxiliary_value )
         H4_6.T(Inductive_rule).t
      -> (v1ss, v2ss, wss, hss) H4.T(M.IR).t = function
    | [] ->
        []
    | r :: rs ->
        r :: conv_irs rs
  in
  let provers, wrap_vk, wrap_disk_key, cache_handle =
<<<<<<< HEAD
    M.compile ~return_early_digest_exception ~self ~cache ?disk_keys ~branches
      ~max_proofs_verified ~name ~typ ~constraint_constants
      ~choices:(fun ~self -> conv_irs (choices ~self))
=======
    M.compile ~self ~cache ?disk_keys ~branches ~max_proofs_verified ~name
      ~public_input ~auxiliary_typ ~constraint_constants
      ~choices:(fun ~self -> conv_irs (choices ~self))
      ()
>>>>>>> 4859e20d
  in
  let (module Max_proofs_verified) = max_proofs_verified in
  let T = Max_proofs_verified.eq in
  let module Value = struct
    type t = value

    let typ : (var, value) Impls.Step.Typ.t =
      match public_input with
      | Input typ ->
          typ
      | Output typ ->
          typ
      | Input_and_output (input_typ, output_typ) ->
          Impls.Step.Typ.(input_typ * output_typ)

    let to_field_elements =
      let (Typ typ) = typ in
      fun x -> fst (typ.value_to_fields x)
  end in
  let module P = struct
    type statement = value

    type return_type = ret_value

    module Max_local_max_proofs_verified = Max_proofs_verified

    module Max_proofs_verified_vec = Nvector (struct
      include Max_proofs_verified
    end)

    include
      Proof.Make
        (struct
          include Max_proofs_verified
        end)
        (struct
          include Max_local_max_proofs_verified
        end)

    let id = wrap_disk_key

    let verification_key = wrap_vk

    let verify_promise ts =
      verify_promise
        ( module struct
          include Max_proofs_verified
        end )
        (module Value)
        (Lazy.force verification_key)
        ts

    let verify ts = verify_promise ts |> Promise.to_deferred

    let statement (T p : t) = p.statement.pass_through.app_state
  end in
  (self, cache_handle, (module P), provers)

let compile ?self ?cache ?disk_keys a_var a_value ~public_input ~auxiliary_typ
    ~branches ~max_proofs_verified ~name ~constraint_constants ~choices =
  let self, cache_handle, proof_module, provers =
    compile_promise ?self ?cache ?disk_keys a_var a_value ~public_input
      ~auxiliary_typ ~branches ~max_proofs_verified ~name ~constraint_constants
      ~choices
  in
  let rec adjust_provers :
      type a1 a2 a3 a4 s1 s2_inner.
         (a1, a2, a3, s1, s2_inner Promise.t) H3_2.T(Prover).t
      -> (a1, a2, a3, s1, s2_inner Deferred.t) H3_2.T(Prover).t = function
    | [] ->
        []
    | prover :: tl ->
        (fun ?handler public_input ->
          Promise.to_deferred (prover ?handler public_input) )
        :: adjust_provers tl
  in
  (self, cache_handle, proof_module, adjust_provers provers)

module Provers = H3_2.T (Prover)
module Proof0 = Proof

let%test_module "test no side-loaded" =
  ( module struct
    let () = Tock.Keypair.set_urs_info []

    let () = Tick.Keypair.set_urs_info []

    (*
    let%test_unit "test deserialization and verification for side-loaded keys" =
      Side_loaded.srs_precomputation () ;
      let pi =
        match
          "KChzdGF0ZW1lbnQoKHByb29mX3N0YXRlKChkZWZlcnJlZF92YWx1ZXMoKHBsb25rKChhbHBoYSgoaW5uZXIoNTI4Y2RiZjE2NzA4YTUzYSAxZjkwYTdlZWEyZTA2ZjZhKSkpKShiZXRhKDYxN2U1YTdmZDZiZTM2NmEgZGUxOTcxMjJhNDQxNTE3NSkpKGdhbW1hKDNjYTM1ZDQ0NTIxODFjOTkgMTBmMDg1NDBiYTYxYjBlYykpKHpldGEoKGlubmVyKDliOWNiM2ViODlmOTk4NjAgZmMzZjJhNTU2YjNkYTNiOCkpKSkpKShjb21iaW5lZF9pbm5lcl9wcm9kdWN0KFNoaWZ0ZWRfdmFsdWUgMHgwODIzRTU2NzkzQjU1OTI2MTRBREJBNEQwRTVGRTcxODJDMzYwNTlFRkE2N0I2MkZGMzQ4QzI5ODAyNUVEM0IxKSkoYihTaGlmdGVkX3ZhbHVlIDB4MTVFNkU1ODMwODhGMzgzOUEwQTI0QkEwOTYwNThEMzExRjgwRTYzREM3QzVGOTY5NjFFREYwRTg0MzFCM0E4OSkpKHhpKChpbm5lcig1Yzc4YjUxMDZkYzkxOTZiIGRkOTIzNjA4ZjNhMmQ3YzcpKSkpKGJ1bGxldHByb29mX2NoYWxsZW5nZXMoKChwcmVjaGFsbGVuZ2UoKGlubmVyKDAyNzdmNmFhZDlkODM1YTUgZDdjZTY0NGFmMWUwYTYyMykpKSkpKChwcmVjaGFsbGVuZ2UoKGlubmVyKDcxNTVjOGNhMjcwODkwYTkgODgyMTBlZjUwNWQ3NDYzYSkpKSkpKChwcmVjaGFsbGVuZ2UoKGlubmVyKDY2ZGQwOWNmOGM3NjdjYTggNDlhMWYzZjBkMDJjMjdkMSkpKSkpKChwcmVjaGFsbGVuZ2UoKGlubmVyKGIzYWY1YjdmZmY3N2QzZGQgN2UzZDUzYjJkNjk5ZDIxMCkpKSkpKChwcmVjaGFsbGVuZ2UoKGlubmVyKDFhNzAzNDcyMmYzOWM2ODAgZGFjMGI5MjA3MTBhM2JhZikpKSkpKChwcmVjaGFsbGVuZ2UoKGlubmVyKDMxYTM5MTk2M2ExZWRhMjIgMTc2OGY5NjNmZGEzMGRiZCkpKSkpKChwcmVjaGFsbGVuZ2UoKGlubmVyKGNhNjk3N2JjMmNkMDhmMDIgOGNjYTA4MGEzZWVhOTFkZSkpKSkpKChwcmVjaGFsbGVuZ2UoKGlubmVyKGNhMWM0NDU5YzZkYjkwZTAgNWRjOTc0NDQyMjQ2OTJiOCkpKSkpKChwcmVjaGFsbGVuZ2UoKGlubmVyKDVhODY5MWZlOTM4ZDc3NjYgZmZhN2I3NmQ1MDU0NTMwMCkpKSkpKChwcmVjaGFsbGVuZ2UoKGlubmVyKGUyOGE2YmQ3ODg1ZTJkY2UgY2ZmYzcxMGZkMDIzZmNmMikpKSkpKChwcmVjaGFsbGVuZ2UoKGlubmVyKDY3YzljYWNkYmVjMTAxNTIgZGJiYmIxNzQ0NjUxNGNkYykpKSkpKChwcmVjaGFsbGVuZ2UoKGlubmVyKGI5NjI2OTBkNGM2MTQ3ZmUgMDQ3ZWQyYjY0MzJhZTlhOCkpKSkpKChwcmVjaGFsbGVuZ2UoKGlubmVyKDI0N2EzYzAyNmZkNDJhMWYgMzBmZmQzZWIyZTkyZjZlMCkpKSkpKChwcmVjaGFsbGVuZ2UoKGlubmVyKGZiMDQwYTVmN2FlMTY4MmEgNjdlODhjMDNiNDY0MjlmYikpKSkpKChwcmVjaGFsbGVuZ2UoKGlubmVyKGRhN2FhZWI5OTE0MmQ0OTAgZTZkZjFlZjJhMjdiZDVkZCkpKSkpKChwcmVjaGFsbGVuZ2UoKGlubmVyKGM5NTkwYmEyZDY1ZTc3NGMgNjUxM2JlOTc2ZGJiZDAxNCkpKSkpKSkoYnJhbmNoX2RhdGEoKHByb29mc192ZXJpZmllZCBOMCkoZG9tYWluX2xvZzIiXG4iKSkpKSkoc3BvbmdlX2RpZ2VzdF9iZWZvcmVfZXZhbHVhdGlvbnMoMzQ1YmNhODlhMThiZTZlYiAzMmIzMmJlYTk4NTNjZTUxIGU0Yjc4YmQwOWJiYjY4YTUgMGM2NzkxZmIwOGUwY2E1NykpKG1lX29ubHkoKGNoYWxsZW5nZV9wb2x5bm9taWFsX2NvbW1pdG1lbnQoMHgwRjY5QjY1QTU4NTVGM0EzOThEMERGRDBDMTMxQjk2MTJDOUYyMDYxRDJGMDZFNjc2RjYxMkM0OEQ4MjdFMUU2IDB4MENDQUYzRjAzRjlEMkMzQzNENDRFMDlBMTIxMDY5MTFGQTY5OURGOTM0RjcwNkU2MjEzMUJBRDYzOUYzMDE1NSkpKG9sZF9idWxsZXRwcm9vZl9jaGFsbGVuZ2VzKCgoKHByZWNoYWxsZW5nZSgoaW5uZXIoMzM4MmIzYzlhY2U2YmY2ZiA3OTk3NDM1OGY5NzYxODYzKSkpKSkoKHByZWNoYWxsZW5nZSgoaW5uZXIoZGQzYTJiMDZlOTg4ODc5NyBkZDdhZTY0MDI5NDRhMWM3KSkpKSkoKHByZWNoYWxsZW5nZSgoaW5uZXIoYzZlOGU1MzBmNDljOWZjYiAwN2RkYmI2NWNkYTA5Y2RkKSkpKSkoKHByZWNoYWxsZW5nZSgoaW5uZXIoNTMyYzU5YTI4NzY5MWExMyBhOTIxYmNiMDJhNjU2ZjdiKSkpKSkoKHByZWNoYWxsZW5nZSgoaW5uZXIoZTI5Yzc3YjE4ZjEwMDc4YiBmODVjNWYwMGRmNmIwY2VlKSkpKSkoKHByZWNoYWxsZW5nZSgoaW5uZXIoMWRiZGE3MmQwN2IwOWM4NyA0ZDFiOTdlMmU5NWYyNmEwKSkpKSkoKHByZWNoYWxsZW5nZSgoaW5uZXIoOWM3NTc0N2M1NjgwNWYxMSBhMWZlNjM2OWZhY2VmMWU4KSkpKSkoKHByZWNoYWxsZW5nZSgoaW5uZXIoNWMyYjhhZGZkYmU5NjA0ZCA1YThjNzE4Y2YyMTBmNzliKSkpKSkoKHByZWNoYWxsZW5nZSgoaW5uZXIoMjJjMGIzNWM1MWUwNmI0OCBhNjg4OGI3MzQwYTk2ZGVkKSkpKSkoKHByZWNoYWxsZW5nZSgoaW5uZXIoOTAwN2Q3YjU1ZTc2NjQ2ZSBjMWM2OGIzOWRiNGU4ZTEyKSkpKSkoKHByZWNoYWxsZW5nZSgoaW5uZXIoNDQ0NWUzNWUzNzNmMmJjOSA5ZDQwYzcxNWZjOGNjZGU1KSkpKSkoKHByZWNoYWxsZW5nZSgoaW5uZXIoNDI5ODgyODQ0YmJjYWE0ZSA5N2E5MjdkN2QwYWZiN2JjKSkpKSkoKHByZWNoYWxsZW5nZSgoaW5uZXIoOTljYTNkNWJmZmZkNmU3NyBlZmU2NmE1NTE1NWM0Mjk0KSkpKSkoKHByZWNoYWxsZW5nZSgoaW5uZXIoNGI3ZGIyNzEyMTk3OTk1NCA5NTFmYTJlMDYxOTNjODQwKSkpKSkoKHByZWNoYWxsZW5nZSgoaW5uZXIoMmNkMWNjYmViMjA3NDdiMyA1YmQxZGUzY2YyNjQwMjFkKSkpKSkpKCgocHJlY2hhbGxlbmdlKChpbm5lcigzMzgyYjNjOWFjZTZiZjZmIDc5OTc0MzU4Zjk3NjE4NjMpKSkpKSgocHJlY2hhbGxlbmdlKChpbm5lcihkZDNhMmIwNmU5ODg4Nzk3IGRkN2FlNjQwMjk0NGExYzcpKSkpKSgocHJlY2hhbGxlbmdlKChpbm5lcihjNmU4ZTUzMGY0OWM5ZmNiIDA3ZGRiYjY1Y2RhMDljZGQpKSkpKSgocHJlY2hhbGxlbmdlKChpbm5lcig1MzJjNTlhMjg3NjkxYTEzIGE5MjFiY2IwMmE2NTZmN2IpKSkpKSgocHJlY2hhbGxlbmdlKChpbm5lcihlMjljNzdiMThmMTAwNzhiIGY4NWM1ZjAwZGY2YjBjZWUpKSkpKSgocHJlY2hhbGxlbmdlKChpbm5lcigxZGJkYTcyZDA3YjA5Yzg3IDRkMWI5N2UyZTk1ZjI2YTApKSkpKSgocHJlY2hhbGxlbmdlKChpbm5lcig5Yzc1NzQ3YzU2ODA1ZjExIGExZmU2MzY5ZmFjZWYxZTgpKSkpKSgocHJlY2hhbGxlbmdlKChpbm5lcig1YzJiOGFkZmRiZTk2MDRkIDVhOGM3MThjZjIxMGY3OWIpKSkpKSgocHJlY2hhbGxlbmdlKChpbm5lcigyMmMwYjM1YzUxZTA2YjQ4IGE2ODg4YjczNDBhOTZkZWQpKSkpKSgocHJlY2hhbGxlbmdlKChpbm5lcig5MDA3ZDdiNTVlNzY2NDZlIGMxYzY4YjM5ZGI0ZThlMTIpKSkpKSgocHJlY2hhbGxlbmdlKChpbm5lcig0NDQ1ZTM1ZTM3M2YyYmM5IDlkNDBjNzE1ZmM4Y2NkZTUpKSkpKSgocHJlY2hhbGxlbmdlKChpbm5lcig0Mjk4ODI4NDRiYmNhYTRlIDk3YTkyN2Q3ZDBhZmI3YmMpKSkpKSgocHJlY2hhbGxlbmdlKChpbm5lcig5OWNhM2Q1YmZmZmQ2ZTc3IGVmZTY2YTU1MTU1YzQyOTQpKSkpKSgocHJlY2hhbGxlbmdlKChpbm5lcig0YjdkYjI3MTIxOTc5OTU0IDk1MWZhMmUwNjE5M2M4NDApKSkpKSgocHJlY2hhbGxlbmdlKChpbm5lcigyY2QxY2NiZWIyMDc0N2IzIDViZDFkZTNjZjI2NDAyMWQpKSkpKSkpKSkpKSkocGFzc190aHJvdWdoKChhcHBfc3RhdGUoKSkoY2hhbGxlbmdlX3BvbHlub21pYWxfY29tbWl0bWVudHMoKSkob2xkX2J1bGxldHByb29mX2NoYWxsZW5nZXMoKSkpKSkpKHByZXZfZXZhbHMoKGV2YWxzKCgocHVibGljX2lucHV0IDB4MUQ1MDUwQUJDMTkzRkQ4Mjg4RkU4QjA5REE5QTJBQThDNEE5NUU3OTZDMzNERkI3MTJFOENDQUQ3MzY3MjY2QSkoZXZhbHMoKHcoKDB4MkMzM0MxNzNCREU5MzQwQkU5NDFFQ0QyMDlBQjZFOTlFQ0E4QkRDQTFDQThCREE4REFDM0U0MEMzMzE1RjY5NikoMHgwMkFFOTI5NjgzNDREMUY1OTYwM0JBMDE1QzI5RDc4MDE4OTdGNkI1OUU1RUQ0M0EzQkVFMzE2RDZBODc2QzNCKSgweDNENEZERDI0MDI4NEYwOTZCMEQ5Q0U0MDVDMjAxNkU3Q0FFNDk5MzFEMDU3MUYyN0RBN0EzRERCMjAyRkM0MzcpKDB4MUQ4QTlBMTdBQkRGRjU5NzU4MzJCMkVBNEFFQjk0QkFERTYzNDZBNTU0RUIyNEE1MUIzRUNGRjU2MEQzMzc0OCkoMHgzNkY4MDZGMDQzRDhGMzNGN0ZEODk3MzBGQjY5RTVEQUYzMjNFODYzN0QyM0Q5NTY5NDY2NUFCMUIyOUFEMTk0KSgweDIxQ0U2NzdFOTQxNjc4M0RCQTczMTBFMjgxM0QyMDAxMDRBMDMyOERDQTVDRjJDMEU2MzJCRkQ3MTk5NTFDQkQpKDB4MEEzNDY0RDVBQkJERjFDMUZBNkMzQ0Y1QzUzMjhDQkVEN0QxNDAyQUQ0OTkwQUYyRDA3Q0Y2OTU4NzAwRTA3OSkoMHgzMDY3OTIzQUY5M0M4NUJDNjc3NzE1Rjc4RUZFRTJCNzY1RjQ3MTJEOTJBMThERDY5MUIyRDYxNzI0NUQyODM3KSgweDFENzVFMUNDRTQxNjVGRDE5QkJGMUQ4MzRGMDM2NkUzMzMwQTkxNkYyNTI4MDFBQ0MyQTlGQ0NGRTE5QkIwM0YpKDB4Mjk3OTNDM0QzMTEzNTM0NDRDNEZDRjJCRjYyMjk5ODkzRjY5RkNFRjBBREY3MzQ1MzEwREI3RTczNkMyMTc1OCkoMHgzRjkwRTI0NDhDQUIyNjM5Nzg4RUVGMEVEQkQ0Rjg3NDYzMDgyRUFFMEM1MkY3MTBFMEE1N0I0MjM4NTc3QzA5KSgweDNFMTlFOUU0NUM2Q0ZDRjBGNzAzNkQzQTU5OEUyNkJDNEMyNTBBQjQ1MDQ5RTE5QTgxRUYzRjlDNjhFN0IwOUUpKDB4MzFDRjJGQzQ1QzU5RTQ1RTVCMTZBOUZBMzU3OTcyQUVGMUY3NDQzODhDODFDODg2QjI4QkRCQzU1ODE1Q0U0NSkoMHgyNEIzMTBBNDE4Q0I1ODE1NTEzRENDNUI0REJGNEIyQzY0QkQ5NEEyRDQ3NjQyOTRFRUJERjRDN0RFMUIxQjA4KSgweDNFNzQ4QjhCRjdGM0Y2MzIzNUI2NTBEQjg3M0JENjUyQkM1OERCMUM2N0M5NEFGMDNCMjE4REI1OENBMEVBODYpKSkoeigweDNGQTY3NDFEODRFMTE0MzRENzkxOEE0NTlBRDFCNjk4QjhGMzYxNkUyQTkwMUIzQjE3RTlFMEJBOEMyMjlBOTUpKShzKCgweDIxNjAyODVBNzg4MDMxQzQ1QjBFMDQxQzBDM0UxMzIyRTEzMzBDNzE4QjcwOTk5OUU2NzdFNEM4MkMxQThERUMpKDB4MkNDMUVFMTE1NEY1MjdCMzNBMDExQTVGODE2QUZDM0MyMTk4OTJEMENDM0EyNTUwMUE5MDE4M0EyMjIxQjg0NykoMHgyOTkzNjZEN0JEQjUwQ0QyNzhCREI0M0ZGQ0MxQUY2NkNGRDZDODIxMjAzRjk4MEFDMjJBOUUwMTc4NjEyRkNDKSgweDA0MjA0NzU5RTdEOEU4NEMxMTIyQkNGNjUwMDhBQkFDMDE3REU3REFFNDRCN0U0NzlEMzA3NzM5NjZFQjZCMEEpKDB4MDhENUFCREIzOENFRUE2RDUwRkMzNzhGQ0NFQTY1MTE2QzI5OEVFMDMwN0Q4MjdGRjY3NDQ3NTAyQzVDNUEyMykoMHgwQUIxQjE2MDVDMDdGQjA1NTQxNDMwOEZEOUQzODcyRDExODRBQzQzNkJGNjJCRTA2QkY2OEE0MjlFQjgwNkM4KSkpKGdlbmVyaWNfc2VsZWN0b3IoMHgyMDczRTU3RUNBMDk3Q0RCNDM0OUY1NkE5NkREODcwRUY0MjMyRjU0NzYyNEJGREQ3QUZGREY4NDA3ODI2MDAwKSkocG9zZWlkb25fc2VsZWN0b3IoMHgxNDEyNjQxRjM3OEI3QjRBQTJERjFCMjk1NzNFM0JCQTJFMDkyRTc0RDQ4Q0M4Q0EwM0JGQkQ4ODc1NUY1REQ1KSkpKSkoKHB1YmxpY19pbnB1dCAweDBFRkMwQ0M0RTg2MDRDQjRCMzM3QjIzN0JCNDY5MTYxMTBGNTYwNDA0MTY2OUUzOEVCMTcxMkM3OEE4NjUzOUQpKGV2YWxzKCh3KCgweDMwQzgxMjQ1NUQ4NDBGMDlCMUExMEQ3M0U2MDdGMUNEMjNGMDk3N0UyMDU5NDZERDcyNTIxNDlDM0M4RUIyRUIpKDB4MDMwMTA4MkZDODVBODVBNUM1RTQ4NDgzQ0IyMzFGNjRCRTRFNDJBREI3QUI3M0I5NzMwMzRGOTJDMjAwODI0MykoMHgxQUMyNjNDMjkzQjU0OEU3ODYyMjM0NDgxODY1QTZDNDI1NTE4MEYzM0Q1RkNCMUUzMDM2MERDNUFBNEE4MTY0KSgweDI2NzlCMDM5MDFBQTJBMjg2REYxRTJBOTBCQzcyQTNBRjU3QzEzREQ2NUI5QkIxMTEwNERCOTE4OUFEQkI5NzApKDB4MzlGMENGRTUxMzNENENDM0I1OThGMUY2RUExNjAwNDY2MURGN0JBNkQxMzE2QzM4RTEyNEM2NUVGNEYyMUM5NSkoMHgxNjQ1N0RGRDZCRjMyM0JFMTMxNjI3NzlFQjBGNDhDQUQzQUQ4RDQ5NzBFOUU2NDMzRjI3NUIyMjI2Q0Y5OUQ5KSgweDJBRjQzNkZFMEZBRjBDQjkwNUREODIwMkREQzQyQzA5RDE1NjVDRTQxNUZENDRGMzMxNzhEOTRCMUJGNzYxMjcpKDB4MjZBOTE0RjdENTVBQzMxMjkxOEQ0MUZEQTUxNjM0MkU5MjkwMzRDMDZEMTk3MDc5NEMxMTU2RkY4NjkwQjBFNikoMHgwQkREREIyNzZCOUNERjRCMkM5QjRDNkI0M0YyRjMwMkQ0NkUyQTAxMDQ3MjRENzc3OUI3MTRDQzFDMTNEMTBDKSgweDA1N0MwNDVGNERBNzIwMjMxN0U0QTQ3OTUyQkVGMTlEMTA5NDc1NzQ5RkM4QkYwRUQ5MjQ0RkQ2QkRCMjBDQzMpKDB4M0FEOTgwNUJFODYzNDVCM0ZFOTgzNjdEMkFEQUFBRjZBM0IyQTUxMUI3MDExRDM1NENDMDc0QkIwRjBCNjE4QykoMHgwODY0QkIyREY2MEYyOUJFQkM4RDU1REVDMkI2RjE5OURGNTNDQjY1MEJENzk3RDhDODFBQTdEMzlGN0E0OTRDKSgweDM3NUYyMTUzNkI2NkU4MTZEQ0ZDRTgyOTQ5NUE3QjQyOUNBMUVCNjU4MTIzREU4ODU4Qjc2NURCMjZEMURDNjgpKDB4MzREMUI1OUEzMzM2OTM1MDg2N0VFMEU1MzhDNjhENjkzRTE5QkQ1RjhGMDVGQkRFNTI4MjhBNkFFMzk2NjZDQSkoMHgzODFBRDI4NTMzNEE3ODg0NjkwRjNBQjg0MTIyOTFGQ0IwRDMzNTcxNjlDMEYxNzZEMkE2REI4RDJCM0ZDMDJCKSkpKHooMHgyRkI0MTUzNkU0NjU1QzExOUJFNUYwREVEOTAzOTFBODE3MUMxOTFCM0E5NzY0Rjc2NUZCQjZFQkYyQUFCQUM5KSkocygoMHgzRjU1MjJBMUQ4QTBBQkZBODg3NkI0MTg1RTlDQTFGODg1NjYzRjU1NTc5QzM5RjczNTJGOTgxQ0IzMDRDQ0VGKSgweDJFMDcwMEQ2RjhBMDJDMDRCMURGRTYzMDg5NkI1OTYxNUYyMUM0QjNCNTQxRTI2RUU2M0RCQ0ZERkU1OUQ2NTgpKDB4MTBGNzMyN0M4MzNFQjM1QjQ0OTlBRDRBMUVGMEJDQjY2ODYxODIyMzgxREVCMENDNjc5OUU3MTgyODkyQkQyNikoMHgyOUFCOEY0QzdFMjU2RDJENzcwM0UzNjhGOTEwMUJFRDAyMTVFMDhDRUM4N0FBNTQ5OUNGQTdEMUU5RTExNjU3KSgweDE2NTIzRERGNDM4QUNGMkMwNzJEQzdGMDBDNDFGMUUzQTUyMTQ3NjFDNzdEMjUzMzk3MEE5MzgyQjVCNDhEMzApKDB4MEQ2ODRBNDYwQjM0ODA4MkY1RUZCMDNGN0E2MzVCNTM1OEU1MjIzNTgyMUQzNjI1MUQ2NzY0NENFNjk0QUJDNCkpKShnZW5lcmljX3NlbGVjdG9yKDB4MkIyMDRCODU5NTI5OUQyMkNDODNERTZFMkE3OEQ0QUYzOUFBRTg1MjdGQjRCMjk3QTM1MDUxRjM3NkFFMTBDNikpKHBvc2VpZG9uX3NlbGVjdG9yKDB4MzcwQzdEQUM1OERCMURBQjExNDdEQUE4QkJGN0VFMUYxRTJDMkVBQjY0QkVFRDg4NUNBMTRGQzg2RDc4NjQ1OSkpKSkpKSkoZnRfZXZhbDEgMHgwNDU5REU5RUE3NEI4Q0IzOEI1NDQ1NEZBMEY1OUQzNzUzMDdCMTIxMEY3NDAzNTI2MTUzRDVDQzEyODhERTYzKSkpKHByb29mKChtZXNzYWdlcygod19jb21tKCgoMHgzRTJDRjhGREI3RjI1Q0MzRDUyM0U4ODczNUNDOEIwMDY4QTQzNkExMDdEOTI2OTc3QjQ0MDg5NTVBRkI1QTdEIDB4MzJDRUU5NTVFQzVCRkNGMjY5QTA1MEM1MEM5RUQ4Njg2NjRGMjZBRURCNEZDQzk2QTJFQjIyQzRFOTAzMUFDQykpKCgweDIwMjlGNTRDRTNGRTEyNTUwMDVEQzZFMEQ1NkY0NUVENDZEOTI5NEEyMDIxQUQ3QzREOUVDQjlBMkZDMzVEREMgMHgyMDA5OEU5RUI0Mzc0MTRGODYxQzhCQjVGREYzMTExRUIzQzY3MDdEQzE1NkZGRUUzRjNCNzEyRkI2N0Y0QTJFKSkoKDB4MTExMEFFM0YwNUEzREYyRkU0MTQ5RUI3MTI1QjdDRjMxNUQwMUQ2QkZCREM0RTFFQkVBMDVBREQ2MzM0NzBGRCAweDMwQkFFRjA5MUMxNjVCOEZDRkFGQUE5NkMwRkI5RUI1OUE2RkQ5ODE3Njg5NzQyMzA0MzYyM0FGQjhEQ0IwODQpKSgoMHgzMzk1RDI5OTNDQ0JCOUMwQTIyQkUzMjFENzBGNUYwMUYzOUI4M0Q3OEQ3RDM2ODRERTdFRkVGNzFDOUVFRDk0IDB4M0E5OUEwNzhEQTcwNkYzQzQzQjZDMDgxREU1QTA5QTY5RDJEMzA4QkE1MEI5NjFDQUM2QTY2NEUzRDRFOEUzRSkpKCgweDI1OEM1NkZBMzJCNTU1QkZDMzI4OEY2RUVBQTExMzQ0RTQ0MzBDNTFGM0VENkE1OUYzNUY3NDlGOUZBRjA4NEUgMHgxRDQ3QUMzNDFFRjdBQTc2RjE1RjAyMzlBNDk0QTU0MUUwMThDMTEzQUNENjJFODdGQUE3NzY0RTIzMjUxOTQ0KSkoKDB4MkMwNDMxMUI4MUVEMjkyNDBERTlEQTYyMkM4OTQzMjMyMzZERDYyMzg0NkU4M0MwODMwOUQxQzU1MkIwNjUwMyAweDI0MzgwMzZFRTdFRjJFQUVCOTIxNkE4NDM2OTJBMkZBNDVGOEI1OTUxMDdEOUVBNkMwNTUyM0M4Mjc0RENERkUpKSgoMHgxOUMxREUxMzk4MjU4M0EyMkZBRDA0NTUzMDgyNDk5Qzg4MDU1QzBENzA3QzA5REM3NzY1MEVCQzE0NzE4RjZDIDB4MjYxMUIxRkM3MjFCOEI3M0IxMDk4ODZFNUEyOTYwQUJCQzVBNDcxNDcyRjJERTI3RjBCNzA5ODlCMEU2NDBCRikpKCgweDEzNjU1MDMxNUE0NDQwRTIyREIzMjkwNkUzQzdDOTU1Qjk2QzczNUU0MDU4RjFBRkY4QkRDRjc1QkUyMzI0QzggMHgzNEFCODdBNTkwQ0I0Qjk2NzRGMjhBNzVGNkNGOTI3NTdFODRFMTY0OUYzMkNBQkNCRTBCNzZBRUQxQTYwRThEKSkoKDB4MkVFOEQ1QkVBNEQ0NjAzMjFCOUJEMUI1OEJENUY5RUY3NkRGM0QwREVCQjAxNTE5MEQzMTdDNjFDNzM1ODRBQyAweDNEMzMwNDAzRTU0QkQxODlDNTU0NDgxNzBENTlENkY5RDNFRjQ4QzgwOTUyODFGNDU1ODhCOTJCNjEwNzUzNUYpKSgoMHgzNzBFMjMzNzU3MDdCNEU3NDQ4NjQxNUExNTNDQjFGMDExMUMyQjk1MEM4NzE3OEZBODU4OTFDQ0FCMEQzRDhBIDB4MEU3NUM1OThFNjM2ODgyMTdCRUZCQjVEQ0EwMjA0MzNDRTE1OEQ0RjgwNzBDNjM5ODIyNzVGODI2MUEzQ0U5NSkpKCgweDJFRkExNjAzNTBDQzQyODJFRTA2QUY0NjNFQzhDQTY5ODBBRjA3OTgzQTQyQjYyNzVFNDJGQzRBQTZFNjg1QzggMHgwRUVDQTlFREI1MTI2NTE4MkNCRUMxMEVGM0IwQUFGODFFRkI1M0U5QjkxOTk0MDE5NEMyNzI2QjlBNzg1RDFDKSkoKDB4MjdGRTY5RkY0QTcxNkUyREYxMzg5Q0ZDRDRDNDI1QjA1MEMwMDkzMUNERDEyM0MwQzVCRUE3REZGREQzRDYwMyAweDEyMkUwNTkzMTIwNjM1NUFBQjYwREJBRTA3N0Q0OTA4ODdERDFDQUE1OTlCQUMwNTQ1OEJDM0Y0MTQyOENCQjYpKSgoMHgzNjYzRTFDMUMyN0M2RjE2M0FCNTUyRTgzQjIxRkREQzVFQkFBM0I3MzVFRkZGRTM4QkFFOTlCMDFENzFEMDM3IDB4MkM0NkM5MTMzNkNFMzgxRjM5MDBCRDJBODBDMkIzNkE2QkM5MEM1RDUzQTU3OUUwMjI0MEJCQUJCMjAxOEU2MCkpKCgweDI2NjY3RTIzQTAwODVGRERBOTcwRDRDREM3OEQ2QTREOUM5RjAwMzA2MUY0MEY1QUU4RjgxOTg2QzBENkQyNjAgMHgyQjA1QTlGMTIwREFBQTM1NUY1NEU4RDBCOTZBNzhBNjc0ODk4RkIxODMwQTRFQjcxMzU2MTM3Qzg5ODRCREE1KSkoKDB4MTA1RDI0OTFFRUFFMDNEMUFBNEFEODkwODQxMkYzRUQwQjk4OEE0M0M0RjMzQzgxNTgxQzNBNjBGRUU5NzIxRiAweDJEQkFBRDU2QkZBMURDRERFNUNGRTQwNDgwQzhFOEU1N0UwMDkzRkVCMTUzRDlENEY5ODM0MDdCM0VBOTE0MTIpKSkpKHpfY29tbSgoMHgwMjlFRTdGNjREM0ZGRjFGNjkyMEQ2RjAwOTMwNEMyQzhGOUFCRjJCNzY5QUNENjlGN0Y3ODIwMUEwOUYxMEJCIDB4MzAxNDQ5NDgzQkYzQTY4ODU1MjE5MjkzNEUxMDM5MUQ3QkU5N0U1NEJFQjI2RjdBM0YzQjFBMjQ0M0NBMDdFQykpKSh0X2NvbW0oKDB4MjdFRDA1NkUyODg2NDY5M0FCMTY1M0Y2MkFERjVDNkY0N0RDQ0QwNzBFRjE2QTJFOTExMjgzMjI0MDE1OTIxRSAweDEwNzcyODRERDE1Rjk5MTQzRUZBQ0JBODVEM0RENjM2MDhGMjIyQ0Q2RDdDRjdBNzkzREZDNjQzOTBCN0RCRDgpKDB4MDdBMTBGOTVBNEY1NTU5N0Y2NkMzQzkyQkJGOUQ2OUEyM0M2RUU4NkNFMkM4NjRGQzBBMzVGQjE5OTk4MEI4OSAweDJCQzU2NEVDMDZCOEI3MDUyRjQ2OUMzRUM3NEFERDMyQzFDNzEzRUZBMTlGMjYxMDJFN0M3MzUyMEY5MEVEMkMpKDB4M0YzMEU5NkMzRDVBMjMxNzBGOTQ4OTU1NjU0MjJDNkQ1NEI4Qzg1OTREMTU0Q0I0OTVCRDgwODk0MTg0OEMyMSAweDE3Rjg1M0QzQzU4NjkwNDJDNjAwQzcxNzIwNjEwQTIxREQwNTdENjg5QTM0Q0YwOEU2QTcwNTRCMUJEREQ3MEMpKDB4MEMyN0ZBOEQyODI5QkNCREQ5MEUyNDU2NzczOTRERjcxNTFGN0M0RTk0RDk1ODMyOTYyRDcxODdGRUIzMzQzMiAweDA0NDJDNzNCQzdDMzc3OTFEQTlDRTBCRTYzMzJGNjkxNjZFRjZFNkY2NTFFMjNEODU5MjA3QjFGQURGOUUxQTkpKDB4MDM5QjkyMDA2N0Y1OUIzNDU4RjhDRkE2NjBCQzU4NUI3MDU4MjY5MDZCODg4OTNCODhDQURFMTk5MzA2MDRDNCAweDMzQUFBNjIyMTEzQTE0QkIxNDA4NTM4QjM4Q0E1MTU3QkNDODM1NTQ2QkMwODFCQTJEMzlFNUE2MzZGNzg1NEIpKDB4MEU3NkFFRTQ3NDg1MDczQURCNjZFODgyN0I3RjExQzk5Qjc0RjVEMzYwQUYxMkMzMjZERUJGRjQ1N0FCQjI5OCAweDE1RDdGNTlCRDZCRDBFNDlCMzZCQUUxQThFMTcwNzNGQUQzNDQyQjgyNjhENTBEMzI3RTg3Q0Q0Mzc0QzlFMkUpKDB4MjRCMTdDNDI3NThDRDk3N0RBMzFBNUQ2MTlEMEIwQ0M4ODVBMDc0RjEzREYxQjBEOTAzNkE1QkU5NjJGQUE2NiAweDMzQUJGNzU5NjRENDMxOEYyMUFBN0YzQzg4OUVBODhDNDk1RTEzMjJCMjlDODE2NDZDOTAxOTA2MjZBRjkzQTApKSkpKShvcGVuaW5ncygocHJvb2YoKGxyKCgoMHgwMThFODJCODVGNDMzODBFMzJDRURBRDU3MTg4NkRDREI2NTFGRDE2QzU0QUZBQ0M4QTVGMEZDQTFBMzVENzdBIDB4MDc1NThDOERFOTM2MjgyNkY1MkVEMUZDOUYzRkFDM0U2MEJFNkJGOUE2OTNGMUE5NjBDQjJGNTRCRjlBRDMwOCkoMHgyREQzNEFERjczMjM0MENFMTY2QTM5ODlDMjg2M0UwMEFBMjBFRThERDM2ODFBNkZDNDc5NDhEREMyMjkxOTE5IDB4MzlFRkIzNTkyOTI0Q0Y0OUY0NUQ1QjQ3MUFDRDY2QkQ2QTlENzJDN0YwMzRFQzc1NzAzNzQwNzM3RTA2OEZGOSkpKCgweDA1REQ3ODQ1QjBEMTkyMTJBQ0RGNjY2REQ5MEYzMDk5OTlCRjI4NzE5QjJBMUY3MEIyMjhBRjVEM0U1OUE2MzMgMHgyMDc3OTlBQjQyMDE1NUM2RkZFQ0RCMzUzOEIwRUYyMjU5RUVGNzc2QTMzQTc4MUFDNEYzRUY2QkNFRTYwNzAwKSgweDNBQUZDNEUyNEEyNUQyQUZGNzE0RjAwMDhGMjQ2NTQ5NkM2MkVCNkMxRjc1NjJFNjA1QzM4RUM1OURCREJDNjcgMHgzNzhGNUJBQ0NFNUM0QkQ2RkVGODYzMEY2OEM0MzlGOEZFOTg2RjIxOEE1NjJCMUVDMDU0RTA3RkM1ODI0QjU5KSkoKDB4MzhFNjA4RTZDODY2QUQxQzYxQkM2RjI1MEEwQUQ3NzYxQjcxQzZFNUUwRjdBMDY1RjAxQjdCMkY0RjQ4NUQxOCAweDJGMUNGQ0VFOTY1ODRGNTkyQ0RFMDVCMEIzRjkzNkE4RDFGQjYwM0EyOTg0RUVDQjFEQjA0MkJBNkQ4MUE2RDkpKDB4MDdBRDYxODFBOEUzMkMzODk4QjA2QkYwOTJFMjhEMUM4RTkyODI5MzEyNTYwOTAzMzk3OUFFRERCOTExNkJDRSAweDM1Mjg3RjdBQTIzMDBFQ0ExQ0M1OEFFODE0MUFCOTc0MTFFMDBGNjFDNjVGNUIxQTk4QTU4RUY1OTE4QzM2M0IpKSgoMHgzNDYxRkFDRTFCRUI4NUY2MDVFNzJGQUY5QTNDODA0Q0MzQkY4MkZDMjA5NDU4MzUyOEYwQzdFQkE3NERGQjQ4IDB4MjIxMjAxNUU4Q0EyOTY1RkUwRThBNEEwNjgzOENFRERFRDFFQTUzMUExMzlGNUNGRDE1ODhEQjU3MzYzODFDMykoMHgwREUxNDM5NzdCQThCM0ZDOTNEMjU0MzRFRURBNDkyMUU4QkRFNUFENTlFMTE4MUU2QjQ1NkI0MzA5MDU3RjA4IDB4MjRCMDk0RDRBQzQ1NkVDM0Y1NUQ0NjgzMEY0RTgyQkYwNzMxMkExRkFBOTdEOTEzOEJGNDFGMTZGN0UyM0E5QSkpKCgweDIxRTU2NDUzMzBEQzczRjZGNjgxOTE3NkY4RTkwQTA4MjcxMTc2NjRBOTNCNEQ5NkUxOURFOEIyODE5Njg5RjIgMHgxQUM2MzFENjA4RkRFQjFFRUZGQjZDMThBNzIwRTQwQ0YxNDA4QjBCRTI2NkE2MkJFOEI3RDBCNDZEQUYwRkQzKSgweDAwRDczQkU5QzMxOTMxOUU0QzEyQThGOTYxMEM0NzZEMTZGMDg3OEYwMzJERTZENjY2NEU3N0RBQUE0NDYzODcgMHgxMjgxNEY4NjM4ODI2RUE2MDk5RTA2OTE3NzBGRkU1MEY4MTdDRkIzQzQ1QzFGMDY1RUIwRjg1RDZFRTdCQThCKSkoKDB4MjdEMDVENUNFOTJGODM3NUQxNUM3RTI4QTRGNkEwMkUxQzI0MEJCQTE4OTc4MzI5RENBMDcyNDM2Q0RCM0I3QiAweDFDOTk0ODQzQkUzNzk3RTlBNkYyQUM2RkNDQUIxQzlCMTc0NUU4MTkxNDNGMjkxOEEzODNEM0QzMzZDNTg0NkMpKDB4MUQ4QUJDNTk0RURFMzExQTc0QTNDRUU3REUzNkU0MDY1ODUxQzBFRDAzQTQxNDhGMUExM0FGOEE0RTFDRThCMiAweDJDMzIwN0I2N0VFMDA1QzdGQzVCMUMwNzJFOTgwQURGOTY5NUYwMTVBRTI2QkYxNkFFMzJFODNDMDZGQ0M2MTEpKSgoMHgxMzVEQzBGOTg0NjVFMzZBRUZDNEFGQUYwODJGNDU5NDQzNEI0QTQzNzQzMDlDQkQzMzQ3NTA5ODNBNzgxMUE0IDB4MTEwNTdDMERGNkJEMkNDN0E1MDVBNkIzOTk2OTA3MDY1NkNCMzlFNEVDNDc5RENGRTQyRTAxRTcwQkEzOTExNCkoMHgxRTI1NEQ5QjdFNkJFREZFMTQyMjY0RTFCOTNCMUNBOTJCOTQzMjY0RTQ4QzhFMjc2QUFCQkMwNjNFNzlDMDJCIDB4MkE2MTcyMjlGNEQxOTRGM0JFM0QxNUQzOEI3NzdFQTRBQkJBMjhGMzY0MUIyNjlGN0EyNTFGQkZDNTExQjI1QSkpKCgweDFFOUUzRkE0NkE1MEVDN0E0MkYzNzBFOUE0MjlDMjE5ODRGQ0Y3MzBGQUFDODkxM0VDNkU1MEI5REJBMDM5MEMgMHgxOUE3Q0Q3QTg0QzNFOTk4QUJGQ0FCMUQxQUI4REYxRTlGNTdENTg3OEVDQjEyNjM2QThDMEQwMDhFNDY2OTM0KSgweDNGMkMyQjczN0NENzM2NThBQ0UzQ0M5MjQyREQ5QTUyRTM5ODM2QjEzOEJDREI3MTY1OEIxMDUyQzdGRTlDODMgMHgyMThFOEVBQjFGNjU3RUZFRjFBMjgxRkU2MUE2QjFDREQ5MzAzMzEzMEZDNjY0NDAzRUIxNjEwQUUyMEVGQjNCKSkoKDB4MDYzRThCNTBBOTBFN0FGQUE0NUI0QUUyQkI0RjQ4NTM3RjE0Q0ZFODJCRUYzMUExMTAwOTM5OTlGMEFCNTMzMyAweDEwMjgxQzhDMEUwMTc0RkEyMTIxRjQzNUYzNUQ5RTgwNTA2MzdBQTNGNThFMkEzNDJERUI5QzkxNzk4QzQ3QUMpKDB4MEQ0M0FCMDg1M0M2QzIwMkEyQ0UzQzM5RTlEMUNEQTYxNDQ5QThBMTZBOTEwMTJGRkU1OEFGQ0JGNjc1RDNENiAweDNCNURBREFBQUU1N0NGNkZCOTcyQzUyMUZFRDFBQzAzQjk2MDg1MUMwRDQ0QjYxMjJFQkI3MkEyMjU4QTQ2MDQpKSgoMHgxOEFFMzg4NUFDOEFGMEU2QkQ5QzBFNzc4NUQ4MzQ3N0VENkY1RkU4QTIzOUFFMjUyNjE0MTkzMUQ4MUVBQjU2IDB4MjlGQkIwODREOEZCRTcwM0QwMDhFOUNENzBCNzAyQjMxMTNCNDlGODU5QzJBMTlCNDQwNkFEMTMwRDM3MzFBMikoMHgwNEFGOTlFNzIwMjU0QjIyRThERjM2OEFFNkZDMjczQUM3NUE0NjM5QTZGMzAwNzM2OUZENDA1NTMyOTY0Q0JFIDB4MTI0NTI1RTM3RUM2MTVCMUY1N0Q1NDAwMjgzNkUzNTM4MDU0ODI3NkM2MUQ2QjI1MzlFQTUxQzkwMTVFRUQ5QykpKCgweDMyQTRFQ0E3Mjg2NEVFRkZDRjJEODNCODQzQjlCRTRBREJDRDQ1Qjk3MjYyNDgxMUM4OTRGOTE2RTRDODFBMzAgMHgzRTZGNTdBQjlDRjUzNjE4NjY0QTdBRDk4NjJGNjVCRjE2NEVGRkI0MkI3NDk3QjY0QTg4NDQzMzkzMThDMzY1KSgweDJGN0VFQ0M2M0YzRURGNTE5QTgzRTIwRDY0RTg4MjEzMTc5MjY0RjkzQTI0MzhBMjJBMTYzMzVFQjI4NTNFNkEgMHgxRDAzQzQwODc1MTZFRTAxQzEzOTgyNTA1OTk3Q0Y1RTEzQThFNEMyMjhCNDM0NkRFRkRDQjExMDFFNjU2NDk0KSkoKDB4Mzk0QzNGNDc2RjhERkFFNjhFNUI0NjEwRTczMjM5RjdBQ0Q4QzVBRTEyRTZGMDk0QjJEMTk5RDM5MzA4RDg3RCAweDFBMzhENDFDNjhDN0JEM0M2MTc2RDI0Rjc3NDY0MTEzNkQ2QzkyOTgxMUQ4NkFFNzJFNTQ1OThCQjdEQjI3RjQpKDB4MTYwQ0I0NEIyRkFGOTNCMDM3NUQ0MEU3N0Q1NjAwOTFGMDY2Qzg2MTZCNjkyRkY4NDJGOTBCNkZFQkM5QkFCMiAweDE2QzRFNUFEQTY1MzRCNUVBMDQwNjkxOEFEMkQ2NEJDNDE0RUFGRkJDNzIzRjI3QjM1OUM1MjRGRjVGQ0UzOUMpKSgoMHgzRkIxOTExNEU5NDdGRkRDNTQwRkI0Mjg0ODM1Q0I3NDI3OURBQjFDRjMxNTRGMDg3NEIwQTBBNUU2M0EzRUVCIDB4M0Q2NUQ1QjE3MkNFRjhEMzFGMzRBNDlBQjA4ODlGN0ExMEEyMjM4ODQ2QjZCMjQ1NjlENjhBQTc5MUY5NENCNikoMHgwRjAyNjk5RDgwMERCODY4QTA2RTNFRTRBMEMxNThDOTBCQzQ4QTY5MUU4MTc0NEZGQkNGREEzMkZGMjREQ0Y0IDB4MjcxNDY3MTI0M0ZEODIzN0QzMzlFMEFDMkM5NDFFRTlBNjQyRkRGNkZDQkJFMDMxQjQyNjk2RkQ2OUU4MzFBQikpKCgweDA1MjFGNkIwNTIxMkRDOTc1QUYwMDA3Q0QyNEQzMjhCMkVDRUQxQzgyNzkxRDJFNjA2MDU5QjY1QkNCRTU1NEUgMHgzNkJFNkRBQzRCNzczNDk0MTIxRjdERDVGODUwN0QzNkFFNkFDQzFEQzk5RkE4NjBERUQxQ0E3QUU4QTNFRDAxKSgweDM4QjUxQjU5MEJGNTBDQzZBMjRBQjgwNDc0RUIxNDdBMzBDNEFGM0REMTlBNTY1NEMxQjEwNTU1OUJEMTRENEQgMHgzRTExREU4QjFCNDYzOEZCRDhDNEQ2ODM2QTc0N0MwQTgxNTc4QTREMjJCODRBQzU4RUMwNjFGRUI2OEIzMTc3KSkoKDB4MkQ1MzI4RTBCQTU4OTk1QzcwNjY3NzRBNDYzRjhBOTAyRDdDMkI5N0JENDVDMTBCOUQ4QjREODIzREYxMDZBQyAweDI2OTMzQTlDMjE3NzI3QzlDREM0QTQ0OTREM0UzMzJCMzZCQjk5NzM5NkZDQTcwNjA5OUZGRDM0MzlCQjQ4MzYpKDB4MEJCMTE2QkE4MDdEMTJENERGNzk1NTdGRkI3RjYwQjQ4ODU4NjAxOTEyNTMwRTNGNDlDODkwQTM0QUVEMzFDQiAweDI0NjJFMDM5NkVEMzAyREQxMEE2RUY0M0FFNTMyMzMzNTQzRjRBODc1NTk5RTgzRkJFNDEwNjY0NERERDNGOEUpKSkpKHpfMSAweDA2QTYxNkMzQTYyNUY5MkVENjVCNUNBOTlEOUExREFBQTQ3NjQ4MUI5QzQ1RTQ1NTNFN0E4RTQzNkIxM0Q1NzApKHpfMiAweDMxMEFFNDBDQkNFMjFGQTBEQzkyRDFERkU3REY0OUQ5MzlBNTc5RkYwMjlGODY5MTE4MDM2QkY4QjM3MDQzOEMpKGRlbHRhKDB4MzY2NDE0RjRGRTlDM0REQjI3REE1QTg1NDUyQ0VEQkM2NUFGRDEwNEQxRjVDMjQxQkUyRTU5NEY2MTVBQkJCQyAweDBCNDE5MEQ1OUVFQTZFQkY4QjkzMTYwNTQ0MzlFOTJCNUJGREM4Q0Q5QkIwQzg2NDc4M0Q1RjFENzg1REY4N0UpKShjaGFsbGVuZ2VfcG9seW5vbWlhbF9jb21taXRtZW50KDB4MTM0MEMxMEIzMEFEMDdGNDkxM0MzQ0RENTg4QzNFOEE1QTZFNkRBQzk5NDczNzhGQTk3RDExRjUyQ0NENEFFMSAweDBCMTEwQUFEMkQxOTU3QzlDNjk0NDQzOURFRDgwQzlDRTlBMEVBRDM1Qzk2OTAzQUMxRUFEQkM5NEFFQjVEMjkpKSkpKGV2YWxzKCgodygoMHgxQkYxQ0U0OTREMjQzRkVGOTI1M0NCNjZDQzNENjMwMEEzN0VENEEyMzBDMTU0NDUxNzc5RkExNkY2QUFFREQ3KSgweDJBOUFCNDE3OEY5NUVBRTZBM0Q2MDgyNzZBNEJDRDM5MEE4OERBRjhDMzUxOTYwNjFFRDc5REFEQjc0N0NBNjIpKDB4MkYyNzJGRDhERjM1MkMwMzVFODFGQzFBNUM4NjY0QUFCRUY0RjYyOTYyQjdFM0QwM0Y2QkY1M0MxMEMyQjM5OCkoMHgwOTY3QjBGN0Y3NEU2NTU4QUI4NkQ4MTNFQUI4NDkwQzQzQzU2OUJBQjlFNzI3NjFDOEQ0MDg2ODEwQTYyMUIyKSgweDNCRTU4RTdFM0M4REZGRTgzMTdFNjhFNTA3MjlGRkJENkUyMkUzRkU0M0YzRkQwQzQ2OUY0Njc2ODA2ODU1MEIpKDB4MjQxN0NCNTM4MERBRDc5NzgwRDYyNDI4Q0MwOTE3NUZCRTJEQkM0NDNFMDc2NzE1NzU4OUE3RDU4MTQ1OEQzMykoMHgyMDZGQTE3NzlDNTA1N0NEMDYzOTY2NkQyNTgxQTE3MEI4M0NFNjU0QzY1NDU0NEM3M0Y3REZEMDIyRkYxNTk3KSgweDNFQzg1NzM3ODM4RUQ4QzRDQjkwRDU0NTIzMjMxQzk1MEZDNjQxREFBODM5MEFDNjYxMjk5NUFEQkJGQzI5NDcpKDB4MUEyNEMzMzk3RDJGMzlGMURGRUVDQ0NCNjZDNzhCRTYxMjc5RDVDMjJBRDY5MkMyM0RENTI2ODEzMzc5M0YzOCkoMHgxODEzQzU5MTMzRjQyMDRGMTU1NTREODkxRjk0RDgwMkQyNkUyRjE4MzQzRDUxM0UxNjQ3MDY2MzZDRDdENkU0KSgweDA1MzRERjY3OTU0QjdBQUE5MERCREZBODE0NjhCODNGNDE4MkI5MjdENUI0MThFNTMxNzk1OTk4Qjk4MjVCRTMpKDB4MEY3RkMyQ0VBMTk5ODQ5NzJFRTU3MzI3NDNBQ0RBNEM2QzQwNkYwM0E4NTI1NTUwMTlGMjEzRTQzMzI2QjYxQSkoMHgzNjdBREE1MzcwMzNBMDU0QTY1RjBFMTQ1RTZFNzlCNTZGMDU0RUVCODAxMUYxRUVFMTYzRTEzN0Q2MzY2Qjg5KSgweDFCMzIzMkRGQTMxNjk5N0Y0NTNEN0E2RjIwMDVFNkUwOTZCNTRCMzg0N0Y2RkU4RDU4MTE2NTg4N0Y4NUZENzEpKDB4MEVEQzFCQ0Q4Qjc4MjMzRjJDNUUyMzZENkQwNTI2NUE1ODY1ODdBQjBCMUMwRjVFRTNBMjZFM0VDNDVDODU1OSkpKSh6KDB4MkQ0NjcyN0NBQkQxQUQyMEU0NzZFN0VEOEQ2NjQ2NDBEMDU2NUQzRjAxQ0JCRjdDNjI1OEUyRjQzNkUwRkI2NCkpKHMoKDB4MTZDMUQxN0Y4OEMyNjdDNDNENERGRDE5NzY4NTgzQTJFOUFCN0FFQzY5NzVCMDlGMTM5REYxQUI1QzQxQzgxNSkoMHgyNTBFQTY3QUQyMkUyNjYxMjA4QjA1RTcyQjEwNTRGNjA3OThGRDU4RERGRTMzMzNGQUE5QjVBQjU0N0M2NzQ1KSgweDI1OEE4QzkxODI4MEMyNjVGODI1RUI3MkMwQjhDNjI1NjY1QzJGQUY2MDY5N0Q1ODhFQzZBQUNBQzczRDBCODYpKDB4MDcyRUZBQUZDOTY3RUZFNDVCRkYyRUVDMUE4Q0JGOEEwQjJDQzFGNDRCMjUyOTZEQTMzRjczQjNFNDg4NjJEMikoMHgzQTIzQThBQTJBM0QwREM4NTI5OURFNDk3NUM4NDg1NDczQzlDMUQwRDBEODRBMEJFQ0ZGRDMxMzUxQTYwNzFEKSgweDBEQkM1MUM5REY5MjNBQ0I0NDI3NDc0MjA5NTc2MUU1OTlFRDFEOEY5NEVGOEY0MTRDMTUxRENDNTIyM0ExM0YpKSkoZ2VuZXJpY19zZWxlY3RvcigweDFBQjlDODhCNTNDOUNGRDBBNjU4MjMzMTE3MTFBQkYxRTEzRTVCMzUyREMyRDM1QzZEMzRBNDUwOEVGNDJDMUQpKShwb3NlaWRvbl9zZWxlY3RvcigweDBENERCOTY5NDk4NzNCOTBGMzY1QkNCQzczQjJBMUFBRTY5NTUzMzc0MkY2NDcyRTA1MEQwMjRDNDdFRjA1MUYpKSkoKHcoKDB4MDQ0RTI0ODZEMjJCNTczNzczM0M0OTMzOTQ0ODY1MDc5QzFEMjRDQjFCNjJENUE1RDk5RkI0QTg0RDFBNzgwNikoMHgyQjdENkY4RkNBN0EwMTc3MDYyNjQ4OEFEODU0MEJEQkFEMTMzN0M2MjdDRDhBOUU2MzIxMkEyQTA1ODMxNDEwKSgweDJEOTI2NzNFQkM2N0ZCODhEQzMwNTNGMDIxQUE0NEY1RUNDMTBGRTU2RTlEODE2OUVCMjhCNjNDODZBRTU3NjYpKDB4MTFCRDE3OTE3RDY4QTJFNjhGNEUxNjk5OEE4OUYxNUY1M0JDRUU4NTI0MDQyRTg3MzE2QTkxN0JFMTE4QjU3MykoMHgxOTc4RUY3MzYyNzc0NkEwNTBERkZGQjk4MUFDQ0FGREUxRUQ1MTY5MDkyMTk5NERCQ0VFNjlFNDQ4OTJDMDdBKSgweDIwQjI0Q0RERDAyRjlFM0UzODY0QjkwNUEwRTM0QzE5MTA5MTRBMzk5MDQ5NzIwOEI0NEQ5QjdEMkY5QzA0RDgpKDB4MDc0MzQ3REUzOURCQjczOTE2M0VDMTZGNEFDNjEwQkFGRTkzMjhDNzY3N0E1OUFEQjBFNDk0OUJFQTcyMTM5RikoMHgyOUYzMzQyODNBMDk3QkVGNTQ1RUQ0QkQyNUZFOTA1Mzg1NjVBRkIxRUNDRkJGMTJCQjYzNkY1MzY5NTBBQUU1KSgweDFEOTU2RjI3QTJDMkIzMkY1MTA4RjkyNjFCRjA4MzM2Q0FCRjNGNDNBMzRENzY1NDk3NDdDNTg5QUIyNjhFMjYpKDB4MEY2N0Y4MjJCNTAwNTEyOUZEREZBMTk4MDZCNjNFMkY5MjkzNjUxMzE5RTAyNEY0NzBBNEUzQzA5M0M5NTNGQSkoMHgwN0ZFMTczNzM2MDUwMjZEMDYxMUVBOEM1NkQ1QTVFMDEyNzM3QTY1MUI5REI0RjJCNkQzNjQzRTY2QUU4MDU1KSgweDA1MENBMjE3N0U3NjhEMTkwREIxQjhFRjM2QkZDOTI5NTc5NjQ0N0MwRjAwRjFDMzBENEVBRDJDNENDRjI1NzYpKDB4MDA4QjEzMkI4REQ5NzFFOEJENzEwRTIxNzZCQTFBMTQ4NkU5ODI2ODI2MDNEN0M5OTM1NEZGRERENDJFRDBERikoMHgzODZFMDRBODQ1NUFDQjg3RDBFNzM3Mjc3NDBFQ0Q3RkQyMTYwN0JCRTcwQ0U0MTNBQUEyRUQ1MjkzRkEyMDNCKSgweDI5MjI1QkQ5MkYwMENDNzEyRTlGM0ZGQ0E3NjYwNTkyQjgwOTg3QkU4QjM1RERGRjgzMTk0RjA3OTlEQzNCNDQpKSkoeigweDIzNDVBMUE3RkIwMDRGRjRCOTMzRTQ3RTkxNEJDNzYyRDMzMjFBQzc0QTFFQjgwN0YyMkY3NUY3MTZBMjk3NDUpKShzKCgweDM4NEY5RENDNTBGRkNDQ0QxN0ZFNTMwOTRGREQ2QzZFM0ExODk5MzdFRjIyMDIwNTVBOUU4NDIwN0QxRjk5MEYpKDB4M0UzQzczRjM0OEMzNkI2MUQ1MkQ1RERGRjM2RDc2NjM1N0I1OEE5MTQ4NzU1NDk0NzEzNTFCRUFCMzU5NTJDQikoMHgxOTNBNDYyQjk3MzFFNzNDODYyMkU2NThCQUQwREI1QTkzMjIxMzk3OERCMzkyNURCQjVBQ0YwN0Y4QUIyQjRDKSgweDJCNkU3MUEzNUY4QTZDMTYxQTIyRDZDQTQ1Q0E1NzY2Mzc4ODkwQzMwRUE2MUFGMEExNzlDQjZCNTQ5NkUxNzcpKDB4MDNBN0JGNDFDRjQ2MjE1ODcxREMzODVGMUM0QUIwM0E4QzNERDY3RUMzRjc4OUU0MjVCQUVDOEVEMkI0QTY1RikoMHgyM0MzNzU4QzUyRkUyNDNBNUU2M0ZENkFFQzIyMThDQzJBMDAxQTZGNjU1RjJFNDRGMUExM0UzOTFGRkE0QkI4KSkpKGdlbmVyaWNfc2VsZWN0b3IoMHgyQ0M0M0YwQTlEOThDQkU4RTVCNkZDMzU0RTlCMDkwQjkxMDc1NDE4MTE2NURCRTQ3NUU4OEEwQTAyRjVBNzg2KSkocG9zZWlkb25fc2VsZWN0b3IoMHgyMkE4MUM1MENCQkU2MDhDQjZGOEE4MDc0NzE0MjRFQjBBNTE2N0IzOTI0NDZGMzJFMTkyRTMzRUZEQkZDRTc1KSkpKSkoZnRfZXZhbDEgMHgzNEFENUZBOEFEMzhEOUZCODM1MzRGODUxRjA5MjRCQTNCOUI0M0UxQzQ1NzAzRjE1MUExOUJDQ0U3MUY0RTdEKSkpKSkp"
          |> Side_loaded.Proof.of_base64
        with
        | Error e ->
            failwith e
        | Ok pi ->
            pi
      in
      let statement =
        let transaction =
          Backend.Tick.Field.t_of_sexp
            (Atom
               "0x2340A5795E22C7C923991D225400D0052B3A995C35BCCDC612E6205287419EC1"
            )
        in
        let at_party =
          Backend.Tick.Field.t_of_sexp
            (Atom
               "0x2340A5795E22C7C923991D225400D0052B3A995C35BCCDC612E6205287419EC1"
            )
        in
        [| transaction; at_party |]
      in
      let vk =
        Side_loaded.Verification_key.of_base58_check_exn
          "VVA53aPgmCXemUiPjxo1dhgdNUSWbJarTh9Xhaki6b1AjVE31nk6wnSKcPa6JSJ8KDTDMryCozStCeisLTXLoYxBo3fjFhgPJn25EnuJMggPrVocSW3SfQBY7dgpPqQVccsqSPcFGJptarG6dRrLcx65M4SqudGDWbzpKd2oLyeTVifRTREq2BibC3rWMpUDuLwXEnp61FfFaktb4WKu3hfHyYBt5vL3Xndi9kynUWuhznijLG2yP7eX7o5M3nbjfkg7NdWaGReZH1yt4ewtrmHEMF5qTdK2UPgNzpScaK7ix8wZV5qECT483DsuY6Wpx3s2FfdmRDYwdr2YejhW4ZnJLNAxMgUkV3xkid5esqnk5TuQrdHMYvLZXju3RrZrvqhmbTFXpANKskZnuH1BUvkeoPvpQeYdoeYDJ6bgM6NFB3oWsPTU3vSMg3Wjsqx6Ekc8MuZHuaziGax9WNxbM3H6HscZFRs4npttEiwj1gSvZNaVc9FfRdCa3CMMWJNR1CkA1zKtCb8Sie1yiHc89hDA7K5mufV1yaX88xmAQrhZpTLCE8Ch62Zp3P1Vy6QVDACZCKSiz3bhikYEXFKZaJfRYVZVPeEBgjnUDrB4SD61KKnvWWESV8a3uGudeBLnJqoPJuBC8bZTUfskxqzkXmz2XTv4HMARJRTg21tFB8mZmLgVuaSWpc6inGxTZeWmE9ECSFzHuazEPNQ6yn1xo7G72ixrmLZrZqhbhPfnqSL5SWnmFWaWTihNNdHac8FDwb8JKvneC5yUur3WAZ8tTULiiNVvQhjhKVUrym2wTWFwhDAy6GqZcYeWRig9gpgdaxEuA7YnDc8XZZ5JS643PBfAWZZ3mZR4NxXPnVfn1xAUD2VFXmA8pzkqRwQ8DSpSPpKuwzwuJQUW6QSGtBheKFSxrXt6qekFX2azueedJZrhnwPW78dM7v3Qd2zTWo8iD2wfBB1Yot8BfUqAk7FYyi9hajKT1qZWQMg3kUVBywX93KBht2RFDJeVwiuE2hHaAzobxnnwsPJKPHaU8SM1EXQ4cFP2zJ2acPig52MNht3Z34fMeZ65bA3eEbcDbJw3pk2YS1pHtEr818b5TisPu6gshwkRGghbnTsQzHCjZVf61rpT4WphBsv6ob6foLwdc5ZSxq2BFzAWUv5j5nrtU9fqnQCx1DooZxAc8BnjxCXQ5TnE4Rpj82JwUR59QFNza2RwK2vZLvrNPt1LK5eCkZV8fBWuYD9J4AnxGA8icQbWBAfsSk9xXJBynEKymAsw6eTFPWCAMjQgJLhJP8MJR3NyNbqMfT1nR924EyZged7US9ogU8CLV5GcMBTSzAyCSFwFN8LGL1uT9sStzwQNbUvKvXYRwWNMYpb7Mxcjz1NjBaMbiWUryMcJc3D19yXt8VNt5g3L3Ty4GtL3WWV2aXRRXcuzYZai6wV8ESPGd3R6o4NJS5Ct5Z98fx25sNtswb77Q18pU379m4wsk8ck872oMZTPp9bDHTVpLoEBHd1gkC6j7pP8dx3cNTWc1NoewCGLi6zLDNfPZDrRXZESnaDRgVGEDinXS5SeAihMcQxvriHyskPW4SidcZsZtPvLnoQz7HQRpDnXfg4j6b8P5EX6sSJbkU9is3k6e8puQirFzLLgh2uC4oZH8EzLRZcGkonQPP5sLTmfwX4s5DJYdS4NLAVYSXndVZ4fazLfqPLukdWQkxZihUq4NtFkfzpNB8MPUBe6T72zhnvqVPegeEhgVvUokcn2DRJUc93DSYSGEJ3eZNFTruCgbM7xMXq83K6eraFRvxGqAgsQcTcQKwEfF9XvuppFDBbEHjdg84w1XiRkZ7xPKDdF6Hvi5G8V6rr6q1T7qypKiFqNrwM6frbJqgjedLpAY6RkPchip2WsZTpEX3EY1ryyGnJxZvb2fjCooQ9u1R6zNArVCV383KNJQZAaWFgzd58F7ZJ1fGU8zeFzDuhqSwqPyDE299sVYMSfbvp7xjWygxrbjApRE2FkjQtjuxaiXzsuemvrrSedVCGrktCHNqPKkJxbLcpz97rRBvwnKSd26x8LKHn2Zjzp2qeyxsY8HN7WVPATxPE4xXqi9dw41o8LBQ3GDGe1ASjphdp4bxj1guHhSZbMKTJDj7hJKyuvBMdG1YKQo3uv2qu5MiB3Afu5SZbZStNKBnxc2DRoDyF45yrQNeoBJogcSLAqWG624ZAdU4BWrqRJNjoAu6GxxE6E8TvFtvyDW1R9Nv7tXzmWE7RarrAL9YUD6uqe7gAanAv1cdAJRcPcdr2YvUL7zeB5d1daPfwJW4PYDvMwnnqDFSXgNqPreh8nFaiReDYjiHkwCojPcCgdcK5gJwpQTasjkWQBk2RmFQdfaLCpiPZGroZ6hTvRBHq2MwdUtkQHZjjCvY9fUtnniMVdUgkAZ9oLj8evpeoDEwyEHE1upmZZN84CMPP32NpHDtH3PwgGR3"
      in
      assert (
        Promise.block_on_async_exn (fun () ->
            Side_loaded.verify_promise ~value_to_field_elements:Fn.id
              ~return_typ:Impls.Step.Typ.unit
              [ (vk, (statement, ()), pi) ] ) )*)

    open Impls.Step

    let () = Snarky_backendless.Snark0.set_eval_constraints true

    module Statement = struct
      type t = Field.t

      let to_field_elements x = [| x |]

      module Constant = struct
        type t = Field.Constant.t [@@deriving bin_io]

        let to_field_elements x = [| x |]
      end
    end

    (* Currently, a circuit must have at least 1 of every type of constraint. *)
    let dummy_constraints () =
      Impl.(
        let x = exists Field.typ ~compute:(fun () -> Field.Constant.of_int 3) in
        let g =
          exists Step_main_inputs.Inner_curve.typ ~compute:(fun _ ->
              Tick.Inner_curve.(to_affine_exn one) )
        in
        ignore
          ( SC.to_field_checked'
              (module Impl)
              ~num_bits:16
              (Kimchi_backend_common.Scalar_challenge.create x)
            : Field.t * Field.t * Field.t ) ;
        ignore
          ( Step_main_inputs.Ops.scale_fast g ~num_bits:5 (Shifted_value x)
            : Step_main_inputs.Inner_curve.t ) ;
        ignore
          ( Step_main_inputs.Ops.scale_fast g ~num_bits:5 (Shifted_value x)
            : Step_main_inputs.Inner_curve.t ) ;
        ignore
          ( Step_verifier.Scalar_challenge.endo g ~num_bits:4
              (Kimchi_backend_common.Scalar_challenge.create x)
            : Field.t * Field.t ))

    module No_recursion = struct
      module Statement = Statement

      let tag, _, p, Provers.[ step ] =
        Common.time "compile" (fun () ->
            compile_promise
              (module Statement)
              (module Statement.Constant)
              ~public_input:(Input Field.typ) ~auxiliary_typ:Typ.unit
              ~branches:(module Nat.N1)
              ~max_proofs_verified:(module Nat.N0)
              ~name:"blockchain-snark"
              ~constraint_constants:
                (* Dummy values *)
                { sub_windows_per_window = 0
                ; ledger_depth = 0
                ; work_delay = 0
                ; block_window_duration_ms = 0
                ; transaction_capacity = Log_2 0
                ; pending_coinbase_depth = 0
                ; coinbase_amount = Unsigned.UInt64.of_int 0
                ; supercharged_coinbase_factor = 0
                ; account_creation_fee = Unsigned.UInt64.of_int 0
                ; fork = None
                }
              ~choices:(fun ~self ->
                [ { identifier = "main"
                  ; prevs = []
                  ; main =
                      (fun { public_input = self } ->
                        dummy_constraints () ;
                        Field.Assert.equal self Field.zero ;
                        { previous_proof_statements = []
                        ; public_output = ()
                        ; auxiliary_output = ()
                        } )
                  }
                ] ) )

      module Proof = (val p)

      let example =
        let (), (), b0 =
          Common.time "b0" (fun () ->
              Promise.block_on_async_exn (fun () -> step Field.Constant.zero) )
        in
        assert (
          Promise.block_on_async_exn (fun () ->
              Proof.verify_promise [ (Field.Constant.zero, b0) ] ) ) ;
        (Field.Constant.zero, b0)

      let example_input, example_proof = example
    end

    module No_recursion_return = struct
      module Statement = struct
        type t = unit

        let to_field_elements () = [||]

        module Constant = struct
          type t = unit [@@deriving bin_io]

          let to_field_elements () = [||]
        end
      end

      let tag, _, p, Provers.[ step ] =
        Common.time "compile" (fun () ->
            compile_promise
              (module Statement)
              (module Statement.Constant)
              ~public_input:(Output Field.typ) ~auxiliary_typ:Typ.unit
              ~branches:(module Nat.N1)
              ~max_proofs_verified:(module Nat.N0)
              ~name:"blockchain-snark"
              ~constraint_constants:
                (* Dummy values *)
                { sub_windows_per_window = 0
                ; ledger_depth = 0
                ; work_delay = 0
                ; block_window_duration_ms = 0
                ; transaction_capacity = Log_2 0
                ; pending_coinbase_depth = 0
                ; coinbase_amount = Unsigned.UInt64.of_int 0
                ; supercharged_coinbase_factor = 0
                ; account_creation_fee = Unsigned.UInt64.of_int 0
                ; fork = None
                }
              ~choices:(fun ~self ->
                [ { identifier = "main"
                  ; prevs = []
                  ; main =
                      (fun _ ->
                        dummy_constraints () ;
                        { previous_proof_statements = []
                        ; public_output = Field.zero
                        ; auxiliary_output = ()
                        } )
                  }
                ] ) )

      module Proof = (val p)

      let example =
        let res, (), b0 =
          Common.time "b0" (fun () ->
              Promise.block_on_async_exn (fun () -> step ()) )
        in
        assert (Field.Constant.(equal zero) res) ;
        assert (
          Promise.block_on_async_exn (fun () ->
              Proof.verify_promise [ (res, b0) ] ) ) ;
        (res, b0)

      let example_input, example_proof = example
    end

    module Simple_chain = struct
      module Statement = Statement

      type _ Snarky_backendless.Request.t +=
        | Prev_input : Field.Constant.t Snarky_backendless.Request.t
        | Proof : (Nat.N1.n, Nat.N1.n) Proof.t Snarky_backendless.Request.t

      let handler (prev_input : Field.Constant.t) (proof : _ Proof.t)
          (Snarky_backendless.Request.With { request; respond }) =
        match request with
        | Prev_input ->
            respond (Provide prev_input)
        | Proof ->
            respond (Provide proof)
        | _ ->
            respond Unhandled

      let tag, _, p, Provers.[ step ] =
        Common.time "compile" (fun () ->
            compile_promise
              (module Statement)
              (module Statement.Constant)
              ~public_input:(Input Field.typ) ~auxiliary_typ:Typ.unit
              ~branches:(module Nat.N1)
              ~max_proofs_verified:(module Nat.N1)
              ~name:"blockchain-snark"
              ~constraint_constants:
                (* Dummy values *)
                { sub_windows_per_window = 0
                ; ledger_depth = 0
                ; work_delay = 0
                ; block_window_duration_ms = 0
                ; transaction_capacity = Log_2 0
                ; pending_coinbase_depth = 0
                ; coinbase_amount = Unsigned.UInt64.of_int 0
                ; supercharged_coinbase_factor = 0
                ; account_creation_fee = Unsigned.UInt64.of_int 0
                ; fork = None
                }
              ~choices:(fun ~self ->
                [ { identifier = "main"
                  ; prevs = [ self ]
                  ; main =
                      (fun { public_input = self } ->
                        let prev =
                          exists Field.typ ~request:(fun () -> Prev_input)
                        in
                        let proof =
                          exists (Typ.Internal.ref ()) ~request:(fun () ->
                              Proof )
                        in
                        let is_base_case = Field.equal Field.zero self in
                        let proof_must_verify = Boolean.not is_base_case in
                        let self_correct = Field.(equal (one + prev) self) in
                        Boolean.Assert.any [ self_correct; is_base_case ] ;
                        { previous_proof_statements =
                            [ { public_input = prev; proof; proof_must_verify }
                            ]
                        ; public_output = ()
                        ; auxiliary_output = ()
                        } )
                  }
                ] ) )

      module Proof = (val p)

      let example =
        let s_neg_one = Field.Constant.(negate one) in
        let b_neg_one : (Nat.N1.n, Nat.N1.n) Proof0.t =
          Proof0.dummy Nat.N1.n Nat.N1.n Nat.N1.n ~domain_log2:14
        in
        let (), (), b0 =
          Common.time "b0" (fun () ->
              Promise.block_on_async_exn (fun () ->
                  step
                    ~handler:(handler s_neg_one b_neg_one)
                    Field.Constant.zero ) )
        in
        assert (
          Promise.block_on_async_exn (fun () ->
              Proof.verify_promise [ (Field.Constant.zero, b0) ] ) ) ;
        let (), (), b1 =
          Common.time "b1" (fun () ->
              Promise.block_on_async_exn (fun () ->
                  step
                    ~handler:(handler Field.Constant.zero b0)
                    Field.Constant.one ) )
        in
        assert (
          Promise.block_on_async_exn (fun () ->
              Proof.verify_promise [ (Field.Constant.one, b1) ] ) ) ;
        (Field.Constant.one, b1)

      let example_input, example_proof = example
    end

    module Tree_proof = struct
      type _ Snarky_backendless.Request.t +=
        | No_recursion_input : Field.Constant.t Snarky_backendless.Request.t
        | No_recursion_proof :
            (Nat.N0.n, Nat.N0.n) Proof.t Snarky_backendless.Request.t
        | Recursive_input : Field.Constant.t Snarky_backendless.Request.t
        | Recursive_proof :
            (Nat.N2.n, Nat.N2.n) Proof.t Snarky_backendless.Request.t

      let handler
          ((no_recursion_input, no_recursion_proof) :
            Field.Constant.t * _ Proof.t )
          ((recursion_input, recursion_proof) : Field.Constant.t * _ Proof.t)
          (Snarky_backendless.Request.With { request; respond }) =
        match request with
        | No_recursion_input ->
            respond (Provide no_recursion_input)
        | No_recursion_proof ->
            respond (Provide no_recursion_proof)
        | Recursive_input ->
            respond (Provide recursion_input)
        | Recursive_proof ->
            respond (Provide recursion_proof)
        | _ ->
            respond Unhandled

      let tag, _, p, Provers.[ step ] =
        Common.time "compile" (fun () ->
            compile_promise
              (module Statement)
              (module Statement.Constant)
              ~public_input:(Input Field.typ) ~auxiliary_typ:Typ.unit
              ~branches:(module Nat.N1)
              ~max_proofs_verified:(module Nat.N2)
              ~name:"blockchain-snark"
              ~constraint_constants:
                (* Dummy values *)
                { sub_windows_per_window = 0
                ; ledger_depth = 0
                ; work_delay = 0
                ; block_window_duration_ms = 0
                ; transaction_capacity = Log_2 0
                ; pending_coinbase_depth = 0
                ; coinbase_amount = Unsigned.UInt64.of_int 0
                ; supercharged_coinbase_factor = 0
                ; account_creation_fee = Unsigned.UInt64.of_int 0
                ; fork = None
                }
              ~choices:(fun ~self ->
                [ { identifier = "main"
                  ; prevs = [ No_recursion.tag; self ]
                  ; main =
                      (fun { public_input = self } ->
                        let no_recursive_input =
                          exists Field.typ ~request:(fun () ->
                              No_recursion_input )
                        in
                        let no_recursive_proof =
                          exists (Typ.Internal.ref ()) ~request:(fun () ->
                              No_recursion_proof )
                        in
                        let prev =
                          exists Field.typ ~request:(fun () -> Recursive_input)
                        in
                        let prev_proof =
                          exists (Typ.Internal.ref ()) ~request:(fun () ->
                              Recursive_proof )
                        in
                        let is_base_case = Field.equal Field.zero self in
                        let proof_must_verify = Boolean.not is_base_case in
                        let self_correct = Field.(equal (one + prev) self) in
                        Boolean.Assert.any [ self_correct; is_base_case ] ;
                        { previous_proof_statements =
                            [ { public_input = no_recursive_input
                              ; proof = no_recursive_proof
                              ; proof_must_verify = Boolean.true_
                              }
                            ; { public_input = prev
                              ; proof = prev_proof
                              ; proof_must_verify
                              }
                            ]
                        ; public_output = ()
                        ; auxiliary_output = ()
                        } )
                  }
                ] ) )

      module Proof = (val p)

      let example1, example2 =
        let s_neg_one = Field.Constant.(negate one) in
        let b_neg_one : (Nat.N2.n, Nat.N2.n) Proof0.t =
          Proof0.dummy Nat.N2.n Nat.N2.n Nat.N2.n ~domain_log2:15
        in
        let (), (), b0 =
          Common.time "tree b0" (fun () ->
              Promise.block_on_async_exn (fun () ->
                  step
                    ~handler:
                      (handler No_recursion.example (s_neg_one, b_neg_one))
                    Field.Constant.zero ) )
        in
        assert (
          Promise.block_on_async_exn (fun () ->
              Proof.verify_promise [ (Field.Constant.zero, b0) ] ) ) ;
        let (), (), b1 =
          Common.time "tree b1" (fun () ->
              Promise.block_on_async_exn (fun () ->
                  step
                    ~handler:
                      (handler No_recursion.example (Field.Constant.zero, b0))
                    Field.Constant.one ) )
        in
        ((Field.Constant.zero, b0), (Field.Constant.one, b1))

      let examples = [ example1; example2 ]

      let example1_input, example_proof = example1

      let example2_input, example2_proof = example2
    end

    let%test_unit "verify" =
      assert (
        Promise.block_on_async_exn (fun () ->
            Tree_proof.Proof.verify_promise Tree_proof.examples ) )

    module Tree_proof_return = struct
      module Statement = No_recursion_return.Statement

      type _ Snarky_backendless.Request.t +=
        | Is_base_case : bool Snarky_backendless.Request.t
        | No_recursion_input : Field.Constant.t Snarky_backendless.Request.t
        | No_recursion_proof :
            (Nat.N0.n, Nat.N0.n) Proof.t Snarky_backendless.Request.t
        | Recursive_input : Field.Constant.t Snarky_backendless.Request.t
        | Recursive_proof :
            (Nat.N2.n, Nat.N2.n) Proof.t Snarky_backendless.Request.t

      let handler (is_base_case : bool)
          ((no_recursion_input, no_recursion_proof) :
            Field.Constant.t * _ Proof.t )
          ((recursion_input, recursion_proof) : Field.Constant.t * _ Proof.t)
          (Snarky_backendless.Request.With { request; respond }) =
        match request with
        | Is_base_case ->
            respond (Provide is_base_case)
        | No_recursion_input ->
            respond (Provide no_recursion_input)
        | No_recursion_proof ->
            respond (Provide no_recursion_proof)
        | Recursive_input ->
            respond (Provide recursion_input)
        | Recursive_proof ->
            respond (Provide recursion_proof)
        | _ ->
            respond Unhandled

      let tag, _, p, Provers.[ step ] =
        Common.time "compile" (fun () ->
            compile_promise
              (module Statement)
              (module Statement.Constant)
              ~public_input:(Output Field.typ) ~auxiliary_typ:Typ.unit
              ~branches:(module Nat.N1)
              ~max_proofs_verified:(module Nat.N2)
              ~name:"blockchain-snark"
              ~constraint_constants:
                (* Dummy values *)
                { sub_windows_per_window = 0
                ; ledger_depth = 0
                ; work_delay = 0
                ; block_window_duration_ms = 0
                ; transaction_capacity = Log_2 0
                ; pending_coinbase_depth = 0
                ; coinbase_amount = Unsigned.UInt64.of_int 0
                ; supercharged_coinbase_factor = 0
                ; account_creation_fee = Unsigned.UInt64.of_int 0
                ; fork = None
                }
              ~choices:(fun ~self ->
                [ { identifier = "main"
                  ; prevs = [ No_recursion_return.tag; self ]
                  ; main =
                      (fun { public_input = () } ->
                        let no_recursive_input =
                          exists Field.typ ~request:(fun () ->
                              No_recursion_input )
                        in
                        let no_recursive_proof =
                          exists (Typ.Internal.ref ()) ~request:(fun () ->
                              No_recursion_proof )
                        in
                        let prev =
                          exists Field.typ ~request:(fun () -> Recursive_input)
                        in
                        let prev_proof =
                          exists (Typ.Internal.ref ()) ~request:(fun () ->
                              Recursive_proof )
                        in
                        let is_base_case =
                          exists Boolean.typ ~request:(fun () -> Is_base_case)
                        in
                        let proof_must_verify = Boolean.not is_base_case in
                        let self =
                          Field.(
                            if_ is_base_case ~then_:zero ~else_:(one + prev))
                        in
                        { previous_proof_statements =
                            [ { public_input = no_recursive_input
                              ; proof = no_recursive_proof
                              ; proof_must_verify = Boolean.true_
                              }
                            ; { public_input = prev
                              ; proof = prev_proof
                              ; proof_must_verify
                              }
                            ]
                        ; public_output = self
                        ; auxiliary_output = ()
                        } )
                  }
                ] ) )

      module Proof = (val p)

      let example1, example2 =
        let s_neg_one = Field.Constant.(negate one) in
        let b_neg_one : (Nat.N2.n, Nat.N2.n) Proof0.t =
          Proof0.dummy Nat.N2.n Nat.N2.n Nat.N2.n ~domain_log2:15
        in
        let s0, (), b0 =
          Common.time "tree b0" (fun () ->
              Promise.block_on_async_exn (fun () ->
                  step
                    ~handler:
                      (handler true No_recursion_return.example
                         (s_neg_one, b_neg_one) )
                    () ) )
        in
        assert (Field.Constant.(equal zero) s0) ;
        assert (
          Promise.block_on_async_exn (fun () ->
              Proof.verify_promise [ (s0, b0) ] ) ) ;
        let s1, (), b1 =
          Common.time "tree b1" (fun () ->
              Promise.block_on_async_exn (fun () ->
                  step
                    ~handler:
                      (handler false No_recursion_return.example (s0, b0))
                    () ) )
        in
        assert (Field.Constant.(equal one) s1) ;
        ((s0, b0), (s1, b1))

      let examples = [ example1; example2 ]

      let example1_input, example1_proof = example1

      let example2_input, example2_proof = example2
    end

    let%test_unit "verify" =
      assert (
        Promise.block_on_async_exn (fun () ->
            Tree_proof_return.Proof.verify_promise Tree_proof_return.examples ) )

    module Add_one_return = struct
      module Statement = struct
        type t = Field.t

        let to_field_elements x = [| x |]

        module Constant = struct
          type t = Field.Constant.t [@@deriving bin_io]

          let to_field_elements x = [| x |]
        end
      end

      let tag, _, p, Provers.[ step ] =
        Common.time "compile" (fun () ->
            compile_promise
              (module Statement)
              (module Statement.Constant)
              ~public_input:(Input_and_output (Field.typ, Field.typ))
              ~auxiliary_typ:Typ.unit
              ~branches:(module Nat.N1)
              ~max_proofs_verified:(module Nat.N0)
              ~name:"blockchain-snark"
              ~constraint_constants:
                (* Dummy values *)
                { sub_windows_per_window = 0
                ; ledger_depth = 0
                ; work_delay = 0
                ; block_window_duration_ms = 0
                ; transaction_capacity = Log_2 0
                ; pending_coinbase_depth = 0
                ; coinbase_amount = Unsigned.UInt64.of_int 0
                ; supercharged_coinbase_factor = 0
                ; account_creation_fee = Unsigned.UInt64.of_int 0
                ; fork = None
                }
              ~choices:(fun ~self ->
                [ { identifier = "main"
                  ; prevs = []
                  ; main =
                      (fun { public_input = x } ->
                        dummy_constraints () ;
                        { previous_proof_statements = []
                        ; public_output = Field.(add one) x
                        ; auxiliary_output = ()
                        } )
                  }
                ] ) )

      module Proof = (val p)

      let example =
        let input = Field.Constant.of_int 42 in
        let res, (), b0 =
          Common.time "b0" (fun () ->
              Promise.block_on_async_exn (fun () -> step input) )
        in
        assert (Field.Constant.(equal (of_int 43)) res) ;
        assert (
          Promise.block_on_async_exn (fun () ->
              Proof.verify_promise [ ((input, res), b0) ] ) ) ;
        ((input, res), b0)

      let example_input, example_proof = example
    end

    module Auxiliary_return = struct
      module Statement = struct
        type t = Field.t

        let to_field_elements x = [| x |]

        module Constant = struct
          type t = Field.Constant.t [@@deriving bin_io]

          let to_field_elements x = [| x |]
        end
      end

      let tag, _, p, Provers.[ step ] =
        Common.time "compile" (fun () ->
            compile_promise
              (module Statement)
              (module Statement.Constant)
              ~public_input:(Input_and_output (Field.typ, Field.typ))
              ~auxiliary_typ:Field.typ
              ~branches:(module Nat.N1)
              ~max_proofs_verified:(module Nat.N0)
              ~name:"blockchain-snark"
              ~constraint_constants:
                (* Dummy values *)
                { sub_windows_per_window = 0
                ; ledger_depth = 0
                ; work_delay = 0
                ; block_window_duration_ms = 0
                ; transaction_capacity = Log_2 0
                ; pending_coinbase_depth = 0
                ; coinbase_amount = Unsigned.UInt64.of_int 0
                ; supercharged_coinbase_factor = 0
                ; account_creation_fee = Unsigned.UInt64.of_int 0
                ; fork = None
                }
              ~choices:(fun ~self ->
                [ { identifier = "main"
                  ; prevs = []
                  ; main =
                      (fun { public_input = input } ->
                        dummy_constraints () ;
                        let sponge =
                          Step_main_inputs.Sponge.create
                            Step_main_inputs.sponge_params
                        in
                        let blinding_value =
                          exists Field.typ ~compute:Field.Constant.random
                        in
                        Step_main_inputs.Sponge.absorb sponge (`Field input) ;
                        Step_main_inputs.Sponge.absorb sponge
                          (`Field blinding_value) ;
                        let result = Step_main_inputs.Sponge.squeeze sponge in
                        { previous_proof_statements = []
                        ; public_output = result
                        ; auxiliary_output = blinding_value
                        } )
                  }
                ] ) )

      module Proof = (val p)

      let example =
        let input = Field.Constant.of_int 42 in
        let result, blinding_value, b0 =
          Common.time "b0" (fun () ->
              Promise.block_on_async_exn (fun () -> step input) )
        in
        let sponge = Tick_field_sponge.Field.create Tick_field_sponge.params in
        Tick_field_sponge.Field.absorb sponge input ;
        Tick_field_sponge.Field.absorb sponge blinding_value ;
        let result' = Tick_field_sponge.Field.squeeze sponge in
        assert (Field.Constant.equal result result') ;
        assert (
          Promise.block_on_async_exn (fun () ->
              Proof.verify_promise [ ((input, result), b0) ] ) ) ;
        ((input, result), b0)

      let example_input, example_proof = example
    end
  end )

(*
let%test_module "test" =
  ( module struct
    let () =
      Tock.Keypair.set_urs_info
        [On_disk {directory= "/tmp/"; should_write= true}]

    let () =
      Tick.Keypair.set_urs_info
        [On_disk {directory= "/tmp/"; should_write= true}]

    open Impls.Step

    module Txn_snark = struct
      module Statement = struct
        type t = Field.t

        let to_field_elements x = [|x|]

        module Constant = struct
          type t = Field.Constant.t [@@deriving bin_io]

          let to_field_elements x = [|x|]
        end
      end

      (* A snark proving one knows a preimage of a hash *)
      module Know_preimage = struct
        module Statement = Statement

        type _ Snarky_backendless.Request.t +=
          | Preimage : Field.Constant.t Snarky_backendless.Request.t

        let hash_checked x =
          let open Step_main_inputs in
          let s = Sponge.create sponge_params in
          Sponge.absorb s (`Field x) ;
          Sponge.squeeze_field s

        let hash x =
          let open Tick_field_sponge in
          let s = Field.create params in
          Field.absorb s x ; Field.squeeze s

        let tag, _, p, Provers.[prove; _] =
          compile
            (module Statement)
            (module Statement.Constant)
            ~typ:Field.typ
            ~return_typ:Typ.unit
            ~branches:(module Nat.N2) (* Should be able to set to 1 *)
            ~max_proofs_verified:
              (module Nat.N2) (* TODO: Should be able to set this to 0 *)
            ~name:"preimage"
            ~choices:(fun ~self ->
              (* TODO: Make it possible to have a system that doesn't use its "self" *)
              [ { prevs= []
                ; main=
                    (fun [] s ->
                       dummy_constraints () ;
                      let x = exists ~request:(fun () -> Preimage) Field.typ in
                      Field.Assert.equal s (hash_checked x) ;
                      [] ) }
                (* TODO: Shouldn't have to have this dummy *)
              ; { prevs= [self; self]
                ; main=
                    (fun [_; _] s ->
                       dummy_constraints () ;
                       (* Unsatisfiable. *)
                      Field.(Assert.equal s (s + one)) ;
                      [Boolean.true_; Boolean.true_] ) } ] )

        let prove ~preimage =
          let h = hash preimage in
          ( h
          , prove [] h ~handler:(fun (With {request; respond}) ->
                match request with
                | Preimage ->
                    respond (Provide preimage)
                | _ ->
                    unhandled ) )

        module Proof = (val p)

        let side_loaded_vk = Side_loaded.Verification_key.of_compiled tag
      end

      let side_loaded =
        Side_loaded.create
          ~max_proofs_verified:(module Nat.N2)
          ~name:"side-loaded"
          ~value_to_field_elements:Statement.to_field_elements
          ~var_to_field_elements:Statement.to_field_elements ~typ:Field.typ

      let tag, _, p, Provers.[base; preimage_base; merge] =
        compile
          (module Statement)
          (module Statement.Constant)
          ~typ:Field.typ
          ~return_typ:Typ.unit
          ~branches:(module Nat.N3)
          ~max_proofs_verified:(module Nat.N2)
          ~name:"txn-snark"
          ~choices:(fun ~self ->
            [ { prevs= []
              ; main=
                  (fun [] x ->
                    let t = (Field.is_square x :> Field.t) in
                    for i = 0 to 10_000 do
                      assert_r1cs t t t
                    done ;
                    [] ) }
            ; { prevs= [side_loaded]
              ; main=
                  (fun [hash] x ->
                    Side_loaded.in_circuit side_loaded
                      (exists Side_loaded_verification_key.typ
                         ~compute:(fun () -> Know_preimage.side_loaded_vk)) ;
                    Field.Assert.equal hash x ;
                    [Boolean.true_] ) }
            ; { prevs= [self; self]
              ; main=
                  (fun [l; r] res ->
                    assert_r1cs l r res ;
                    [Boolean.true_; Boolean.true_] ) } ] )

      module Proof = (val p)
    end

    let t_proof =
      let preimage = Field.Constant.of_int 10 in
(*       let base1 = preimage in *)
      let base1, preimage_proof = Txn_snark.Know_preimage.prove ~preimage in
      let base2 = Field.Constant.of_int 9 in
      let base12 = Field.Constant.(base1 * base2) in
(*       let t1 = Common.time "t1" (fun () -> Txn_snark.base [] base1) in *)
      let t1 =
        Common.time "t1" (fun () ->
            Side_loaded.in_prover Txn_snark.side_loaded
              Txn_snark.Know_preimage.side_loaded_vk ;
            Txn_snark.preimage_base [(base1, preimage_proof)] base1 )
      in
      let module M = struct
        type t = Field.Constant.t * Txn_snark.Proof.t [@@deriving bin_io]
      end in
      Common.time "verif" (fun () ->
          assert (
            Txn_snark.Proof.verify (List.init 2 ~f:(fun _ -> (base1, t1))) ) ) ;
      Common.time "verif" (fun () ->
          assert (
            Txn_snark.Proof.verify (List.init 4 ~f:(fun _ -> (base1, t1))) ) ) ;
      Common.time "verif" (fun () ->
          assert (
            Txn_snark.Proof.verify (List.init 8 ~f:(fun _ -> (base1, t1))) ) ) ;
      let t2 = Common.time "t2" (fun () -> Txn_snark.base [] base2) in
      assert (Txn_snark.Proof.verify [(base1, t1); (base2, t2)]) ;
      (* Need two separate booleans.
         Should carry around prev should verify and self should verify *)
      let t12 =
        Common.time "t12" (fun () ->
            Txn_snark.merge [(base1, t1); (base2, t2)] base12 )
      in
      assert (Txn_snark.Proof.verify [(base1, t1); (base2, t2); (base12, t12)]) ;
      Common.time "verify" (fun () ->
          assert (
            Verify.verify_heterogenous
              [ T
                  ( (module Nat.N2)
                  , (module Txn_snark.Know_preimage.Statement.Constant)
                  , Lazy.force Txn_snark.Know_preimage.Proof.verification_key
                  , base1
                  , preimage_proof )
              ; T
                  ( (module Nat.N2)
                  , (module Txn_snark.Statement.Constant)
                  , Lazy.force Txn_snark.Proof.verification_key
                  , base1
                  , t1 )
              ; T
                  ( (module Nat.N2)
                  , (module Txn_snark.Statement.Constant)
                  , Lazy.force Txn_snark.Proof.verification_key
                  , base2
                  , t2 )
              ; T
                  ( (module Nat.N2)
                  , (module Txn_snark.Statement.Constant)
                  , Lazy.force Txn_snark.Proof.verification_key
                  , base12
                  , t12 ) ] ) ) ;
      (base12, t12)

    module Blockchain_snark = struct
      module Statement = Txn_snark.Statement

      let tag, _, p, Provers.[step] =
        Common.time "compile" (fun () ->
            compile
              (module Statement)
              (module Statement.Constant)
              ~return_typ:(Input Field.typ)
              ~branches:(module Nat.N1)
              ~max_proofs_verified:(module Nat.N2)
              ~name:"blockchain-snark"
              ~choices:(fun ~self ->
                [ { prevs= [self; Txn_snark.tag]
                  ; main=
                      (fun [prev; txn_snark] self ->
                        let is_base_case = Field.equal Field.zero self in
                        let proof_must_verify = Boolean.not is_base_case in
                        Boolean.Assert.any
                          [Field.(equal (one + prev) self); is_base_case] ;
                        [proof_must_verify; proof_must_verify] ) } ] ) )

      module Proof = (val p)
    end

    let xs =
      let s_neg_one = Field.Constant.(negate one) in
      let b_neg_one : (Nat.N2.n, Nat.N2.n) Proof0.t =
        Proof0.dummy Nat.N2.n Nat.N2.n Nat.N2.n
      in
      let b0 =
        Common.time "b0" (fun () ->
            Blockchain_snark.step
              [(s_neg_one, b_neg_one); t_proof]
              Field.Constant.zero )
      in
      let b1 =
        Common.time "b1" (fun () ->
            Blockchain_snark.step
              [(Field.Constant.zero, b0); t_proof]
              Field.Constant.one )
      in
      [(Field.Constant.zero, b0); (Field.Constant.one, b1)]

    let%test_unit "verify" = assert (Blockchain_snark.Proof.verify xs)
  end ) *)<|MERGE_RESOLUTION|>--- conflicted
+++ resolved
@@ -75,15 +75,15 @@
       not equal to the scalar field.
 
       Schematically, from the circuit point-of-view, we can say a proof is
-      - a sequence of F_0 elements xs_0
-      - a sequence of F_1 elelements xs_1
+   - a sequence of F_0 elements xs_0
+   - a sequence of F_1 elelements xs_1
       and a verifier is a pair of "snarky functions"
-      - check_0 : F_0 list -> F_1 list -> unit which uses the Impl with Field.t = F_0
-      - check_1 : F_0 list -> F_1 list -> unit which uses the Impl with Field.t = F_1
-      - subset_00 : 'a list -> 'a list
-      - subset_01 : 'a list -> 'a list
-      - subset_10 : 'a list -> 'a list
-      - subset_11 : 'a list -> 'a list
+   - check_0 : F_0 list -> F_1 list -> unit which uses the Impl with Field.t = F_0
+   - check_1 : F_0 list -> F_1 list -> unit which uses the Impl with Field.t = F_1
+   - subset_00 : 'a list -> 'a list
+   - subset_01 : 'a list -> 'a list
+   - subset_10 : 'a list -> 'a list
+   - subset_11 : 'a list -> 'a list
       and a proof verifies if
       ( check_0 (subset_00 xs_0) (subset_01 xs_1)  ;
         check_1 (subset_10 xs_0) (subset_11 xs_1) )
@@ -413,15 +413,9 @@
          * _
          * _
          * _ =
-<<<<<<< HEAD
    fun ~self ~cache ?disk_keys ?(return_early_digest_exception = false)
-       ~branches:(module Branches)
-       ~max_proofs_verified:(module Max_proofs_verified) ~name
-       ~constraint_constants ~typ ~choices ->
-=======
-   fun ~self ~cache ?disk_keys ~branches:(module Branches) ~max_proofs_verified
-       ~name ~constraint_constants ~public_input ~auxiliary_typ ~choices () ->
->>>>>>> 4859e20d
+       ~branches:(module Branches) ~max_proofs_verified ~name
+       ~constraint_constants ~public_input ~auxiliary_typ ~choices () ->
     let snark_keys_header kind constraint_system_hash =
       { Snark_keys_header.header_version = Snark_keys_header.header_version
       ; kind
@@ -953,14 +947,9 @@
            * (max_proofs_verified, max_proofs_verified) Proof.t )
            Promise.t )
          H3_2.T(Prover).t =
-<<<<<<< HEAD
  fun ?self ?(cache = []) ?disk_keys ?(return_early_digest_exception = false)
-     (module A_var) (module A_value) ~typ ~branches ~max_proofs_verified ~name
-=======
- fun ?self ?(cache = []) ?disk_keys (module A_var) (module A_value)
-     ~public_input ~auxiliary_typ ~branches ~max_proofs_verified ~name
->>>>>>> 4859e20d
-     ~constraint_constants ~choices ->
+     (module A_var) (module A_value) ~public_input ~auxiliary_typ ~branches
+     ~max_proofs_verified ~name ~constraint_constants ~choices ->
   let self =
     match self with
     | None ->
@@ -1004,16 +993,11 @@
         r :: conv_irs rs
   in
   let provers, wrap_vk, wrap_disk_key, cache_handle =
-<<<<<<< HEAD
     M.compile ~return_early_digest_exception ~self ~cache ?disk_keys ~branches
-      ~max_proofs_verified ~name ~typ ~constraint_constants
-      ~choices:(fun ~self -> conv_irs (choices ~self))
-=======
-    M.compile ~self ~cache ?disk_keys ~branches ~max_proofs_verified ~name
-      ~public_input ~auxiliary_typ ~constraint_constants
+      ~max_proofs_verified ~name ~public_input ~auxiliary_typ
+      ~constraint_constants
       ~choices:(fun ~self -> conv_irs (choices ~self))
       ()
->>>>>>> 4859e20d
   in
   let (module Max_proofs_verified) = max_proofs_verified in
   let T = Max_proofs_verified.eq in
