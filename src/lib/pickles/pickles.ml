module Endo = Endo
module P = Proof

module type Statement_intf = Intf.Statement

module type Statement_var_intf = Intf.Statement_var

module type Statement_value_intf = Intf.Statement_value

module Common = Common
open Tuple_lib
module Scalar_challenge = Scalar_challenge
module SC = Scalar_challenge
open Core_kernel
open Async_kernel
open Import
open Pickles_types
open Poly_types
open Hlist
open Common
open Backend
module Backend = Backend
module Sponge_inputs = Sponge_inputs
module Util = Util
module Tick_field_sponge = Tick_field_sponge
module Impls = Impls
module Inductive_rule = Inductive_rule
module Tag = Tag
module Dirty = Dirty
module Cache_handle = Cache_handle
module Step_main_inputs = Step_main_inputs
module Step_verifier = Step_verifier

let profile_constraints = false

let verify_promise = Verify.verify

let verify max_proofs_verified statement key proofs =
  verify_promise max_proofs_verified statement key proofs |> Promise.to_deferred

(* This file (as you can see from the mli) defines a compiler which turns an inductive
   definition of a set into an inductive SNARK system for proving using those rules.

   The two ingredients we use are two SNARKs.
   - A step based SNARK for a field Fp, using the group G1/Fq (whose scalar field is Fp)
   - A DLOG based SNARK for a field Fq, using the group G/Fp (whose scalar field is Fq)

   For convenience in this discussion, let's define
    (F_0, G_0) := (Fp, G1)
    (F_1, G_1) := (Fq, G)
   So ScalarField(G_i) = F_i and G_i / F_{1-i}.

   An inductive set A is defined by a sequence of inductive rules.
   An inductive rule is intuitively described by something of the form

   a1 ∈ A1, ..., an ∈ An
     f [ a0, ... a1 ] a
   ----------------------
           a ∈ A

   where f is a snarky function defined over an Impl with Field.t = Fp
   and each Ai is itself an inductive rule (possibly equal to A itself).

   We pursue the "step" then "wrap" approach for proof composition.

   The main source of complexity is that we must "wrap" proofs whose verifiers are
   slightly different.

   The main sources of complexity are twofold:
   1. Each SNARK verifier includes group operations and scalar field operations.
      This is problematic because the group operations use the base field, which is
      not equal to the scalar field.

      Schematically, from the circuit point-of-view, we can say a proof is
      - a sequence of F_0 elements xs_0
      - a sequence of F_1 elelements xs_1
      and a verifier is a pair of "snarky functions"
      - check_0 : F_0 list -> F_1 list -> unit which uses the Impl with Field.t = F_0
      - check_1 : F_0 list -> F_1 list -> unit which uses the Impl with Field.t = F_1
      - subset_00 : 'a list -> 'a list
      - subset_01 : 'a list -> 'a list
      - subset_10 : 'a list -> 'a list
      - subset_11 : 'a list -> 'a list
      and a proof verifies if
      ( check_0 (subset_00 xs_0) (subset_01 xs_1)  ;
        check_1 (subset_10 xs_0) (subset_11 xs_1) )

      When verifying a proof, we perform the parts of the verifier involving group operations
      and expose as public input the scalar-field elements we need to perform the final checks.

      In the F_0 circuit, we witness xs_0 and xs_1,
      execute `check_0 (subset_00 xs_0) (subset_01 xs_1)` and
      expose `subset_10 xs_0` and `subset_11 xs_1` as public inputs.

      So the "public inputs" contain within them an "unfinalized proof".

      Then, the next time we verify that proof within an F_1 circuit we "finalize" those
      unfinalized proofs by running `check_1 xs_0_subset xs_1_subset`.

      I didn't implement it exactly this way (although in retrospect probably I should have) but
      that's the basic idea.

      **The complexity this causes:**
      When you prove a rule that includes k recursive verifications, you expose k unfinalized
      proofs. So, the shape of a statement depends on how many "predecessor statements" it has
      or in other words, how many verifications were performed within it.

      Say we have an inductive set given by inductive rules R_1, ... R_n such that
      each rule R_i has k_i predecessor statements.

      In the "wrap" circuit, we must be able to verify a proof coming from any of the R_i.
      So, we must pad the statement for the proof we're wrapping to have `max_i k_i`
      unfinalized proof components.

   2. The verifier for each R_i looks a little different depending on the complexity of the "step"
      circuit corresponding to R_i has. Namely, it is dependent on the "domains" H and K for this
      circuit.

      So, when the "wrap" circuit proves the statement,
      "there exists some index i in 1,...,n and a proof P such that verifies(P)"
      "verifies(P)" must also take the index "i", compute the correct domain sizes correspond to rule "i"
      and use *that* in the "verifies" computation.
*)

let pad_local_max_proofs_verifieds
    (type prev_varss prev_valuess env max_proofs_verified branches)
    (max_proofs_verified : max_proofs_verified Nat.t)
    (length : (prev_varss, branches) Hlist.Length.t)
    (local_max_proofs_verifieds :
      (prev_varss, prev_valuess, env) H2_1.T(H2_1.T(E03(Int))).t ) :
    ((int, max_proofs_verified) Vector.t, branches) Vector.t =
  let module Vec = struct
    type t = (int, max_proofs_verified) Vector.t
  end in
  let module M =
    H2_1.Map
      (H2_1.T
         (E03 (Int))) (E03 (Vec))
         (struct
           module HI = H2_1.T (E03 (Int))

           let f : type a b e. (a, b, e) H2_1.T(E03(Int)).t -> Vec.t =
            fun xs ->
             let (T (_proofs_verified, pi)) = HI.length xs in
             let module V = H2_1.To_vector (Int) in
             let v = V.f pi xs in
             Vector.extend_exn v max_proofs_verified 0
         end)
  in
  let module V = H2_1.To_vector (Vec) in
  V.f length (M.f local_max_proofs_verifieds)

open Kimchi_backend

module Me_only = struct
  module Wrap = Types.Wrap.Proof_state.Me_only
  module Step = Types.Step.Proof_state.Me_only
end

module Proof_ = P.Base
module Proof = P

module Statement_with_proof = struct
  type ('s, 'max_width, _) t =
    (* TODO: use Max local max proofs verified instead of max_width *)
    's * ('max_width, 'max_width) Proof.t
end

let pad_pass_throughs
    (type local_max_proofs_verifieds max_local_max_proofs_verifieds
    max_proofs_verified )
    (module M : Hlist.Maxes.S
      with type ns = max_local_max_proofs_verifieds
       and type length = max_proofs_verified )
    (pass_throughs : local_max_proofs_verifieds H1.T(Proof_.Me_only.Wrap).t) =
  let dummy_chals = Dummy.Ipa.Wrap.challenges in
  let rec go :
      type len ms ns.
         ms H1.T(Nat).t
      -> ns H1.T(Proof_.Me_only.Wrap).t
      -> ms H1.T(Proof_.Me_only.Wrap).t =
   fun maxes me_onlys ->
    match (maxes, me_onlys) with
    | [], _ :: _ ->
        assert false
    | [], [] ->
        []
    | m :: maxes, [] ->
        { challenge_polynomial_commitment = Lazy.force Dummy.Ipa.Step.sg
        ; old_bulletproof_challenges = Vector.init m ~f:(fun _ -> dummy_chals)
        }
        :: go maxes []
    | m :: maxes, me_only :: me_onlys ->
        let me_only =
          { me_only with
            old_bulletproof_challenges =
              Vector.extend_exn me_only.old_bulletproof_challenges m dummy_chals
          }
        in
        me_only :: go maxes me_onlys
  in
  go M.maxes pass_throughs

module Verification_key = struct
  include Verification_key

  module Id = struct
    include Cache.Wrap.Key.Verification

    let dummy_id = Type_equal.Id.(uid (create ~name:"dummy" sexp_of_opaque))

    let dummy : unit -> t =
      let header =
        { Snark_keys_header.header_version = Snark_keys_header.header_version
        ; kind = { type_ = "verification key"; identifier = "dummy" }
        ; constraint_constants =
            { sub_windows_per_window = 0
            ; ledger_depth = 0
            ; work_delay = 0
            ; block_window_duration_ms = 0
            ; transaction_capacity = Log_2 0
            ; pending_coinbase_depth = 0
            ; coinbase_amount = Unsigned.UInt64.of_int 0
            ; supercharged_coinbase_factor = 0
            ; account_creation_fee = Unsigned.UInt64.of_int 0
            ; fork = None
            }
        ; commits = { mina = ""; marlin = "" }
        ; length = 0
        ; commit_date = ""
        ; constraint_system_hash = ""
        ; identifying_hash = ""
        }
      in
      let t = lazy (dummy_id, header, Md5.digest_string "") in
      fun () -> Lazy.force t
  end

  (* TODO: Make async *)
  let load ~cache id =
    Key_cache.Sync.read cache
      (Key_cache.Sync.Disk_storable.of_binable Id.to_string
         (module Verification_key.Stable.Latest) )
      id
    |> Deferred.return
end

module type Proof_intf = sig
  type statement

  type t

  val verification_key : Verification_key.t Lazy.t

  val id : Verification_key.Id.t Lazy.t

  val verify : (statement * t) list -> bool Deferred.t

  val verify_promise : (statement * t) list -> bool Promise.t
end

module Prover = struct
  type ('prev_values, 'local_widths, 'local_heights, 'a_value, 'proof) t =
       ?handler:
         (   Snarky_backendless.Request.request
          -> Snarky_backendless.Request.response )
    -> ( 'prev_values
       , 'local_widths
       , 'local_heights )
       H3.T(Statement_with_proof).t
    -> 'a_value
    -> 'proof
end

module Proof_system = struct
  type ( 'a_var
       , 'a_value
       , 'max_proofs_verified
       , 'branches
       , 'prev_valuess
       , 'widthss
       , 'heightss )
       t =
    | T :
        ('a_var, 'a_value, 'max_proofs_verified, 'branches) Tag.t
        * (module Proof_intf with type t = 'proof and type statement = 'a_value)
        * ( 'prev_valuess
          , 'widthss
          , 'heightss
          , 'a_value
          , 'proof )
          H3_2.T(Prover).t
        -> ( 'a_var
           , 'a_value
           , 'max_proofs_verified
           , 'branches
           , 'prev_valuess
           , 'widthss
           , 'heightss )
           t
end

module Make (A : Statement_var_intf) (A_value : Statement_value_intf) = struct
  module IR = Inductive_rule.T (A) (A_value)
  module HIR = H4.T (IR)

  let max_local_max_proofs_verifieds ~self (type n)
      (module Max_proofs_verified : Nat.Intf with type n = n) branches choices =
    let module Local_max_proofs_verifieds = struct
      type t = (int, Max_proofs_verified.n) Vector.t
    end in
    let module M =
      H4.Map (IR) (E04 (Local_max_proofs_verifieds))
        (struct
          module V = H4.To_vector (Int)
          module HT = H4.T (Tag)

          module M =
            H4.Map (Tag) (E04 (Int))
              (struct
                let f (type a b c d) (t : (a, b, c, d) Tag.t) : int =
                  if Type_equal.Id.same t.id self then
                    Nat.to_int Max_proofs_verified.n
                  else
                    let (module M) = Types_map.max_proofs_verified t in
                    Nat.to_int M.n
              end)

          let f :
              type a b c d. (a, b, c, d) IR.t -> Local_max_proofs_verifieds.t =
           fun rule ->
            let (T (_, l)) = HT.length rule.prevs in
            Vector.extend_exn (V.f l (M.f rule.prevs)) Max_proofs_verified.n 0
        end)
    in
    let module V = H4.To_vector (Local_max_proofs_verifieds) in
    let padded = V.f branches (M.f choices) |> Vector.transpose in
    (padded, Maxes.m padded)

  module Lazy_ (A : T0) = struct
    type t = A.t Lazy.t
  end

  module Lazy_keys = struct
    type t =
      (Impls.Step.Keypair.t * Dirty.t) Lazy.t
      * (Kimchi_bindings.Protocol.VerifierIndex.Fp.t * Dirty.t) Lazy.t

    (* TODO Think this is right.. *)
  end

  let log_step main typ name index =
    let module Constraints = Snarky_log.Constraints (Impls.Step.Internal_Basic) in
    let log =
      let weight =
        let sys = Backend.Tick.R1CS_constraint_system.create () in
        fun (c : Impls.Step.Constraint.t) ->
          let prev = sys.next_row in
          List.iter c ~f:(fun { annotation; basic } ->
              Backend.Tick.R1CS_constraint_system.add_constraint sys
                ?label:annotation basic ) ;
          let next = sys.next_row in
          next - prev
      in
      Constraints.log ~weight (Impls.Step.make_checked main)
    in
    if profile_constraints then
      Snarky_log.to_file (sprintf "step-snark-%s-%d.json" name index) log

  let log_wrap main typ name id =
    let module Constraints = Snarky_log.Constraints (Impls.Wrap.Internal_Basic) in
    let log =
      let sys = Backend.Tock.R1CS_constraint_system.create () in
      let weight (c : Impls.Wrap.Constraint.t) =
        let prev = sys.next_row in
        List.iter c ~f:(fun { annotation; basic } ->
            Backend.Tock.R1CS_constraint_system.add_constraint sys
              ?label:annotation basic ) ;
        let next = sys.next_row in
        next - prev
      in
      let log =
        Constraints.log ~weight
          Impls.Wrap.(
            make_checked (fun () : unit ->
                let x = with_label __LOC__ (fun () -> exists typ) in
                main x () ))
      in
      log
    in
    if profile_constraints then
      Snarky_log.to_file
        (sprintf
           !"wrap-%s-%{sexp:Type_equal.Id.Uid.t}.json"
           name (Type_equal.Id.uid id) )
        log

  let compile :
      type prev_varss prev_valuess widthss heightss max_proofs_verified branches.
         self:(A.t, A_value.t, max_proofs_verified, branches) Tag.t
      -> cache:Key_cache.Spec.t list
      -> ?disk_keys:
           (Cache.Step.Key.Verification.t, branches) Vector.t
           * Cache.Wrap.Key.Verification.t
      -> branches:(module Nat.Intf with type n = branches)
      -> max_proofs_verified:
           (module Nat.Add.Intf with type n = max_proofs_verified)
      -> name:string
      -> constraint_constants:Snark_keys_header.Constraint_constants.t
      -> typ:(A.t, A_value.t) Impls.Step.Typ.t
      -> choices:
           (   self:(A.t, A_value.t, max_proofs_verified, branches) Tag.t
            -> (prev_varss, prev_valuess, widthss, heightss) H4.T(IR).t )
      -> unit
      -> ( prev_valuess
         , widthss
         , heightss
         , A_value.t
         , (max_proofs_verified, max_proofs_verified) Proof.t Promise.t )
         H3_2.T(Prover).t
         * _
         * _
         * _ =
<<<<<<< HEAD
   fun ~self ~cache ?disk_keys ~branches:(module Branches) ~max_branching ~name
       ~constraint_constants ~typ ~choices () ->
=======
   fun ~self ~cache ?disk_keys ~branches:(module Branches)
       ~max_proofs_verified:(module Max_proofs_verified) ~name
       ~constraint_constants ~typ ~choices ->
>>>>>>> 2e2e1d37
    let snark_keys_header kind constraint_system_hash =
      { Snark_keys_header.header_version = Snark_keys_header.header_version
      ; kind
      ; constraint_constants
      ; commits =
          { mina = Mina_version.commit_id
          ; marlin = Mina_version.marlin_commit_id
          }
      ; length = (* This is a dummy, it gets filled in on read/write. *) 0
      ; commit_date = Mina_version.commit_date
      ; constraint_system_hash
      ; identifying_hash =
          (* TODO: Proper identifying hash. *)
          constraint_system_hash
      }
    in
    Timer.start __LOC__ ;
<<<<<<< HEAD
    let module Max_branching = ( val max_branching : Nat.Add.Intf
                                   with type n = max_branching )
    in
    let T = Max_branching.eq in
=======
    let T = Max_proofs_verified.eq in
>>>>>>> 2e2e1d37
    let choices = choices ~self in
    let (T (prev_varss_n, prev_varss_length)) = HIR.length choices in
    let T = Nat.eq_exn prev_varss_n Branches.n in
    let padded, (module Maxes) =
<<<<<<< HEAD
      max_local_max_branchings
        ( module struct
          include Max_branching
        end )
=======
      max_local_max_proofs_verifieds
        (module Max_proofs_verified)
>>>>>>> 2e2e1d37
        prev_varss_length choices ~self:self.id
    in
    let full_signature = { Full_signature.padded; maxes = (module Maxes) } in
    Timer.clock __LOC__ ;
    let wrap_domains =
      let module M = Wrap_domains.Make (A) (A_value) in
      let rec f :
          type a b c d. (a, b, c, d) H4.T(IR).t -> (a, b, c, d) H4.T(M.I).t =
        function
        | [] ->
            []
        | x :: xs ->
            x :: f xs
      in
      M.f full_signature prev_varss_n prev_varss_length ~self
<<<<<<< HEAD
        ~choices:(f choices) ~max_branching
=======
        ~choices:(f choices)
        ~max_proofs_verified:(module Max_proofs_verified)
>>>>>>> 2e2e1d37
    in
    Timer.clock __LOC__ ;
    let module Branch_data = struct
      type ('vars, 'vals, 'n, 'm) t =
        ( A.t
        , A_value.t
        , Max_proofs_verified.n
        , Branches.n
        , 'vars
        , 'vals
        , 'n
        , 'm )
        Step_branch_data.t
    end in
    let proofs_verifieds =
      let module M =
        H4.Map (IR) (E04 (Int))
          (struct
            module M = H4.T (Tag)

            let f : type a b c d. (a, b, c, d) IR.t -> int =
             fun r ->
              let (T (n, _)) = M.length r.prevs in
              Nat.to_int n
          end)
      in
      let module V = H4.To_vector (Int) in
      V.f prev_varss_length (M.f choices)
    in
    let step_data =
      let i = ref 0 in
      Timer.clock __LOC__ ;
      let module M =
        H4.Map (IR) (Branch_data)
          (struct
            let f :
                type a b c d. (a, b, c, d) IR.t -> (a, b, c, d) Branch_data.t =
             fun rule ->
              Timer.clock __LOC__ ;
              let res =
                Common.time "make step data" (fun () ->
                    Step_branch_data.create ~index:!i
                      ~max_proofs_verified:Max_proofs_verified.n
                      ~branches:Branches.n ~self ~typ A.to_field_elements
                      A_value.to_field_elements rule ~wrap_domains
                      ~proofs_verifieds )
              in
              Timer.clock __LOC__ ; incr i ; res
          end)
      in
      M.f choices
    in
    Timer.clock __LOC__ ;
    let step_domains =
      let module M =
        H4.Map (Branch_data) (E04 (Domains))
          (struct
            let f (T b : _ Branch_data.t) = b.domains
          end)
      in
      let module V = H4.To_vector (Domains) in
      V.f prev_varss_length (M.f step_data)
    in
    let cache_handle = ref (Lazy.return `Cache_hit) in
    let accum_dirty t = cache_handle := Cache_handle.(!cache_handle + t) in
    Timer.clock __LOC__ ;
    let step_keypairs =
      let disk_keys =
        Option.map disk_keys ~f:(fun (xs, _) -> Vector.to_array xs)
      in
      let module M =
        H4.Map (Branch_data) (E04 (Lazy_keys))
          (struct
            let etyp =
              Impls.Step.input ~proofs_verified:Max_proofs_verified.n
                ~wrap_rounds:Tock.Rounds.n

            let f (T b : _ Branch_data.t) =
              let (T (typ, _conv, conv_inv)) = etyp in
              let main () =
                let res = b.main ~step_domains () in
                Impls.Step.with_label "conv_inv" (fun () -> conv_inv res)
              in
              let () = if true then log_step main typ name b.index in
              let open Impls.Step in
              let k_p =
                lazy
                  (let cs =
                     constraint_system ~exposing:[] ~return_typ:typ main
                   in
                   let cs_hash =
                     Md5.to_hex (R1CS_constraint_system.digest cs)
                   in
                   ( Type_equal.Id.uid self.id
                   , snark_keys_header
                       { type_ = "step-proving-key"
                       ; identifier = name ^ "-" ^ b.rule.identifier
                       }
                       cs_hash
                   , b.index
                   , cs ) )
              in
              let k_v =
                match disk_keys with
                | Some ks ->
                    Lazy.return ks.(b.index)
                | None ->
                    lazy
                      (let id, _header, index, cs = Lazy.force k_p in
                       let digest = R1CS_constraint_system.digest cs in
                       ( id
                       , snark_keys_header
                           { type_ = "step-verification-key"
                           ; identifier = name ^ "-" ^ b.rule.identifier
                           }
                           (Md5.to_hex digest)
                       , index
                       , digest ) )
              in
              let ((pk, vk) as res) =
                Common.time "step read or generate" (fun () ->
                    Cache.Step.read_or_generate cache k_p k_v
                      (Snarky_backendless.Typ.unit ()) typ (fun () -> main) )
              in
              accum_dirty (Lazy.map pk ~f:snd) ;
              accum_dirty (Lazy.map vk ~f:snd) ;
              res
          end)
      in
      M.f step_data
    in
    Timer.clock __LOC__ ;
    let step_vks =
      let module V = H4.To_vector (Lazy_keys) in
      lazy
        (Vector.map (V.f prev_varss_length step_keypairs) ~f:(fun (_, vk) ->
             Tick.Keypair.vk_commitments (fst (Lazy.force vk)) ) )
    in
    Timer.clock __LOC__ ;
    let wrap_requests, wrap_main =
      Timer.clock __LOC__ ;
      let prev_wrap_domains =
        let module M =
          H4.Map (IR) (H4.T (E04 (Domains)))
            (struct
              let f :
                  type a b c d.
                  (a, b, c, d) IR.t -> (a, b, c, d) H4.T(E04(Domains)).t =
               fun rule ->
                let module M =
                  H4.Map (Tag) (E04 (Domains))
                    (struct
                      let f (type a b c d) (t : (a, b, c, d) Tag.t) : Domains.t
                          =
                        Types_map.lookup_map t ~self:self.id
                          ~default:wrap_domains ~f:(function
                          | `Compiled d ->
                              d.wrap_domains
                          | `Side_loaded d ->
                              Common.wrap_domains
                                ~proofs_verified:
                                  ( d.permanent.max_proofs_verified |> Nat.Add.n
                                  |> Nat.to_int ) )
                    end)
                in
                M.f rule.Inductive_rule.prevs
            end)
        in
        M.f choices
      in
      Timer.clock __LOC__ ;
<<<<<<< HEAD
      Wrap_main.wrap_main full_signature prev_varss_length step_vks step_widths
        step_domains prev_wrap_domains max_branching
=======
      Wrap_main.wrap_main full_signature prev_varss_length step_vks
        proofs_verifieds step_domains prev_wrap_domains
        (module Max_proofs_verified)
>>>>>>> 2e2e1d37
    in
    Timer.clock __LOC__ ;
    let (wrap_pk, wrap_vk), disk_key =
      let open Impls.Wrap in
      let (T (typ, conv, _conv_inv)) = input () in
      let main x () : unit = wrap_main (conv x) in
      let () = if true then log_wrap main typ name self.id in
      let self_id = Type_equal.Id.uid self.id in
      let disk_key_prover =
        lazy
          (let cs =
             constraint_system ~exposing:[ typ ]
               ~return_typ:(Snarky_backendless.Typ.unit ())
               main
           in
           let cs_hash = Md5.to_hex (R1CS_constraint_system.digest cs) in
           ( self_id
           , snark_keys_header
               { type_ = "wrap-proving-key"; identifier = name }
               cs_hash
           , cs ) )
      in
      let disk_key_verifier =
        match disk_keys with
        | None ->
            lazy
              (let id, _header, cs = Lazy.force disk_key_prover in
               let digest = R1CS_constraint_system.digest cs in
               ( id
               , snark_keys_header
                   { type_ = "wrap-verification-key"; identifier = name }
                   (Md5.to_hex digest)
               , digest ) )
        | Some (_, (_id, header, digest)) ->
            Lazy.return (self_id, header, digest)
      in
      let r =
        Common.time "wrap read or generate " (fun () ->
            Cache.Wrap.read_or_generate cache disk_key_prover disk_key_verifier
              typ
              (Snarky_backendless.Typ.unit ())
              main )
      in
      (r, disk_key_verifier)
    in
    Timer.clock __LOC__ ;
    accum_dirty (Lazy.map wrap_pk ~f:snd) ;
    accum_dirty (Lazy.map wrap_vk ~f:snd) ;
    let wrap_vk = Lazy.map wrap_vk ~f:fst in
<<<<<<< HEAD
    let module S =
      Step.Make (A) (A_value)
        (struct
          include Max_branching
        end)
    in
=======
    let module S = Step.Make (A) (A_value) (Max_proofs_verified) in
>>>>>>> 2e2e1d37
    let provers =
      let module Z = H4.Zip (Branch_data) (E04 (Impls.Step.Keypair)) in
      let f :
          type prev_vars prev_values local_widths local_heights.
             (prev_vars, prev_values, local_widths, local_heights) Branch_data.t
          -> Lazy_keys.t
          -> ?handler:
               (   Snarky_backendless.Request.request
                -> Snarky_backendless.Request.response )
          -> ( prev_values
             , local_widths
             , local_heights )
             H3.T(Statement_with_proof).t
          -> A_value.t
          -> (Max_proofs_verified.n, Max_proofs_verified.n) Proof.t Promise.t =
       fun (T b as branch_data) (step_pk, step_vk) ->
        let (module Requests) = b.requests in
        let _, prev_vars_length = b.proofs_verified in
        let step handler prev_values prev_proofs next_state =
          let wrap_vk = Lazy.force wrap_vk in
          S.f ?handler branch_data next_state ~prevs_length:prev_vars_length
            ~self ~step_domains ~self_dlog_plonk_index:wrap_vk.commitments
            (Impls.Step.Keypair.pk (fst (Lazy.force step_pk)))
            wrap_vk.index prev_values prev_proofs
        in
        let step_vk = fst (Lazy.force step_vk) in
        let wrap ?handler prevs next_state =
          let wrap_vk = Lazy.force wrap_vk in
          let app_states, prevs =
            let rec go :
                type prev_values local_widths local_heights.
                   ( prev_values
                   , local_widths
                   , local_heights )
                   H3.T(Statement_with_proof).t
                -> prev_values H1.T(Id).t
                   * (local_widths, local_widths) H2.T(Proof).t = function
              | [] ->
                  ([], [])
              | (app_state, proof) :: tl ->
                  let app_states, proofs = go tl in
                  (app_state :: app_states, proof :: proofs)
            in
            go prevs
          in
          let%bind.Promise proof =
            step handler ~maxes:(module Maxes) app_states prevs next_state
          in
          let proof =
            { proof with
              statement =
                { proof.statement with
                  pass_through =
                    pad_pass_throughs
                      (module Maxes)
                      proof.statement.pass_through
                }
            }
          in
          let%map.Promise proof =
            Wrap.wrap ~max_proofs_verified:Max_proofs_verified.n
              full_signature.maxes wrap_requests
              ~dlog_plonk_index:wrap_vk.commitments wrap_main
              A_value.to_field_elements ~step_vk
              ~step_plonk_indices:(Lazy.force step_vks) ~wrap_domains
              (Impls.Wrap.Keypair.pk (fst (Lazy.force wrap_pk)))
              proof
          in
          Proof.T
            { proof with
              statement =
                { proof.statement with
                  pass_through =
                    { proof.statement.pass_through with app_state = () }
                }
            }
        in
        wrap
      in
      let rec go :
          type xs1 xs2 xs3 xs4.
             (xs1, xs2, xs3, xs4) H4.T(Branch_data).t
          -> (xs1, xs2, xs3, xs4) H4.T(E04(Lazy_keys)).t
          -> ( xs2
             , xs3
             , xs4
             , A_value.t
             , (max_proofs_verified, max_proofs_verified) Proof.t Promise.t )
             H3_2.T(Prover).t =
       fun bs ks ->
        match (bs, ks) with
        | [], [] ->
            []
        | b :: bs, k :: ks ->
            f b k :: go bs ks
      in
      go step_data step_keypairs
    in
    Timer.clock __LOC__ ;
    let data : _ Types_map.Compiled.t =
      { branches = Branches.n
<<<<<<< HEAD
      ; branchings = step_widths
      ; max_branching
=======
      ; proofs_verifieds
      ; max_proofs_verified = (module Max_proofs_verified)
>>>>>>> 2e2e1d37
      ; typ
      ; value_to_field_elements = A_value.to_field_elements
      ; var_to_field_elements = A.to_field_elements
      ; wrap_key = Lazy.map wrap_vk ~f:Verification_key.commitments
      ; wrap_vk = Lazy.map wrap_vk ~f:Verification_key.index
      ; wrap_domains
      ; step_domains
      }
    in
    Timer.clock __LOC__ ;
    Types_map.add_exn self data ;
    (provers, wrap_vk, disk_key, !cache_handle)
end

module Side_loaded = struct
  module V = Verification_key

  module Verification_key = struct
    include Side_loaded_verification_key

    let to_input (t : t) =
      to_input ~field_of_int:Impls.Step.Field.Constant.of_int t

    let of_compiled tag : t =
      let d = Types_map.lookup_compiled tag.Tag.id in
      { wrap_vk = Some (Lazy.force d.wrap_vk)
      ; wrap_index = Lazy.force d.wrap_key
      ; max_proofs_verified =
          Pickles_base.Proofs_verified.of_nat (Nat.Add.n d.max_proofs_verified)
      }

    module Max_width = Width.Max
  end

  let in_circuit tag vk = Types_map.set_ephemeral tag { index = `In_circuit vk }

  let in_prover tag vk = Types_map.set_ephemeral tag { index = `In_prover vk }

  let create ~name ~max_proofs_verified ~value_to_field_elements
      ~var_to_field_elements ~typ =
    Types_map.add_side_loaded ~name
      { max_proofs_verified
      ; value_to_field_elements
      ; var_to_field_elements
      ; typ
      ; branches = Verification_key.Max_branches.n
      }

  module Proof = struct
    include Proof.Proofs_verified_max

    let of_proof : _ Proof.t -> t = Wrap_hack.pad_proof
  end

  let verify_promise (type t) ~(value_to_field_elements : t -> _)
      (ts : (Verification_key.t * t * Proof.t) list) =
    let m =
      ( module struct
        type nonrec t = t

        let to_field_elements = value_to_field_elements
      end : Intf.Statement_value
        with type t = t )
    in
    (* TODO: This should be the actual max width on a per proof basis *)
    let max_proofs_verified =
      (module Verification_key.Max_width : Nat.Intf
        with type n = Verification_key.Max_width.n )
    in
    with_return (fun { return } ->
        List.map ts ~f:(fun (vk, x, p) ->
            let vk : V.t =
              { commitments = vk.wrap_index
              ; index =
                  ( match vk.wrap_vk with
                  | None ->
                      return (Promise.return false)
                  | Some x ->
                      x )
              ; data =
                  (* This isn't used in verify_heterogeneous, so we can leave this dummy *)
                  { constraints = 0 }
              }
            in
            Verify.Instance.T (max_proofs_verified, m, vk, x, p) )
        |> Verify.verify_heterogenous )

  let verify ~value_to_field_elements ts =
    verify_promise ~value_to_field_elements ts |> Promise.to_deferred

  let srs_precomputation () : unit =
    let srs = Tock.Keypair.load_urs () in
    List.iter [ 0; 1; 2 ] ~f:(fun i ->
        Kimchi_bindings.Protocol.SRS.Fq.add_lagrange_basis srs
          (Domain.log2_size (Common.wrap_domains ~proofs_verified:i).h) )
end

let compile_promise :
    type a_var a_value prev_varss prev_valuess widthss heightss max_proofs_verified branches.
       ?self:(a_var, a_value, max_proofs_verified, branches) Tag.t
    -> ?cache:Key_cache.Spec.t list
    -> ?disk_keys:
         (Cache.Step.Key.Verification.t, branches) Vector.t
         * Cache.Wrap.Key.Verification.t
    -> (module Statement_var_intf with type t = a_var)
    -> (module Statement_value_intf with type t = a_value)
    -> typ:(a_var, a_value) Impls.Step.Typ.t
    -> branches:(module Nat.Intf with type n = branches)
    -> max_proofs_verified:
         (module Nat.Add.Intf with type n = max_proofs_verified)
    -> name:string
    -> constraint_constants:Snark_keys_header.Constraint_constants.t
    -> choices:
         (   self:(a_var, a_value, max_proofs_verified, branches) Tag.t
          -> ( prev_varss
             , prev_valuess
             , widthss
             , heightss
             , a_var
             , a_value )
             H4_2.T(Inductive_rule).t )
    -> (a_var, a_value, max_proofs_verified, branches) Tag.t
       * Cache_handle.t
       * (module Proof_intf
            with type t = (max_proofs_verified, max_proofs_verified) Proof.t
             and type statement = a_value )
       * ( prev_valuess
         , widthss
         , heightss
         , a_value
         , (max_proofs_verified, max_proofs_verified) Proof.t Promise.t )
         H3_2.T(Prover).t =
 fun ?self ?(cache = []) ?disk_keys (module A_var) (module A_value) ~typ
     ~branches ~max_proofs_verified ~name ~constraint_constants ~choices ->
  let self =
    match self with
    | None ->
        { Tag.id = Type_equal.Id.create ~name sexp_of_opaque; kind = Compiled }
    | Some self ->
        self
  in
  let module M = Make (A_var) (A_value) in
  let rec conv_irs :
      type v1ss v2ss wss hss.
         (v1ss, v2ss, wss, hss, a_var, a_value) H4_2.T(Inductive_rule).t
      -> (v1ss, v2ss, wss, hss) H4.T(M.IR).t = function
    | [] ->
        []
    | r :: rs ->
        r :: conv_irs rs
  in
  let provers, wrap_vk, wrap_disk_key, cache_handle =
<<<<<<< HEAD
    M.compile ~self ~cache ?disk_keys ~branches ~max_branching ~name ~typ
      ~constraint_constants
      ~choices:(fun ~self -> conv_irs (choices ~self))
      ()
=======
    M.compile ~self ~cache ?disk_keys ~branches ~max_proofs_verified ~name ~typ
      ~constraint_constants ~choices:(fun ~self -> conv_irs (choices ~self))
>>>>>>> 2e2e1d37
  in
  let (module Max_proofs_verified) = max_proofs_verified in
  let T = Max_proofs_verified.eq in
  let module P = struct
    type statement = A_value.t

<<<<<<< HEAD
    module Max_local_max_branching = Max_branching

    module Max_branching_vec = Nvector (struct
      include Max_branching
    end)

    include
      Proof.Make
        (struct
          include Max_branching
        end)
        (struct
          include Max_local_max_branching
        end)
=======
    module Max_local_max_proofs_verified = Max_proofs_verified
    module Max_proofs_verified_vec = Nvector (Max_proofs_verified)
    include Proof.Make (Max_proofs_verified) (Max_local_max_proofs_verified)
>>>>>>> 2e2e1d37

    let id = wrap_disk_key

    let verification_key = wrap_vk

<<<<<<< HEAD
    let verify ts =
      verify
        ( module struct
          include Max_branching
        end )
=======
    let verify_promise ts =
      verify_promise
        (module Max_proofs_verified)
>>>>>>> 2e2e1d37
        (module A_value)
        (Lazy.force verification_key)
        ts

    let verify ts = verify_promise ts |> Promise.to_deferred

    let statement (T p : t) = p.statement.pass_through.app_state
  end in
  (self, cache_handle, (module P), provers)

let compile ?self ?cache ?disk_keys a_var a_value ~typ ~branches
    ~max_proofs_verified ~name ~constraint_constants ~choices =
  let self, cache_handle, proof_module, provers =
    compile_promise ?self ?cache ?disk_keys a_var a_value ~typ ~branches
      ~max_proofs_verified ~name ~constraint_constants ~choices
  in
  let rec adjust_provers :
      type a1 a2 a3 s1 s2_inner.
         (a1, a2, a3, s1, s2_inner Promise.t) H3_2.T(Prover).t
      -> (a1, a2, a3, s1, s2_inner Deferred.t) H3_2.T(Prover).t = function
    | [] ->
        []
    | prover :: tl ->
        (fun ?handler stmt_with_proof public_input ->
          Promise.to_deferred (prover ?handler stmt_with_proof public_input) )
        :: adjust_provers tl
  in
  (self, cache_handle, proof_module, adjust_provers provers)

module Provers = H3_2.T (Prover)
module Proof0 = Proof

let%test_module "test no side-loaded" =
  ( module struct
    let () = Tock.Keypair.set_urs_info []

    let () = Tick.Keypair.set_urs_info []

    let%test_unit "test deserialization and verification for side-loaded keys" =
      Side_loaded.srs_precomputation () ;
      let pi =
        match
          "KChzdGF0ZW1lbnQoKHByb29mX3N0YXRlKChkZWZlcnJlZF92YWx1ZXMoKHBsb25rKChhbHBoYSgoaW5uZXIoNTI4Y2RiZjE2NzA4YTUzYSAxZjkwYTdlZWEyZTA2ZjZhKSkpKShiZXRhKDYxN2U1YTdmZDZiZTM2NmEgZGUxOTcxMjJhNDQxNTE3NSkpKGdhbW1hKDNjYTM1ZDQ0NTIxODFjOTkgMTBmMDg1NDBiYTYxYjBlYykpKHpldGEoKGlubmVyKDliOWNiM2ViODlmOTk4NjAgZmMzZjJhNTU2YjNkYTNiOCkpKSkpKShjb21iaW5lZF9pbm5lcl9wcm9kdWN0KFNoaWZ0ZWRfdmFsdWUgMHgwODIzRTU2NzkzQjU1OTI2MTRBREJBNEQwRTVGRTcxODJDMzYwNTlFRkE2N0I2MkZGMzQ4QzI5ODAyNUVEM0IxKSkoYihTaGlmdGVkX3ZhbHVlIDB4MTVFNkU1ODMwODhGMzgzOUEwQTI0QkEwOTYwNThEMzExRjgwRTYzREM3QzVGOTY5NjFFREYwRTg0MzFCM0E4OSkpKHhpKChpbm5lcig1Yzc4YjUxMDZkYzkxOTZiIGRkOTIzNjA4ZjNhMmQ3YzcpKSkpKGJ1bGxldHByb29mX2NoYWxsZW5nZXMoKChwcmVjaGFsbGVuZ2UoKGlubmVyKDAyNzdmNmFhZDlkODM1YTUgZDdjZTY0NGFmMWUwYTYyMykpKSkpKChwcmVjaGFsbGVuZ2UoKGlubmVyKDcxNTVjOGNhMjcwODkwYTkgODgyMTBlZjUwNWQ3NDYzYSkpKSkpKChwcmVjaGFsbGVuZ2UoKGlubmVyKDY2ZGQwOWNmOGM3NjdjYTggNDlhMWYzZjBkMDJjMjdkMSkpKSkpKChwcmVjaGFsbGVuZ2UoKGlubmVyKGIzYWY1YjdmZmY3N2QzZGQgN2UzZDUzYjJkNjk5ZDIxMCkpKSkpKChwcmVjaGFsbGVuZ2UoKGlubmVyKDFhNzAzNDcyMmYzOWM2ODAgZGFjMGI5MjA3MTBhM2JhZikpKSkpKChwcmVjaGFsbGVuZ2UoKGlubmVyKDMxYTM5MTk2M2ExZWRhMjIgMTc2OGY5NjNmZGEzMGRiZCkpKSkpKChwcmVjaGFsbGVuZ2UoKGlubmVyKGNhNjk3N2JjMmNkMDhmMDIgOGNjYTA4MGEzZWVhOTFkZSkpKSkpKChwcmVjaGFsbGVuZ2UoKGlubmVyKGNhMWM0NDU5YzZkYjkwZTAgNWRjOTc0NDQyMjQ2OTJiOCkpKSkpKChwcmVjaGFsbGVuZ2UoKGlubmVyKDVhODY5MWZlOTM4ZDc3NjYgZmZhN2I3NmQ1MDU0NTMwMCkpKSkpKChwcmVjaGFsbGVuZ2UoKGlubmVyKGUyOGE2YmQ3ODg1ZTJkY2UgY2ZmYzcxMGZkMDIzZmNmMikpKSkpKChwcmVjaGFsbGVuZ2UoKGlubmVyKDY3YzljYWNkYmVjMTAxNTIgZGJiYmIxNzQ0NjUxNGNkYykpKSkpKChwcmVjaGFsbGVuZ2UoKGlubmVyKGI5NjI2OTBkNGM2MTQ3ZmUgMDQ3ZWQyYjY0MzJhZTlhOCkpKSkpKChwcmVjaGFsbGVuZ2UoKGlubmVyKDI0N2EzYzAyNmZkNDJhMWYgMzBmZmQzZWIyZTkyZjZlMCkpKSkpKChwcmVjaGFsbGVuZ2UoKGlubmVyKGZiMDQwYTVmN2FlMTY4MmEgNjdlODhjMDNiNDY0MjlmYikpKSkpKChwcmVjaGFsbGVuZ2UoKGlubmVyKGRhN2FhZWI5OTE0MmQ0OTAgZTZkZjFlZjJhMjdiZDVkZCkpKSkpKChwcmVjaGFsbGVuZ2UoKGlubmVyKGM5NTkwYmEyZDY1ZTc3NGMgNjUxM2JlOTc2ZGJiZDAxNCkpKSkpKSkoYnJhbmNoX2RhdGEoKHByb29mc192ZXJpZmllZCBOMCkoZG9tYWluX2xvZzIiXG4iKSkpKSkoc3BvbmdlX2RpZ2VzdF9iZWZvcmVfZXZhbHVhdGlvbnMoMzQ1YmNhODlhMThiZTZlYiAzMmIzMmJlYTk4NTNjZTUxIGU0Yjc4YmQwOWJiYjY4YTUgMGM2NzkxZmIwOGUwY2E1NykpKG1lX29ubHkoKGNoYWxsZW5nZV9wb2x5bm9taWFsX2NvbW1pdG1lbnQoMHgwRjY5QjY1QTU4NTVGM0EzOThEMERGRDBDMTMxQjk2MTJDOUYyMDYxRDJGMDZFNjc2RjYxMkM0OEQ4MjdFMUU2IDB4MENDQUYzRjAzRjlEMkMzQzNENDRFMDlBMTIxMDY5MTFGQTY5OURGOTM0RjcwNkU2MjEzMUJBRDYzOUYzMDE1NSkpKG9sZF9idWxsZXRwcm9vZl9jaGFsbGVuZ2VzKCgoKHByZWNoYWxsZW5nZSgoaW5uZXIoMzM4MmIzYzlhY2U2YmY2ZiA3OTk3NDM1OGY5NzYxODYzKSkpKSkoKHByZWNoYWxsZW5nZSgoaW5uZXIoZGQzYTJiMDZlOTg4ODc5NyBkZDdhZTY0MDI5NDRhMWM3KSkpKSkoKHByZWNoYWxsZW5nZSgoaW5uZXIoYzZlOGU1MzBmNDljOWZjYiAwN2RkYmI2NWNkYTA5Y2RkKSkpKSkoKHByZWNoYWxsZW5nZSgoaW5uZXIoNTMyYzU5YTI4NzY5MWExMyBhOTIxYmNiMDJhNjU2ZjdiKSkpKSkoKHByZWNoYWxsZW5nZSgoaW5uZXIoZTI5Yzc3YjE4ZjEwMDc4YiBmODVjNWYwMGRmNmIwY2VlKSkpKSkoKHByZWNoYWxsZW5nZSgoaW5uZXIoMWRiZGE3MmQwN2IwOWM4NyA0ZDFiOTdlMmU5NWYyNmEwKSkpKSkoKHByZWNoYWxsZW5nZSgoaW5uZXIoOWM3NTc0N2M1NjgwNWYxMSBhMWZlNjM2OWZhY2VmMWU4KSkpKSkoKHByZWNoYWxsZW5nZSgoaW5uZXIoNWMyYjhhZGZkYmU5NjA0ZCA1YThjNzE4Y2YyMTBmNzliKSkpKSkoKHByZWNoYWxsZW5nZSgoaW5uZXIoMjJjMGIzNWM1MWUwNmI0OCBhNjg4OGI3MzQwYTk2ZGVkKSkpKSkoKHByZWNoYWxsZW5nZSgoaW5uZXIoOTAwN2Q3YjU1ZTc2NjQ2ZSBjMWM2OGIzOWRiNGU4ZTEyKSkpKSkoKHByZWNoYWxsZW5nZSgoaW5uZXIoNDQ0NWUzNWUzNzNmMmJjOSA5ZDQwYzcxNWZjOGNjZGU1KSkpKSkoKHByZWNoYWxsZW5nZSgoaW5uZXIoNDI5ODgyODQ0YmJjYWE0ZSA5N2E5MjdkN2QwYWZiN2JjKSkpKSkoKHByZWNoYWxsZW5nZSgoaW5uZXIoOTljYTNkNWJmZmZkNmU3NyBlZmU2NmE1NTE1NWM0Mjk0KSkpKSkoKHByZWNoYWxsZW5nZSgoaW5uZXIoNGI3ZGIyNzEyMTk3OTk1NCA5NTFmYTJlMDYxOTNjODQwKSkpKSkoKHByZWNoYWxsZW5nZSgoaW5uZXIoMmNkMWNjYmViMjA3NDdiMyA1YmQxZGUzY2YyNjQwMjFkKSkpKSkpKCgocHJlY2hhbGxlbmdlKChpbm5lcigzMzgyYjNjOWFjZTZiZjZmIDc5OTc0MzU4Zjk3NjE4NjMpKSkpKSgocHJlY2hhbGxlbmdlKChpbm5lcihkZDNhMmIwNmU5ODg4Nzk3IGRkN2FlNjQwMjk0NGExYzcpKSkpKSgocHJlY2hhbGxlbmdlKChpbm5lcihjNmU4ZTUzMGY0OWM5ZmNiIDA3ZGRiYjY1Y2RhMDljZGQpKSkpKSgocHJlY2hhbGxlbmdlKChpbm5lcig1MzJjNTlhMjg3NjkxYTEzIGE5MjFiY2IwMmE2NTZmN2IpKSkpKSgocHJlY2hhbGxlbmdlKChpbm5lcihlMjljNzdiMThmMTAwNzhiIGY4NWM1ZjAwZGY2YjBjZWUpKSkpKSgocHJlY2hhbGxlbmdlKChpbm5lcigxZGJkYTcyZDA3YjA5Yzg3IDRkMWI5N2UyZTk1ZjI2YTApKSkpKSgocHJlY2hhbGxlbmdlKChpbm5lcig5Yzc1NzQ3YzU2ODA1ZjExIGExZmU2MzY5ZmFjZWYxZTgpKSkpKSgocHJlY2hhbGxlbmdlKChpbm5lcig1YzJiOGFkZmRiZTk2MDRkIDVhOGM3MThjZjIxMGY3OWIpKSkpKSgocHJlY2hhbGxlbmdlKChpbm5lcigyMmMwYjM1YzUxZTA2YjQ4IGE2ODg4YjczNDBhOTZkZWQpKSkpKSgocHJlY2hhbGxlbmdlKChpbm5lcig5MDA3ZDdiNTVlNzY2NDZlIGMxYzY4YjM5ZGI0ZThlMTIpKSkpKSgocHJlY2hhbGxlbmdlKChpbm5lcig0NDQ1ZTM1ZTM3M2YyYmM5IDlkNDBjNzE1ZmM4Y2NkZTUpKSkpKSgocHJlY2hhbGxlbmdlKChpbm5lcig0Mjk4ODI4NDRiYmNhYTRlIDk3YTkyN2Q3ZDBhZmI3YmMpKSkpKSgocHJlY2hhbGxlbmdlKChpbm5lcig5OWNhM2Q1YmZmZmQ2ZTc3IGVmZTY2YTU1MTU1YzQyOTQpKSkpKSgocHJlY2hhbGxlbmdlKChpbm5lcig0YjdkYjI3MTIxOTc5OTU0IDk1MWZhMmUwNjE5M2M4NDApKSkpKSgocHJlY2hhbGxlbmdlKChpbm5lcigyY2QxY2NiZWIyMDc0N2IzIDViZDFkZTNjZjI2NDAyMWQpKSkpKSkpKSkpKSkocGFzc190aHJvdWdoKChhcHBfc3RhdGUoKSkoY2hhbGxlbmdlX3BvbHlub21pYWxfY29tbWl0bWVudHMoKSkob2xkX2J1bGxldHByb29mX2NoYWxsZW5nZXMoKSkpKSkpKHByZXZfZXZhbHMoKGV2YWxzKCgocHVibGljX2lucHV0IDB4MUQ1MDUwQUJDMTkzRkQ4Mjg4RkU4QjA5REE5QTJBQThDNEE5NUU3OTZDMzNERkI3MTJFOENDQUQ3MzY3MjY2QSkoZXZhbHMoKHcoKDB4MkMzM0MxNzNCREU5MzQwQkU5NDFFQ0QyMDlBQjZFOTlFQ0E4QkRDQTFDQThCREE4REFDM0U0MEMzMzE1RjY5NikoMHgwMkFFOTI5NjgzNDREMUY1OTYwM0JBMDE1QzI5RDc4MDE4OTdGNkI1OUU1RUQ0M0EzQkVFMzE2RDZBODc2QzNCKSgweDNENEZERDI0MDI4NEYwOTZCMEQ5Q0U0MDVDMjAxNkU3Q0FFNDk5MzFEMDU3MUYyN0RBN0EzRERCMjAyRkM0MzcpKDB4MUQ4QTlBMTdBQkRGRjU5NzU4MzJCMkVBNEFFQjk0QkFERTYzNDZBNTU0RUIyNEE1MUIzRUNGRjU2MEQzMzc0OCkoMHgzNkY4MDZGMDQzRDhGMzNGN0ZEODk3MzBGQjY5RTVEQUYzMjNFODYzN0QyM0Q5NTY5NDY2NUFCMUIyOUFEMTk0KSgweDIxQ0U2NzdFOTQxNjc4M0RCQTczMTBFMjgxM0QyMDAxMDRBMDMyOERDQTVDRjJDMEU2MzJCRkQ3MTk5NTFDQkQpKDB4MEEzNDY0RDVBQkJERjFDMUZBNkMzQ0Y1QzUzMjhDQkVEN0QxNDAyQUQ0OTkwQUYyRDA3Q0Y2OTU4NzAwRTA3OSkoMHgzMDY3OTIzQUY5M0M4NUJDNjc3NzE1Rjc4RUZFRTJCNzY1RjQ3MTJEOTJBMThERDY5MUIyRDYxNzI0NUQyODM3KSgweDFENzVFMUNDRTQxNjVGRDE5QkJGMUQ4MzRGMDM2NkUzMzMwQTkxNkYyNTI4MDFBQ0MyQTlGQ0NGRTE5QkIwM0YpKDB4Mjk3OTNDM0QzMTEzNTM0NDRDNEZDRjJCRjYyMjk5ODkzRjY5RkNFRjBBREY3MzQ1MzEwREI3RTczNkMyMTc1OCkoMHgzRjkwRTI0NDhDQUIyNjM5Nzg4RUVGMEVEQkQ0Rjg3NDYzMDgyRUFFMEM1MkY3MTBFMEE1N0I0MjM4NTc3QzA5KSgweDNFMTlFOUU0NUM2Q0ZDRjBGNzAzNkQzQTU5OEUyNkJDNEMyNTBBQjQ1MDQ5RTE5QTgxRUYzRjlDNjhFN0IwOUUpKDB4MzFDRjJGQzQ1QzU5RTQ1RTVCMTZBOUZBMzU3OTcyQUVGMUY3NDQzODhDODFDODg2QjI4QkRCQzU1ODE1Q0U0NSkoMHgyNEIzMTBBNDE4Q0I1ODE1NTEzRENDNUI0REJGNEIyQzY0QkQ5NEEyRDQ3NjQyOTRFRUJERjRDN0RFMUIxQjA4KSgweDNFNzQ4QjhCRjdGM0Y2MzIzNUI2NTBEQjg3M0JENjUyQkM1OERCMUM2N0M5NEFGMDNCMjE4REI1OENBMEVBODYpKSkoeigweDNGQTY3NDFEODRFMTE0MzRENzkxOEE0NTlBRDFCNjk4QjhGMzYxNkUyQTkwMUIzQjE3RTlFMEJBOEMyMjlBOTUpKShzKCgweDIxNjAyODVBNzg4MDMxQzQ1QjBFMDQxQzBDM0UxMzIyRTEzMzBDNzE4QjcwOTk5OUU2NzdFNEM4MkMxQThERUMpKDB4MkNDMUVFMTE1NEY1MjdCMzNBMDExQTVGODE2QUZDM0MyMTk4OTJEMENDM0EyNTUwMUE5MDE4M0EyMjIxQjg0NykoMHgyOTkzNjZEN0JEQjUwQ0QyNzhCREI0M0ZGQ0MxQUY2NkNGRDZDODIxMjAzRjk4MEFDMjJBOUUwMTc4NjEyRkNDKSgweDA0MjA0NzU5RTdEOEU4NEMxMTIyQkNGNjUwMDhBQkFDMDE3REU3REFFNDRCN0U0NzlEMzA3NzM5NjZFQjZCMEEpKDB4MDhENUFCREIzOENFRUE2RDUwRkMzNzhGQ0NFQTY1MTE2QzI5OEVFMDMwN0Q4MjdGRjY3NDQ3NTAyQzVDNUEyMykoMHgwQUIxQjE2MDVDMDdGQjA1NTQxNDMwOEZEOUQzODcyRDExODRBQzQzNkJGNjJCRTA2QkY2OEE0MjlFQjgwNkM4KSkpKGdlbmVyaWNfc2VsZWN0b3IoMHgyMDczRTU3RUNBMDk3Q0RCNDM0OUY1NkE5NkREODcwRUY0MjMyRjU0NzYyNEJGREQ3QUZGREY4NDA3ODI2MDAwKSkocG9zZWlkb25fc2VsZWN0b3IoMHgxNDEyNjQxRjM3OEI3QjRBQTJERjFCMjk1NzNFM0JCQTJFMDkyRTc0RDQ4Q0M4Q0EwM0JGQkQ4ODc1NUY1REQ1KSkpKSkoKHB1YmxpY19pbnB1dCAweDBFRkMwQ0M0RTg2MDRDQjRCMzM3QjIzN0JCNDY5MTYxMTBGNTYwNDA0MTY2OUUzOEVCMTcxMkM3OEE4NjUzOUQpKGV2YWxzKCh3KCgweDMwQzgxMjQ1NUQ4NDBGMDlCMUExMEQ3M0U2MDdGMUNEMjNGMDk3N0UyMDU5NDZERDcyNTIxNDlDM0M4RUIyRUIpKDB4MDMwMTA4MkZDODVBODVBNUM1RTQ4NDgzQ0IyMzFGNjRCRTRFNDJBREI3QUI3M0I5NzMwMzRGOTJDMjAwODI0MykoMHgxQUMyNjNDMjkzQjU0OEU3ODYyMjM0NDgxODY1QTZDNDI1NTE4MEYzM0Q1RkNCMUUzMDM2MERDNUFBNEE4MTY0KSgweDI2NzlCMDM5MDFBQTJBMjg2REYxRTJBOTBCQzcyQTNBRjU3QzEzREQ2NUI5QkIxMTEwNERCOTE4OUFEQkI5NzApKDB4MzlGMENGRTUxMzNENENDM0I1OThGMUY2RUExNjAwNDY2MURGN0JBNkQxMzE2QzM4RTEyNEM2NUVGNEYyMUM5NSkoMHgxNjQ1N0RGRDZCRjMyM0JFMTMxNjI3NzlFQjBGNDhDQUQzQUQ4RDQ5NzBFOUU2NDMzRjI3NUIyMjI2Q0Y5OUQ5KSgweDJBRjQzNkZFMEZBRjBDQjkwNUREODIwMkREQzQyQzA5RDE1NjVDRTQxNUZENDRGMzMxNzhEOTRCMUJGNzYxMjcpKDB4MjZBOTE0RjdENTVBQzMxMjkxOEQ0MUZEQTUxNjM0MkU5MjkwMzRDMDZEMTk3MDc5NEMxMTU2RkY4NjkwQjBFNikoMHgwQkREREIyNzZCOUNERjRCMkM5QjRDNkI0M0YyRjMwMkQ0NkUyQTAxMDQ3MjRENzc3OUI3MTRDQzFDMTNEMTBDKSgweDA1N0MwNDVGNERBNzIwMjMxN0U0QTQ3OTUyQkVGMTlEMTA5NDc1NzQ5RkM4QkYwRUQ5MjQ0RkQ2QkRCMjBDQzMpKDB4M0FEOTgwNUJFODYzNDVCM0ZFOTgzNjdEMkFEQUFBRjZBM0IyQTUxMUI3MDExRDM1NENDMDc0QkIwRjBCNjE4QykoMHgwODY0QkIyREY2MEYyOUJFQkM4RDU1REVDMkI2RjE5OURGNTNDQjY1MEJENzk3RDhDODFBQTdEMzlGN0E0OTRDKSgweDM3NUYyMTUzNkI2NkU4MTZEQ0ZDRTgyOTQ5NUE3QjQyOUNBMUVCNjU4MTIzREU4ODU4Qjc2NURCMjZEMURDNjgpKDB4MzREMUI1OUEzMzM2OTM1MDg2N0VFMEU1MzhDNjhENjkzRTE5QkQ1RjhGMDVGQkRFNTI4MjhBNkFFMzk2NjZDQSkoMHgzODFBRDI4NTMzNEE3ODg0NjkwRjNBQjg0MTIyOTFGQ0IwRDMzNTcxNjlDMEYxNzZEMkE2REI4RDJCM0ZDMDJCKSkpKHooMHgyRkI0MTUzNkU0NjU1QzExOUJFNUYwREVEOTAzOTFBODE3MUMxOTFCM0E5NzY0Rjc2NUZCQjZFQkYyQUFCQUM5KSkocygoMHgzRjU1MjJBMUQ4QTBBQkZBODg3NkI0MTg1RTlDQTFGODg1NjYzRjU1NTc5QzM5RjczNTJGOTgxQ0IzMDRDQ0VGKSgweDJFMDcwMEQ2RjhBMDJDMDRCMURGRTYzMDg5NkI1OTYxNUYyMUM0QjNCNTQxRTI2RUU2M0RCQ0ZERkU1OUQ2NTgpKDB4MTBGNzMyN0M4MzNFQjM1QjQ0OTlBRDRBMUVGMEJDQjY2ODYxODIyMzgxREVCMENDNjc5OUU3MTgyODkyQkQyNikoMHgyOUFCOEY0QzdFMjU2RDJENzcwM0UzNjhGOTEwMUJFRDAyMTVFMDhDRUM4N0FBNTQ5OUNGQTdEMUU5RTExNjU3KSgweDE2NTIzRERGNDM4QUNGMkMwNzJEQzdGMDBDNDFGMUUzQTUyMTQ3NjFDNzdEMjUzMzk3MEE5MzgyQjVCNDhEMzApKDB4MEQ2ODRBNDYwQjM0ODA4MkY1RUZCMDNGN0E2MzVCNTM1OEU1MjIzNTgyMUQzNjI1MUQ2NzY0NENFNjk0QUJDNCkpKShnZW5lcmljX3NlbGVjdG9yKDB4MkIyMDRCODU5NTI5OUQyMkNDODNERTZFMkE3OEQ0QUYzOUFBRTg1MjdGQjRCMjk3QTM1MDUxRjM3NkFFMTBDNikpKHBvc2VpZG9uX3NlbGVjdG9yKDB4MzcwQzdEQUM1OERCMURBQjExNDdEQUE4QkJGN0VFMUYxRTJDMkVBQjY0QkVFRDg4NUNBMTRGQzg2RDc4NjQ1OSkpKSkpKSkoZnRfZXZhbDEgMHgwNDU5REU5RUE3NEI4Q0IzOEI1NDQ1NEZBMEY1OUQzNzUzMDdCMTIxMEY3NDAzNTI2MTUzRDVDQzEyODhERTYzKSkpKHByb29mKChtZXNzYWdlcygod19jb21tKCgoMHgzRTJDRjhGREI3RjI1Q0MzRDUyM0U4ODczNUNDOEIwMDY4QTQzNkExMDdEOTI2OTc3QjQ0MDg5NTVBRkI1QTdEIDB4MzJDRUU5NTVFQzVCRkNGMjY5QTA1MEM1MEM5RUQ4Njg2NjRGMjZBRURCNEZDQzk2QTJFQjIyQzRFOTAzMUFDQykpKCgweDIwMjlGNTRDRTNGRTEyNTUwMDVEQzZFMEQ1NkY0NUVENDZEOTI5NEEyMDIxQUQ3QzREOUVDQjlBMkZDMzVEREMgMHgyMDA5OEU5RUI0Mzc0MTRGODYxQzhCQjVGREYzMTExRUIzQzY3MDdEQzE1NkZGRUUzRjNCNzEyRkI2N0Y0QTJFKSkoKDB4MTExMEFFM0YwNUEzREYyRkU0MTQ5RUI3MTI1QjdDRjMxNUQwMUQ2QkZCREM0RTFFQkVBMDVBREQ2MzM0NzBGRCAweDMwQkFFRjA5MUMxNjVCOEZDRkFGQUE5NkMwRkI5RUI1OUE2RkQ5ODE3Njg5NzQyMzA0MzYyM0FGQjhEQ0IwODQpKSgoMHgzMzk1RDI5OTNDQ0JCOUMwQTIyQkUzMjFENzBGNUYwMUYzOUI4M0Q3OEQ3RDM2ODRERTdFRkVGNzFDOUVFRDk0IDB4M0E5OUEwNzhEQTcwNkYzQzQzQjZDMDgxREU1QTA5QTY5RDJEMzA4QkE1MEI5NjFDQUM2QTY2NEUzRDRFOEUzRSkpKCgweDI1OEM1NkZBMzJCNTU1QkZDMzI4OEY2RUVBQTExMzQ0RTQ0MzBDNTFGM0VENkE1OUYzNUY3NDlGOUZBRjA4NEUgMHgxRDQ3QUMzNDFFRjdBQTc2RjE1RjAyMzlBNDk0QTU0MUUwMThDMTEzQUNENjJFODdGQUE3NzY0RTIzMjUxOTQ0KSkoKDB4MkMwNDMxMUI4MUVEMjkyNDBERTlEQTYyMkM4OTQzMjMyMzZERDYyMzg0NkU4M0MwODMwOUQxQzU1MkIwNjUwMyAweDI0MzgwMzZFRTdFRjJFQUVCOTIxNkE4NDM2OTJBMkZBNDVGOEI1OTUxMDdEOUVBNkMwNTUyM0M4Mjc0RENERkUpKSgoMHgxOUMxREUxMzk4MjU4M0EyMkZBRDA0NTUzMDgyNDk5Qzg4MDU1QzBENzA3QzA5REM3NzY1MEVCQzE0NzE4RjZDIDB4MjYxMUIxRkM3MjFCOEI3M0IxMDk4ODZFNUEyOTYwQUJCQzVBNDcxNDcyRjJERTI3RjBCNzA5ODlCMEU2NDBCRikpKCgweDEzNjU1MDMxNUE0NDQwRTIyREIzMjkwNkUzQzdDOTU1Qjk2QzczNUU0MDU4RjFBRkY4QkRDRjc1QkUyMzI0QzggMHgzNEFCODdBNTkwQ0I0Qjk2NzRGMjhBNzVGNkNGOTI3NTdFODRFMTY0OUYzMkNBQkNCRTBCNzZBRUQxQTYwRThEKSkoKDB4MkVFOEQ1QkVBNEQ0NjAzMjFCOUJEMUI1OEJENUY5RUY3NkRGM0QwREVCQjAxNTE5MEQzMTdDNjFDNzM1ODRBQyAweDNEMzMwNDAzRTU0QkQxODlDNTU0NDgxNzBENTlENkY5RDNFRjQ4QzgwOTUyODFGNDU1ODhCOTJCNjEwNzUzNUYpKSgoMHgzNzBFMjMzNzU3MDdCNEU3NDQ4NjQxNUExNTNDQjFGMDExMUMyQjk1MEM4NzE3OEZBODU4OTFDQ0FCMEQzRDhBIDB4MEU3NUM1OThFNjM2ODgyMTdCRUZCQjVEQ0EwMjA0MzNDRTE1OEQ0RjgwNzBDNjM5ODIyNzVGODI2MUEzQ0U5NSkpKCgweDJFRkExNjAzNTBDQzQyODJFRTA2QUY0NjNFQzhDQTY5ODBBRjA3OTgzQTQyQjYyNzVFNDJGQzRBQTZFNjg1QzggMHgwRUVDQTlFREI1MTI2NTE4MkNCRUMxMEVGM0IwQUFGODFFRkI1M0U5QjkxOTk0MDE5NEMyNzI2QjlBNzg1RDFDKSkoKDB4MjdGRTY5RkY0QTcxNkUyREYxMzg5Q0ZDRDRDNDI1QjA1MEMwMDkzMUNERDEyM0MwQzVCRUE3REZGREQzRDYwMyAweDEyMkUwNTkzMTIwNjM1NUFBQjYwREJBRTA3N0Q0OTA4ODdERDFDQUE1OTlCQUMwNTQ1OEJDM0Y0MTQyOENCQjYpKSgoMHgzNjYzRTFDMUMyN0M2RjE2M0FCNTUyRTgzQjIxRkREQzVFQkFBM0I3MzVFRkZGRTM4QkFFOTlCMDFENzFEMDM3IDB4MkM0NkM5MTMzNkNFMzgxRjM5MDBCRDJBODBDMkIzNkE2QkM5MEM1RDUzQTU3OUUwMjI0MEJCQUJCMjAxOEU2MCkpKCgweDI2NjY3RTIzQTAwODVGRERBOTcwRDRDREM3OEQ2QTREOUM5RjAwMzA2MUY0MEY1QUU4RjgxOTg2QzBENkQyNjAgMHgyQjA1QTlGMTIwREFBQTM1NUY1NEU4RDBCOTZBNzhBNjc0ODk4RkIxODMwQTRFQjcxMzU2MTM3Qzg5ODRCREE1KSkoKDB4MTA1RDI0OTFFRUFFMDNEMUFBNEFEODkwODQxMkYzRUQwQjk4OEE0M0M0RjMzQzgxNTgxQzNBNjBGRUU5NzIxRiAweDJEQkFBRDU2QkZBMURDRERFNUNGRTQwNDgwQzhFOEU1N0UwMDkzRkVCMTUzRDlENEY5ODM0MDdCM0VBOTE0MTIpKSkpKHpfY29tbSgoMHgwMjlFRTdGNjREM0ZGRjFGNjkyMEQ2RjAwOTMwNEMyQzhGOUFCRjJCNzY5QUNENjlGN0Y3ODIwMUEwOUYxMEJCIDB4MzAxNDQ5NDgzQkYzQTY4ODU1MjE5MjkzNEUxMDM5MUQ3QkU5N0U1NEJFQjI2RjdBM0YzQjFBMjQ0M0NBMDdFQykpKSh0X2NvbW0oKDB4MjdFRDA1NkUyODg2NDY5M0FCMTY1M0Y2MkFERjVDNkY0N0RDQ0QwNzBFRjE2QTJFOTExMjgzMjI0MDE1OTIxRSAweDEwNzcyODRERDE1Rjk5MTQzRUZBQ0JBODVEM0RENjM2MDhGMjIyQ0Q2RDdDRjdBNzkzREZDNjQzOTBCN0RCRDgpKDB4MDdBMTBGOTVBNEY1NTU5N0Y2NkMzQzkyQkJGOUQ2OUEyM0M2RUU4NkNFMkM4NjRGQzBBMzVGQjE5OTk4MEI4OSAweDJCQzU2NEVDMDZCOEI3MDUyRjQ2OUMzRUM3NEFERDMyQzFDNzEzRUZBMTlGMjYxMDJFN0M3MzUyMEY5MEVEMkMpKDB4M0YzMEU5NkMzRDVBMjMxNzBGOTQ4OTU1NjU0MjJDNkQ1NEI4Qzg1OTREMTU0Q0I0OTVCRDgwODk0MTg0OEMyMSAweDE3Rjg1M0QzQzU4NjkwNDJDNjAwQzcxNzIwNjEwQTIxREQwNTdENjg5QTM0Q0YwOEU2QTcwNTRCMUJEREQ3MEMpKDB4MEMyN0ZBOEQyODI5QkNCREQ5MEUyNDU2NzczOTRERjcxNTFGN0M0RTk0RDk1ODMyOTYyRDcxODdGRUIzMzQzMiAweDA0NDJDNzNCQzdDMzc3OTFEQTlDRTBCRTYzMzJGNjkxNjZFRjZFNkY2NTFFMjNEODU5MjA3QjFGQURGOUUxQTkpKDB4MDM5QjkyMDA2N0Y1OUIzNDU4RjhDRkE2NjBCQzU4NUI3MDU4MjY5MDZCODg4OTNCODhDQURFMTk5MzA2MDRDNCAweDMzQUFBNjIyMTEzQTE0QkIxNDA4NTM4QjM4Q0E1MTU3QkNDODM1NTQ2QkMwODFCQTJEMzlFNUE2MzZGNzg1NEIpKDB4MEU3NkFFRTQ3NDg1MDczQURCNjZFODgyN0I3RjExQzk5Qjc0RjVEMzYwQUYxMkMzMjZERUJGRjQ1N0FCQjI5OCAweDE1RDdGNTlCRDZCRDBFNDlCMzZCQUUxQThFMTcwNzNGQUQzNDQyQjgyNjhENTBEMzI3RTg3Q0Q0Mzc0QzlFMkUpKDB4MjRCMTdDNDI3NThDRDk3N0RBMzFBNUQ2MTlEMEIwQ0M4ODVBMDc0RjEzREYxQjBEOTAzNkE1QkU5NjJGQUE2NiAweDMzQUJGNzU5NjRENDMxOEYyMUFBN0YzQzg4OUVBODhDNDk1RTEzMjJCMjlDODE2NDZDOTAxOTA2MjZBRjkzQTApKSkpKShvcGVuaW5ncygocHJvb2YoKGxyKCgoMHgwMThFODJCODVGNDMzODBFMzJDRURBRDU3MTg4NkRDREI2NTFGRDE2QzU0QUZBQ0M4QTVGMEZDQTFBMzVENzdBIDB4MDc1NThDOERFOTM2MjgyNkY1MkVEMUZDOUYzRkFDM0U2MEJFNkJGOUE2OTNGMUE5NjBDQjJGNTRCRjlBRDMwOCkoMHgyREQzNEFERjczMjM0MENFMTY2QTM5ODlDMjg2M0UwMEFBMjBFRThERDM2ODFBNkZDNDc5NDhEREMyMjkxOTE5IDB4MzlFRkIzNTkyOTI0Q0Y0OUY0NUQ1QjQ3MUFDRDY2QkQ2QTlENzJDN0YwMzRFQzc1NzAzNzQwNzM3RTA2OEZGOSkpKCgweDA1REQ3ODQ1QjBEMTkyMTJBQ0RGNjY2REQ5MEYzMDk5OTlCRjI4NzE5QjJBMUY3MEIyMjhBRjVEM0U1OUE2MzMgMHgyMDc3OTlBQjQyMDE1NUM2RkZFQ0RCMzUzOEIwRUYyMjU5RUVGNzc2QTMzQTc4MUFDNEYzRUY2QkNFRTYwNzAwKSgweDNBQUZDNEUyNEEyNUQyQUZGNzE0RjAwMDhGMjQ2NTQ5NkM2MkVCNkMxRjc1NjJFNjA1QzM4RUM1OURCREJDNjcgMHgzNzhGNUJBQ0NFNUM0QkQ2RkVGODYzMEY2OEM0MzlGOEZFOTg2RjIxOEE1NjJCMUVDMDU0RTA3RkM1ODI0QjU5KSkoKDB4MzhFNjA4RTZDODY2QUQxQzYxQkM2RjI1MEEwQUQ3NzYxQjcxQzZFNUUwRjdBMDY1RjAxQjdCMkY0RjQ4NUQxOCAweDJGMUNGQ0VFOTY1ODRGNTkyQ0RFMDVCMEIzRjkzNkE4RDFGQjYwM0EyOTg0RUVDQjFEQjA0MkJBNkQ4MUE2RDkpKDB4MDdBRDYxODFBOEUzMkMzODk4QjA2QkYwOTJFMjhEMUM4RTkyODI5MzEyNTYwOTAzMzk3OUFFRERCOTExNkJDRSAweDM1Mjg3RjdBQTIzMDBFQ0ExQ0M1OEFFODE0MUFCOTc0MTFFMDBGNjFDNjVGNUIxQTk4QTU4RUY1OTE4QzM2M0IpKSgoMHgzNDYxRkFDRTFCRUI4NUY2MDVFNzJGQUY5QTNDODA0Q0MzQkY4MkZDMjA5NDU4MzUyOEYwQzdFQkE3NERGQjQ4IDB4MjIxMjAxNUU4Q0EyOTY1RkUwRThBNEEwNjgzOENFRERFRDFFQTUzMUExMzlGNUNGRDE1ODhEQjU3MzYzODFDMykoMHgwREUxNDM5NzdCQThCM0ZDOTNEMjU0MzRFRURBNDkyMUU4QkRFNUFENTlFMTE4MUU2QjQ1NkI0MzA5MDU3RjA4IDB4MjRCMDk0RDRBQzQ1NkVDM0Y1NUQ0NjgzMEY0RTgyQkYwNzMxMkExRkFBOTdEOTEzOEJGNDFGMTZGN0UyM0E5QSkpKCgweDIxRTU2NDUzMzBEQzczRjZGNjgxOTE3NkY4RTkwQTA4MjcxMTc2NjRBOTNCNEQ5NkUxOURFOEIyODE5Njg5RjIgMHgxQUM2MzFENjA4RkRFQjFFRUZGQjZDMThBNzIwRTQwQ0YxNDA4QjBCRTI2NkE2MkJFOEI3RDBCNDZEQUYwRkQzKSgweDAwRDczQkU5QzMxOTMxOUU0QzEyQThGOTYxMEM0NzZEMTZGMDg3OEYwMzJERTZENjY2NEU3N0RBQUE0NDYzODcgMHgxMjgxNEY4NjM4ODI2RUE2MDk5RTA2OTE3NzBGRkU1MEY4MTdDRkIzQzQ1QzFGMDY1RUIwRjg1RDZFRTdCQThCKSkoKDB4MjdEMDVENUNFOTJGODM3NUQxNUM3RTI4QTRGNkEwMkUxQzI0MEJCQTE4OTc4MzI5RENBMDcyNDM2Q0RCM0I3QiAweDFDOTk0ODQzQkUzNzk3RTlBNkYyQUM2RkNDQUIxQzlCMTc0NUU4MTkxNDNGMjkxOEEzODNEM0QzMzZDNTg0NkMpKDB4MUQ4QUJDNTk0RURFMzExQTc0QTNDRUU3REUzNkU0MDY1ODUxQzBFRDAzQTQxNDhGMUExM0FGOEE0RTFDRThCMiAweDJDMzIwN0I2N0VFMDA1QzdGQzVCMUMwNzJFOTgwQURGOTY5NUYwMTVBRTI2QkYxNkFFMzJFODNDMDZGQ0M2MTEpKSgoMHgxMzVEQzBGOTg0NjVFMzZBRUZDNEFGQUYwODJGNDU5NDQzNEI0QTQzNzQzMDlDQkQzMzQ3NTA5ODNBNzgxMUE0IDB4MTEwNTdDMERGNkJEMkNDN0E1MDVBNkIzOTk2OTA3MDY1NkNCMzlFNEVDNDc5RENGRTQyRTAxRTcwQkEzOTExNCkoMHgxRTI1NEQ5QjdFNkJFREZFMTQyMjY0RTFCOTNCMUNBOTJCOTQzMjY0RTQ4QzhFMjc2QUFCQkMwNjNFNzlDMDJCIDB4MkE2MTcyMjlGNEQxOTRGM0JFM0QxNUQzOEI3NzdFQTRBQkJBMjhGMzY0MUIyNjlGN0EyNTFGQkZDNTExQjI1QSkpKCgweDFFOUUzRkE0NkE1MEVDN0E0MkYzNzBFOUE0MjlDMjE5ODRGQ0Y3MzBGQUFDODkxM0VDNkU1MEI5REJBMDM5MEMgMHgxOUE3Q0Q3QTg0QzNFOTk4QUJGQ0FCMUQxQUI4REYxRTlGNTdENTg3OEVDQjEyNjM2QThDMEQwMDhFNDY2OTM0KSgweDNGMkMyQjczN0NENzM2NThBQ0UzQ0M5MjQyREQ5QTUyRTM5ODM2QjEzOEJDREI3MTY1OEIxMDUyQzdGRTlDODMgMHgyMThFOEVBQjFGNjU3RUZFRjFBMjgxRkU2MUE2QjFDREQ5MzAzMzEzMEZDNjY0NDAzRUIxNjEwQUUyMEVGQjNCKSkoKDB4MDYzRThCNTBBOTBFN0FGQUE0NUI0QUUyQkI0RjQ4NTM3RjE0Q0ZFODJCRUYzMUExMTAwOTM5OTlGMEFCNTMzMyAweDEwMjgxQzhDMEUwMTc0RkEyMTIxRjQzNUYzNUQ5RTgwNTA2MzdBQTNGNThFMkEzNDJERUI5QzkxNzk4QzQ3QUMpKDB4MEQ0M0FCMDg1M0M2QzIwMkEyQ0UzQzM5RTlEMUNEQTYxNDQ5QThBMTZBOTEwMTJGRkU1OEFGQ0JGNjc1RDNENiAweDNCNURBREFBQUU1N0NGNkZCOTcyQzUyMUZFRDFBQzAzQjk2MDg1MUMwRDQ0QjYxMjJFQkI3MkEyMjU4QTQ2MDQpKSgoMHgxOEFFMzg4NUFDOEFGMEU2QkQ5QzBFNzc4NUQ4MzQ3N0VENkY1RkU4QTIzOUFFMjUyNjE0MTkzMUQ4MUVBQjU2IDB4MjlGQkIwODREOEZCRTcwM0QwMDhFOUNENzBCNzAyQjMxMTNCNDlGODU5QzJBMTlCNDQwNkFEMTMwRDM3MzFBMikoMHgwNEFGOTlFNzIwMjU0QjIyRThERjM2OEFFNkZDMjczQUM3NUE0NjM5QTZGMzAwNzM2OUZENDA1NTMyOTY0Q0JFIDB4MTI0NTI1RTM3RUM2MTVCMUY1N0Q1NDAwMjgzNkUzNTM4MDU0ODI3NkM2MUQ2QjI1MzlFQTUxQzkwMTVFRUQ5QykpKCgweDMyQTRFQ0E3Mjg2NEVFRkZDRjJEODNCODQzQjlCRTRBREJDRDQ1Qjk3MjYyNDgxMUM4OTRGOTE2RTRDODFBMzAgMHgzRTZGNTdBQjlDRjUzNjE4NjY0QTdBRDk4NjJGNjVCRjE2NEVGRkI0MkI3NDk3QjY0QTg4NDQzMzkzMThDMzY1KSgweDJGN0VFQ0M2M0YzRURGNTE5QTgzRTIwRDY0RTg4MjEzMTc5MjY0RjkzQTI0MzhBMjJBMTYzMzVFQjI4NTNFNkEgMHgxRDAzQzQwODc1MTZFRTAxQzEzOTgyNTA1OTk3Q0Y1RTEzQThFNEMyMjhCNDM0NkRFRkRDQjExMDFFNjU2NDk0KSkoKDB4Mzk0QzNGNDc2RjhERkFFNjhFNUI0NjEwRTczMjM5RjdBQ0Q4QzVBRTEyRTZGMDk0QjJEMTk5RDM5MzA4RDg3RCAweDFBMzhENDFDNjhDN0JEM0M2MTc2RDI0Rjc3NDY0MTEzNkQ2QzkyOTgxMUQ4NkFFNzJFNTQ1OThCQjdEQjI3RjQpKDB4MTYwQ0I0NEIyRkFGOTNCMDM3NUQ0MEU3N0Q1NjAwOTFGMDY2Qzg2MTZCNjkyRkY4NDJGOTBCNkZFQkM5QkFCMiAweDE2QzRFNUFEQTY1MzRCNUVBMDQwNjkxOEFEMkQ2NEJDNDE0RUFGRkJDNzIzRjI3QjM1OUM1MjRGRjVGQ0UzOUMpKSgoMHgzRkIxOTExNEU5NDdGRkRDNTQwRkI0Mjg0ODM1Q0I3NDI3OURBQjFDRjMxNTRGMDg3NEIwQTBBNUU2M0EzRUVCIDB4M0Q2NUQ1QjE3MkNFRjhEMzFGMzRBNDlBQjA4ODlGN0ExMEEyMjM4ODQ2QjZCMjQ1NjlENjhBQTc5MUY5NENCNikoMHgwRjAyNjk5RDgwMERCODY4QTA2RTNFRTRBMEMxNThDOTBCQzQ4QTY5MUU4MTc0NEZGQkNGREEzMkZGMjREQ0Y0IDB4MjcxNDY3MTI0M0ZEODIzN0QzMzlFMEFDMkM5NDFFRTlBNjQyRkRGNkZDQkJFMDMxQjQyNjk2RkQ2OUU4MzFBQikpKCgweDA1MjFGNkIwNTIxMkRDOTc1QUYwMDA3Q0QyNEQzMjhCMkVDRUQxQzgyNzkxRDJFNjA2MDU5QjY1QkNCRTU1NEUgMHgzNkJFNkRBQzRCNzczNDk0MTIxRjdERDVGODUwN0QzNkFFNkFDQzFEQzk5RkE4NjBERUQxQ0E3QUU4QTNFRDAxKSgweDM4QjUxQjU5MEJGNTBDQzZBMjRBQjgwNDc0RUIxNDdBMzBDNEFGM0REMTlBNTY1NEMxQjEwNTU1OUJEMTRENEQgMHgzRTExREU4QjFCNDYzOEZCRDhDNEQ2ODM2QTc0N0MwQTgxNTc4QTREMjJCODRBQzU4RUMwNjFGRUI2OEIzMTc3KSkoKDB4MkQ1MzI4RTBCQTU4OTk1QzcwNjY3NzRBNDYzRjhBOTAyRDdDMkI5N0JENDVDMTBCOUQ4QjREODIzREYxMDZBQyAweDI2OTMzQTlDMjE3NzI3QzlDREM0QTQ0OTREM0UzMzJCMzZCQjk5NzM5NkZDQTcwNjA5OUZGRDM0MzlCQjQ4MzYpKDB4MEJCMTE2QkE4MDdEMTJENERGNzk1NTdGRkI3RjYwQjQ4ODU4NjAxOTEyNTMwRTNGNDlDODkwQTM0QUVEMzFDQiAweDI0NjJFMDM5NkVEMzAyREQxMEE2RUY0M0FFNTMyMzMzNTQzRjRBODc1NTk5RTgzRkJFNDEwNjY0NERERDNGOEUpKSkpKHpfMSAweDA2QTYxNkMzQTYyNUY5MkVENjVCNUNBOTlEOUExREFBQTQ3NjQ4MUI5QzQ1RTQ1NTNFN0E4RTQzNkIxM0Q1NzApKHpfMiAweDMxMEFFNDBDQkNFMjFGQTBEQzkyRDFERkU3REY0OUQ5MzlBNTc5RkYwMjlGODY5MTE4MDM2QkY4QjM3MDQzOEMpKGRlbHRhKDB4MzY2NDE0RjRGRTlDM0REQjI3REE1QTg1NDUyQ0VEQkM2NUFGRDEwNEQxRjVDMjQxQkUyRTU5NEY2MTVBQkJCQyAweDBCNDE5MEQ1OUVFQTZFQkY4QjkzMTYwNTQ0MzlFOTJCNUJGREM4Q0Q5QkIwQzg2NDc4M0Q1RjFENzg1REY4N0UpKShjaGFsbGVuZ2VfcG9seW5vbWlhbF9jb21taXRtZW50KDB4MTM0MEMxMEIzMEFEMDdGNDkxM0MzQ0RENTg4QzNFOEE1QTZFNkRBQzk5NDczNzhGQTk3RDExRjUyQ0NENEFFMSAweDBCMTEwQUFEMkQxOTU3QzlDNjk0NDQzOURFRDgwQzlDRTlBMEVBRDM1Qzk2OTAzQUMxRUFEQkM5NEFFQjVEMjkpKSkpKGV2YWxzKCgodygoMHgxQkYxQ0U0OTREMjQzRkVGOTI1M0NCNjZDQzNENjMwMEEzN0VENEEyMzBDMTU0NDUxNzc5RkExNkY2QUFFREQ3KSgweDJBOUFCNDE3OEY5NUVBRTZBM0Q2MDgyNzZBNEJDRDM5MEE4OERBRjhDMzUxOTYwNjFFRDc5REFEQjc0N0NBNjIpKDB4MkYyNzJGRDhERjM1MkMwMzVFODFGQzFBNUM4NjY0QUFCRUY0RjYyOTYyQjdFM0QwM0Y2QkY1M0MxMEMyQjM5OCkoMHgwOTY3QjBGN0Y3NEU2NTU4QUI4NkQ4MTNFQUI4NDkwQzQzQzU2OUJBQjlFNzI3NjFDOEQ0MDg2ODEwQTYyMUIyKSgweDNCRTU4RTdFM0M4REZGRTgzMTdFNjhFNTA3MjlGRkJENkUyMkUzRkU0M0YzRkQwQzQ2OUY0Njc2ODA2ODU1MEIpKDB4MjQxN0NCNTM4MERBRDc5NzgwRDYyNDI4Q0MwOTE3NUZCRTJEQkM0NDNFMDc2NzE1NzU4OUE3RDU4MTQ1OEQzMykoMHgyMDZGQTE3NzlDNTA1N0NEMDYzOTY2NkQyNTgxQTE3MEI4M0NFNjU0QzY1NDU0NEM3M0Y3REZEMDIyRkYxNTk3KSgweDNFQzg1NzM3ODM4RUQ4QzRDQjkwRDU0NTIzMjMxQzk1MEZDNjQxREFBODM5MEFDNjYxMjk5NUFEQkJGQzI5NDcpKDB4MUEyNEMzMzk3RDJGMzlGMURGRUVDQ0NCNjZDNzhCRTYxMjc5RDVDMjJBRDY5MkMyM0RENTI2ODEzMzc5M0YzOCkoMHgxODEzQzU5MTMzRjQyMDRGMTU1NTREODkxRjk0RDgwMkQyNkUyRjE4MzQzRDUxM0UxNjQ3MDY2MzZDRDdENkU0KSgweDA1MzRERjY3OTU0QjdBQUE5MERCREZBODE0NjhCODNGNDE4MkI5MjdENUI0MThFNTMxNzk1OTk4Qjk4MjVCRTMpKDB4MEY3RkMyQ0VBMTk5ODQ5NzJFRTU3MzI3NDNBQ0RBNEM2QzQwNkYwM0E4NTI1NTUwMTlGMjEzRTQzMzI2QjYxQSkoMHgzNjdBREE1MzcwMzNBMDU0QTY1RjBFMTQ1RTZFNzlCNTZGMDU0RUVCODAxMUYxRUVFMTYzRTEzN0Q2MzY2Qjg5KSgweDFCMzIzMkRGQTMxNjk5N0Y0NTNEN0E2RjIwMDVFNkUwOTZCNTRCMzg0N0Y2RkU4RDU4MTE2NTg4N0Y4NUZENzEpKDB4MEVEQzFCQ0Q4Qjc4MjMzRjJDNUUyMzZENkQwNTI2NUE1ODY1ODdBQjBCMUMwRjVFRTNBMjZFM0VDNDVDODU1OSkpKSh6KDB4MkQ0NjcyN0NBQkQxQUQyMEU0NzZFN0VEOEQ2NjQ2NDBEMDU2NUQzRjAxQ0JCRjdDNjI1OEUyRjQzNkUwRkI2NCkpKHMoKDB4MTZDMUQxN0Y4OEMyNjdDNDNENERGRDE5NzY4NTgzQTJFOUFCN0FFQzY5NzVCMDlGMTM5REYxQUI1QzQxQzgxNSkoMHgyNTBFQTY3QUQyMkUyNjYxMjA4QjA1RTcyQjEwNTRGNjA3OThGRDU4RERGRTMzMzNGQUE5QjVBQjU0N0M2NzQ1KSgweDI1OEE4QzkxODI4MEMyNjVGODI1RUI3MkMwQjhDNjI1NjY1QzJGQUY2MDY5N0Q1ODhFQzZBQUNBQzczRDBCODYpKDB4MDcyRUZBQUZDOTY3RUZFNDVCRkYyRUVDMUE4Q0JGOEEwQjJDQzFGNDRCMjUyOTZEQTMzRjczQjNFNDg4NjJEMikoMHgzQTIzQThBQTJBM0QwREM4NTI5OURFNDk3NUM4NDg1NDczQzlDMUQwRDBEODRBMEJFQ0ZGRDMxMzUxQTYwNzFEKSgweDBEQkM1MUM5REY5MjNBQ0I0NDI3NDc0MjA5NTc2MUU1OTlFRDFEOEY5NEVGOEY0MTRDMTUxRENDNTIyM0ExM0YpKSkoZ2VuZXJpY19zZWxlY3RvcigweDFBQjlDODhCNTNDOUNGRDBBNjU4MjMzMTE3MTFBQkYxRTEzRTVCMzUyREMyRDM1QzZEMzRBNDUwOEVGNDJDMUQpKShwb3NlaWRvbl9zZWxlY3RvcigweDBENERCOTY5NDk4NzNCOTBGMzY1QkNCQzczQjJBMUFBRTY5NTUzMzc0MkY2NDcyRTA1MEQwMjRDNDdFRjA1MUYpKSkoKHcoKDB4MDQ0RTI0ODZEMjJCNTczNzczM0M0OTMzOTQ0ODY1MDc5QzFEMjRDQjFCNjJENUE1RDk5RkI0QTg0RDFBNzgwNikoMHgyQjdENkY4RkNBN0EwMTc3MDYyNjQ4OEFEODU0MEJEQkFEMTMzN0M2MjdDRDhBOUU2MzIxMkEyQTA1ODMxNDEwKSgweDJEOTI2NzNFQkM2N0ZCODhEQzMwNTNGMDIxQUE0NEY1RUNDMTBGRTU2RTlEODE2OUVCMjhCNjNDODZBRTU3NjYpKDB4MTFCRDE3OTE3RDY4QTJFNjhGNEUxNjk5OEE4OUYxNUY1M0JDRUU4NTI0MDQyRTg3MzE2QTkxN0JFMTE4QjU3MykoMHgxOTc4RUY3MzYyNzc0NkEwNTBERkZGQjk4MUFDQ0FGREUxRUQ1MTY5MDkyMTk5NERCQ0VFNjlFNDQ4OTJDMDdBKSgweDIwQjI0Q0RERDAyRjlFM0UzODY0QjkwNUEwRTM0QzE5MTA5MTRBMzk5MDQ5NzIwOEI0NEQ5QjdEMkY5QzA0RDgpKDB4MDc0MzQ3REUzOURCQjczOTE2M0VDMTZGNEFDNjEwQkFGRTkzMjhDNzY3N0E1OUFEQjBFNDk0OUJFQTcyMTM5RikoMHgyOUYzMzQyODNBMDk3QkVGNTQ1RUQ0QkQyNUZFOTA1Mzg1NjVBRkIxRUNDRkJGMTJCQjYzNkY1MzY5NTBBQUU1KSgweDFEOTU2RjI3QTJDMkIzMkY1MTA4RjkyNjFCRjA4MzM2Q0FCRjNGNDNBMzRENzY1NDk3NDdDNTg5QUIyNjhFMjYpKDB4MEY2N0Y4MjJCNTAwNTEyOUZEREZBMTk4MDZCNjNFMkY5MjkzNjUxMzE5RTAyNEY0NzBBNEUzQzA5M0M5NTNGQSkoMHgwN0ZFMTczNzM2MDUwMjZEMDYxMUVBOEM1NkQ1QTVFMDEyNzM3QTY1MUI5REI0RjJCNkQzNjQzRTY2QUU4MDU1KSgweDA1MENBMjE3N0U3NjhEMTkwREIxQjhFRjM2QkZDOTI5NTc5NjQ0N0MwRjAwRjFDMzBENEVBRDJDNENDRjI1NzYpKDB4MDA4QjEzMkI4REQ5NzFFOEJENzEwRTIxNzZCQTFBMTQ4NkU5ODI2ODI2MDNEN0M5OTM1NEZGRERENDJFRDBERikoMHgzODZFMDRBODQ1NUFDQjg3RDBFNzM3Mjc3NDBFQ0Q3RkQyMTYwN0JCRTcwQ0U0MTNBQUEyRUQ1MjkzRkEyMDNCKSgweDI5MjI1QkQ5MkYwMENDNzEyRTlGM0ZGQ0E3NjYwNTkyQjgwOTg3QkU4QjM1RERGRjgzMTk0RjA3OTlEQzNCNDQpKSkoeigweDIzNDVBMUE3RkIwMDRGRjRCOTMzRTQ3RTkxNEJDNzYyRDMzMjFBQzc0QTFFQjgwN0YyMkY3NUY3MTZBMjk3NDUpKShzKCgweDM4NEY5RENDNTBGRkNDQ0QxN0ZFNTMwOTRGREQ2QzZFM0ExODk5MzdFRjIyMDIwNTVBOUU4NDIwN0QxRjk5MEYpKDB4M0UzQzczRjM0OEMzNkI2MUQ1MkQ1RERGRjM2RDc2NjM1N0I1OEE5MTQ4NzU1NDk0NzEzNTFCRUFCMzU5NTJDQikoMHgxOTNBNDYyQjk3MzFFNzNDODYyMkU2NThCQUQwREI1QTkzMjIxMzk3OERCMzkyNURCQjVBQ0YwN0Y4QUIyQjRDKSgweDJCNkU3MUEzNUY4QTZDMTYxQTIyRDZDQTQ1Q0E1NzY2Mzc4ODkwQzMwRUE2MUFGMEExNzlDQjZCNTQ5NkUxNzcpKDB4MDNBN0JGNDFDRjQ2MjE1ODcxREMzODVGMUM0QUIwM0E4QzNERDY3RUMzRjc4OUU0MjVCQUVDOEVEMkI0QTY1RikoMHgyM0MzNzU4QzUyRkUyNDNBNUU2M0ZENkFFQzIyMThDQzJBMDAxQTZGNjU1RjJFNDRGMUExM0UzOTFGRkE0QkI4KSkpKGdlbmVyaWNfc2VsZWN0b3IoMHgyQ0M0M0YwQTlEOThDQkU4RTVCNkZDMzU0RTlCMDkwQjkxMDc1NDE4MTE2NURCRTQ3NUU4OEEwQTAyRjVBNzg2KSkocG9zZWlkb25fc2VsZWN0b3IoMHgyMkE4MUM1MENCQkU2MDhDQjZGOEE4MDc0NzE0MjRFQjBBNTE2N0IzOTI0NDZGMzJFMTkyRTMzRUZEQkZDRTc1KSkpKSkoZnRfZXZhbDEgMHgzNEFENUZBOEFEMzhEOUZCODM1MzRGODUxRjA5MjRCQTNCOUI0M0UxQzQ1NzAzRjE1MUExOUJDQ0U3MUY0RTdEKSkpKSkp"
          |> Side_loaded.Proof.of_base64
        with
        | Error e ->
            failwith e
        | Ok pi ->
            pi
      in
      let statement =
        let transaction =
          Backend.Tick.Field.t_of_sexp
            (Atom
               "0x2340A5795E22C7C923991D225400D0052B3A995C35BCCDC612E6205287419EC1"
            )
        in
        let at_party =
          Backend.Tick.Field.t_of_sexp
            (Atom
               "0x2340A5795E22C7C923991D225400D0052B3A995C35BCCDC612E6205287419EC1"
            )
        in
        [| transaction; at_party |]
      in
      let vk =
        Side_loaded.Verification_key.of_base58_check_exn
          "VVA53aPgmCXemUiPjxo1dhgdNUSWbJarTh9Xhaki6b1AjVE31nk6wnSKcPa6JSJ8KDTDMryCozStCeisLTXLoYxBo3fjFhgPJn25EnuJMggPrVocSW3SfQBY7dgpPqQVccsqSPcFGJptarG6dRrLcx65M4SqudGDWbzpKd2oLyeTVifRTREq2BibC3rWMpUDuLwXEnp61FfFaktb4WKu3hfHyYBt5vL3Xndi9kynUWuhznijLG2yP7eX7o5M3nbjfkg7NdWaGReZH1yt4ewtrmHEMF5qTdK2UPgNzpScaK7ix8wZV5qECT483DsuY6Wpx3s2FfdmRDYwdr2YejhW4ZnJLNAxMgUkV3xkid5esqnk5TuQrdHMYvLZXju3RrZrvqhmbTFXpANKskZnuH1BUvkeoPvpQeYdoeYDJ6bgM6NFB3oWsPTU3vSMg3Wjsqx6Ekc8MuZHuaziGax9WNxbM3H6HscZFRs4npttEiwj1gSvZNaVc9FfRdCa3CMMWJNR1CkA1zKtCb8Sie1yiHc89hDA7K5mufV1yaX88xmAQrhZpTLCE8Ch62Zp3P1Vy6QVDACZCKSiz3bhikYEXFKZaJfRYVZVPeEBgjnUDrB4SD61KKnvWWESV8a3uGudeBLnJqoPJuBC8bZTUfskxqzkXmz2XTv4HMARJRTg21tFB8mZmLgVuaSWpc6inGxTZeWmE9ECSFzHuazEPNQ6yn1xo7G72ixrmLZrZqhbhPfnqSL5SWnmFWaWTihNNdHac8FDwb8JKvneC5yUur3WAZ8tTULiiNVvQhjhKVUrym2wTWFwhDAy6GqZcYeWRig9gpgdaxEuA7YnDc8XZZ5JS643PBfAWZZ3mZR4NxXPnVfn1xAUD2VFXmA8pzkqRwQ8DSpSPpKuwzwuJQUW6QSGtBheKFSxrXt6qekFX2azueedJZrhnwPW78dM7v3Qd2zTWo8iD2wfBB1Yot8BfUqAk7FYyi9hajKT1qZWQMg3kUVBywX93KBht2RFDJeVwiuE2hHaAzobxnnwsPJKPHaU8SM1EXQ4cFP2zJ2acPig52MNht3Z34fMeZ65bA3eEbcDbJw3pk2YS1pHtEr818b5TisPu6gshwkRGghbnTsQzHCjZVf61rpT4WphBsv6ob6foLwdc5ZSxq2BFzAWUv5j5nrtU9fqnQCx1DooZxAc8BnjxCXQ5TnE4Rpj82JwUR59QFNza2RwK2vZLvrNPt1LK5eCkZV8fBWuYD9J4AnxGA8icQbWBAfsSk9xXJBynEKymAsw6eTFPWCAMjQgJLhJP8MJR3NyNbqMfT1nR924EyZged7US9ogU8CLV5GcMBTSzAyCSFwFN8LGL1uT9sStzwQNbUvKvXYRwWNMYpb7Mxcjz1NjBaMbiWUryMcJc3D19yXt8VNt5g3L3Ty4GtL3WWV2aXRRXcuzYZai6wV8ESPGd3R6o4NJS5Ct5Z98fx25sNtswb77Q18pU379m4wsk8ck872oMZTPp9bDHTVpLoEBHd1gkC6j7pP8dx3cNTWc1NoewCGLi6zLDNfPZDrRXZESnaDRgVGEDinXS5SeAihMcQxvriHyskPW4SidcZsZtPvLnoQz7HQRpDnXfg4j6b8P5EX6sSJbkU9is3k6e8puQirFzLLgh2uC4oZH8EzLRZcGkonQPP5sLTmfwX4s5DJYdS4NLAVYSXndVZ4fazLfqPLukdWQkxZihUq4NtFkfzpNB8MPUBe6T72zhnvqVPegeEhgVvUokcn2DRJUc93DSYSGEJ3eZNFTruCgbM7xMXq83K6eraFRvxGqAgsQcTcQKwEfF9XvuppFDBbEHjdg84w1XiRkZ7xPKDdF6Hvi5G8V6rr6q1T7qypKiFqNrwM6frbJqgjedLpAY6RkPchip2WsZTpEX3EY1ryyGnJxZvb2fjCooQ9u1R6zNArVCV383KNJQZAaWFgzd58F7ZJ1fGU8zeFzDuhqSwqPyDE299sVYMSfbvp7xjWygxrbjApRE2FkjQtjuxaiXzsuemvrrSedVCGrktCHNqPKkJxbLcpz97rRBvwnKSd26x8LKHn2Zjzp2qeyxsY8HN7WVPATxPE4xXqi9dw41o8LBQ3GDGe1ASjphdp4bxj1guHhSZbMKTJDj7hJKyuvBMdG1YKQo3uv2qu5MiB3Afu5SZbZStNKBnxc2DRoDyF45yrQNeoBJogcSLAqWG624ZAdU4BWrqRJNjoAu6GxxE6E8TvFtvyDW1R9Nv7tXzmWE7RarrAL9YUD6uqe7gAanAv1cdAJRcPcdr2YvUL7zeB5d1daPfwJW4PYDvMwnnqDFSXgNqPreh8nFaiReDYjiHkwCojPcCgdcK5gJwpQTasjkWQBk2RmFQdfaLCpiPZGroZ6hTvRBHq2MwdUtkQHZjjCvY9fUtnniMVdUgkAZ9oLj8evpeoDEwyEHE1upmZZN84CMPP32NpHDtH3PwgGR3"
      in
      assert (
        Promise.block_on_async_exn (fun () ->
            Side_loaded.verify_promise ~value_to_field_elements:Fn.id
              [ (vk, statement, pi) ] ) )

    open Impls.Step

    let () = Snarky_backendless.Snark0.set_eval_constraints true

    module Statement = struct
      type t = Field.t

      let to_field_elements x = [| x |]

      module Constant = struct
        type t = Field.Constant.t [@@deriving bin_io]

        let to_field_elements x = [| x |]
      end
    end

    (* Currently, a circuit must have at least 1 of every type of constraint. *)
    let dummy_constraints () =
      Impl.(
        let x = exists Field.typ ~compute:(fun () -> Field.Constant.of_int 3) in
        let g =
          exists Step_main_inputs.Inner_curve.typ ~compute:(fun _ ->
              Tick.Inner_curve.(to_affine_exn one) )
        in
        ignore
          ( SC.to_field_checked'
              (module Impl)
              ~num_bits:16
              (Kimchi_backend_common.Scalar_challenge.create x)
            : Field.t * Field.t * Field.t ) ;
        ignore
          ( Step_main_inputs.Ops.scale_fast g ~num_bits:5 (Shifted_value x)
            : Step_main_inputs.Inner_curve.t ) ;
        ignore
          ( Step_main_inputs.Ops.scale_fast g ~num_bits:5 (Shifted_value x)
            : Step_main_inputs.Inner_curve.t ) ;
        ignore
          ( Step_verifier.Scalar_challenge.endo g ~num_bits:4
              (Kimchi_backend_common.Scalar_challenge.create x)
            : Field.t * Field.t ))

    module No_recursion = struct
      module Statement = Statement

      let tag, _, p, Provers.[ step ] =
        Common.time "compile" (fun () ->
            compile_promise
              (module Statement)
              (module Statement.Constant)
              ~typ:Field.typ
              ~branches:(module Nat.N1)
              ~max_proofs_verified:(module Nat.N0)
              ~name:"blockchain-snark"
              ~constraint_constants:
                (* Dummy values *)
                { sub_windows_per_window = 0
                ; ledger_depth = 0
                ; work_delay = 0
                ; block_window_duration_ms = 0
                ; transaction_capacity = Log_2 0
                ; pending_coinbase_depth = 0
                ; coinbase_amount = Unsigned.UInt64.of_int 0
                ; supercharged_coinbase_factor = 0
                ; account_creation_fee = Unsigned.UInt64.of_int 0
                ; fork = None
                }
              ~choices:(fun ~self ->
                [ { identifier = "main"
                  ; prevs = []
                  ; main =
                      (fun [] self ->
                        dummy_constraints () ;
                        Field.Assert.equal self Field.zero ;
                        [] )
                  }
                ] ) )

      module Proof = (val p)

      let example =
        let b0 =
          Common.time "b0" (fun () ->
              Promise.block_on_async_exn (fun () -> step [] Field.Constant.zero) )
        in
        assert (
          Promise.block_on_async_exn (fun () ->
              Proof.verify_promise [ (Field.Constant.zero, b0) ] ) ) ;
        (Field.Constant.zero, b0)
    end

    module Simple_chain = struct
      module Statement = Statement

      let tag, _, p, Provers.[ step ] =
        Common.time "compile" (fun () ->
            compile_promise
              (module Statement)
              (module Statement.Constant)
              ~typ:Field.typ
              ~branches:(module Nat.N1)
              ~max_proofs_verified:(module Nat.N1)
              ~name:"blockchain-snark"
              ~constraint_constants:
                (* Dummy values *)
                { sub_windows_per_window = 0
                ; ledger_depth = 0
                ; work_delay = 0
                ; block_window_duration_ms = 0
                ; transaction_capacity = Log_2 0
                ; pending_coinbase_depth = 0
                ; coinbase_amount = Unsigned.UInt64.of_int 0
                ; supercharged_coinbase_factor = 0
                ; account_creation_fee = Unsigned.UInt64.of_int 0
                ; fork = None
                }
              ~choices:(fun ~self ->
                [ { identifier = "main"
                  ; prevs = [ self ]
                  ; main =
                      (fun [ prev ] self ->
                        let is_base_case = Field.equal Field.zero self in
                        let proof_must_verify = Boolean.not is_base_case in
                        let self_correct = Field.(equal (one + prev) self) in
                        Boolean.Assert.any [ self_correct; is_base_case ] ;
                        [ proof_must_verify ] )
                  }
                ] ) )

      module Proof = (val p)

      let example =
        let s_neg_one = Field.Constant.(negate one) in
        let b_neg_one : (Nat.N1.n, Nat.N1.n) Proof0.t =
          Proof0.dummy Nat.N1.n Nat.N1.n Nat.N1.n ~domain_log2:14
        in
        let b0 =
          Common.time "b0" (fun () ->
              Promise.block_on_async_exn (fun () ->
                  step [ (s_neg_one, b_neg_one) ] Field.Constant.zero ) )
        in
        assert (
          Promise.block_on_async_exn (fun () ->
              Proof.verify_promise [ (Field.Constant.zero, b0) ] ) ) ;
        let b1 =
          Common.time "b1" (fun () ->
              Promise.block_on_async_exn (fun () ->
                  step [ (Field.Constant.zero, b0) ] Field.Constant.one ) )
        in
        assert (
          Promise.block_on_async_exn (fun () ->
              Proof.verify_promise [ (Field.Constant.one, b1) ] ) ) ;
        (Field.Constant.one, b1)
    end

    module Tree_proof = struct
      let tag, _, p, Provers.[ step ] =
        Common.time "compile" (fun () ->
            compile_promise
              (module Statement)
              (module Statement.Constant)
              ~typ:Field.typ
              ~branches:(module Nat.N1)
              ~max_proofs_verified:(module Nat.N2)
              ~name:"blockchain-snark"
              ~constraint_constants:
                (* Dummy values *)
                { sub_windows_per_window = 0
                ; ledger_depth = 0
                ; work_delay = 0
                ; block_window_duration_ms = 0
                ; transaction_capacity = Log_2 0
                ; pending_coinbase_depth = 0
                ; coinbase_amount = Unsigned.UInt64.of_int 0
                ; supercharged_coinbase_factor = 0
                ; account_creation_fee = Unsigned.UInt64.of_int 0
                ; fork = None
                }
              ~choices:(fun ~self ->
                [ { identifier = "main"
                  ; prevs = [ No_recursion.tag; self ]
                  ; main =
                      (fun [ _; prev ] self ->
                        let is_base_case = Field.equal Field.zero self in
                        let proof_must_verify = Boolean.not is_base_case in
                        let self_correct = Field.(equal (one + prev) self) in
                        Boolean.Assert.any [ self_correct; is_base_case ] ;
                        [ Boolean.true_; proof_must_verify ] )
                  }
                ] ) )

      module Proof = (val p)

      let example =
        let s_neg_one = Field.Constant.(negate one) in
        let b_neg_one : (Nat.N2.n, Nat.N2.n) Proof0.t =
          Proof0.dummy Nat.N2.n Nat.N2.n Nat.N2.n ~domain_log2:15
        in
        let b0 =
          Common.time "tree b0" (fun () ->
              Promise.block_on_async_exn (fun () ->
                  step
                    [ No_recursion.example; (s_neg_one, b_neg_one) ]
                    Field.Constant.zero ) )
        in
        assert (
          Promise.block_on_async_exn (fun () ->
              Proof.verify_promise [ (Field.Constant.zero, b0) ] ) ) ;
        let b1 =
          Common.time "tree b1" (fun () ->
              Promise.block_on_async_exn (fun () ->
                  step
                    [ No_recursion.example; (Field.Constant.zero, b0) ]
                    Field.Constant.one ) )
        in
        [ (Field.Constant.zero, b0); (Field.Constant.one, b1) ]
    end

    let%test_unit "verify" =
      assert (
        Promise.block_on_async_exn (fun () ->
            Tree_proof.Proof.verify_promise Tree_proof.example ) )
  end )

(*
let%test_module "test" =
  ( module struct
    let () =
      Tock.Keypair.set_urs_info
        [On_disk {directory= "/tmp/"; should_write= true}]

    let () =
      Tick.Keypair.set_urs_info
        [On_disk {directory= "/tmp/"; should_write= true}]

    open Impls.Step

    module Txn_snark = struct
      module Statement = struct
        type t = Field.t

        let to_field_elements x = [|x|]

        module Constant = struct
          type t = Field.Constant.t [@@deriving bin_io]

          let to_field_elements x = [|x|]
        end
      end

      (* A snark proving one knows a preimage of a hash *)
      module Know_preimage = struct
        module Statement = Statement

        type _ Snarky_backendless.Request.t +=
          | Preimage : Field.Constant.t Snarky_backendless.Request.t

        let hash_checked x =
          let open Step_main_inputs in
          let s = Sponge.create sponge_params in
          Sponge.absorb s (`Field x) ;
          Sponge.squeeze_field s

        let hash x =
          let open Tick_field_sponge in
          let s = Field.create params in
          Field.absorb s x ; Field.squeeze s

        let tag, _, p, Provers.[prove; _] =
          compile
            (module Statement)
            (module Statement.Constant)
            ~typ:Field.typ
            ~branches:(module Nat.N2) (* Should be able to set to 1 *)
            ~max_proofs_verified:
              (module Nat.N2) (* TODO: Should be able to set this to 0 *)
            ~name:"preimage"
            ~choices:(fun ~self ->
              (* TODO: Make it possible to have a system that doesn't use its "self" *)
              [ { prevs= []
                ; main=
                    (fun [] s ->
                       dummy_constraints () ;
                      let x = exists ~request:(fun () -> Preimage) Field.typ in
                      Field.Assert.equal s (hash_checked x) ;
                      [] ) }
                (* TODO: Shouldn't have to have this dummy *)
              ; { prevs= [self; self]
                ; main=
                    (fun [_; _] s ->
                       dummy_constraints () ;
                       (* Unsatisfiable. *)
                      Field.(Assert.equal s (s + one)) ;
                      [Boolean.true_; Boolean.true_] ) } ] )

        let prove ~preimage =
          let h = hash preimage in
          ( h
          , prove [] h ~handler:(fun (With {request; respond}) ->
                match request with
                | Preimage ->
                    respond (Provide preimage)
                | _ ->
                    unhandled ) )

        module Proof = (val p)

        let side_loaded_vk = Side_loaded.Verification_key.of_compiled tag
      end

      let side_loaded =
        Side_loaded.create
          ~max_proofs_verified:(module Nat.N2)
          ~name:"side-loaded"
          ~value_to_field_elements:Statement.to_field_elements
          ~var_to_field_elements:Statement.to_field_elements ~typ:Field.typ

      let tag, _, p, Provers.[base; preimage_base; merge] =
        compile
          (module Statement)
          (module Statement.Constant)
          ~typ:Field.typ
          ~branches:(module Nat.N3)
          ~max_proofs_verified:(module Nat.N2)
          ~name:"txn-snark"
          ~choices:(fun ~self ->
            [ { prevs= []
              ; main=
                  (fun [] x ->
                    let t = (Field.is_square x :> Field.t) in
                    for i = 0 to 10_000 do
                      assert_r1cs t t t
                    done ;
                    [] ) }
            ; { prevs= [side_loaded]
              ; main=
                  (fun [hash] x ->
                    Side_loaded.in_circuit side_loaded
                      (exists Side_loaded_verification_key.typ
                         ~compute:(fun () -> Know_preimage.side_loaded_vk)) ;
                    Field.Assert.equal hash x ;
                    [Boolean.true_] ) }
            ; { prevs= [self; self]
              ; main=
                  (fun [l; r] res ->
                    assert_r1cs l r res ;
                    [Boolean.true_; Boolean.true_] ) } ] )

      module Proof = (val p)
    end

    let t_proof =
      let preimage = Field.Constant.of_int 10 in
(*       let base1 = preimage in *)
      let base1, preimage_proof = Txn_snark.Know_preimage.prove ~preimage in
      let base2 = Field.Constant.of_int 9 in
      let base12 = Field.Constant.(base1 * base2) in
(*       let t1 = Common.time "t1" (fun () -> Txn_snark.base [] base1) in *)
      let t1 =
        Common.time "t1" (fun () ->
            Side_loaded.in_prover Txn_snark.side_loaded
              Txn_snark.Know_preimage.side_loaded_vk ;
            Txn_snark.preimage_base [(base1, preimage_proof)] base1 )
      in
      let module M = struct
        type t = Field.Constant.t * Txn_snark.Proof.t [@@deriving bin_io]
      end in
      Common.time "verif" (fun () ->
          assert (
            Txn_snark.Proof.verify (List.init 2 ~f:(fun _ -> (base1, t1))) ) ) ;
      Common.time "verif" (fun () ->
          assert (
            Txn_snark.Proof.verify (List.init 4 ~f:(fun _ -> (base1, t1))) ) ) ;
      Common.time "verif" (fun () ->
          assert (
            Txn_snark.Proof.verify (List.init 8 ~f:(fun _ -> (base1, t1))) ) ) ;
      let t2 = Common.time "t2" (fun () -> Txn_snark.base [] base2) in
      assert (Txn_snark.Proof.verify [(base1, t1); (base2, t2)]) ;
      (* Need two separate booleans.
         Should carry around prev should verify and self should verify *)
      let t12 =
        Common.time "t12" (fun () ->
            Txn_snark.merge [(base1, t1); (base2, t2)] base12 )
      in
      assert (Txn_snark.Proof.verify [(base1, t1); (base2, t2); (base12, t12)]) ;
      Common.time "verify" (fun () ->
          assert (
            Verify.verify_heterogenous
              [ T
                  ( (module Nat.N2)
                  , (module Txn_snark.Know_preimage.Statement.Constant)
                  , Lazy.force Txn_snark.Know_preimage.Proof.verification_key
                  , base1
                  , preimage_proof )
              ; T
                  ( (module Nat.N2)
                  , (module Txn_snark.Statement.Constant)
                  , Lazy.force Txn_snark.Proof.verification_key
                  , base1
                  , t1 )
              ; T
                  ( (module Nat.N2)
                  , (module Txn_snark.Statement.Constant)
                  , Lazy.force Txn_snark.Proof.verification_key
                  , base2
                  , t2 )
              ; T
                  ( (module Nat.N2)
                  , (module Txn_snark.Statement.Constant)
                  , Lazy.force Txn_snark.Proof.verification_key
                  , base12
                  , t12 ) ] ) ) ;
      (base12, t12)

    module Blockchain_snark = struct
      module Statement = Txn_snark.Statement

      let tag, _, p, Provers.[step] =
        Common.time "compile" (fun () ->
            compile
              (module Statement)
              (module Statement.Constant)
              ~typ:Field.typ
              ~branches:(module Nat.N1)
              ~max_proofs_verified:(module Nat.N2)
              ~name:"blockchain-snark"
              ~choices:(fun ~self ->
                [ { prevs= [self; Txn_snark.tag]
                  ; main=
                      (fun [prev; txn_snark] self ->
                        let is_base_case = Field.equal Field.zero self in
                        let proof_must_verify = Boolean.not is_base_case in
                        Boolean.Assert.any
                          [Field.(equal (one + prev) self); is_base_case] ;
                        [proof_must_verify; proof_must_verify] ) } ] ) )

      module Proof = (val p)
    end

    let xs =
      let s_neg_one = Field.Constant.(negate one) in
      let b_neg_one : (Nat.N2.n, Nat.N2.n) Proof0.t =
        Proof0.dummy Nat.N2.n Nat.N2.n Nat.N2.n
      in
      let b0 =
        Common.time "b0" (fun () ->
            Blockchain_snark.step
              [(s_neg_one, b_neg_one); t_proof]
              Field.Constant.zero )
      in
      let b1 =
        Common.time "b1" (fun () ->
            Blockchain_snark.step
              [(Field.Constant.zero, b0); t_proof]
              Field.Constant.one )
      in
      [(Field.Constant.zero, b0); (Field.Constant.one, b1)]

    let%test_unit "verify" = assert (Blockchain_snark.Proof.verify xs)
  end ) *)<|MERGE_RESOLUTION|>--- conflicted
+++ resolved
@@ -421,14 +421,8 @@
          * _
          * _
          * _ =
-<<<<<<< HEAD
-   fun ~self ~cache ?disk_keys ~branches:(module Branches) ~max_branching ~name
-       ~constraint_constants ~typ ~choices () ->
-=======
-   fun ~self ~cache ?disk_keys ~branches:(module Branches)
-       ~max_proofs_verified:(module Max_proofs_verified) ~name
-       ~constraint_constants ~typ ~choices ->
->>>>>>> 2e2e1d37
+   fun ~self ~cache ?disk_keys ~branches:(module Branches) ~max_proofs_verified
+       ~name ~constraint_constants ~typ ~choices () ->
     let snark_keys_header kind constraint_system_hash =
       { Snark_keys_header.header_version = Snark_keys_header.header_version
       ; kind
@@ -446,27 +440,18 @@
       }
     in
     Timer.start __LOC__ ;
-<<<<<<< HEAD
-    let module Max_branching = ( val max_branching : Nat.Add.Intf
-                                   with type n = max_branching )
-    in
-    let T = Max_branching.eq in
-=======
+    let module Max_proofs_verified = ( val max_proofs_verified : Nat.Add.Intf
+                                         with type n = max_proofs_verified )
+    in
     let T = Max_proofs_verified.eq in
->>>>>>> 2e2e1d37
     let choices = choices ~self in
     let (T (prev_varss_n, prev_varss_length)) = HIR.length choices in
     let T = Nat.eq_exn prev_varss_n Branches.n in
     let padded, (module Maxes) =
-<<<<<<< HEAD
-      max_local_max_branchings
+      max_local_max_proofs_verifieds
         ( module struct
-          include Max_branching
+          include Max_proofs_verified
         end )
-=======
-      max_local_max_proofs_verifieds
-        (module Max_proofs_verified)
->>>>>>> 2e2e1d37
         prev_varss_length choices ~self:self.id
     in
     let full_signature = { Full_signature.padded; maxes = (module Maxes) } in
@@ -482,12 +467,7 @@
             x :: f xs
       in
       M.f full_signature prev_varss_n prev_varss_length ~self
-<<<<<<< HEAD
-        ~choices:(f choices) ~max_branching
-=======
-        ~choices:(f choices)
-        ~max_proofs_verified:(module Max_proofs_verified)
->>>>>>> 2e2e1d37
+        ~choices:(f choices) ~max_proofs_verified
     in
     Timer.clock __LOC__ ;
     let module Branch_data = struct
@@ -659,14 +639,8 @@
         M.f choices
       in
       Timer.clock __LOC__ ;
-<<<<<<< HEAD
-      Wrap_main.wrap_main full_signature prev_varss_length step_vks step_widths
-        step_domains prev_wrap_domains max_branching
-=======
       Wrap_main.wrap_main full_signature prev_varss_length step_vks
-        proofs_verifieds step_domains prev_wrap_domains
-        (module Max_proofs_verified)
->>>>>>> 2e2e1d37
+        proofs_verifieds step_domains prev_wrap_domains max_proofs_verified
     in
     Timer.clock __LOC__ ;
     let (wrap_pk, wrap_vk), disk_key =
@@ -716,16 +690,12 @@
     accum_dirty (Lazy.map wrap_pk ~f:snd) ;
     accum_dirty (Lazy.map wrap_vk ~f:snd) ;
     let wrap_vk = Lazy.map wrap_vk ~f:fst in
-<<<<<<< HEAD
     let module S =
       Step.Make (A) (A_value)
         (struct
-          include Max_branching
+          include Max_proofs_verified
         end)
     in
-=======
-    let module S = Step.Make (A) (A_value) (Max_proofs_verified) in
->>>>>>> 2e2e1d37
     let provers =
       let module Z = H4.Zip (Branch_data) (E04 (Impls.Step.Keypair)) in
       let f :
@@ -827,13 +797,8 @@
     Timer.clock __LOC__ ;
     let data : _ Types_map.Compiled.t =
       { branches = Branches.n
-<<<<<<< HEAD
-      ; branchings = step_widths
-      ; max_branching
-=======
       ; proofs_verifieds
-      ; max_proofs_verified = (module Max_proofs_verified)
->>>>>>> 2e2e1d37
+      ; max_proofs_verified
       ; typ
       ; value_to_field_elements = A_value.to_field_elements
       ; var_to_field_elements = A.to_field_elements
@@ -986,57 +951,40 @@
         r :: conv_irs rs
   in
   let provers, wrap_vk, wrap_disk_key, cache_handle =
-<<<<<<< HEAD
-    M.compile ~self ~cache ?disk_keys ~branches ~max_branching ~name ~typ
+    M.compile ~self ~cache ?disk_keys ~branches ~max_proofs_verified ~name ~typ
       ~constraint_constants
       ~choices:(fun ~self -> conv_irs (choices ~self))
       ()
-=======
-    M.compile ~self ~cache ?disk_keys ~branches ~max_proofs_verified ~name ~typ
-      ~constraint_constants ~choices:(fun ~self -> conv_irs (choices ~self))
->>>>>>> 2e2e1d37
   in
   let (module Max_proofs_verified) = max_proofs_verified in
   let T = Max_proofs_verified.eq in
   let module P = struct
     type statement = A_value.t
 
-<<<<<<< HEAD
-    module Max_local_max_branching = Max_branching
-
-    module Max_branching_vec = Nvector (struct
-      include Max_branching
+    module Max_local_max_proofs_verified = Max_proofs_verified
+
+    module Max_proofs_verified_vec = Nvector (struct
+      include Max_proofs_verified
     end)
 
     include
       Proof.Make
         (struct
-          include Max_branching
+          include Max_proofs_verified
         end)
         (struct
-          include Max_local_max_branching
+          include Max_local_max_proofs_verified
         end)
-=======
-    module Max_local_max_proofs_verified = Max_proofs_verified
-    module Max_proofs_verified_vec = Nvector (Max_proofs_verified)
-    include Proof.Make (Max_proofs_verified) (Max_local_max_proofs_verified)
->>>>>>> 2e2e1d37
 
     let id = wrap_disk_key
 
     let verification_key = wrap_vk
 
-<<<<<<< HEAD
-    let verify ts =
-      verify
-        ( module struct
-          include Max_branching
-        end )
-=======
     let verify_promise ts =
       verify_promise
-        (module Max_proofs_verified)
->>>>>>> 2e2e1d37
+        ( module struct
+          include Max_proofs_verified
+        end )
         (module A_value)
         (Lazy.force verification_key)
         ts
