(** Pickles implementation *)

(** See documentation of the {!Mina_wire_types} library *)
module Wire_types = Mina_wire_types.Pickles

module Make_sig (A : Wire_types.Types.S) = struct
  module type S =
    Pickles_intf.S
      with type Side_loaded.Verification_key.Stable.V2.t =
        A.Side_loaded.Verification_key.V2.t
       and type ('a, 'b) Proof.t = ('a, 'b) A.Proof.t
end

module Make_str (_ : Wire_types.Concrete) = struct
  module Endo = Endo
  module P = Proof

  module type Statement_intf = Intf.Statement

  module type Statement_var_intf = Intf.Statement_var

  module type Statement_value_intf = Intf.Statement_value

  module Common = Common
  module Scalar_challenge = Scalar_challenge
  module SC = Scalar_challenge
  open Core_kernel
  open Async_kernel
  open Import
  open Pickles_types
  open Hlist
  open Common
  open Backend
  module Backend = Backend
  module Sponge_inputs = Sponge_inputs
  module Util = Util
  module Tick_field_sponge = Tick_field_sponge
  module Impls = Impls
  module Inductive_rule = Inductive_rule
  module Tag = Tag
  module Types_map = Types_map
  module Dirty = Dirty
  module Cache_handle = Cache_handle
  module Step_main_inputs = Step_main_inputs
  module Step_verifier = Step_verifier
  module Proof_cache = Proof_cache
  module Cache = Cache
  module Storables = Compile.Storables
  module Ro = Ro

  type chunking_data = Verify.Instance.chunking_data =
    { num_chunks : int; domain_size : int; zk_rows : int }

  let verify_promise = Verify.verify

  let verify max_proofs_verified statement key proofs =
    verify_promise max_proofs_verified statement key proofs
    |> Promise.to_deferred

  (* This file (as you can see from the mli) defines a compiler which turns an inductive
     definition of a set into an inductive SNARK system for proving using those rules.

     The two ingredients we use are two SNARKs.
     - A step based SNARK for a field Fp, using the group G1/Fq (whose scalar field is Fp)
     - A DLOG based SNARK for a field Fq, using the group G/Fp (whose scalar field is Fq)

     For convenience in this discussion, let's define
      (F_0, G_0) := (Fp, G1)
      (F_1, G_1) := (Fq, G)
     So ScalarField(G_i) = F_i and G_i / F_{1-i}.

     An inductive set A is defined by a sequence of inductive rules.
     An inductive rule is intuitively described by something of the form

     a1 ∈ A1, ..., an ∈ An
       f [ a0, ... a1 ] a
     ----------------------
             a ∈ A

     where f is a snarky function defined over an Impl with Field.t = Fp
     and each Ai is itself an inductive rule (possibly equal to A itself).

     a1, ..., an can be seen as previous statements, i.e.

             prev_statement_1 ∈ A1, ..., prev_statement_n ∈ An
     f [ prev_statement_1; ...; prev_statement_n ] new_statement = true
     -------------------------------------------------------------------
                            new_statement ∈ A

     In the case of a blockchain, the description of the sets A1, ..., An, A can
     be blockchain state, and f would be a function updating the state:

                          prev_blockchain_state ∈ A
     update_blockchain_state [prev_blockchain_state] new_blockchain_state = true
     ---------------------------------------------------------------------------
                          new_blockchain_state ∈ A

     We pursue the "step" then "wrap" approach for proof composition.

     The main source of complexity is that we must "wrap" proofs whose verifiers are
     slightly different.

     The main sources of complexity are twofold:
     1. Each SNARK verifier includes group operations and scalar field operations.
        This is problematic because the group operations use the base field, which is
        not equal to the scalar field.

        Schematically, from the circuit point-of-view, we can say a proof is
     - a sequence of F_0 elements xs_0
     - a sequence of F_1 elements xs_1
        and a verifier is a pair of "snarky functions"
     - check_0 : F_0 list -> F_1 list -> unit which uses the Impl with Field.t = F_0
     - check_1 : F_0 list -> F_1 list -> unit which uses the Impl with Field.t = F_1
     - subset_00 : 'a list -> 'a list
     - subset_01 : 'a list -> 'a list
     - subset_10 : 'a list -> 'a list
     - subset_11 : 'a list -> 'a list
        and a proof verifies if
        ( check_0 (subset_00 xs_0) (subset_01 xs_1)  ;
          check_1 (subset_10 xs_0) (subset_11 xs_1) )

        When verifying a proof, we perform the parts of the verifier involving group operations
        and expose as public input the scalar-field elements we need to perform the final checks.

        In the F_0 circuit, we witness xs_0 and xs_1,
        execute `check_0 (subset_00 xs_0) (subset_01 xs_1)` and
        expose `subset_10 xs_0` and `subset_11 xs_1` as public inputs.

        So the "public inputs" contain within them an "unfinalized proof".

        Then, the next time we verify that proof within an F_1 circuit we "finalize" those
        unfinalized proofs by running `check_1 xs_0_subset xs_1_subset`.

        I didn't implement it exactly this way (although in retrospect probably I should have) but
        that's the basic idea.

        **The complexity this causes:**
        When you prove a rule that includes k recursive verifications, you expose k unfinalized
        proofs. So, the shape of a statement depends on how many "predecessor statements" it has
        or in other words, how many verifications were performed within it.

        Say we have an inductive set given by inductive rules R_1, ... R_n such that
        each rule R_i has k_i predecessor statements.

        In the "wrap" circuit, we must be able to verify a proof coming from any of the R_i.
        So, we must pad the statement for the proof we're wrapping to have `max_i k_i`
        unfinalized proof components.

     2. The verifier for each R_i looks a little different depending on the complexity of the "step"
        circuit corresponding to R_i has. Namely, it is dependent on the "domains" H and K for this
        circuit.

        So, when the "wrap" circuit proves the statement,
        "there exists some index i in 1,...,n and a proof P such that verifies(P)"
        "verifies(P)" must also take the index "i", compute the correct domain sizes correspond to rule "i"
        and use *that* in the "verifies" computation.
  *)
  open Kimchi_backend
  module Proof = P

  module Statement_with_proof = struct
    type ('s, 'max_width, _) t =
      (* TODO: use Max local max proofs verified instead of max_width *)
      ('max_width, 'max_width) Proof.t
  end

  module Verification_key = struct
    include Verification_key

    module Id = struct
      include Cache.Wrap.Key.Verification

      let dummy_id = Type_equal.Id.(uid (create ~name:"dummy" sexp_of_opaque))

      let dummy : unit -> t =
        let header =
          { Snark_keys_header.header_version = Snark_keys_header.header_version
          ; kind = { type_ = "verification key"; identifier = "dummy" }
          ; constraint_constants =
              { sub_windows_per_window = 0
              ; ledger_depth = 0
              ; work_delay = 0
              ; block_window_duration_ms = 0
              ; transaction_capacity = Log_2 0
              ; pending_coinbase_depth = 0
              ; coinbase_amount = Unsigned.UInt64.of_int 0
              ; supercharged_coinbase_factor = 0
              ; account_creation_fee = Unsigned.UInt64.of_int 0
              ; fork = None
              }
          ; commit = ""
          ; length = 0
          ; constraint_system_hash = ""
          ; identifying_hash = ""
          }
        in
        let t = lazy (dummy_id, header, Md5.digest_string "") in
        fun () -> Lazy.force t
    end

    (* TODO: Make async *)
    let load ~cache id =
      Key_cache.Sync.read cache
        (Key_cache.Sync.Disk_storable.of_binable Id.to_string
           (module Verification_key.Stable.Latest) )
        id
      |> Deferred.return
  end

  module type Proof_intf = Compile.Proof_intf

  module Prover = Compile.Prover

  module Side_loaded = struct
    module V = Verification_key

    module Verification_key = struct
      include Side_loaded_verification_key

      let to_input (t : t) =
        to_input ~field_of_int:Impls.Step.Field.Constant.of_int t

      let of_compiled_promise tag : t Promise.t =
        let d = Types_map.lookup_compiled tag.Tag.id in
        let%bind.Promise wrap_key = Lazy.force d.wrap_key in
        let%map.Promise wrap_vk = Lazy.force d.wrap_vk in
        let actual_wrap_domain_size =
          Common.actual_wrap_domain_size
            ~log_2_domain_size:wrap_vk.domain.log_size_of_group
        in
        ( { wrap_vk = Some wrap_vk
          ; wrap_index =
              Plonk_verification_key_evals.map wrap_key ~f:(fun x -> x.(0))
          ; max_proofs_verified =
              Pickles_base.Proofs_verified.of_nat_exn
                (Nat.Add.n d.max_proofs_verified)
          ; actual_wrap_domain_size
          }
          : t )

      let of_compiled tag = of_compiled_promise tag |> Promise.to_deferred

      module Max_width = Width.Max
    end

    let in_circuit tag vk =
      Types_map.set_ephemeral tag { index = `In_circuit vk }

    let in_prover tag vk = Types_map.set_ephemeral tag { index = `In_prover vk }

    let create ~name ~max_proofs_verified ~feature_flags ~typ =
      Types_map.add_side_loaded ~name
        { max_proofs_verified
        ; public_input = typ
        ; branches = Verification_key.Max_branches.n
        ; feature_flags =
            Plonk_types.(Features.to_full ~or_:Opt.Flag.( ||| ) feature_flags)
        ; num_chunks = 1
        ; zk_rows = 3
        }

    module Proof = struct
      include Proof.Proofs_verified_max

      let of_proof : _ Proof.t -> t = Wrap_hack.pad_proof
    end

    let verify_promise (type t) ~(typ : (_, t) Impls.Step.Typ.t)
        (ts : (Verification_key.t * t * Proof.t) list) =
      let m =
        ( module struct
          type nonrec t = t

          let to_field_elements =
            let (Typ typ) = typ in
            fun x -> fst (typ.value_to_fields x)
        end : Intf.Statement_value
          with type t = t )
      in
      (* TODO: This should be the actual max width on a per proof basis *)
      let max_proofs_verified =
        (module Verification_key.Max_width : Nat.Intf
          with type n = Verification_key.Max_width.n )
      in
      with_return (fun { return } ->
          List.map ts ~f:(fun (vk, x, p) ->
              let vk : V.t =
                { commitments = vk.wrap_index
                ; index =
                    ( match vk.wrap_vk with
                    | None ->
                        return
                          (Promise.return
                             (Or_error.errorf
                                "Pickles.verify: wrap_vk not found" ) )
                    | Some x ->
                        x )
                ; data =
                    (* This isn't used in verify_heterogeneous, so we can leave this dummy *)
                    { constraints = 0 }
                }
              in
              Verify.Instance.T (max_proofs_verified, m, None, vk, x, p) )
          |> Verify.verify_heterogenous )

    let verify ~typ ts = verify_promise ~typ ts |> Promise.to_deferred

    let srs_precomputation () : unit =
      let srs = Tock.Keypair.load_urs () in
      List.iter [ 0; 1; 2 ] ~f:(fun i ->
          Kimchi_bindings.Protocol.SRS.Fq.add_lagrange_basis srs
            (Domain.log2_size (Common.wrap_domains ~proofs_verified:i).h) )
  end

  let compile_with_wrap_main_override_promise =
    Compile.compile_with_wrap_main_override_promise

  let compile_promise ?self ?cache ?storables ?proof_cache ?disk_keys
      ?override_wrap_domain ?num_chunks ~public_input ~auxiliary_typ ~branches
      ~max_proofs_verified ~name ?constraint_constants ?commit ~choices () =
    compile_with_wrap_main_override_promise ?self ?cache ?storables ?proof_cache
      ?disk_keys ?override_wrap_domain ?num_chunks ~public_input ~auxiliary_typ
      ~branches ~max_proofs_verified ~name ?constraint_constants ?commit
      ~choices ()

  let compile ?self ?cache ?storables ?proof_cache ?disk_keys
      ?override_wrap_domain ?num_chunks ~public_input ~auxiliary_typ ~branches
<<<<<<< HEAD
      ~max_proofs_verified ~name ?constraint_constants ?commit ~choices () =
=======
      ~max_proofs_verified ~name ?constraint_constants ?commits ~choices () =
    let choices ~self =
      let choices = choices ~self in
      let rec go :
          type a b c d e f g h i j.
             (a, b, c, d, e, f, g, h, i, j) H4_6.T(Inductive_rule).t
          -> (a, b, c, d, e, f, g, h, i, j) H4_6.T(Inductive_rule.Promise).t =
        function
        | [] ->
            []
        | { identifier; prevs; main; feature_flags } :: rest ->
            { identifier
            ; prevs
            ; main = (fun x -> Promise.return (main x))
            ; feature_flags
            }
            :: go rest
      in
      go choices
    in
    let self, cache_handle, proof_module, provers =
      compile_promise ?self ?cache ?storables ?proof_cache ?disk_keys
        ?override_wrap_domain ?num_chunks ~public_input ~auxiliary_typ ~branches
        ~max_proofs_verified ~name ?constraint_constants ?commits ~choices ()
    in
    let rec adjust_provers :
        type a1 a2 a3 s1 s2_inner.
           (a1, a2, a3, s1, s2_inner Promise.t) H3_2.T(Prover).t
        -> (a1, a2, a3, s1, s2_inner Deferred.t) H3_2.T(Prover).t = function
      | [] ->
          []
      | prover :: tl ->
          (fun ?handler public_input ->
            Promise.to_deferred (prover ?handler public_input) )
          :: adjust_provers tl
    in
    (self, cache_handle, proof_module, adjust_provers provers)

  let compile_async ?self ?cache ?storables ?proof_cache ?disk_keys
      ?override_wrap_domain ?num_chunks ~public_input ~auxiliary_typ ~branches
      ~max_proofs_verified ~name ?constraint_constants ?commits ~choices () =
    let choices ~self =
      let choices = choices ~self in
      let rec go :
          type a b c d e f g h i j.
             (a, b, c, d, e, f, g, h, i, j) H4_6.T(Inductive_rule.Deferred).t
          -> (a, b, c, d, e, f, g, h, i, j) H4_6.T(Inductive_rule.Promise).t =
        function
        | [] ->
            []
        | { identifier; prevs; main; feature_flags } :: rest ->
            { identifier
            ; prevs
            ; main =
                (fun x ->
                  Promise.create (fun callback ->
                      Deferred.don't_wait_for
                        (let%map res = main x in
                         callback res ) ) )
            ; feature_flags
            }
            :: go rest
      in
      go choices
    in
>>>>>>> a883196f
    let self, cache_handle, proof_module, provers =
      compile_promise ?self ?cache ?storables ?proof_cache ?disk_keys
        ?override_wrap_domain ?num_chunks ~public_input ~auxiliary_typ ~branches
        ~max_proofs_verified ~name ?constraint_constants ?commit ~choices ()
    in
    let rec adjust_provers :
        type a1 a2 a3 s1 s2_inner.
           (a1, a2, a3, s1, s2_inner Promise.t) H3_2.T(Prover).t
        -> (a1, a2, a3, s1, s2_inner Deferred.t) H3_2.T(Prover).t = function
      | [] ->
          []
      | prover :: tl ->
          (fun ?handler public_input ->
            Promise.to_deferred (prover ?handler public_input) )
          :: adjust_provers tl
    in
    (self, cache_handle, proof_module, adjust_provers provers)

  module Provers = H3_2.T (Prover)
  module Proof0 = Proof

  let%test_module "test no side-loaded" =
    ( module struct
      let () = Tock.Keypair.set_urs_info []

      let () = Tick.Keypair.set_urs_info []

      let () = Backtrace.elide := false

      open Impls.Step

      let () = Snarky_backendless.Snark0.set_eval_constraints true

      (* Currently, a circuit must have at least 1 of every type of constraint. *)
      let dummy_constraints () =
        Impl.(
          let x =
            exists Field.typ ~compute:(fun () -> Field.Constant.of_int 3)
          in
          let g =
            exists Step_main_inputs.Inner_curve.typ ~compute:(fun _ ->
                Tick.Inner_curve.(to_affine_exn one) )
          in
          ignore
            ( SC.to_field_checked'
                (module Impl)
                ~num_bits:16
                (Kimchi_backend_common.Scalar_challenge.create x)
              : Field.t * Field.t * Field.t ) ;
          ignore
            ( Step_main_inputs.Ops.scale_fast g ~num_bits:5 (Shifted_value x)
              : Step_main_inputs.Inner_curve.t ) ;
          ignore
            ( Step_main_inputs.Ops.scale_fast g ~num_bits:5 (Shifted_value x)
              : Step_main_inputs.Inner_curve.t ) ;
          ignore
            ( Step_verifier.Scalar_challenge.endo g ~num_bits:4
                (Kimchi_backend_common.Scalar_challenge.create x)
              : Field.t * Field.t ))

      module No_recursion = struct
        let[@warning "-45"] tag, _, p, Provers.[ step ] =
          Common.time "compile" (fun () ->
              compile_promise () ~public_input:(Input Field.typ)
                ~auxiliary_typ:Typ.unit
                ~branches:(module Nat.N1)
                ~max_proofs_verified:(module Nat.N0)
                ~name:"blockchain-snark"
                ~choices:(fun ~self:_ ->
                  [ { identifier = "main"
                    ; prevs = []
                    ; feature_flags = Plonk_types.Features.none_bool
                    ; main =
                        (fun { public_input = self } ->
                          dummy_constraints () ;
                          Field.Assert.equal self Field.zero ;
                          Promise.return
                            { Inductive_rule.previous_proof_statements = []
                            ; public_output = ()
                            ; auxiliary_output = ()
                            } )
                    }
                  ] ) )

        module Proof = (val p)

        let example =
          let (), (), b0 =
            Common.time "b0" (fun () ->
                Promise.block_on_async_exn (fun () -> step Field.Constant.zero) )
          in
          Or_error.ok_exn
            (Promise.block_on_async_exn (fun () ->
                 Proof.verify_promise [ (Field.Constant.zero, b0) ] ) ) ;
          (Field.Constant.zero, b0)

        let _example_input, _example_proof = example
      end

      module No_recursion_return = struct
        let[@warning "-45"] tag, _, p, Provers.[ step ] =
          Common.time "compile" (fun () ->
              compile_promise () ~public_input:(Output Field.typ)
                ~auxiliary_typ:Typ.unit
                ~branches:(module Nat.N1)
                ~max_proofs_verified:(module Nat.N0)
                ~name:"blockchain-snark"
                ~choices:(fun ~self:_ ->
                  [ { identifier = "main"
                    ; prevs = []
                    ; feature_flags = Plonk_types.Features.none_bool
                    ; main =
                        (fun _ ->
                          dummy_constraints () ;
                          Promise.return
                            { Inductive_rule.previous_proof_statements = []
                            ; public_output = Field.zero
                            ; auxiliary_output = ()
                            } )
                    }
                  ] ) )

        module Proof = (val p)

        let example =
          let res, (), b0 =
            Common.time "b0" (fun () ->
                Promise.block_on_async_exn (fun () -> step ()) )
          in
          assert (Field.Constant.(equal zero) res) ;
          Or_error.ok_exn
            (Promise.block_on_async_exn (fun () ->
                 Proof.verify_promise [ (res, b0) ] ) ) ;
          (res, b0)

        let _example_input, _example_proof = example
      end

      [@@@warning "-60"]

      module Simple_chain = struct
        type _ Snarky_backendless.Request.t +=
          | Prev_input : Field.Constant.t Snarky_backendless.Request.t
          | Proof : (Nat.N1.n, Nat.N1.n) Proof.t Snarky_backendless.Request.t

        let handler (prev_input : Field.Constant.t) (proof : _ Proof.t)
            (Snarky_backendless.Request.With { request; respond }) =
          match request with
          | Prev_input ->
              respond (Provide prev_input)
          | Proof ->
              respond (Provide proof)
          | _ ->
              respond Unhandled

        let[@warning "-45"] _tag, _, p, Provers.[ step ] =
          Common.time "compile" (fun () ->
              compile_promise () ~public_input:(Input Field.typ)
                ~auxiliary_typ:Typ.unit
                ~branches:(module Nat.N1)
                ~max_proofs_verified:(module Nat.N1)
                ~name:"blockchain-snark"
                ~choices:(fun ~self ->
                  [ { identifier = "main"
                    ; prevs = [ self ]
                    ; feature_flags = Plonk_types.Features.none_bool
                    ; main =
                        (fun { public_input = self } ->
                          let prev =
                            exists Field.typ ~request:(fun () -> Prev_input)
                          in
                          let proof =
                            exists (Typ.Internal.ref ()) ~request:(fun () ->
                                Proof )
                          in
                          let is_base_case = Field.equal Field.zero self in
                          let proof_must_verify = Boolean.not is_base_case in
                          let self_correct = Field.(equal (one + prev) self) in
                          Boolean.Assert.any [ self_correct; is_base_case ] ;
                          Promise.return
                            { Inductive_rule.previous_proof_statements =
                                [ { public_input = prev
                                  ; proof
                                  ; proof_must_verify
                                  }
                                ]
                            ; public_output = ()
                            ; auxiliary_output = ()
                            } )
                    }
                  ] ) )

        module Proof = (val p)

        let example =
          let s_neg_one = Field.Constant.(negate one) in
          let b_neg_one : (Nat.N1.n, Nat.N1.n) Proof0.t =
            Proof0.dummy Nat.N1.n Nat.N1.n Nat.N1.n ~domain_log2:14
          in
          let (), (), b0 =
            Common.time "b0" (fun () ->
                Promise.block_on_async_exn (fun () ->
                    step
                      ~handler:(handler s_neg_one b_neg_one)
                      Field.Constant.zero ) )
          in
          Or_error.ok_exn
            (Promise.block_on_async_exn (fun () ->
                 Proof.verify_promise [ (Field.Constant.zero, b0) ] ) ) ;
          let (), (), b1 =
            Common.time "b1" (fun () ->
                Promise.block_on_async_exn (fun () ->
                    step
                      ~handler:(handler Field.Constant.zero b0)
                      Field.Constant.one ) )
          in
          Or_error.ok_exn
            (Promise.block_on_async_exn (fun () ->
                 Proof.verify_promise [ (Field.Constant.one, b1) ] ) ) ;
          (Field.Constant.one, b1)

        let _example_input, _example_proof = example
      end

      module Tree_proof = struct
        type _ Snarky_backendless.Request.t +=
          | No_recursion_input : Field.Constant.t Snarky_backendless.Request.t
          | No_recursion_proof :
              (Nat.N0.n, Nat.N0.n) Proof.t Snarky_backendless.Request.t
          | Recursive_input : Field.Constant.t Snarky_backendless.Request.t
          | Recursive_proof :
              (Nat.N2.n, Nat.N2.n) Proof.t Snarky_backendless.Request.t

        let handler
            ((no_recursion_input, no_recursion_proof) :
              Field.Constant.t * _ Proof.t )
            ((recursion_input, recursion_proof) : Field.Constant.t * _ Proof.t)
            (Snarky_backendless.Request.With { request; respond }) =
          match request with
          | No_recursion_input ->
              respond (Provide no_recursion_input)
          | No_recursion_proof ->
              respond (Provide no_recursion_proof)
          | Recursive_input ->
              respond (Provide recursion_input)
          | Recursive_proof ->
              respond (Provide recursion_proof)
          | _ ->
              respond Unhandled

        let[@warning "-45"] _tag, _, p, Provers.[ step ] =
          Common.time "compile" (fun () ->
              compile_promise () ~public_input:(Input Field.typ)
                ~override_wrap_domain:Pickles_base.Proofs_verified.N1
                ~auxiliary_typ:Typ.unit
                ~branches:(module Nat.N1)
                ~max_proofs_verified:(module Nat.N2)
                ~name:"blockchain-snark"
                ~choices:(fun ~self ->
                  [ { identifier = "main"
                    ; feature_flags = Plonk_types.Features.none_bool
                    ; prevs = [ No_recursion.tag; self ]
                    ; main =
                        (fun { public_input = self } ->
                          let no_recursive_input =
                            exists Field.typ ~request:(fun () ->
                                No_recursion_input )
                          in
                          let no_recursive_proof =
                            exists (Typ.Internal.ref ()) ~request:(fun () ->
                                No_recursion_proof )
                          in
                          let prev =
                            exists Field.typ ~request:(fun () ->
                                Recursive_input )
                          in
                          let prev_proof =
                            exists (Typ.Internal.ref ()) ~request:(fun () ->
                                Recursive_proof )
                          in
                          let is_base_case = Field.equal Field.zero self in
                          let proof_must_verify = Boolean.not is_base_case in
                          let self_correct = Field.(equal (one + prev) self) in
                          Boolean.Assert.any [ self_correct; is_base_case ] ;
                          Promise.return
                            { Inductive_rule.previous_proof_statements =
                                [ { public_input = no_recursive_input
                                  ; proof = no_recursive_proof
                                  ; proof_must_verify = Boolean.true_
                                  }
                                ; { public_input = prev
                                  ; proof = prev_proof
                                  ; proof_must_verify
                                  }
                                ]
                            ; public_output = ()
                            ; auxiliary_output = ()
                            } )
                    }
                  ] ) )

        module Proof = (val p)

        let example1, example2 =
          let s_neg_one = Field.Constant.(negate one) in
          let b_neg_one : (Nat.N2.n, Nat.N2.n) Proof0.t =
            Proof0.dummy Nat.N2.n Nat.N2.n Nat.N2.n ~domain_log2:15
          in
          let (), (), b0 =
            Common.time "tree b0" (fun () ->
                Promise.block_on_async_exn (fun () ->
                    step
                      ~handler:
                        (handler No_recursion.example (s_neg_one, b_neg_one))
                      Field.Constant.zero ) )
          in
          Or_error.ok_exn
            (Promise.block_on_async_exn (fun () ->
                 Proof.verify_promise [ (Field.Constant.zero, b0) ] ) ) ;
          let (), (), b1 =
            Common.time "tree b1" (fun () ->
                Promise.block_on_async_exn (fun () ->
                    step
                      ~handler:
                        (handler No_recursion.example (Field.Constant.zero, b0))
                      Field.Constant.one ) )
          in
          ((Field.Constant.zero, b0), (Field.Constant.one, b1))

        let examples = [ example1; example2 ]

        let _example1_input, _example_proof = example1

        let _example2_input, _example2_proof = example2
      end

      let%test_unit "verify" =
        Or_error.ok_exn
          (Promise.block_on_async_exn (fun () ->
               Tree_proof.Proof.verify_promise Tree_proof.examples ) )

      module Tree_proof_return = struct
        type _ Snarky_backendless.Request.t +=
          | Is_base_case : bool Snarky_backendless.Request.t
          | No_recursion_input : Field.Constant.t Snarky_backendless.Request.t
          | No_recursion_proof :
              (Nat.N0.n, Nat.N0.n) Proof.t Snarky_backendless.Request.t
          | Recursive_input : Field.Constant.t Snarky_backendless.Request.t
          | Recursive_proof :
              (Nat.N2.n, Nat.N2.n) Proof.t Snarky_backendless.Request.t

        let handler (is_base_case : bool)
            ((no_recursion_input, no_recursion_proof) :
              Field.Constant.t * _ Proof.t )
            ((recursion_input, recursion_proof) : Field.Constant.t * _ Proof.t)
            (Snarky_backendless.Request.With { request; respond }) =
          match request with
          | Is_base_case ->
              respond (Provide is_base_case)
          | No_recursion_input ->
              respond (Provide no_recursion_input)
          | No_recursion_proof ->
              respond (Provide no_recursion_proof)
          | Recursive_input ->
              respond (Provide recursion_input)
          | Recursive_proof ->
              respond (Provide recursion_proof)
          | _ ->
              respond Unhandled

        let[@warning "-45"] _tag, _, p, Provers.[ step ] =
          Common.time "compile" (fun () ->
              compile_promise () ~public_input:(Output Field.typ)
                ~override_wrap_domain:Pickles_base.Proofs_verified.N1
                ~auxiliary_typ:Typ.unit
                ~branches:(module Nat.N1)
                ~max_proofs_verified:(module Nat.N2)
                ~name:"blockchain-snark"
                ~choices:(fun ~self ->
                  [ { identifier = "main"
                    ; feature_flags = Plonk_types.Features.none_bool
                    ; prevs = [ No_recursion_return.tag; self ]
                    ; main =
                        (fun { public_input = () } ->
                          let no_recursive_input =
                            exists Field.typ ~request:(fun () ->
                                No_recursion_input )
                          in
                          let no_recursive_proof =
                            exists (Typ.Internal.ref ()) ~request:(fun () ->
                                No_recursion_proof )
                          in
                          let prev =
                            exists Field.typ ~request:(fun () ->
                                Recursive_input )
                          in
                          let prev_proof =
                            exists (Typ.Internal.ref ()) ~request:(fun () ->
                                Recursive_proof )
                          in
                          let is_base_case =
                            exists Boolean.typ ~request:(fun () -> Is_base_case)
                          in
                          let proof_must_verify = Boolean.not is_base_case in
                          let self =
                            Field.(
                              if_ is_base_case ~then_:zero ~else_:(one + prev))
                          in
                          Promise.return
                            { Inductive_rule.previous_proof_statements =
                                [ { public_input = no_recursive_input
                                  ; proof = no_recursive_proof
                                  ; proof_must_verify = Boolean.true_
                                  }
                                ; { public_input = prev
                                  ; proof = prev_proof
                                  ; proof_must_verify
                                  }
                                ]
                            ; public_output = self
                            ; auxiliary_output = ()
                            } )
                    }
                  ] ) )

        module Proof = (val p)

        let example1, example2 =
          let s_neg_one = Field.Constant.(negate one) in
          let b_neg_one : (Nat.N2.n, Nat.N2.n) Proof0.t =
            Proof0.dummy Nat.N2.n Nat.N2.n Nat.N2.n ~domain_log2:15
          in
          let s0, (), b0 =
            Common.time "tree b0" (fun () ->
                Promise.block_on_async_exn (fun () ->
                    step
                      ~handler:
                        (handler true No_recursion_return.example
                           (s_neg_one, b_neg_one) )
                      () ) )
          in
          assert (Field.Constant.(equal zero) s0) ;
          Or_error.ok_exn
            (Promise.block_on_async_exn (fun () ->
                 Proof.verify_promise [ (s0, b0) ] ) ) ;
          let s1, (), b1 =
            Common.time "tree b1" (fun () ->
                Promise.block_on_async_exn (fun () ->
                    step
                      ~handler:
                        (handler false No_recursion_return.example (s0, b0))
                      () ) )
          in
          assert (Field.Constant.(equal one) s1) ;
          ((s0, b0), (s1, b1))

        let examples = [ example1; example2 ]

        let _example1_input, _example1_proof = example1

        let _example2_input, _example2_proof = example2
      end

      let%test_unit "verify" =
        Or_error.ok_exn
          (Promise.block_on_async_exn (fun () ->
               Tree_proof_return.Proof.verify_promise Tree_proof_return.examples )
          )

      module Add_one_return = struct
        let[@warning "-45"] _tag, _, p, Provers.[ step ] =
          Common.time "compile" (fun () ->
              compile_promise ()
                ~public_input:(Input_and_output (Field.typ, Field.typ))
                ~auxiliary_typ:Typ.unit
                ~branches:(module Nat.N1)
                ~max_proofs_verified:(module Nat.N0)
                ~name:"blockchain-snark"
                ~choices:(fun ~self:_ ->
                  [ { identifier = "main"
                    ; feature_flags = Plonk_types.Features.none_bool
                    ; prevs = []
                    ; main =
                        (fun { public_input = x } ->
                          dummy_constraints () ;
                          Promise.return
                            { Inductive_rule.previous_proof_statements = []
                            ; public_output = Field.(add one) x
                            ; auxiliary_output = ()
                            } )
                    }
                  ] ) )

        module Proof = (val p)

        let example =
          let input = Field.Constant.of_int 42 in
          let res, (), b0 =
            Common.time "b0" (fun () ->
                Promise.block_on_async_exn (fun () -> step input) )
          in
          assert (Field.Constant.(equal (of_int 43)) res) ;
          Or_error.ok_exn
            (Promise.block_on_async_exn (fun () ->
                 Proof.verify_promise [ ((input, res), b0) ] ) ) ;
          ((input, res), b0)

        let _example_input, _example_proof = example
      end

      module Auxiliary_return = struct
        let[@warning "-45"] _tag, _, p, Provers.[ step ] =
          Common.time "compile" (fun () ->
              compile_promise ()
                ~public_input:(Input_and_output (Field.typ, Field.typ))
                ~auxiliary_typ:Field.typ
                ~branches:(module Nat.N1)
                ~max_proofs_verified:(module Nat.N0)
                ~name:"blockchain-snark"
                ~choices:(fun ~self:_ ->
                  [ { identifier = "main"
                    ; feature_flags = Plonk_types.Features.none_bool
                    ; prevs = []
                    ; main =
                        (fun { public_input = input } ->
                          dummy_constraints () ;
                          let sponge =
                            Step_main_inputs.Sponge.create
                              Step_main_inputs.sponge_params
                          in
                          let blinding_value =
                            exists Field.typ ~compute:Field.Constant.random
                          in
                          Step_main_inputs.Sponge.absorb sponge (`Field input) ;
                          Step_main_inputs.Sponge.absorb sponge
                            (`Field blinding_value) ;
                          let result = Step_main_inputs.Sponge.squeeze sponge in
                          Promise.return
                            { Inductive_rule.previous_proof_statements = []
                            ; public_output = result
                            ; auxiliary_output = blinding_value
                            } )
                    }
                  ] ) )

        module Proof = (val p)

        let example =
          let input = Field.Constant.of_int 42 in
          let result, blinding_value, b0 =
            Common.time "b0" (fun () ->
                Promise.block_on_async_exn (fun () -> step input) )
          in
          let sponge =
            Tick_field_sponge.Field.create Tick_field_sponge.params
          in
          Tick_field_sponge.Field.absorb sponge input ;
          Tick_field_sponge.Field.absorb sponge blinding_value ;
          let result' = Tick_field_sponge.Field.squeeze sponge in
          assert (Field.Constant.equal result result') ;
          Or_error.ok_exn
            (Promise.block_on_async_exn (fun () ->
                 Proof.verify_promise [ ((input, result), b0) ] ) ) ;
          ((input, result), b0)

        let _example_input, _example_proof = example
      end
    end )

  let%test_module "test uncorrelated bulletproof_challenges" =
    ( module struct
      let () = Backtrace.elide := false

      let () = Snarky_backendless.Snark0.set_eval_constraints true

      module Statement = struct
        type t = unit

        let to_field_elements () = [||]
      end

      module A = Statement
      module A_value = Statement

      let typ = Impls.Step.Typ.unit

      module Branches = Nat.N1
      module Max_proofs_verified = Nat.N2

      let constraint_constants : Snark_keys_header.Constraint_constants.t =
        { sub_windows_per_window = 0
        ; ledger_depth = 0
        ; work_delay = 0
        ; block_window_duration_ms = 0
        ; transaction_capacity = Log_2 0
        ; pending_coinbase_depth = 0
        ; coinbase_amount = Unsigned.UInt64.of_int 0
        ; supercharged_coinbase_factor = 0
        ; account_creation_fee = Unsigned.UInt64.of_int 0
        ; fork = None
        }

      let tag =
        let tagname = "" in
        Tag.create ~kind:Compiled tagname

      let rule : _ Inductive_rule.Promise.t =
        let open Impls.Step in
        { identifier = "main"
        ; prevs = [ tag; tag ]
        ; main =
            (fun { public_input = () } ->
              let dummy_proof =
                As_prover.Ref.create (fun () ->
                    Proof0.dummy Nat.N2.n Nat.N2.n Nat.N2.n ~domain_log2:15 )
              in
              Promise.return
                { Inductive_rule.previous_proof_statements =
                    [ { public_input = ()
                      ; proof = dummy_proof
                      ; proof_must_verify = Boolean.false_
                      }
                    ; { public_input = ()
                      ; proof = dummy_proof
                      ; proof_must_verify = Boolean.false_
                      }
                    ]
                ; public_output = ()
                ; auxiliary_output = ()
                } )
        ; feature_flags = Plonk_types.Features.none_bool
        }

      module M = struct
        module IR =
          Inductive_rule.Promise.T (A) (A_value) (A) (A_value) (A) (A_value)

        let max_local_max_proofs_verifieds ~self (type n)
            (module Max_proofs_verified : Nat.Intf with type n = n) branches
            choices =
          let module Local_max_proofs_verifieds = struct
            type t = (int, Max_proofs_verified.n) Vector.t
          end in
          let module M =
            H4.Map (IR) (E04 (Local_max_proofs_verifieds))
              (struct
                module V = H4.To_vector (Int)
                module HT = H4.T (Tag)

                module M =
                  H4.Map (Tag) (E04 (Int))
                    (struct
                      let f (type a b c d) (t : (a, b, c, d) Tag.t) : int =
                        if Type_equal.Id.same t.id self then
                          Nat.to_int Max_proofs_verified.n
                        else
                          let (module M) = Types_map.max_proofs_verified t in
                          Nat.to_int M.n
                    end)

                let f :
                    type a b c d.
                    (a, b, c, d) IR.t -> Local_max_proofs_verifieds.t =
                 fun rule ->
                  let (T (_, l)) = HT.length rule.prevs in
                  Vector.extend_front_exn
                    (V.f l (M.f rule.prevs))
                    Max_proofs_verified.n 0
              end)
          in
          let module V = H4.To_vector (Local_max_proofs_verifieds) in
          let padded = V.f branches (M.f choices) |> Vector.transpose in
          (padded, Maxes.m padded)

        module Lazy_keys = struct
          type t =
            (Impls.Step.Proving_key.t * Dirty.t) Promise.t Lazy.t
            * (Kimchi_bindings.Protocol.VerifierIndex.Fp.t * Dirty.t) Promise.t
              Lazy.t

          (* TODO Think this is right.. *)
        end

        let compile :
            (   unit
             -> (Max_proofs_verified.n, Max_proofs_verified.n) Proof.t Promise.t
            )
            * _
            * _ =
          let self = tag in
          let snark_keys_header kind constraint_system_hash =
            { Snark_keys_header.header_version =
                Snark_keys_header.header_version
            ; kind
            ; constraint_constants
            ; commit = "[NOT SPECIFIED]"
            ; length = (* This is a dummy, it gets filled in on read/write. *) 0
            ; constraint_system_hash
            ; identifying_hash =
                (* TODO: Proper identifying hash. *)
                constraint_system_hash
            }
          in
          let T = Max_proofs_verified.eq in
          let prev_varss_n = Branches.n in
          let prev_varss_length : _ Length.t = S Z in
          let T = Nat.eq_exn prev_varss_n Branches.n in
          let padded, (module Maxes) =
            max_local_max_proofs_verifieds
              (module Max_proofs_verified)
              prev_varss_length [ rule ] ~self:self.id
          in
          let full_signature =
            { Full_signature.padded; maxes = (module Maxes) }
          in
          let feature_flags = Plonk_types.Features.Full.none in
          let actual_feature_flags = Plonk_types.Features.none_bool in
          let wrap_domains =
            let module M =
              Wrap_domains.Make (A) (A_value) (A) (A_value) (A) (A_value)
            in
            M.f full_signature prev_varss_n prev_varss_length ~feature_flags
              ~num_chunks:1
              ~max_proofs_verified:(module Max_proofs_verified)
          in
          let module Branch_data = struct
            type ('vars, 'vals, 'n, 'm) t =
              ( A.t
              , A_value.t
              , A.t
              , A_value.t
              , A.t
              , A_value.t
              , Max_proofs_verified.n
              , Branches.n
              , 'vars
              , 'vals
              , 'n
              , 'm )
              Step_branch_data.t
          end in
          let proofs_verifieds = Vector.singleton 2 in
          let (T inner_step_data as step_data) =
            Step_branch_data.create ~index:0 ~feature_flags ~num_chunks:1
              ~actual_feature_flags ~max_proofs_verified:Max_proofs_verified.n
              ~branches:Branches.n ~self ~public_input:(Input typ)
              ~auxiliary_typ:typ A.to_field_elements A_value.to_field_elements
              rule ~wrap_domains ~proofs_verifieds ~chain_to:(Promise.return ())
            (* TODO? *)
          in
          let step_domains = Vector.singleton inner_step_data.domains in
          let all_step_domains =
            let%map.Promise () =
              (* Wait for promises to resolve. *)
              Vector.fold ~init:(Promise.return ()) step_domains
                ~f:(fun acc step_domain ->
                  let%bind.Promise _ = step_domain in
                  acc )
            in
            Vector.map
              ~f:(fun x -> Option.value_exn @@ Promise.peek x)
              step_domains
          in

          let step_keypair =
            let etyp =
              Impls.Step.input ~proofs_verified:Max_proofs_verified.n
                ~wrap_rounds:Tock.Rounds.n
            in
            let open Impls.Step in
            let k_p =
              lazy
                (let (T (typ, _conv, conv_inv)) = etyp in
                 let%bind.Promise main =
                   inner_step_data.main ~step_domains:all_step_domains
                 in
                 let main () () =
                   let%map.Promise res = main () in
                   Impls.Step.with_label "conv_inv" (fun () -> conv_inv res)
                 in
                 let constraint_builder =
                   Impl.constraint_system_manual ~input_typ:Typ.unit
                     ~return_typ:typ
                 in
                 let%map.Promise res = constraint_builder.run_circuit main in
                 let cs = constraint_builder.finish_computation res in
                 let cs_hash = Md5.to_hex (R1CS_constraint_system.digest cs) in
                 ( Type_equal.Id.uid self.id
                 , snark_keys_header
                     { type_ = "step-proving-key"
                     ; identifier = inner_step_data.rule.identifier
                     }
                     cs_hash
                 , inner_step_data.index
                 , cs ) )
            in
            let k_v =
              lazy
                (let%map.Promise id, _header, index, cs = Lazy.force k_p in
                 let digest = R1CS_constraint_system.digest cs in
                 ( id
                 , snark_keys_header
                     { type_ = "step-verification-key"
                     ; identifier = inner_step_data.rule.identifier
                     }
                     (Md5.to_hex digest)
                 , index
                 , digest ) )
            in
            Cache.Step.read_or_generate
              ~prev_challenges:
                (Nat.to_int (fst inner_step_data.proofs_verified))
              [] k_p k_v
          in
          let step_vks =
            lazy
              (let _, lazy_step_vk = step_keypair in
               let%map.Promise step_vk, _ = Lazy.force lazy_step_vk in
               Vector.singleton @@ Tick.Keypair.vk_commitments step_vk )
          in

          let wrap_main _ =
            let module SC' = SC in
            let open Impls.Wrap in
            let open Wrap_main_inputs in
            let x =
              exists Field.typ ~compute:(fun () -> Field.Constant.of_int 3)
            in
            let y =
              exists Field.typ ~compute:(fun () -> Field.Constant.of_int 0)
            in
            let z =
              exists Field.typ ~compute:(fun () -> Field.Constant.of_int 0)
            in
            let g = Inner_curve.one in
            let sponge = Sponge.create sponge_params in
            Sponge.absorb sponge x ;
            ignore (Sponge.squeeze_field sponge : Field.t) ;
            ignore
              ( SC'.to_field_checked'
                  (module Impl)
                  ~num_bits:16
                  (Kimchi_backend_common.Scalar_challenge.create x)
                : Field.t * Field.t * Field.t ) ;
            ignore
              (Ops.scale_fast g ~num_bits:5 (Shifted_value x) : Inner_curve.t) ;
            ignore
              ( Wrap_verifier.Scalar_challenge.endo g ~num_bits:4
                  (Kimchi_backend_common.Scalar_challenge.create x)
                : Field.t * Field.t ) ;
            for _i = 0 to 64000 do
              assert_r1cs x y z
            done
          in
          let (wrap_pk, wrap_vk), disk_key =
            let open Impls.Wrap in
            let (T (typ, conv, _conv_inv)) = input ~feature_flags () in
            let main x () : unit = wrap_main (conv x) in
            let self_id = Type_equal.Id.uid self.id in
            let disk_key_prover =
              lazy
                (let cs =
                   constraint_system ~input_typ:typ ~return_typ:Typ.unit main
                 in
                 let cs_hash = Md5.to_hex (R1CS_constraint_system.digest cs) in
                 ( self_id
                 , snark_keys_header
                     { type_ = "wrap-proving-key"; identifier = "" }
                     cs_hash
                 , cs ) )
            in
            let disk_key_verifier =
              lazy
                (let id, _header, cs = Lazy.force disk_key_prover in
                 let digest = R1CS_constraint_system.digest cs in
                 ( id
                 , snark_keys_header
                     { type_ = "wrap-verification-key"; identifier = "" }
                     (Md5.to_hex digest)
                 , digest ) )
            in
            let r =
              Common.time "wrap read or generate " (fun () ->
                  Cache.Wrap.read_or_generate ~prev_challenges:2 []
                    (Lazy.map ~f:Promise.return disk_key_prover)
                    (Lazy.map ~f:Promise.return disk_key_verifier) )
            in
            (r, disk_key_verifier)
          in
          let wrap_vk = Lazy.map wrap_vk ~f:(Promise.map ~f:fst) in
          let module S = Step.Make (A) (A_value) (Max_proofs_verified) in
          let prover =
            let f :
                   ( unit * (unit * unit)
                   , unit * (unit * unit)
                   , Nat.N2.n * (Nat.N2.n * unit)
                   , Nat.N1.n * (Nat.N1.n * unit) )
                   Branch_data.t
                -> Lazy_keys.t
                -> unit
                -> (Max_proofs_verified.n, Max_proofs_verified.n) Proof.t
                   Promise.t =
             fun (T b as branch_data) (step_pk, step_vk) () ->
              let (_ : (Max_proofs_verified.n, Maxes.ns) Requests.Wrap.t) =
                Requests.Wrap.create ()
              in
              let _, prev_vars_length = b.proofs_verified in
              let step () =
                let%bind.Promise step_pk = Lazy.force step_pk in
                let%bind.Promise wrap_vk = Lazy.force wrap_vk in
                S.f branch_data ~feature_flags ~prevs_length:prev_vars_length
                  ~self ~public_input:(Input typ) ~proof_cache:None
                  ~maxes:(module Maxes)
                  ~auxiliary_typ:Impls.Step.Typ.unit
                  ~step_domains:all_step_domains
                  ~self_dlog_plonk_index:
                    ((* TODO *) Plonk_verification_key_evals.map
                       ~f:(fun x -> [| x |])
                       wrap_vk.commitments )
                  () (fst step_pk) wrap_vk.index
              in
              let%bind.Promise pairing_vk, _ = Lazy.force step_vk in
              let wrap =
                let wrap_vk = Lazy.force wrap_vk in
                let%bind.Promise proof, (), (), _ = step () in
                let proof =
                  { proof with
                    statement =
                      { proof.statement with
                        messages_for_next_wrap_proof =
                          Compile.pad_messages_for_next_wrap_proof
                            (module Maxes)
                            proof.statement.messages_for_next_wrap_proof
                      }
                  }
                in
                let%map.Promise proof =
                  (* The prover for wrapping a proof *)
                  let wrap (type actual_branching)
                      ~(max_proofs_verified : Max_proofs_verified.n Nat.t)
                      (module Max_local_max_proofs_verifieds : Hlist.Maxes.S
                        with type ns = Maxes.ns
                         and type length = Max_proofs_verified.n )
                      ~dlog_plonk_index wrap_main to_field_elements ~pairing_vk
                      ~step_domains:_ ~wrap_domains:_ ~pairing_plonk_indices:_
                      pk
                      ({ statement = prev_statement
                       ; prev_evals = _
                       ; proof
                       ; index = _which_index
                       } :
                        ( _
                        , _
                        , (_, actual_branching) Vector.t
                        , (_, actual_branching) Vector.t
                        , Maxes.ns
                          H1.T
                            (P.Base.Messages_for_next_proof_over_same_field.Wrap)
                          .t
                        , ( ( Tock.Field.t
                            , Tock.Field.t array )
                            Plonk_types.All_evals.t
                          , Max_proofs_verified.n )
                          Vector.t )
                        P.Base.Step.t ) =
                    let prev_messages_for_next_wrap_proof =
                      let module M =
                        H1.Map
                          (P.Base.Messages_for_next_proof_over_same_field.Wrap)
                          (P.Base.Messages_for_next_proof_over_same_field.Wrap
                           .Prepared)
                          (struct
                            let f =
                              P.Base.Messages_for_next_proof_over_same_field
                              .Wrap
                              .prepare
                          end)
                      in
                      M.f prev_statement.messages_for_next_wrap_proof
                    in
                    let prev_statement_with_hashes : _ Types.Step.Statement.t =
                      { proof_state =
                          { prev_statement.proof_state with
                            messages_for_next_step_proof =
                              (* TODO: Careful here... the length of
                                 old_buletproof_challenges inside the messages_for_next_wrap_proof
                                 might not be correct *)
                              Common.hash_messages_for_next_step_proof
                                ~app_state:to_field_elements
                                (P.Base.Messages_for_next_proof_over_same_field
                                 .Step
                                 .prepare ~dlog_plonk_index
                                   prev_statement.proof_state
                                     .messages_for_next_step_proof )
                          }
                      ; messages_for_next_wrap_proof =
                          (let module M =
                             H1.Map
                               (P.Base.Messages_for_next_proof_over_same_field
                                .Wrap
                                .Prepared)
                               (E01 (Digest.Constant))
                               (struct
                                 let f (type n)
                                     (m :
                                       n
                                       P.Base
                                       .Messages_for_next_proof_over_same_field
                                       .Wrap
                                       .Prepared
                                       .t ) =
                                   let T =
                                     Nat.eq_exn max_proofs_verified
                                       (Vector.length
                                          m.old_bulletproof_challenges )
                                   in
                                   Wrap_hack.hash_messages_for_next_wrap_proof
                                     max_proofs_verified m
                               end)
                           in
                          let module V = H1.To_vector (Digest.Constant) in
                          V.f Max_local_max_proofs_verifieds.length
                            (M.f prev_messages_for_next_wrap_proof) )
                      }
                    in
                    let module O = Tick.Oracles in
                    let public_input =
                      tick_public_input_of_statement ~max_proofs_verified
                        prev_statement_with_hashes
                    in
                    let prev_challenges =
                      Vector.map ~f:Ipa.Step.compute_challenges
                        prev_statement.proof_state.messages_for_next_step_proof
                          .old_bulletproof_challenges
                    in
                    let actual_proofs_verified =
                      Vector.length prev_challenges
                    in
                    let lte =
                      Nat.lte_exn actual_proofs_verified
                        (Length.to_nat Max_local_max_proofs_verifieds.length)
                    in
                    let o =
                      let sgs =
                        let module M =
                          H1.Map
                            (P.Base.Messages_for_next_proof_over_same_field.Wrap
                             .Prepared)
                            (E01 (Tick.Curve.Affine))
                            (struct
                              let f :
                                  type n.
                                     n
                                     P.Base
                                     .Messages_for_next_proof_over_same_field
                                     .Wrap
                                     .Prepared
                                     .t
                                  -> _ =
                               fun t -> t.challenge_polynomial_commitment
                            end)
                        in
                        let module V = H1.To_vector (Tick.Curve.Affine) in
                        V.f Max_local_max_proofs_verifieds.length
                          (M.f prev_messages_for_next_wrap_proof)
                      in
                      O.create_with_public_evals pairing_vk
                        Vector.(
                          map2 (Vector.trim_front sgs lte) prev_challenges
                            ~f:(fun commitment cs ->
                              { Tick.Proof.Challenge_polynomial.commitment
                              ; challenges = Vector.to_array cs
                              } )
                          |> to_list)
                        public_input proof
                    in
                    let x_hat = O.(p_eval_1 o, p_eval_2 o) in
                    let%bind.Promise step_vk, _ = Lazy.force step_vk in
                    let next_statement : _ Types.Wrap.Statement.In_circuit.t =
                      let scalar_chal f =
                        Scalar_challenge.map ~f:Challenge.Constant.of_tick_field
                          (f o)
                      in
                      let sponge_digest_before_evaluations =
                        O.digest_before_evaluations o
                      in
                      let plonk0 =
                        { Types.Wrap.Proof_state.Deferred_values.Plonk.Minimal
                          .alpha = scalar_chal O.alpha
                        ; beta = O.beta o
                        ; gamma = O.gamma o
                        ; zeta = scalar_chal O.zeta
                        ; joint_combiner =
                            Option.map (O.joint_combiner_chal o)
                              ~f:
                                (Scalar_challenge.map
                                   ~f:Challenge.Constant.of_tick_field )
                        ; feature_flags = Plonk_types.Features.none_bool
                        }
                      in
                      let r = scalar_chal O.u in
                      let xi = scalar_chal O.v in
                      let to_field =
                        SC.to_field_constant
                          (module Tick.Field)
                          ~endo:Endo.Wrap_inner_curve.scalar
                      in
                      let module As_field = struct
                        let r = to_field r

                        let xi = to_field xi

                        let zeta = to_field plonk0.zeta

                        let alpha = to_field plonk0.alpha

                        let joint_combiner =
                          Option.map ~f:to_field plonk0.joint_combiner
                      end in
                      let domain =
                        Domain.Pow_2_roots_of_unity
                          step_vk.domain.log_size_of_group
                      in
                      let w = step_vk.domain.group_gen in
                      (* Debug *)
                      [%test_eq: Tick.Field.t] w
                        (Tick.Field.domain_generator
                           ~log2_size:(Domain.log2_size domain) ) ;
                      let zetaw = Tick.Field.mul As_field.zeta w in
                      let tick_plonk_minimal =
                        { plonk0 with
                          zeta = As_field.zeta
                        ; alpha = As_field.alpha
                        ; joint_combiner = As_field.joint_combiner
                        }
                      in
                      let tick_combined_evals =
                        Plonk_checks.evals_of_split_evals
                          (module Tick.Field)
                          proof.proof.openings.evals
                          ~rounds:(Nat.to_int Tick.Rounds.n) ~zeta:As_field.zeta
                          ~zetaw
                      in
                      let tick_domain =
                        Plonk_checks.domain
                          (module Tick.Field)
                          domain ~shifts:Common.tick_shifts
                          ~domain_generator:Backend.Tick.Field.domain_generator
                      in
                      let tick_combined_evals =
                        Plonk_types.Evals.to_in_circuit tick_combined_evals
                      in
                      let tick_env =
                        let module Env_bool = struct
                          type t = bool

                          let true_ = true

                          let false_ = false

                          let ( &&& ) = ( && )

                          let ( ||| ) = ( || )

                          let any = List.exists ~f:Fn.id
                        end in
                        let module Env_field = struct
                          include Tick.Field

                          type bool = Env_bool.t

                          let if_ (b : bool) ~then_ ~else_ =
                            if b then then_ () else else_ ()
                        end in
                        Plonk_checks.scalars_env
                          (module Env_bool)
                          (module Env_field)
                          ~endo:Endo.Step_inner_curve.base
                          ~mds:Tick_field_sponge.params.mds
                          ~srs_length_log2:Common.Max_degree.step_log2
                          ~zk_rows:3
                          ~field_of_hex:(fun s ->
                            Kimchi_pasta.Pasta.Bigint256.of_hex_string s
                            |> Kimchi_pasta.Pasta.Fp.of_bigint )
                          ~domain:tick_domain tick_plonk_minimal
                          tick_combined_evals
                      in
                      let combined_inner_product =
                        let open As_field in
                        Wrap.combined_inner_product
                        (* Note: We do not pad here. *)
                          ~actual_proofs_verified:
                            (Nat.Add.create actual_proofs_verified)
                          { evals = proof.proof.openings.evals
                          ; public_input =
                              (let x1, x2 = x_hat in
                               ([| x1 |], [| x2 |]) )
                          }
                          ~r ~xi ~zeta ~zetaw
                          ~old_bulletproof_challenges:prev_challenges
                          ~env:tick_env ~domain:tick_domain
                          ~ft_eval1:proof.proof.openings.ft_eval1
                          ~plonk:tick_plonk_minimal
                      in
                      let chal = Challenge.Constant.of_tick_field in
                      let sg_new, new_bulletproof_challenges, b =
                        let prechals =
                          Array.map (O.opening_prechallenges o) ~f:(fun x ->
                              let x =
                                Scalar_challenge.map
                                  ~f:Challenge.Constant.of_tick_field x
                              in
                              x )
                        in
                        let chals =
                          Array.map prechals ~f:(fun x ->
                              Ipa.Step.compute_challenge x )
                        in
                        let challenge_polynomial =
                          unstage (Wrap.challenge_polynomial chals)
                        in
                        let open As_field in
                        let b =
                          let open Tick.Field in
                          challenge_polynomial zeta
                          + (r * challenge_polynomial zetaw)
                        in
                        let overwritten_prechals =
                          Array.map prechals
                            ~f:
                              (Scalar_challenge.map ~f:(fun _ ->
                                   Challenge.Constant.of_tick_field
                                     (Impls.Step.Field.Constant.of_int 100) ) )
                        in
                        let chals =
                          Array.map overwritten_prechals ~f:(fun x ->
                              Ipa.Step.compute_challenge x )
                        in
                        let sg_new =
                          let urs = Backend.Tick.Keypair.load_urs () in
                          Kimchi_bindings.Protocol.SRS.Fp
                          .batch_accumulator_generate urs 1 chals
                        in
                        let[@warning "-4"] sg_new =
                          match sg_new with
                          | [| Kimchi_types.Finite x |] ->
                              x
                          | _ ->
                              assert false
                        in
                        let overwritten_prechals =
                          Array.map overwritten_prechals
                            ~f:Bulletproof_challenge.unpack
                        in

                        (sg_new, overwritten_prechals, b)
                      in
                      let plonk =
                        let module Field = struct
                          include Tick.Field
                        end in
                        Wrap.Type1.derive_plonk
                          (module Field)
                          ~shift:Shifts.tick1 ~env:tick_env tick_plonk_minimal
                          tick_combined_evals
                      in
                      let shift_value =
                        Shifted_value.Type1.of_field
                          (module Tick.Field)
                          ~shift:Shifts.tick1
                      in
                      let branch_data : Composition_types.Branch_data.t =
                        { proofs_verified =
                            ( match actual_proofs_verified with
                            | Z ->
                                Composition_types.Branch_data.Proofs_verified.N0
                            | S Z ->
                                N1
                            | S (S Z) ->
                                N2
                            | S _ ->
                                assert false )
                        ; domain_log2 =
                            Composition_types.Branch_data.Domain_log2.of_int_exn
                              step_vk.domain.log_size_of_group
                        }
                      in
                      let messages_for_next_wrap_proof :
                          _
                          P.Base.Messages_for_next_proof_over_same_field.Wrap.t
                          =
                        { challenge_polynomial_commitment = sg_new
                        ; old_bulletproof_challenges =
                            Vector.map
                              prev_statement.proof_state.unfinalized_proofs
                              ~f:(fun t ->
                                t.deferred_values.bulletproof_challenges )
                        }
                      in
                      { proof_state =
                          { deferred_values =
                              { xi
                              ; b = shift_value b
                              ; bulletproof_challenges =
                                  Vector.of_array_and_length_exn
                                    new_bulletproof_challenges Tick.Rounds.n
                              ; combined_inner_product =
                                  shift_value combined_inner_product
                              ; branch_data
                              ; plonk =
                                  { plonk with
                                    zeta = plonk0.zeta
                                  ; alpha = plonk0.alpha
                                  ; beta = chal plonk0.beta
                                  ; gamma = chal plonk0.gamma
                                  ; joint_combiner = Opt.nothing
                                  }
                              }
                          ; sponge_digest_before_evaluations =
                              Digest.Constant.of_tick_field
                                sponge_digest_before_evaluations
                          ; messages_for_next_wrap_proof
                          }
                      ; messages_for_next_step_proof =
                          prev_statement.proof_state
                            .messages_for_next_step_proof
                      }
                    in
                    let messages_for_next_wrap_proof_prepared =
                      P.Base.Messages_for_next_proof_over_same_field.Wrap
                      .prepare
                        next_statement.proof_state.messages_for_next_wrap_proof
                    in
                    let%map.Promise next_proof =
                      let (T (input, conv, _conv_inv)) =
                        Impls.Wrap.input ~feature_flags ()
                      in
                      Common.time "wrap proof" (fun () ->
                          Impls.Wrap.generate_witness_conv
                            ~f:(fun { Impls.Wrap.Proof_inputs.auxiliary_inputs
                                    ; public_inputs
                                    } () ->
                              Backend.Tock.Proof.create_async
                                ~primary:public_inputs
                                ~auxiliary:auxiliary_inputs pk
                                ~message:
                                  ( Vector.map2
                                      (Vector.extend_front_exn
                                         prev_statement.proof_state
                                           .messages_for_next_step_proof
                                           .challenge_polynomial_commitments
                                         max_proofs_verified
                                         (Lazy.force Dummy.Ipa.Wrap.sg) )
                                      messages_for_next_wrap_proof_prepared
                                        .old_bulletproof_challenges
                                      ~f:(fun sg chals ->
                                        { Tock.Proof.Challenge_polynomial
                                          .commitment = sg
                                        ; challenges = Vector.to_array chals
                                        } )
                                  |> Wrap_hack.pad_accumulator ) )
                            ~input_typ:input
                            ~return_typ:(Snarky_backendless.Typ.unit ())
                            (fun x () : unit -> wrap_main (conv x))
                            { messages_for_next_step_proof =
                                prev_statement_with_hashes.proof_state
                                  .messages_for_next_step_proof
                            ; proof_state =
                                { next_statement.proof_state with
                                  messages_for_next_wrap_proof =
                                    Wrap_hack.hash_messages_for_next_wrap_proof
                                      max_proofs_verified
                                      messages_for_next_wrap_proof_prepared
                                ; deferred_values =
                                    { next_statement.proof_state.deferred_values with
                                      plonk =
                                        { next_statement.proof_state
                                            .deferred_values
                                            .plonk
                                          with
                                          joint_combiner = None
                                        }
                                    }
                                }
                            } )
                    in
                    ( { proof = Wrap_wire_proof.of_kimchi_proof next_proof.proof
                      ; statement =
                          Types.Wrap.Statement.to_minimal
                            ~to_option:Opt.to_option next_statement
                      ; prev_evals =
                          { Plonk_types.All_evals.evals =
                              { public_input =
                                  (let x1, x2 = x_hat in
                                   ([| x1 |], [| x2 |]) )
                              ; evals = proof.proof.openings.evals
                              }
                          ; ft_eval1 = proof.proof.openings.ft_eval1
                          }
                      }
                      : _ P.Base.Wrap.t )
                  in
                  let%bind.Promise wrap_pk = Lazy.force wrap_pk in
                  let%bind.Promise wrap_vk = wrap_vk in
                  wrap ~max_proofs_verified:Max_proofs_verified.n
                    full_signature.maxes
                    ~dlog_plonk_index:
                      ((* TODO *) Plonk_verification_key_evals.map
                         ~f:(fun x -> [| x |])
                         wrap_vk.commitments )
                    wrap_main A_value.to_field_elements ~pairing_vk
                    ~step_domains:b.domains
                    ~pairing_plonk_indices:(Lazy.force step_vks) ~wrap_domains
                    (fst wrap_pk) proof
                in
                Proof.T
                  { proof with
                    statement =
                      { proof.statement with
                        messages_for_next_step_proof =
                          { proof.statement.messages_for_next_step_proof with
                            app_state = ()
                          }
                      }
                  }
              in
              wrap
            in
            f step_data step_keypair
          in
          let data : _ Types_map.Compiled.t =
            { branches = Branches.n
            ; feature_flags
            ; proofs_verifieds
            ; max_proofs_verified = (module Max_proofs_verified)
            ; public_input = typ
            ; wrap_key =
                Lazy.map wrap_vk
                  ~f:
                    (Promise.map ~f:(fun x ->
                         (* TODO *)
                         Plonk_verification_key_evals.map
                           ~f:(fun x -> [| x |])
                           (Verification_key.commitments x) ) )
            ; wrap_vk =
                Lazy.map wrap_vk ~f:(Promise.map ~f:Verification_key.index)
            ; wrap_domains
            ; step_domains
            ; num_chunks = 1
            ; zk_rows = 3
            }
          in
          Types_map.add_exn self data ;
          (prover, wrap_vk, disk_key)
      end

      let step, wrap_vk, wrap_disk_key = M.compile

      module Proof = struct
        module Max_local_max_proofs_verified = Max_proofs_verified
        include Proof.Make (Max_proofs_verified) (Max_local_max_proofs_verified)

        let _id = wrap_disk_key

        let verification_key = wrap_vk

        let verify ts =
          let%bind.Promise verification_key = Lazy.force verification_key in
          verify_promise
            (module Max_proofs_verified)
            (module A_value)
            verification_key ts

        let _statement (T p : t) =
          p.statement.messages_for_next_step_proof.app_state
      end

      let proof_with_stmt =
        let p = Promise.block_on_async_exn (fun () -> step ()) in
        ((), p)

      let%test "should not be able to verify invalid proof" =
        Or_error.is_error
        @@ Promise.block_on_async_exn (fun () ->
               Proof.verify [ proof_with_stmt ] )

      module Recurse_on_bad_proof = struct
        open Impls.Step

        let _dummy_proof =
          Proof0.dummy Nat.N2.n Nat.N2.n Nat.N2.n ~domain_log2:15

        type _ Snarky_backendless.Request.t +=
          | Proof : (Nat.N2.n, Nat.N2.n) Proof0.t Snarky_backendless.Request.t

        let handler (proof : _ Proof0.t)
            (Snarky_backendless.Request.With { request; respond }) =
          match request with
          | Proof ->
              respond (Provide proof)
          | _ ->
              respond Unhandled

        let[@warning "-45"] _tag, _, p, Provers.[ step ] =
          Common.time "compile" (fun () ->
              compile_promise () ~public_input:(Input Typ.unit)
                ~auxiliary_typ:Typ.unit
                ~branches:(module Nat.N1)
                ~max_proofs_verified:(module Nat.N2)
                ~name:"recurse-on-bad"
                ~choices:(fun ~self:_ ->
                  [ { identifier = "main"
                    ; feature_flags = Plonk_types.Features.none_bool
                    ; prevs = [ tag; tag ]
                    ; main =
                        (fun { public_input = () } ->
                          let proof =
                            exists (Typ.Internal.ref ()) ~request:(fun () ->
                                Proof )
                          in
                          Promise.return
                            { Inductive_rule.previous_proof_statements =
                                [ { public_input = ()
                                  ; proof
                                  ; proof_must_verify = Boolean.true_
                                  }
                                ; { public_input = ()
                                  ; proof
                                  ; proof_must_verify = Boolean.true_
                                  }
                                ]
                            ; public_output = ()
                            ; auxiliary_output = ()
                            } )
                    }
                  ] ) )

        module Proof = (val p)
      end

      let%test "should not be able to create a recursive proof from an invalid \
                proof" =
        try
          let (), (), proof =
            Promise.block_on_async_exn (fun () ->
                Recurse_on_bad_proof.step
                  ~handler:(Recurse_on_bad_proof.handler (snd proof_with_stmt))
                  () )
          in
          Or_error.is_error
          @@ Promise.block_on_async_exn (fun () ->
                 Recurse_on_bad_proof.Proof.verify_promise [ ((), proof) ] )
        with _ -> true
    end )

  let%test_module "adversarial_tests" =
    ( module struct
      [@@@warning "-60"]

      let () = Backtrace.elide := false

      let () = Snarky_backendless.Snark0.set_eval_constraints true

      let%test_module "test domain size too large" =
        ( module Compile.Make_adversarial_test (struct
          let tweak_statement (stmt : _ Import.Types.Wrap.Statement.In_circuit.t)
              =
            (* Modify the statement to use an invalid domain size. *)
            { stmt with
              proof_state =
                { stmt.proof_state with
                  deferred_values =
                    { stmt.proof_state.deferred_values with
                      branch_data =
                        { stmt.proof_state.deferred_values.branch_data with
                          Branch_data.domain_log2 =
                            Branch_data.Domain_log2.of_int_exn
                              (Nat.to_int Kimchi_pasta.Basic.Rounds.Step.n + 1)
                        }
                    }
                }
            }

          let check_verifier_error err =
            (* Convert to JSON to make it easy to parse. *)
            err |> Error_json.error_to_yojson
            |> Yojson.Safe.Util.member "multiple"
            |> Yojson.Safe.Util.to_list
            |> List.find_exn ~f:(fun json ->
                   let error =
                     json
                     |> Yojson.Safe.Util.member "string"
                     |> Yojson.Safe.Util.to_string
                   in
                   String.equal error "domain size is small enough" )
            |> fun _ -> ()
        end) )
    end )

  let%test_module "domain too small" =
    ( module struct
      open Impls.Step

      (* Currently, a circuit must have at least 1 of every type of constraint. *)
      let dummy_constraints () =
        Impl.(
          let x =
            exists Field.typ ~compute:(fun () -> Field.Constant.of_int 3)
          in
          let g =
            exists Step_main_inputs.Inner_curve.typ ~compute:(fun _ ->
                Tick.Inner_curve.(to_affine_exn one) )
          in
          ignore
            ( SC.to_field_checked'
                (module Impl)
                ~num_bits:16
                (Kimchi_backend_common.Scalar_challenge.create x)
              : Field.t * Field.t * Field.t ) ;
          ignore
            ( Step_main_inputs.Ops.scale_fast g ~num_bits:5 (Shifted_value x)
              : Step_main_inputs.Inner_curve.t ) ;
          ignore
            ( Step_main_inputs.Ops.scale_fast g ~num_bits:5 (Shifted_value x)
              : Step_main_inputs.Inner_curve.t ) ;
          ignore
            ( Step_verifier.Scalar_challenge.endo g ~num_bits:4
                (Kimchi_backend_common.Scalar_challenge.create x)
              : Field.t * Field.t ))

      module No_recursion = struct
        let[@warning "-45"] tag, _, p, Provers.[ step ] =
          Common.time "compile" (fun () ->
              compile_promise () ~public_input:(Input Field.typ)
                ~auxiliary_typ:Typ.unit
                ~branches:(module Nat.N1)
                ~max_proofs_verified:(module Nat.N0)
                ~name:"blockchain-snark"
                ~choices:(fun ~self:_ ->
                  [ { identifier = "main"
                    ; prevs = []
                    ; feature_flags = Plonk_types.Features.none_bool
                    ; main =
                        (fun { public_input = self } ->
                          dummy_constraints () ;
                          Field.Assert.equal self Field.zero ;
                          Promise.return
                            { Inductive_rule.previous_proof_statements = []
                            ; public_output = ()
                            ; auxiliary_output = ()
                            } )
                    }
                  ] ) )

        module Proof = (val p)

        let example =
          let (), (), b0 =
            Common.time "b0" (fun () ->
                Promise.block_on_async_exn (fun () -> step Field.Constant.zero) )
          in
          Or_error.ok_exn
            (Promise.block_on_async_exn (fun () ->
                 Proof.verify_promise [ (Field.Constant.zero, b0) ] ) ) ;
          (Field.Constant.zero, b0)

        let example_input, example_proof = example
      end

      module Fake_1_recursion = struct
        let[@warning "-45"] tag, _, p, Provers.[ step ] =
          Common.time "compile" (fun () ->
              compile_promise () ~public_input:(Input Field.typ)
                ~auxiliary_typ:Typ.unit
                ~branches:(module Nat.N1)
                ~max_proofs_verified:(module Nat.N1)
                ~name:"blockchain-snark"
                ~choices:(fun ~self:_ ->
                  [ { identifier = "main"
                    ; prevs = []
                    ; feature_flags = Plonk_types.Features.none_bool
                    ; main =
                        (fun { public_input = self } ->
                          dummy_constraints () ;
                          Field.Assert.equal self Field.zero ;
                          Promise.return
                            { Inductive_rule.previous_proof_statements = []
                            ; public_output = ()
                            ; auxiliary_output = ()
                            } )
                    }
                  ] ) )

        module Proof = (val p)

        let example =
          let (), (), b0 =
            Common.time "b0" (fun () ->
                Promise.block_on_async_exn (fun () -> step Field.Constant.zero) )
          in
          Or_error.ok_exn
            (Promise.block_on_async_exn (fun () ->
                 Proof.verify_promise [ (Field.Constant.zero, b0) ] ) ) ;
          (Field.Constant.zero, b0)

        let example_input, example_proof = example
      end

      module Fake_2_recursion = struct
        let[@warning "-45"] tag, _, p, Provers.[ step ] =
          Common.time "compile" (fun () ->
              compile_promise () ~public_input:(Input Field.typ)
                ~override_wrap_domain:Pickles_base.Proofs_verified.N1
                ~auxiliary_typ:Typ.unit
                ~branches:(module Nat.N1)
                ~max_proofs_verified:(module Nat.N2)
                ~name:"blockchain-snark"
                ~choices:(fun ~self:_ ->
                  [ { identifier = "main"
                    ; prevs = []
                    ; feature_flags = Plonk_types.Features.none_bool
                    ; main =
                        (fun { public_input = self } ->
                          dummy_constraints () ;
                          Field.Assert.equal self Field.zero ;
                          Promise.return
                            { Inductive_rule.previous_proof_statements = []
                            ; public_output = ()
                            ; auxiliary_output = ()
                            } )
                    }
                  ] ) )

        module Proof = (val p)

        let example =
          let (), (), b0 =
            Common.time "b0" (fun () ->
                Promise.block_on_async_exn (fun () -> step Field.Constant.zero) )
          in
          Or_error.ok_exn
            (Promise.block_on_async_exn (fun () ->
                 Proof.verify_promise [ (Field.Constant.zero, b0) ] ) ) ;
          (Field.Constant.zero, b0)

        let example_input, example_proof = example
      end

      [@@@warning "-60"]

      module Simple_chain = struct
        type _ Snarky_backendless.Request.t +=
          | Prev_input : Field.Constant.t Snarky_backendless.Request.t
          | Proof : Side_loaded.Proof.t Snarky_backendless.Request.t
          | Verifier_index :
              Side_loaded.Verification_key.t Snarky_backendless.Request.t

        let handler (prev_input : Field.Constant.t) (proof : _ Proof.t)
            (verifier_index : Side_loaded.Verification_key.t)
            (Snarky_backendless.Request.With { request; respond }) =
          match request with
          | Prev_input ->
              respond (Provide prev_input)
          | Proof ->
              respond (Provide proof)
          | Verifier_index ->
              respond (Provide verifier_index)
          | _ ->
              respond Unhandled

        let side_loaded_tag =
          Side_loaded.create ~name:"foo"
            ~max_proofs_verified:(Nat.Add.create Nat.N2.n)
            ~feature_flags:Plonk_types.Features.none ~typ:Field.typ

        let[@warning "-45"] _tag, _, p, Provers.[ step ] =
          Common.time "compile" (fun () ->
              compile_promise () ~public_input:(Input Field.typ)
                ~auxiliary_typ:Typ.unit
                ~branches:(module Nat.N1)
                ~max_proofs_verified:(module Nat.N1)
                ~name:"blockchain-snark"
                ~choices:(fun ~self:_ ->
                  [ { identifier = "main"
                    ; prevs = [ side_loaded_tag ]
                    ; feature_flags = Plonk_types.Features.none_bool
                    ; main =
                        (fun { public_input = self } ->
                          let prev =
                            exists Field.typ ~request:(fun () -> Prev_input)
                          in
                          let proof =
                            exists (Typ.Internal.ref ()) ~request:(fun () ->
                                Proof )
                          in
                          let vk =
                            exists (Typ.Internal.ref ()) ~request:(fun () ->
                                Verifier_index )
                          in
                          as_prover (fun () ->
                              let vk = As_prover.Ref.get vk in
                              Side_loaded.in_prover side_loaded_tag vk ) ;
                          let vk =
                            exists Side_loaded_verification_key.typ
                              ~compute:(fun () -> As_prover.Ref.get vk)
                          in
                          Side_loaded.in_circuit side_loaded_tag vk ;
                          let is_base_case = Field.equal Field.zero self in
                          let self_correct = Field.(equal (one + prev) self) in
                          Boolean.Assert.any [ self_correct; is_base_case ] ;
                          Promise.return
                            { Inductive_rule.previous_proof_statements =
                                [ { public_input = prev
                                  ; proof
                                  ; proof_must_verify = Boolean.true_
                                  }
                                ]
                            ; public_output = ()
                            ; auxiliary_output = ()
                            } )
                    }
                  ] ) )

        module Proof = (val p)

        let _example1 =
          let (), (), b1 =
            Common.time "b1" (fun () ->
                Promise.block_on_async_exn (fun () ->
                    let%bind.Promise vk =
                      Side_loaded.Verification_key.of_compiled_promise
                        No_recursion.tag
                    in
                    step
                      ~handler:
                        (handler No_recursion.example_input
                           (Side_loaded.Proof.of_proof
                              No_recursion.example_proof )
                           vk )
                      Field.Constant.one ) )
          in
          Or_error.ok_exn
            (Promise.block_on_async_exn (fun () ->
                 Proof.verify_promise [ (Field.Constant.one, b1) ] ) ) ;
          (Field.Constant.one, b1)

        let _example2 =
          let (), (), b2 =
            Common.time "b2" (fun () ->
                Promise.block_on_async_exn (fun () ->
                    let%bind.Promise vk =
                      Side_loaded.Verification_key.of_compiled_promise
                        Fake_1_recursion.tag
                    in
                    step
                      ~handler:
                        (handler Fake_1_recursion.example_input
                           (Side_loaded.Proof.of_proof
                              Fake_1_recursion.example_proof )
                           vk )
                      Field.Constant.one ) )
          in
          Or_error.ok_exn
            (Promise.block_on_async_exn (fun () ->
                 Proof.verify_promise [ (Field.Constant.one, b2) ] ) ) ;
          (Field.Constant.one, b2)

        let _example3 =
          let (), (), b3 =
            Common.time "b3" (fun () ->
                Promise.block_on_async_exn (fun () ->
                    let%bind.Promise vk =
                      Side_loaded.Verification_key.of_compiled_promise
                        Fake_2_recursion.tag
                    in
                    step
                      ~handler:
                        (handler Fake_2_recursion.example_input
                           (Side_loaded.Proof.of_proof
                              Fake_2_recursion.example_proof )
                           vk )
                      Field.Constant.one ) )
          in
          Or_error.ok_exn
            (Promise.block_on_async_exn (fun () ->
                 Proof.verify_promise [ (Field.Constant.one, b3) ] ) ) ;
          (Field.Constant.one, b3)
      end
    end )

  let%test_module "side-loaded with feature flags" =
    ( module struct
      open Impls.Step

      [@@@warning "-60"]

      module Statement = struct
        [@@@warning "-32-34"]

        type t = Field.t

        let to_field_elements x = [| x |]

        module Constant = struct
          type t = Field.Constant.t [@@deriving bin_io]

          [@@@warning "-32"]

          let to_field_elements x = [| x |]
        end
      end

      (* Currently, a circuit must have at least 1 of every type of constraint. *)
      let dummy_constraints () =
        Impl.(
          let x =
            exists Field.typ ~compute:(fun () -> Field.Constant.of_int 3)
          in
          let g =
            exists Step_main_inputs.Inner_curve.typ ~compute:(fun _ ->
                Tick.Inner_curve.(to_affine_exn one) )
          in
          ignore
            ( SC.to_field_checked'
                (module Impl)
                ~num_bits:16
                (Kimchi_backend_common.Scalar_challenge.create x)
              : Field.t * Field.t * Field.t ) ;
          ignore
            ( Step_main_inputs.Ops.scale_fast g ~num_bits:5 (Shifted_value x)
              : Step_main_inputs.Inner_curve.t ) ;
          ignore
            ( Step_main_inputs.Ops.scale_fast g ~num_bits:5 (Shifted_value x)
              : Step_main_inputs.Inner_curve.t ) ;
          ignore
            ( Step_verifier.Scalar_challenge.endo g ~num_bits:4
                (Kimchi_backend_common.Scalar_challenge.create x)
              : Field.t * Field.t ))

      module No_recursion = struct
        let[@warning "-45"] tag, _, p, Provers.[ step ] =
          Common.time "compile" (fun () ->
              compile_promise () ~public_input:(Input Field.typ)
                ~auxiliary_typ:Typ.unit
                ~branches:(module Nat.N1)
                ~max_proofs_verified:(module Nat.N0)
                ~name:"blockchain-snark"
                ~choices:(fun ~self:_ ->
                  [ { identifier = "main"
                    ; prevs = []
                    ; feature_flags = Plonk_types.Features.none_bool
                    ; main =
                        (fun { public_input = self } ->
                          dummy_constraints () ;
                          Field.Assert.equal self Field.zero ;
                          Promise.return
                            { Inductive_rule.previous_proof_statements = []
                            ; public_output = ()
                            ; auxiliary_output = ()
                            } )
                    }
                  ] ) )

        module Proof = (val p)

        let example =
          let (), (), b0 =
            Common.time "b0" (fun () ->
                Promise.block_on_async_exn (fun () -> step Field.Constant.zero) )
          in
          Or_error.ok_exn
            (Promise.block_on_async_exn (fun () ->
                 Proof.verify_promise [ (Field.Constant.zero, b0) ] ) ) ;
          (Field.Constant.zero, b0)

        let example_input, example_proof = example
      end

      module Fake_1_recursion = struct
        let[@warning "-45"] tag, _, p, Provers.[ step ] =
          Common.time "compile" (fun () ->
              compile_promise () ~public_input:(Input Field.typ)
                ~auxiliary_typ:Typ.unit
                ~branches:(module Nat.N1)
                ~max_proofs_verified:(module Nat.N1)
                ~name:"blockchain-snark"
                ~choices:(fun ~self:_ ->
                  [ { identifier = "main"
                    ; prevs = []
                    ; feature_flags = Plonk_types.Features.none_bool
                    ; main =
                        (fun { public_input = self } ->
                          dummy_constraints () ;
                          Field.Assert.equal self Field.zero ;
                          Promise.return
                            { Inductive_rule.previous_proof_statements = []
                            ; public_output = ()
                            ; auxiliary_output = ()
                            } )
                    }
                  ] ) )

        module Proof = (val p)

        let example =
          let (), (), b0 =
            Common.time "b0" (fun () ->
                Promise.block_on_async_exn (fun () -> step Field.Constant.zero) )
          in
          Or_error.ok_exn
            (Promise.block_on_async_exn (fun () ->
                 Proof.verify_promise [ (Field.Constant.zero, b0) ] ) ) ;
          (Field.Constant.zero, b0)

        let example_input, example_proof = example
      end

      module Fake_2_recursion = struct
        let[@warning "-45"] tag, _, p, Provers.[ step ] =
          Common.time "compile" (fun () ->
              compile_promise () ~public_input:(Input Field.typ)
                ~override_wrap_domain:Pickles_base.Proofs_verified.N1
                ~auxiliary_typ:Typ.unit
                ~branches:(module Nat.N1)
                ~max_proofs_verified:(module Nat.N2)
                ~name:"blockchain-snark"
                ~choices:(fun ~self:_ ->
                  [ { identifier = "main"
                    ; prevs = []
                    ; feature_flags = Plonk_types.Features.none_bool
                    ; main =
                        (fun { public_input = self } ->
                          dummy_constraints () ;
                          Field.Assert.equal self Field.zero ;
                          Promise.return
                            { Inductive_rule.previous_proof_statements = []
                            ; public_output = ()
                            ; auxiliary_output = ()
                            } )
                    }
                  ] ) )

        module Proof = (val p)

        let example =
          let (), (), b0 =
            Common.time "b0" (fun () ->
                Promise.block_on_async_exn (fun () -> step Field.Constant.zero) )
          in
          Or_error.ok_exn
            (Promise.block_on_async_exn (fun () ->
                 Proof.verify_promise [ (Field.Constant.zero, b0) ] ) ) ;
          (Field.Constant.zero, b0)

        let example_input, example_proof = example
      end

      [@@@warning "-60"]

      module Simple_chain = struct
        type _ Snarky_backendless.Request.t +=
          | Prev_input : Field.Constant.t Snarky_backendless.Request.t
          | Proof : Side_loaded.Proof.t Snarky_backendless.Request.t
          | Verifier_index :
              Side_loaded.Verification_key.t Snarky_backendless.Request.t

        let handler (prev_input : Field.Constant.t) (proof : _ Proof.t)
            (verifier_index : Side_loaded.Verification_key.t)
            (Snarky_backendless.Request.With { request; respond }) =
          match request with
          | Prev_input ->
              respond (Provide prev_input)
          | Proof ->
              respond (Provide proof)
          | Verifier_index ->
              respond (Provide verifier_index)
          | _ ->
              respond Unhandled

        let maybe_features =
          Plonk_types.Features.(map none ~f:(fun _ -> Opt.Flag.Maybe))

        let side_loaded_tag =
          Side_loaded.create ~name:"foo"
            ~max_proofs_verified:(Nat.Add.create Nat.N2.n)
            ~feature_flags:maybe_features ~typ:Field.typ

        let[@warning "-45"] _tag, _, p, Provers.[ step ] =
          Common.time "compile" (fun () ->
              compile_promise () ~public_input:(Input Field.typ)
                ~auxiliary_typ:Typ.unit
                ~branches:(module Nat.N1)
                ~max_proofs_verified:(module Nat.N1)
                ~name:"blockchain-snark"
                ~choices:(fun ~self:_ ->
                  [ { identifier = "main"
                    ; prevs = [ side_loaded_tag ]
                    ; feature_flags = Plonk_types.Features.none_bool
                    ; main =
                        (fun { public_input = self } ->
                          let prev =
                            exists Field.typ ~request:(fun () -> Prev_input)
                          in
                          let proof =
                            exists (Typ.Internal.ref ()) ~request:(fun () ->
                                Proof )
                          in
                          let vk =
                            exists (Typ.Internal.ref ()) ~request:(fun () ->
                                Verifier_index )
                          in
                          as_prover (fun () ->
                              let vk = As_prover.Ref.get vk in
                              Side_loaded.in_prover side_loaded_tag vk ) ;
                          let vk =
                            exists Side_loaded_verification_key.typ
                              ~compute:(fun () -> As_prover.Ref.get vk)
                          in
                          Side_loaded.in_circuit side_loaded_tag vk ;
                          let is_base_case = Field.equal Field.zero self in
                          let self_correct = Field.(equal (one + prev) self) in
                          Boolean.Assert.any [ self_correct; is_base_case ] ;
                          Promise.return
                            { Inductive_rule.previous_proof_statements =
                                [ { public_input = prev
                                  ; proof
                                  ; proof_must_verify = Boolean.true_
                                  }
                                ]
                            ; public_output = ()
                            ; auxiliary_output = ()
                            } )
                    }
                  ] ) )

        module Proof = (val p)

        let _example1 =
          let (), (), b1 =
            Common.time "b1" (fun () ->
                Promise.block_on_async_exn (fun () ->
                    let%bind.Promise vk =
                      Side_loaded.Verification_key.of_compiled_promise
                        No_recursion.tag
                    in
                    step
                      ~handler:
                        (handler No_recursion.example_input
                           (Side_loaded.Proof.of_proof
                              No_recursion.example_proof )
                           vk )
                      Field.Constant.one ) )
          in
          Or_error.ok_exn
            (Promise.block_on_async_exn (fun () ->
                 Proof.verify_promise [ (Field.Constant.one, b1) ] ) ) ;
          (Field.Constant.one, b1)

        let _example2 =
          let (), (), b2 =
            Common.time "b2" (fun () ->
                Promise.block_on_async_exn (fun () ->
                    let%bind.Promise vk =
                      Side_loaded.Verification_key.of_compiled_promise
                        Fake_1_recursion.tag
                    in
                    step
                      ~handler:
                        (handler Fake_1_recursion.example_input
                           (Side_loaded.Proof.of_proof
                              Fake_1_recursion.example_proof )
                           vk )
                      Field.Constant.one ) )
          in
          Or_error.ok_exn
            (Promise.block_on_async_exn (fun () ->
                 Proof.verify_promise [ (Field.Constant.one, b2) ] ) ) ;
          (Field.Constant.one, b2)

        let _example3 =
          let (), (), b3 =
            Common.time "b3" (fun () ->
                Promise.block_on_async_exn (fun () ->
                    let%bind.Promise vk =
                      Side_loaded.Verification_key.of_compiled_promise
                        Fake_2_recursion.tag
                    in
                    step
                      ~handler:
                        (handler Fake_2_recursion.example_input
                           (Side_loaded.Proof.of_proof
                              Fake_2_recursion.example_proof )
                           vk )
                      Field.Constant.one ) )
          in
          Or_error.ok_exn
            (Promise.block_on_async_exn (fun () ->
                 Proof.verify_promise [ (Field.Constant.one, b3) ] ) ) ;
          (Field.Constant.one, b3)
      end
    end )
end

include Wire_types.Make (Make_sig) (Make_str)<|MERGE_RESOLUTION|>--- conflicted
+++ resolved
@@ -325,10 +325,7 @@
 
   let compile ?self ?cache ?storables ?proof_cache ?disk_keys
       ?override_wrap_domain ?num_chunks ~public_input ~auxiliary_typ ~branches
-<<<<<<< HEAD
       ~max_proofs_verified ~name ?constraint_constants ?commit ~choices () =
-=======
-      ~max_proofs_verified ~name ?constraint_constants ?commits ~choices () =
     let choices ~self =
       let choices = choices ~self in
       let rec go :
@@ -351,7 +348,7 @@
     let self, cache_handle, proof_module, provers =
       compile_promise ?self ?cache ?storables ?proof_cache ?disk_keys
         ?override_wrap_domain ?num_chunks ~public_input ~auxiliary_typ ~branches
-        ~max_proofs_verified ~name ?constraint_constants ?commits ~choices ()
+        ~max_proofs_verified ~name ?constraint_constants ?commit ~choices ()
     in
     let rec adjust_provers :
         type a1 a2 a3 s1 s2_inner.
@@ -368,7 +365,7 @@
 
   let compile_async ?self ?cache ?storables ?proof_cache ?disk_keys
       ?override_wrap_domain ?num_chunks ~public_input ~auxiliary_typ ~branches
-      ~max_proofs_verified ~name ?constraint_constants ?commits ~choices () =
+      ~max_proofs_verified ~name ?constraint_constants ?commit ~choices () =
     let choices ~self =
       let choices = choices ~self in
       let rec go :
@@ -393,7 +390,6 @@
       in
       go choices
     in
->>>>>>> a883196f
     let self, cache_handle, proof_module, provers =
       compile_promise ?self ?cache ?storables ?proof_cache ?disk_keys
         ?override_wrap_domain ?num_chunks ~public_input ~auxiliary_typ ~branches
