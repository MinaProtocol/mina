--- conflicted
+++ resolved
@@ -251,11 +251,8 @@
         ; branches = Verification_key.Max_branches.n
         ; feature_flags =
             Plonk_types.(Features.to_full ~or_:Opt.Flag.( ||| ) feature_flags)
-<<<<<<< HEAD
-=======
         ; num_chunks = 1
         ; zk_rows = 3
->>>>>>> 605b8c87
         }
 
     module Proof = struct
@@ -314,39 +311,20 @@
   let compile_with_wrap_main_override_promise =
     Compile.compile_with_wrap_main_override_promise
 
-<<<<<<< HEAD
   let compile_promise ?self ?cache ?storables ?proof_cache ?disk_keys
-      ?return_early_digest_exception ?override_wrap_domain ~public_input
-      ~auxiliary_typ ~branches ~max_proofs_verified ~name ~constraint_constants
-      ~choices () =
+      ?override_wrap_domain ?num_chunks ~public_input ~auxiliary_typ ~branches
+      ~max_proofs_verified ~name ~constraint_constants ~choices () =
     compile_with_wrap_main_override_promise ?self ?cache ?storables ?proof_cache
-      ?disk_keys ?return_early_digest_exception ?override_wrap_domain
-      ~public_input ~auxiliary_typ ~branches ~max_proofs_verified ~name
-      ~constraint_constants ~choices ()
+      ?disk_keys ?override_wrap_domain ?num_chunks ~public_input ~auxiliary_typ
+      ~branches ~max_proofs_verified ~name ~constraint_constants ~choices ()
 
   let compile ?self ?cache ?storables ?proof_cache ?disk_keys
-      ?override_wrap_domain ~public_input ~auxiliary_typ ~branches
+      ?override_wrap_domain ?num_chunks ~public_input ~auxiliary_typ ~branches
       ~max_proofs_verified ~name ~constraint_constants ~choices () =
     let self, cache_handle, proof_module, provers =
       compile_promise ?self ?cache ?storables ?proof_cache ?disk_keys
-        ?override_wrap_domain ~public_input ~auxiliary_typ ~branches
+        ?override_wrap_domain ?num_chunks ~public_input ~auxiliary_typ ~branches
         ~max_proofs_verified ~name ~constraint_constants ~choices ()
-=======
-  let compile_promise ?self ?cache ?proof_cache ?disk_keys ?override_wrap_domain
-      ?num_chunks ~public_input ~auxiliary_typ ~branches ~max_proofs_verified
-      ~name ~constraint_constants ~choices () =
-    compile_with_wrap_main_override_promise ?self ?cache ?proof_cache ?disk_keys
-      ?override_wrap_domain ?num_chunks ~public_input ~auxiliary_typ ~branches
-      ~max_proofs_verified ~name ~constraint_constants ~choices ()
-
-  let compile ?self ?cache ?proof_cache ?disk_keys ?override_wrap_domain
-      ?num_chunks ~public_input ~auxiliary_typ ~branches ~max_proofs_verified
-      ~name ~constraint_constants ~choices () =
-    let self, cache_handle, proof_module, provers =
-      compile_promise ?self ?cache ?proof_cache ?disk_keys ?override_wrap_domain
-        ?num_chunks ~public_input ~auxiliary_typ ~branches ~max_proofs_verified
-        ~name ~constraint_constants ~choices ()
->>>>>>> 605b8c87
     in
     let rec adjust_provers :
         type a1 a2 a3 s1 s2_inner.
@@ -1323,11 +1301,7 @@
                     ((* TODO *) Plonk_verification_key_evals.map
                        ~f:(fun x -> [| x |])
                        wrap_vk.commitments )
-<<<<<<< HEAD
                   (fst (Lazy.force step_pk))
-=======
-                  (Impls.Step.Keypair.pk (fst (Lazy.force step_pk)))
->>>>>>> 605b8c87
                   wrap_vk.index
               in
               let pairing_vk = fst (Lazy.force step_vk) in
