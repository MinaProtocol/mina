--- conflicted
+++ resolved
@@ -1393,11 +1393,11 @@
                 Requests.Wrap.create ()
               in
               let _, prev_vars_length = b.proofs_verified in
-              let step ~zk_rows () =
+              let step () =
                 let%bind.Promise step_pk = Lazy.force step_pk in
                 let%bind.Promise wrap_vk = Lazy.force wrap_vk in
                 S.f branch_data ~feature_flags ~prevs_length:prev_vars_length
-                  ~self ~public_input:(Input typ) ~zk_rows ~proof_cache:None
+                  ~self ~public_input:(Input typ) ~proof_cache:None
                   ~maxes:(module Maxes)
                   ~auxiliary_typ:Impls.Step.Typ.unit
                   ~step_domains:all_step_domains
@@ -1410,13 +1410,7 @@
               let%bind.Promise pairing_vk, _ = Lazy.force step_vk in
               let wrap =
                 let wrap_vk = Lazy.force wrap_vk in
-                let%bind.Promise proof, (), (), _ =
-<<<<<<< HEAD
-                  step ~zk_rows:pairing_vk.zk_rows ()
-=======
-                  step ~proof_cache:None ~maxes:(module Maxes)
->>>>>>> 962234d1
-                in
+                let%bind.Promise proof, (), (), _ = step () in
                 let proof =
                   { proof with
                     statement =
