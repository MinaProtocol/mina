(** Pickles implementation *)

(** See documentation of the {!Mina_wire_types} library *)
module Wire_types = Mina_wire_types.Pickles

module Make_sig (A : Wire_types.Types.S) = struct
  module type S =
    Pickles_intf.S
      with type Side_loaded.Verification_key.Stable.V2.t =
        A.Side_loaded.Verification_key.V2.t
       and type ('a, 'b) Proof.t = ('a, 'b) A.Proof.t
end

module Make_str (_ : Wire_types.Concrete) = struct
  module Endo = Endo
  module P = Proof

  module type Statement_intf = Intf.Statement

  module type Statement_var_intf = Intf.Statement_var

  module type Statement_value_intf = Intf.Statement_value

  module Common = Common
  module Scalar_challenge = Scalar_challenge
  module SC = Scalar_challenge
  open Core_kernel
  open Async_kernel
  open Import
  open Pickles_types
  open Hlist
  open Common
  open Backend
  module Backend = Backend
  module Sponge_inputs = Sponge_inputs
  module Util = Util
  module Tick_field_sponge = Tick_field_sponge
  module Impls = Impls
  module Inductive_rule = Inductive_rule
  module Tag = Tag
  module Types_map = Types_map
  module Dirty = Dirty
  module Cache_handle = Cache_handle
  module Step_main_inputs = Step_main_inputs
  module Step_verifier = Step_verifier
<<<<<<< HEAD
  module Ro = Ro
=======
  module Proof_cache = Proof_cache
>>>>>>> 5e419080

  type chunking_data = Verify.Instance.chunking_data =
    { num_chunks : int; domain_size : int; zk_rows : int }

  let verify_promise = Verify.verify

  let verify max_proofs_verified statement key proofs =
    verify_promise max_proofs_verified statement key proofs
    |> Promise.to_deferred

  (* This file (as you can see from the mli) defines a compiler which turns an inductive
     definition of a set into an inductive SNARK system for proving using those rules.

     The two ingredients we use are two SNARKs.
     - A step based SNARK for a field Fp, using the group G1/Fq (whose scalar field is Fp)
     - A DLOG based SNARK for a field Fq, using the group G/Fp (whose scalar field is Fq)

     For convenience in this discussion, let's define
      (F_0, G_0) := (Fp, G1)
      (F_1, G_1) := (Fq, G)
     So ScalarField(G_i) = F_i and G_i / F_{1-i}.

     An inductive set A is defined by a sequence of inductive rules.
     An inductive rule is intuitively described by something of the form

     a1 ∈ A1, ..., an ∈ An
       f [ a0, ... a1 ] a
     ----------------------
             a ∈ A

     where f is a snarky function defined over an Impl with Field.t = Fp
     and each Ai is itself an inductive rule (possibly equal to A itself).

     a1, ..., an can be seen as previous statements, i.e.

             prev_statement_1 ∈ A1, ..., prev_statement_n ∈ An
     f [ prev_statement_1; ...; prev_statement_n ] new_statement = true
     -------------------------------------------------------------------
                            new_statement ∈ A

     In the case of a blockchain, the description of the sets A1, ..., An, A can
     be blockchain state, and f would be a function updating the state:

                          prev_blockchain_state ∈ A
     update_blockchain_state [prev_blockchain_state] new_blockchain_state = true
     ---------------------------------------------------------------------------
                          new_blockchain_state ∈ A

     We pursue the "step" then "wrap" approach for proof composition.

     The main source of complexity is that we must "wrap" proofs whose verifiers are
     slightly different.

     The main sources of complexity are twofold:
     1. Each SNARK verifier includes group operations and scalar field operations.
        This is problematic because the group operations use the base field, which is
        not equal to the scalar field.

        Schematically, from the circuit point-of-view, we can say a proof is
     - a sequence of F_0 elements xs_0
     - a sequence of F_1 elements xs_1
        and a verifier is a pair of "snarky functions"
     - check_0 : F_0 list -> F_1 list -> unit which uses the Impl with Field.t = F_0
     - check_1 : F_0 list -> F_1 list -> unit which uses the Impl with Field.t = F_1
     - subset_00 : 'a list -> 'a list
     - subset_01 : 'a list -> 'a list
     - subset_10 : 'a list -> 'a list
     - subset_11 : 'a list -> 'a list
        and a proof verifies if
        ( check_0 (subset_00 xs_0) (subset_01 xs_1)  ;
          check_1 (subset_10 xs_0) (subset_11 xs_1) )

        When verifying a proof, we perform the parts of the verifier involving group operations
        and expose as public input the scalar-field elements we need to perform the final checks.

        In the F_0 circuit, we witness xs_0 and xs_1,
        execute `check_0 (subset_00 xs_0) (subset_01 xs_1)` and
        expose `subset_10 xs_0` and `subset_11 xs_1` as public inputs.

        So the "public inputs" contain within them an "unfinalized proof".

        Then, the next time we verify that proof within an F_1 circuit we "finalize" those
        unfinalized proofs by running `check_1 xs_0_subset xs_1_subset`.

        I didn't implement it exactly this way (although in retrospect probably I should have) but
        that's the basic idea.

        **The complexity this causes:**
        When you prove a rule that includes k recursive verifications, you expose k unfinalized
        proofs. So, the shape of a statement depends on how many "predecessor statements" it has
        or in other words, how many verifications were performed within it.

        Say we have an inductive set given by inductive rules R_1, ... R_n such that
        each rule R_i has k_i predecessor statements.

        In the "wrap" circuit, we must be able to verify a proof coming from any of the R_i.
        So, we must pad the statement for the proof we're wrapping to have `max_i k_i`
        unfinalized proof components.

     2. The verifier for each R_i looks a little different depending on the complexity of the "step"
        circuit corresponding to R_i has. Namely, it is dependent on the "domains" H and K for this
        circuit.

        So, when the "wrap" circuit proves the statement,
        "there exists some index i in 1,...,n and a proof P such that verifies(P)"
        "verifies(P)" must also take the index "i", compute the correct domain sizes correspond to rule "i"
        and use *that* in the "verifies" computation.
  *)
  open Kimchi_backend
  module Proof = P

  module Statement_with_proof = struct
    type ('s, 'max_width, _) t =
      (* TODO: use Max local max proofs verified instead of max_width *)
      ('max_width, 'max_width) Proof.t
  end

  module Verification_key = struct
    include Verification_key

    module Id = struct
      include Cache.Wrap.Key.Verification

      let dummy_id = Type_equal.Id.(uid (create ~name:"dummy" sexp_of_opaque))

      let dummy : unit -> t =
        let header =
          { Snark_keys_header.header_version = Snark_keys_header.header_version
          ; kind = { type_ = "verification key"; identifier = "dummy" }
          ; constraint_constants =
              { sub_windows_per_window = 0
              ; ledger_depth = 0
              ; work_delay = 0
              ; block_window_duration_ms = 0
              ; transaction_capacity = Log_2 0
              ; pending_coinbase_depth = 0
              ; coinbase_amount = Unsigned.UInt64.of_int 0
              ; supercharged_coinbase_factor = 0
              ; account_creation_fee = Unsigned.UInt64.of_int 0
              ; fork = None
              }
          ; commits = { mina = ""; marlin = "" }
          ; length = 0
          ; commit_date = ""
          ; constraint_system_hash = ""
          ; identifying_hash = ""
          }
        in
        let t = lazy (dummy_id, header, Md5.digest_string "") in
        fun () -> Lazy.force t
    end

    (* TODO: Make async *)
    let load ~cache id =
      Key_cache.Sync.read cache
        (Key_cache.Sync.Disk_storable.of_binable Id.to_string
           (module Verification_key.Stable.Latest) )
        id
      |> Deferred.return
  end

  module type Proof_intf = Compile.Proof_intf

  module Prover = Compile.Prover

  module Side_loaded = struct
    module V = Verification_key

    module Verification_key = struct
      include Side_loaded_verification_key

      let to_input (t : t) =
        to_input ~field_of_int:Impls.Step.Field.Constant.of_int t

      let of_compiled tag : t =
        let d = Types_map.lookup_compiled tag.Tag.id in
        let actual_wrap_domain_size =
          Common.actual_wrap_domain_size
            ~log_2_domain_size:(Lazy.force d.wrap_vk).domain.log_size_of_group
        in
        { wrap_vk = Some (Lazy.force d.wrap_vk)
        ; wrap_index =
            Plonk_verification_key_evals.map (Lazy.force d.wrap_key)
              ~f:(fun x -> x.(0))
        ; max_proofs_verified =
            Pickles_base.Proofs_verified.of_nat_exn
              (Nat.Add.n d.max_proofs_verified)
        ; actual_wrap_domain_size
        }

      module Max_width = Width.Max
    end

    let in_circuit tag vk =
      Types_map.set_ephemeral tag { index = `In_circuit vk }

    let in_prover tag vk = Types_map.set_ephemeral tag { index = `In_prover vk }

    let create ~name ~max_proofs_verified ~feature_flags ~typ =
      Types_map.add_side_loaded ~name
        { max_proofs_verified
        ; public_input = typ
        ; branches = Verification_key.Max_branches.n
        ; feature_flags =
            Plonk_types.(Features.to_full ~or_:Opt.Flag.( ||| ) feature_flags)
        ; num_chunks = 1
        ; zk_rows = 3
        }

    module Proof = struct
      include Proof.Proofs_verified_max

      let of_proof : _ Proof.t -> t = Wrap_hack.pad_proof
    end

    let verify_promise (type t) ~(typ : (_, t) Impls.Step.Typ.t)
        (ts : (Verification_key.t * t * Proof.t) list) =
      let m =
        ( module struct
          type nonrec t = t

          let to_field_elements =
            let (Typ typ) = typ in
            fun x -> fst (typ.value_to_fields x)
        end : Intf.Statement_value
          with type t = t )
      in
      (* TODO: This should be the actual max width on a per proof basis *)
      let max_proofs_verified =
        (module Verification_key.Max_width : Nat.Intf
          with type n = Verification_key.Max_width.n )
      in
      with_return (fun { return } ->
          List.map ts ~f:(fun (vk, x, p) ->
              let vk : V.t =
                { commitments = vk.wrap_index
                ; index =
                    ( match vk.wrap_vk with
                    | None ->
                        return
                          (Promise.return
                             (Or_error.errorf
                                "Pickles.verify: wrap_vk not found" ) )
                    | Some x ->
                        x )
                ; data =
                    (* This isn't used in verify_heterogeneous, so we can leave this dummy *)
                    { constraints = 0 }
                }
              in
              Verify.Instance.T (max_proofs_verified, m, None, vk, x, p) )
          |> Verify.verify_heterogenous )

    let verify ~typ ts = verify_promise ~typ ts |> Promise.to_deferred

    let srs_precomputation () : unit =
      let srs = Tock.Keypair.load_urs () in
      List.iter [ 0; 1; 2 ] ~f:(fun i ->
          Kimchi_bindings.Protocol.SRS.Fq.add_lagrange_basis srs
            (Domain.log2_size (Common.wrap_domains ~proofs_verified:i).h) )
  end

  let compile_with_wrap_main_override_promise =
    Compile.compile_with_wrap_main_override_promise

  let compile_promise ?self ?cache ?proof_cache ?disk_keys ?override_wrap_domain
      ?num_chunks ~public_input ~auxiliary_typ ~branches ~max_proofs_verified
      ~name ~constraint_constants ~choices () =
    compile_with_wrap_main_override_promise ?self ?cache ?proof_cache ?disk_keys
      ?override_wrap_domain ?num_chunks ~public_input ~auxiliary_typ ~branches
      ~max_proofs_verified ~name ~constraint_constants ~choices ()

  let compile ?self ?cache ?proof_cache ?disk_keys ?override_wrap_domain
      ?num_chunks ~public_input ~auxiliary_typ ~branches ~max_proofs_verified
      ~name ~constraint_constants ~choices () =
    let self, cache_handle, proof_module, provers =
      compile_promise ?self ?cache ?proof_cache ?disk_keys ?override_wrap_domain
        ?num_chunks ~public_input ~auxiliary_typ ~branches ~max_proofs_verified
        ~name ~constraint_constants ~choices ()
    in
    let rec adjust_provers :
        type a1 a2 a3 s1 s2_inner.
           (a1, a2, a3, s1, s2_inner Promise.t) H3_2.T(Prover).t
        -> (a1, a2, a3, s1, s2_inner Deferred.t) H3_2.T(Prover).t = function
      | [] ->
          []
      | prover :: tl ->
          (fun ?handler public_input ->
            Promise.to_deferred (prover ?handler public_input) )
          :: adjust_provers tl
    in
    (self, cache_handle, proof_module, adjust_provers provers)

  module Provers = H3_2.T (Prover)
  module Proof0 = Proof

  let%test_module "test no side-loaded" =
    ( module struct
      let () = Tock.Keypair.set_urs_info []

      let () = Tick.Keypair.set_urs_info []

      let () = Backtrace.elide := false

      open Impls.Step

      let () = Snarky_backendless.Snark0.set_eval_constraints true

      (* Currently, a circuit must have at least 1 of every type of constraint. *)
      let dummy_constraints () =
        Impl.(
          let x =
            exists Field.typ ~compute:(fun () -> Field.Constant.of_int 3)
          in
          let g =
            exists Step_main_inputs.Inner_curve.typ ~compute:(fun _ ->
                Tick.Inner_curve.(to_affine_exn one) )
          in
          ignore
            ( SC.to_field_checked'
                (module Impl)
                ~num_bits:16
                (Kimchi_backend_common.Scalar_challenge.create x)
              : Field.t * Field.t * Field.t ) ;
          ignore
            ( Step_main_inputs.Ops.scale_fast g ~num_bits:5 (Shifted_value x)
              : Step_main_inputs.Inner_curve.t ) ;
          ignore
            ( Step_main_inputs.Ops.scale_fast g ~num_bits:5 (Shifted_value x)
              : Step_main_inputs.Inner_curve.t ) ;
          ignore
            ( Step_verifier.Scalar_challenge.endo g ~num_bits:4
                (Kimchi_backend_common.Scalar_challenge.create x)
              : Field.t * Field.t ))

      module No_recursion = struct
        let[@warning "-45"] tag, _, p, Provers.[ step ] =
          Common.time "compile" (fun () ->
              compile_promise () ~public_input:(Input Field.typ)
                ~auxiliary_typ:Typ.unit
                ~branches:(module Nat.N1)
                ~max_proofs_verified:(module Nat.N0)
                ~name:"blockchain-snark"
                ~constraint_constants:
                  (* Dummy values *)
                  { sub_windows_per_window = 0
                  ; ledger_depth = 0
                  ; work_delay = 0
                  ; block_window_duration_ms = 0
                  ; transaction_capacity = Log_2 0
                  ; pending_coinbase_depth = 0
                  ; coinbase_amount = Unsigned.UInt64.of_int 0
                  ; supercharged_coinbase_factor = 0
                  ; account_creation_fee = Unsigned.UInt64.of_int 0
                  ; fork = None
                  }
                ~choices:(fun ~self:_ ->
                  [ { identifier = "main"
                    ; prevs = []
                    ; feature_flags = Plonk_types.Features.none_bool
                    ; main =
                        (fun { public_input = self } ->
                          dummy_constraints () ;
                          Field.Assert.equal self Field.zero ;
                          { previous_proof_statements = []
                          ; public_output = ()
                          ; auxiliary_output = ()
                          } )
                    }
                  ] ) )

        module Proof = (val p)

        let example =
          let (), (), b0 =
            Common.time "b0" (fun () ->
                Promise.block_on_async_exn (fun () -> step Field.Constant.zero) )
          in
          Or_error.ok_exn
            (Promise.block_on_async_exn (fun () ->
                 Proof.verify_promise [ (Field.Constant.zero, b0) ] ) ) ;
          (Field.Constant.zero, b0)

        let _example_input, _example_proof = example
      end

      module No_recursion_return = struct
        let[@warning "-45"] tag, _, p, Provers.[ step ] =
          Common.time "compile" (fun () ->
              compile_promise () ~public_input:(Output Field.typ)
                ~auxiliary_typ:Typ.unit
                ~branches:(module Nat.N1)
                ~max_proofs_verified:(module Nat.N0)
                ~name:"blockchain-snark"
                ~constraint_constants:
                  (* Dummy values *)
                  { sub_windows_per_window = 0
                  ; ledger_depth = 0
                  ; work_delay = 0
                  ; block_window_duration_ms = 0
                  ; transaction_capacity = Log_2 0
                  ; pending_coinbase_depth = 0
                  ; coinbase_amount = Unsigned.UInt64.of_int 0
                  ; supercharged_coinbase_factor = 0
                  ; account_creation_fee = Unsigned.UInt64.of_int 0
                  ; fork = None
                  }
                ~choices:(fun ~self:_ ->
                  [ { identifier = "main"
                    ; prevs = []
                    ; feature_flags = Plonk_types.Features.none_bool
                    ; main =
                        (fun _ ->
                          dummy_constraints () ;
                          { previous_proof_statements = []
                          ; public_output = Field.zero
                          ; auxiliary_output = ()
                          } )
                    }
                  ] ) )

        module Proof = (val p)

        let example =
          let res, (), b0 =
            Common.time "b0" (fun () ->
                Promise.block_on_async_exn (fun () -> step ()) )
          in
          assert (Field.Constant.(equal zero) res) ;
          Or_error.ok_exn
            (Promise.block_on_async_exn (fun () ->
                 Proof.verify_promise [ (res, b0) ] ) ) ;
          (res, b0)

        let _example_input, _example_proof = example
      end

      [@@@warning "-60"]

      module Simple_chain = struct
        type _ Snarky_backendless.Request.t +=
          | Prev_input : Field.Constant.t Snarky_backendless.Request.t
          | Proof : (Nat.N1.n, Nat.N1.n) Proof.t Snarky_backendless.Request.t

        let handler (prev_input : Field.Constant.t) (proof : _ Proof.t)
            (Snarky_backendless.Request.With { request; respond }) =
          match request with
          | Prev_input ->
              respond (Provide prev_input)
          | Proof ->
              respond (Provide proof)
          | _ ->
              respond Unhandled

        let[@warning "-45"] _tag, _, p, Provers.[ step ] =
          Common.time "compile" (fun () ->
              compile_promise () ~public_input:(Input Field.typ)
                ~auxiliary_typ:Typ.unit
                ~branches:(module Nat.N1)
                ~max_proofs_verified:(module Nat.N1)
                ~name:"blockchain-snark"
                ~constraint_constants:
                  (* Dummy values *)
                  { sub_windows_per_window = 0
                  ; ledger_depth = 0
                  ; work_delay = 0
                  ; block_window_duration_ms = 0
                  ; transaction_capacity = Log_2 0
                  ; pending_coinbase_depth = 0
                  ; coinbase_amount = Unsigned.UInt64.of_int 0
                  ; supercharged_coinbase_factor = 0
                  ; account_creation_fee = Unsigned.UInt64.of_int 0
                  ; fork = None
                  }
                ~choices:(fun ~self ->
                  [ { identifier = "main"
                    ; prevs = [ self ]
                    ; feature_flags = Plonk_types.Features.none_bool
                    ; main =
                        (fun { public_input = self } ->
                          let prev =
                            exists Field.typ ~request:(fun () -> Prev_input)
                          in
                          let proof =
                            exists (Typ.Internal.ref ()) ~request:(fun () ->
                                Proof )
                          in
                          let is_base_case = Field.equal Field.zero self in
                          let proof_must_verify = Boolean.not is_base_case in
                          let self_correct = Field.(equal (one + prev) self) in
                          Boolean.Assert.any [ self_correct; is_base_case ] ;
                          { previous_proof_statements =
                              [ { public_input = prev
                                ; proof
                                ; proof_must_verify
                                }
                              ]
                          ; public_output = ()
                          ; auxiliary_output = ()
                          } )
                    }
                  ] ) )

        module Proof = (val p)

        let example =
          let s_neg_one = Field.Constant.(negate one) in
          let b_neg_one : (Nat.N1.n, Nat.N1.n) Proof0.t =
            Proof0.dummy Nat.N1.n Nat.N1.n Nat.N1.n ~domain_log2:14
          in
          let (), (), b0 =
            Common.time "b0" (fun () ->
                Promise.block_on_async_exn (fun () ->
                    step
                      ~handler:(handler s_neg_one b_neg_one)
                      Field.Constant.zero ) )
          in
          Or_error.ok_exn
            (Promise.block_on_async_exn (fun () ->
                 Proof.verify_promise [ (Field.Constant.zero, b0) ] ) ) ;
          let (), (), b1 =
            Common.time "b1" (fun () ->
                Promise.block_on_async_exn (fun () ->
                    step
                      ~handler:(handler Field.Constant.zero b0)
                      Field.Constant.one ) )
          in
          Or_error.ok_exn
            (Promise.block_on_async_exn (fun () ->
                 Proof.verify_promise [ (Field.Constant.one, b1) ] ) ) ;
          (Field.Constant.one, b1)

        let _example_input, _example_proof = example
      end

      module Tree_proof = struct
        type _ Snarky_backendless.Request.t +=
          | No_recursion_input : Field.Constant.t Snarky_backendless.Request.t
          | No_recursion_proof :
              (Nat.N0.n, Nat.N0.n) Proof.t Snarky_backendless.Request.t
          | Recursive_input : Field.Constant.t Snarky_backendless.Request.t
          | Recursive_proof :
              (Nat.N2.n, Nat.N2.n) Proof.t Snarky_backendless.Request.t

        let handler
            ((no_recursion_input, no_recursion_proof) :
              Field.Constant.t * _ Proof.t )
            ((recursion_input, recursion_proof) : Field.Constant.t * _ Proof.t)
            (Snarky_backendless.Request.With { request; respond }) =
          match request with
          | No_recursion_input ->
              respond (Provide no_recursion_input)
          | No_recursion_proof ->
              respond (Provide no_recursion_proof)
          | Recursive_input ->
              respond (Provide recursion_input)
          | Recursive_proof ->
              respond (Provide recursion_proof)
          | _ ->
              respond Unhandled

        let[@warning "-45"] _tag, _, p, Provers.[ step ] =
          Common.time "compile" (fun () ->
              compile_promise () ~public_input:(Input Field.typ)
                ~override_wrap_domain:Pickles_base.Proofs_verified.N1
                ~auxiliary_typ:Typ.unit
                ~branches:(module Nat.N1)
                ~max_proofs_verified:(module Nat.N2)
                ~name:"blockchain-snark"
                ~constraint_constants:
                  (* Dummy values *)
                  { sub_windows_per_window = 0
                  ; ledger_depth = 0
                  ; work_delay = 0
                  ; block_window_duration_ms = 0
                  ; transaction_capacity = Log_2 0
                  ; pending_coinbase_depth = 0
                  ; coinbase_amount = Unsigned.UInt64.of_int 0
                  ; supercharged_coinbase_factor = 0
                  ; account_creation_fee = Unsigned.UInt64.of_int 0
                  ; fork = None
                  }
                ~choices:(fun ~self ->
                  [ { identifier = "main"
                    ; feature_flags = Plonk_types.Features.none_bool
                    ; prevs = [ No_recursion.tag; self ]
                    ; main =
                        (fun { public_input = self } ->
                          let no_recursive_input =
                            exists Field.typ ~request:(fun () ->
                                No_recursion_input )
                          in
                          let no_recursive_proof =
                            exists (Typ.Internal.ref ()) ~request:(fun () ->
                                No_recursion_proof )
                          in
                          let prev =
                            exists Field.typ ~request:(fun () ->
                                Recursive_input )
                          in
                          let prev_proof =
                            exists (Typ.Internal.ref ()) ~request:(fun () ->
                                Recursive_proof )
                          in
                          let is_base_case = Field.equal Field.zero self in
                          let proof_must_verify = Boolean.not is_base_case in
                          let self_correct = Field.(equal (one + prev) self) in
                          Boolean.Assert.any [ self_correct; is_base_case ] ;
                          { previous_proof_statements =
                              [ { public_input = no_recursive_input
                                ; proof = no_recursive_proof
                                ; proof_must_verify = Boolean.true_
                                }
                              ; { public_input = prev
                                ; proof = prev_proof
                                ; proof_must_verify
                                }
                              ]
                          ; public_output = ()
                          ; auxiliary_output = ()
                          } )
                    }
                  ] ) )

        module Proof = (val p)

        let example1, example2 =
          let s_neg_one = Field.Constant.(negate one) in
          let b_neg_one : (Nat.N2.n, Nat.N2.n) Proof0.t =
            Proof0.dummy Nat.N2.n Nat.N2.n Nat.N2.n ~domain_log2:15
          in
          let (), (), b0 =
            Common.time "tree b0" (fun () ->
                Promise.block_on_async_exn (fun () ->
                    step
                      ~handler:
                        (handler No_recursion.example (s_neg_one, b_neg_one))
                      Field.Constant.zero ) )
          in
          Or_error.ok_exn
            (Promise.block_on_async_exn (fun () ->
                 Proof.verify_promise [ (Field.Constant.zero, b0) ] ) ) ;
          let (), (), b1 =
            Common.time "tree b1" (fun () ->
                Promise.block_on_async_exn (fun () ->
                    step
                      ~handler:
                        (handler No_recursion.example (Field.Constant.zero, b0))
                      Field.Constant.one ) )
          in
          ((Field.Constant.zero, b0), (Field.Constant.one, b1))

        let examples = [ example1; example2 ]

        let _example1_input, _example_proof = example1

        let _example2_input, _example2_proof = example2
      end

      let%test_unit "verify" =
        Or_error.ok_exn
          (Promise.block_on_async_exn (fun () ->
               Tree_proof.Proof.verify_promise Tree_proof.examples ) )

      module Tree_proof_return = struct
        type _ Snarky_backendless.Request.t +=
          | Is_base_case : bool Snarky_backendless.Request.t
          | No_recursion_input : Field.Constant.t Snarky_backendless.Request.t
          | No_recursion_proof :
              (Nat.N0.n, Nat.N0.n) Proof.t Snarky_backendless.Request.t
          | Recursive_input : Field.Constant.t Snarky_backendless.Request.t
          | Recursive_proof :
              (Nat.N2.n, Nat.N2.n) Proof.t Snarky_backendless.Request.t

        let handler (is_base_case : bool)
            ((no_recursion_input, no_recursion_proof) :
              Field.Constant.t * _ Proof.t )
            ((recursion_input, recursion_proof) : Field.Constant.t * _ Proof.t)
            (Snarky_backendless.Request.With { request; respond }) =
          match request with
          | Is_base_case ->
              respond (Provide is_base_case)
          | No_recursion_input ->
              respond (Provide no_recursion_input)
          | No_recursion_proof ->
              respond (Provide no_recursion_proof)
          | Recursive_input ->
              respond (Provide recursion_input)
          | Recursive_proof ->
              respond (Provide recursion_proof)
          | _ ->
              respond Unhandled

        let[@warning "-45"] _tag, _, p, Provers.[ step ] =
          Common.time "compile" (fun () ->
              compile_promise () ~public_input:(Output Field.typ)
                ~override_wrap_domain:Pickles_base.Proofs_verified.N1
                ~auxiliary_typ:Typ.unit
                ~branches:(module Nat.N1)
                ~max_proofs_verified:(module Nat.N2)
                ~name:"blockchain-snark"
                ~constraint_constants:
                  (* Dummy values *)
                  { sub_windows_per_window = 0
                  ; ledger_depth = 0
                  ; work_delay = 0
                  ; block_window_duration_ms = 0
                  ; transaction_capacity = Log_2 0
                  ; pending_coinbase_depth = 0
                  ; coinbase_amount = Unsigned.UInt64.of_int 0
                  ; supercharged_coinbase_factor = 0
                  ; account_creation_fee = Unsigned.UInt64.of_int 0
                  ; fork = None
                  }
                ~choices:(fun ~self ->
                  [ { identifier = "main"
                    ; feature_flags = Plonk_types.Features.none_bool
                    ; prevs = [ No_recursion_return.tag; self ]
                    ; main =
                        (fun { public_input = () } ->
                          let no_recursive_input =
                            exists Field.typ ~request:(fun () ->
                                No_recursion_input )
                          in
                          let no_recursive_proof =
                            exists (Typ.Internal.ref ()) ~request:(fun () ->
                                No_recursion_proof )
                          in
                          let prev =
                            exists Field.typ ~request:(fun () ->
                                Recursive_input )
                          in
                          let prev_proof =
                            exists (Typ.Internal.ref ()) ~request:(fun () ->
                                Recursive_proof )
                          in
                          let is_base_case =
                            exists Boolean.typ ~request:(fun () -> Is_base_case)
                          in
                          let proof_must_verify = Boolean.not is_base_case in
                          let self =
                            Field.(
                              if_ is_base_case ~then_:zero ~else_:(one + prev))
                          in
                          { previous_proof_statements =
                              [ { public_input = no_recursive_input
                                ; proof = no_recursive_proof
                                ; proof_must_verify = Boolean.true_
                                }
                              ; { public_input = prev
                                ; proof = prev_proof
                                ; proof_must_verify
                                }
                              ]
                          ; public_output = self
                          ; auxiliary_output = ()
                          } )
                    }
                  ] ) )

        module Proof = (val p)

        let example1, example2 =
          let s_neg_one = Field.Constant.(negate one) in
          let b_neg_one : (Nat.N2.n, Nat.N2.n) Proof0.t =
            Proof0.dummy Nat.N2.n Nat.N2.n Nat.N2.n ~domain_log2:15
          in
          let s0, (), b0 =
            Common.time "tree b0" (fun () ->
                Promise.block_on_async_exn (fun () ->
                    step
                      ~handler:
                        (handler true No_recursion_return.example
                           (s_neg_one, b_neg_one) )
                      () ) )
          in
          assert (Field.Constant.(equal zero) s0) ;
          Or_error.ok_exn
            (Promise.block_on_async_exn (fun () ->
                 Proof.verify_promise [ (s0, b0) ] ) ) ;
          let s1, (), b1 =
            Common.time "tree b1" (fun () ->
                Promise.block_on_async_exn (fun () ->
                    step
                      ~handler:
                        (handler false No_recursion_return.example (s0, b0))
                      () ) )
          in
          assert (Field.Constant.(equal one) s1) ;
          ((s0, b0), (s1, b1))

        let examples = [ example1; example2 ]

        let _example1_input, _example1_proof = example1

        let _example2_input, _example2_proof = example2
      end

      let%test_unit "verify" =
        Or_error.ok_exn
          (Promise.block_on_async_exn (fun () ->
               Tree_proof_return.Proof.verify_promise Tree_proof_return.examples )
          )

      module Add_one_return = struct
        let[@warning "-45"] _tag, _, p, Provers.[ step ] =
          Common.time "compile" (fun () ->
              compile_promise ()
                ~public_input:(Input_and_output (Field.typ, Field.typ))
                ~auxiliary_typ:Typ.unit
                ~branches:(module Nat.N1)
                ~max_proofs_verified:(module Nat.N0)
                ~name:"blockchain-snark"
                ~constraint_constants:
                  (* Dummy values *)
                  { sub_windows_per_window = 0
                  ; ledger_depth = 0
                  ; work_delay = 0
                  ; block_window_duration_ms = 0
                  ; transaction_capacity = Log_2 0
                  ; pending_coinbase_depth = 0
                  ; coinbase_amount = Unsigned.UInt64.of_int 0
                  ; supercharged_coinbase_factor = 0
                  ; account_creation_fee = Unsigned.UInt64.of_int 0
                  ; fork = None
                  }
                ~choices:(fun ~self:_ ->
                  [ { identifier = "main"
                    ; feature_flags = Plonk_types.Features.none_bool
                    ; prevs = []
                    ; main =
                        (fun { public_input = x } ->
                          dummy_constraints () ;
                          { previous_proof_statements = []
                          ; public_output = Field.(add one) x
                          ; auxiliary_output = ()
                          } )
                    }
                  ] ) )

        module Proof = (val p)

        let example =
          let input = Field.Constant.of_int 42 in
          let res, (), b0 =
            Common.time "b0" (fun () ->
                Promise.block_on_async_exn (fun () -> step input) )
          in
          assert (Field.Constant.(equal (of_int 43)) res) ;
          Or_error.ok_exn
            (Promise.block_on_async_exn (fun () ->
                 Proof.verify_promise [ ((input, res), b0) ] ) ) ;
          ((input, res), b0)

        let _example_input, _example_proof = example
      end

      module Auxiliary_return = struct
        let[@warning "-45"] _tag, _, p, Provers.[ step ] =
          Common.time "compile" (fun () ->
              compile_promise ()
                ~public_input:(Input_and_output (Field.typ, Field.typ))
                ~auxiliary_typ:Field.typ
                ~branches:(module Nat.N1)
                ~max_proofs_verified:(module Nat.N0)
                ~name:"blockchain-snark"
                ~constraint_constants:
                  (* Dummy values *)
                  { sub_windows_per_window = 0
                  ; ledger_depth = 0
                  ; work_delay = 0
                  ; block_window_duration_ms = 0
                  ; transaction_capacity = Log_2 0
                  ; pending_coinbase_depth = 0
                  ; coinbase_amount = Unsigned.UInt64.of_int 0
                  ; supercharged_coinbase_factor = 0
                  ; account_creation_fee = Unsigned.UInt64.of_int 0
                  ; fork = None
                  }
                ~choices:(fun ~self:_ ->
                  [ { identifier = "main"
                    ; feature_flags = Plonk_types.Features.none_bool
                    ; prevs = []
                    ; main =
                        (fun { public_input = input } ->
                          dummy_constraints () ;
                          let sponge =
                            Step_main_inputs.Sponge.create
                              Step_main_inputs.sponge_params
                          in
                          let blinding_value =
                            exists Field.typ ~compute:Field.Constant.random
                          in
                          Step_main_inputs.Sponge.absorb sponge (`Field input) ;
                          Step_main_inputs.Sponge.absorb sponge
                            (`Field blinding_value) ;
                          let result = Step_main_inputs.Sponge.squeeze sponge in
                          { previous_proof_statements = []
                          ; public_output = result
                          ; auxiliary_output = blinding_value
                          } )
                    }
                  ] ) )

        module Proof = (val p)

        let example =
          let input = Field.Constant.of_int 42 in
          let result, blinding_value, b0 =
            Common.time "b0" (fun () ->
                Promise.block_on_async_exn (fun () -> step input) )
          in
          let sponge =
            Tick_field_sponge.Field.create Tick_field_sponge.params
          in
          Tick_field_sponge.Field.absorb sponge input ;
          Tick_field_sponge.Field.absorb sponge blinding_value ;
          let result' = Tick_field_sponge.Field.squeeze sponge in
          assert (Field.Constant.equal result result') ;
          Or_error.ok_exn
            (Promise.block_on_async_exn (fun () ->
                 Proof.verify_promise [ ((input, result), b0) ] ) ) ;
          ((input, result), b0)

        let _example_input, _example_proof = example
      end
    end )

  let%test_module "test uncorrelated bulletproof_challenges" =
    ( module struct
      let () = Backtrace.elide := false

      let () = Snarky_backendless.Snark0.set_eval_constraints true

      module Statement = struct
        type t = unit

        let to_field_elements () = [||]
      end

      module A = Statement
      module A_value = Statement

      let typ = Impls.Step.Typ.unit

      module Branches = Nat.N1
      module Max_proofs_verified = Nat.N2

      let constraint_constants : Snark_keys_header.Constraint_constants.t =
        { sub_windows_per_window = 0
        ; ledger_depth = 0
        ; work_delay = 0
        ; block_window_duration_ms = 0
        ; transaction_capacity = Log_2 0
        ; pending_coinbase_depth = 0
        ; coinbase_amount = Unsigned.UInt64.of_int 0
        ; supercharged_coinbase_factor = 0
        ; account_creation_fee = Unsigned.UInt64.of_int 0
        ; fork = None
        }

      let tag =
        let tagname = "" in
        Tag.create ~kind:Compiled tagname

      let rule : _ Inductive_rule.t =
        let open Impls.Step in
        { identifier = "main"
        ; prevs = [ tag; tag ]
        ; main =
            (fun { public_input = () } ->
              let dummy_proof =
                As_prover.Ref.create (fun () ->
                    Proof0.dummy Nat.N2.n Nat.N2.n Nat.N2.n ~domain_log2:15 )
              in
              { previous_proof_statements =
                  [ { public_input = ()
                    ; proof = dummy_proof
                    ; proof_must_verify = Boolean.false_
                    }
                  ; { public_input = ()
                    ; proof = dummy_proof
                    ; proof_must_verify = Boolean.false_
                    }
                  ]
              ; public_output = ()
              ; auxiliary_output = ()
              } )
        ; feature_flags = Plonk_types.Features.none_bool
        }

      module M = struct
        module IR = Inductive_rule.T (A) (A_value) (A) (A_value) (A) (A_value)

        let max_local_max_proofs_verifieds ~self (type n)
            (module Max_proofs_verified : Nat.Intf with type n = n) branches
            choices =
          let module Local_max_proofs_verifieds = struct
            type t = (int, Max_proofs_verified.n) Vector.t
          end in
          let module M =
            H4.Map (IR) (E04 (Local_max_proofs_verifieds))
              (struct
                module V = H4.To_vector (Int)
                module HT = H4.T (Tag)

                module M =
                  H4.Map (Tag) (E04 (Int))
                    (struct
                      let f (type a b c d) (t : (a, b, c, d) Tag.t) : int =
                        if Type_equal.Id.same t.id self then
                          Nat.to_int Max_proofs_verified.n
                        else
                          let (module M) = Types_map.max_proofs_verified t in
                          Nat.to_int M.n
                    end)

                let f :
                    type a b c d.
                    (a, b, c, d) IR.t -> Local_max_proofs_verifieds.t =
                 fun rule ->
                  let (T (_, l)) = HT.length rule.prevs in
                  Vector.extend_front_exn
                    (V.f l (M.f rule.prevs))
                    Max_proofs_verified.n 0
              end)
          in
          let module V = H4.To_vector (Local_max_proofs_verifieds) in
          let padded = V.f branches (M.f choices) |> Vector.transpose in
          (padded, Maxes.m padded)

        module Lazy_keys = struct
          type t =
            (Impls.Step.Keypair.t * Dirty.t) Lazy.t
            * (Kimchi_bindings.Protocol.VerifierIndex.Fp.t * Dirty.t) Lazy.t

          (* TODO Think this is right.. *)
        end

        let compile :
            (   unit
             -> (Max_proofs_verified.n, Max_proofs_verified.n) Proof.t Promise.t
            )
            * _
            * _ =
          let self = tag in
          let snark_keys_header kind constraint_system_hash =
            { Snark_keys_header.header_version =
                Snark_keys_header.header_version
            ; kind
            ; constraint_constants
            ; commits =
                { mina = Mina_version.commit_id
                ; marlin = Mina_version.marlin_commit_id
                }
            ; length = (* This is a dummy, it gets filled in on read/write. *) 0
            ; commit_date = Mina_version.commit_date
            ; constraint_system_hash
            ; identifying_hash =
                (* TODO: Proper identifying hash. *)
                constraint_system_hash
            }
          in
          let T = Max_proofs_verified.eq in
          let prev_varss_n = Branches.n in
          let prev_varss_length : _ Length.t = S Z in
          let T = Nat.eq_exn prev_varss_n Branches.n in
          let padded, (module Maxes) =
            max_local_max_proofs_verifieds
              (module Max_proofs_verified)
              prev_varss_length [ rule ] ~self:self.id
          in
          let full_signature =
            { Full_signature.padded; maxes = (module Maxes) }
          in
          let feature_flags = Plonk_types.Features.Full.none in
          let actual_feature_flags = Plonk_types.Features.none_bool in
          let wrap_domains =
            let module M =
              Wrap_domains.Make (A) (A_value) (A) (A_value) (A) (A_value)
            in
            M.f full_signature prev_varss_n prev_varss_length ~feature_flags
              ~num_chunks:1
              ~max_proofs_verified:(module Max_proofs_verified)
          in
          let module Branch_data = struct
            type ('vars, 'vals, 'n, 'm) t =
              ( A.t
              , A_value.t
              , A.t
              , A_value.t
              , A.t
              , A_value.t
              , Max_proofs_verified.n
              , Branches.n
              , 'vars
              , 'vals
              , 'n
              , 'm )
              Step_branch_data.t
          end in
          let proofs_verifieds = Vector.singleton 2 in
          let (T inner_step_data as step_data) =
            Step_branch_data.create ~index:0 ~feature_flags ~num_chunks:1
              ~actual_feature_flags ~max_proofs_verified:Max_proofs_verified.n
              ~branches:Branches.n ~self ~public_input:(Input typ)
              ~auxiliary_typ:typ A.to_field_elements A_value.to_field_elements
              rule ~wrap_domains ~proofs_verifieds
          in
          let step_domains = Vector.singleton inner_step_data.domains in
          let step_keypair =
            let etyp =
              Impls.Step.input ~proofs_verified:Max_proofs_verified.n
                ~wrap_rounds:Tock.Rounds.n
            in
            let (T (typ, _conv, conv_inv)) = etyp in
            let main () () =
              let res = inner_step_data.main ~step_domains () in
              Impls.Step.with_label "conv_inv" (fun () -> conv_inv res)
            in
            let open Impls.Step in
            let k_p =
              lazy
                (let cs =
                   constraint_system ~input_typ:Typ.unit ~return_typ:typ main
                 in
                 let cs_hash = Md5.to_hex (R1CS_constraint_system.digest cs) in
                 ( Type_equal.Id.uid self.id
                 , snark_keys_header
                     { type_ = "step-proving-key"
                     ; identifier = inner_step_data.rule.identifier
                     }
                     cs_hash
                 , inner_step_data.index
                 , cs ) )
            in
            let k_v =
              lazy
                (let id, _header, index, cs = Lazy.force k_p in
                 let digest = R1CS_constraint_system.digest cs in
                 ( id
                 , snark_keys_header
                     { type_ = "step-verification-key"
                     ; identifier = inner_step_data.rule.identifier
                     }
                     (Md5.to_hex digest)
                 , index
                 , digest ) )
            in
            Cache.Step.read_or_generate
              ~prev_challenges:
                (Nat.to_int (fst inner_step_data.proofs_verified))
              [] k_p k_v
              (Snarky_backendless.Typ.unit ())
              typ main
          in
          let step_vks =
            lazy
              (Vector.map [ step_keypair ] ~f:(fun (_, vk) ->
                   Tick.Keypair.vk_commitments (fst (Lazy.force vk)) ) )
          in
          let wrap_main _ =
            let module SC' = SC in
            let open Impls.Wrap in
            let open Wrap_main_inputs in
            let x =
              exists Field.typ ~compute:(fun () -> Field.Constant.of_int 3)
            in
            let y =
              exists Field.typ ~compute:(fun () -> Field.Constant.of_int 0)
            in
            let z =
              exists Field.typ ~compute:(fun () -> Field.Constant.of_int 0)
            in
            let g = Inner_curve.one in
            let sponge = Sponge.create sponge_params in
            Sponge.absorb sponge x ;
            ignore (Sponge.squeeze_field sponge : Field.t) ;
            ignore
              ( SC'.to_field_checked'
                  (module Impl)
                  ~num_bits:16
                  (Kimchi_backend_common.Scalar_challenge.create x)
                : Field.t * Field.t * Field.t ) ;
            ignore
              (Ops.scale_fast g ~num_bits:5 (Shifted_value x) : Inner_curve.t) ;
            ignore
              ( Wrap_verifier.Scalar_challenge.endo g ~num_bits:4
                  (Kimchi_backend_common.Scalar_challenge.create x)
                : Field.t * Field.t ) ;
            for _i = 0 to 64000 do
              assert_r1cs x y z
            done
          in
          let (wrap_pk, wrap_vk), disk_key =
            let open Impls.Wrap in
            let (T (typ, conv, _conv_inv)) = input ~feature_flags () in
            let main x () : unit = wrap_main (conv x) in
            let self_id = Type_equal.Id.uid self.id in
            let disk_key_prover =
              lazy
                (let cs =
                   constraint_system ~input_typ:typ ~return_typ:Typ.unit main
                 in
                 let cs_hash = Md5.to_hex (R1CS_constraint_system.digest cs) in
                 ( self_id
                 , snark_keys_header
                     { type_ = "wrap-proving-key"; identifier = "" }
                     cs_hash
                 , cs ) )
            in
            let disk_key_verifier =
              lazy
                (let id, _header, cs = Lazy.force disk_key_prover in
                 let digest = R1CS_constraint_system.digest cs in
                 ( id
                 , snark_keys_header
                     { type_ = "wrap-verification-key"; identifier = "" }
                     (Md5.to_hex digest)
                 , digest ) )
            in
            let r =
              Common.time "wrap read or generate " (fun () ->
                  Cache.Wrap.read_or_generate ~prev_challenges:2 []
                    disk_key_prover disk_key_verifier typ Typ.unit main )
            in
            (r, disk_key_verifier)
          in
          let wrap_vk = Lazy.map wrap_vk ~f:fst in
          let module S = Step.Make (A) (A_value) (Max_proofs_verified) in
          let prover =
            let f :
                   ( unit * (unit * unit)
                   , unit * (unit * unit)
                   , Nat.N2.n * (Nat.N2.n * unit)
                   , Nat.N1.n * (Nat.N1.n * unit) )
                   Branch_data.t
                -> Lazy_keys.t
                -> unit
                -> (Max_proofs_verified.n, Max_proofs_verified.n) Proof.t
                   Promise.t =
             fun (T b as branch_data) (step_pk, step_vk) () ->
              let (_ : (Max_proofs_verified.n, Maxes.ns) Requests.Wrap.t) =
                Requests.Wrap.create ()
              in
              let _, prev_vars_length = b.proofs_verified in
              let step =
                let wrap_vk = Lazy.force wrap_vk in
                S.f branch_data () ~feature_flags ~prevs_length:prev_vars_length
                  ~self ~public_input:(Input typ)
                  ~auxiliary_typ:Impls.Step.Typ.unit ~step_domains
                  ~self_dlog_plonk_index:
                    ((* TODO *) Plonk_verification_key_evals.map
                       ~f:(fun x -> [| x |])
                       wrap_vk.commitments )
                  (Impls.Step.Keypair.pk (fst (Lazy.force step_pk)))
                  wrap_vk.index
              in
              let pairing_vk = fst (Lazy.force step_vk) in
              let wrap =
                let wrap_vk = Lazy.force wrap_vk in
                let%bind.Promise proof, (), (), _ =
                  step ~proof_cache:None ~maxes:(module Maxes)
                in
                let proof =
                  { proof with
                    statement =
                      { proof.statement with
                        messages_for_next_wrap_proof =
                          Compile.pad_messages_for_next_wrap_proof
                            (module Maxes)
                            proof.statement.messages_for_next_wrap_proof
                      }
                  }
                in
                let%map.Promise proof =
                  (* The prover for wrapping a proof *)
                  let wrap (type actual_branching)
                      ~(max_proofs_verified : Max_proofs_verified.n Nat.t)
                      (module Max_local_max_proofs_verifieds : Hlist.Maxes.S
                        with type ns = Maxes.ns
                         and type length = Max_proofs_verified.n )
                      ~dlog_plonk_index wrap_main to_field_elements ~pairing_vk
                      ~step_domains:_ ~wrap_domains:_ ~pairing_plonk_indices:_
                      pk
                      ({ statement = prev_statement
                       ; prev_evals = _
                       ; proof
                       ; index = _which_index
                       } :
                        ( _
                        , _
                        , (_, actual_branching) Vector.t
                        , (_, actual_branching) Vector.t
                        , Maxes.ns
                          H1.T
                            (P.Base.Messages_for_next_proof_over_same_field.Wrap)
                          .t
                        , ( ( Tock.Field.t
                            , Tock.Field.t array )
                            Plonk_types.All_evals.t
                          , Max_proofs_verified.n )
                          Vector.t )
                        P.Base.Step.t ) =
                    let prev_messages_for_next_wrap_proof =
                      let module M =
                        H1.Map
                          (P.Base.Messages_for_next_proof_over_same_field.Wrap)
                          (P.Base.Messages_for_next_proof_over_same_field.Wrap
                           .Prepared)
                          (struct
                            let f =
                              P.Base.Messages_for_next_proof_over_same_field
                              .Wrap
                              .prepare
                          end)
                      in
                      M.f prev_statement.messages_for_next_wrap_proof
                    in
                    let prev_statement_with_hashes : _ Types.Step.Statement.t =
                      { proof_state =
                          { prev_statement.proof_state with
                            messages_for_next_step_proof =
                              (* TODO: Careful here... the length of
                                 old_buletproof_challenges inside the messages_for_next_wrap_proof
                                 might not be correct *)
                              Common.hash_messages_for_next_step_proof
                                ~app_state:to_field_elements
                                (P.Base.Messages_for_next_proof_over_same_field
                                 .Step
                                 .prepare ~dlog_plonk_index
                                   prev_statement.proof_state
                                     .messages_for_next_step_proof )
                          }
                      ; messages_for_next_wrap_proof =
                          (let module M =
                             H1.Map
                               (P.Base.Messages_for_next_proof_over_same_field
                                .Wrap
                                .Prepared)
                               (E01 (Digest.Constant))
                               (struct
                                 let f (type n)
                                     (m :
                                       n
                                       P.Base
                                       .Messages_for_next_proof_over_same_field
                                       .Wrap
                                       .Prepared
                                       .t ) =
                                   let T =
                                     Nat.eq_exn max_proofs_verified
                                       (Vector.length
                                          m.old_bulletproof_challenges )
                                   in
                                   Wrap_hack.hash_messages_for_next_wrap_proof
                                     max_proofs_verified m
                               end)
                           in
                          let module V = H1.To_vector (Digest.Constant) in
                          V.f Max_local_max_proofs_verifieds.length
                            (M.f prev_messages_for_next_wrap_proof) )
                      }
                    in
                    let module O = Tick.Oracles in
                    let public_input =
                      tick_public_input_of_statement ~max_proofs_verified
                        prev_statement_with_hashes
                    in
                    let prev_challenges =
                      Vector.map ~f:Ipa.Step.compute_challenges
                        prev_statement.proof_state.messages_for_next_step_proof
                          .old_bulletproof_challenges
                    in
                    let actual_proofs_verified =
                      Vector.length prev_challenges
                    in
                    let lte =
                      Nat.lte_exn actual_proofs_verified
                        (Length.to_nat Max_local_max_proofs_verifieds.length)
                    in
                    let o =
                      let sgs =
                        let module M =
                          H1.Map
                            (P.Base.Messages_for_next_proof_over_same_field.Wrap
                             .Prepared)
                            (E01 (Tick.Curve.Affine))
                            (struct
                              let f :
                                  type n.
                                     n
                                     P.Base
                                     .Messages_for_next_proof_over_same_field
                                     .Wrap
                                     .Prepared
                                     .t
                                  -> _ =
                               fun t -> t.challenge_polynomial_commitment
                            end)
                        in
                        let module V = H1.To_vector (Tick.Curve.Affine) in
                        V.f Max_local_max_proofs_verifieds.length
                          (M.f prev_messages_for_next_wrap_proof)
                      in
                      O.create_with_public_evals pairing_vk
                        Vector.(
                          map2 (Vector.trim_front sgs lte) prev_challenges
                            ~f:(fun commitment cs ->
                              { Tick.Proof.Challenge_polynomial.commitment
                              ; challenges = Vector.to_array cs
                              } )
                          |> to_list)
                        public_input proof
                    in
                    let x_hat = O.(p_eval_1 o, p_eval_2 o) in
                    let step_vk, _ = Lazy.force step_vk in
                    let next_statement : _ Types.Wrap.Statement.In_circuit.t =
                      let scalar_chal f =
                        Scalar_challenge.map ~f:Challenge.Constant.of_tick_field
                          (f o)
                      in
                      let sponge_digest_before_evaluations =
                        O.digest_before_evaluations o
                      in
                      let plonk0 =
                        { Types.Wrap.Proof_state.Deferred_values.Plonk.Minimal
                          .alpha = scalar_chal O.alpha
                        ; beta = O.beta o
                        ; gamma = O.gamma o
                        ; zeta = scalar_chal O.zeta
                        ; joint_combiner =
                            Option.map (O.joint_combiner_chal o)
                              ~f:
                                (Scalar_challenge.map
                                   ~f:Challenge.Constant.of_tick_field )
                        ; feature_flags = Plonk_types.Features.none_bool
                        }
                      in
                      let r = scalar_chal O.u in
                      let xi = scalar_chal O.v in
                      let to_field =
                        SC.to_field_constant
                          (module Tick.Field)
                          ~endo:Endo.Wrap_inner_curve.scalar
                      in
                      let module As_field = struct
                        let r = to_field r

                        let xi = to_field xi

                        let zeta = to_field plonk0.zeta

                        let alpha = to_field plonk0.alpha

                        let joint_combiner =
                          Option.map ~f:to_field plonk0.joint_combiner
                      end in
                      let domain =
                        Domain.Pow_2_roots_of_unity
                          step_vk.domain.log_size_of_group
                      in
                      let w = step_vk.domain.group_gen in
                      (* Debug *)
                      [%test_eq: Tick.Field.t] w
                        (Tick.Field.domain_generator
                           ~log2_size:(Domain.log2_size domain) ) ;
                      let zetaw = Tick.Field.mul As_field.zeta w in
                      let tick_plonk_minimal =
                        { plonk0 with
                          zeta = As_field.zeta
                        ; alpha = As_field.alpha
                        ; joint_combiner = As_field.joint_combiner
                        }
                      in
                      let tick_combined_evals =
                        Plonk_checks.evals_of_split_evals
                          (module Tick.Field)
                          proof.proof.openings.evals
                          ~rounds:(Nat.to_int Tick.Rounds.n) ~zeta:As_field.zeta
                          ~zetaw
                      in
                      let tick_domain =
                        Plonk_checks.domain
                          (module Tick.Field)
                          domain ~shifts:Common.tick_shifts
                          ~domain_generator:Backend.Tick.Field.domain_generator
                      in
                      let tick_combined_evals =
                        Plonk_types.Evals.to_in_circuit tick_combined_evals
                      in
                      let tick_env =
                        let module Env_bool = struct
                          type t = bool

                          let true_ = true

                          let false_ = false

                          let ( &&& ) = ( && )

                          let ( ||| ) = ( || )

                          let any = List.exists ~f:Fn.id
                        end in
                        let module Env_field = struct
                          include Tick.Field

                          type bool = Env_bool.t

                          let if_ (b : bool) ~then_ ~else_ =
                            if b then then_ () else else_ ()
                        end in
                        Plonk_checks.scalars_env
                          (module Env_bool)
                          (module Env_field)
                          ~endo:Endo.Step_inner_curve.base
                          ~mds:Tick_field_sponge.params.mds
                          ~srs_length_log2:Common.Max_degree.step_log2
                          ~zk_rows:3
                          ~field_of_hex:(fun s ->
                            Kimchi_pasta.Pasta.Bigint256.of_hex_string s
                            |> Kimchi_pasta.Pasta.Fp.of_bigint )
                          ~domain:tick_domain tick_plonk_minimal
                          tick_combined_evals
                      in
                      let combined_inner_product =
                        let open As_field in
                        Wrap.combined_inner_product
                        (* Note: We do not pad here. *)
                          ~actual_proofs_verified:
                            (Nat.Add.create actual_proofs_verified)
                          { evals = proof.proof.openings.evals
                          ; public_input =
                              (let x1, x2 = x_hat in
                               ([| x1 |], [| x2 |]) )
                          }
                          ~r ~xi ~zeta ~zetaw
                          ~old_bulletproof_challenges:prev_challenges
                          ~env:tick_env ~domain:tick_domain
                          ~ft_eval1:proof.proof.openings.ft_eval1
                          ~plonk:tick_plonk_minimal
                      in
                      let chal = Challenge.Constant.of_tick_field in
                      let sg_new, new_bulletproof_challenges, b =
                        let prechals =
                          Array.map (O.opening_prechallenges o) ~f:(fun x ->
                              let x =
                                Scalar_challenge.map
                                  ~f:Challenge.Constant.of_tick_field x
                              in
                              x )
                        in
                        let chals =
                          Array.map prechals ~f:(fun x ->
                              Ipa.Step.compute_challenge x )
                        in
                        let challenge_polynomial =
                          unstage (Wrap.challenge_polynomial chals)
                        in
                        let open As_field in
                        let b =
                          let open Tick.Field in
                          challenge_polynomial zeta
                          + (r * challenge_polynomial zetaw)
                        in
                        let overwritten_prechals =
                          Array.map prechals
                            ~f:
                              (Scalar_challenge.map ~f:(fun _ ->
                                   Challenge.Constant.of_tick_field
                                     (Impls.Step.Field.Constant.of_int 100) ) )
                        in
                        let chals =
                          Array.map overwritten_prechals ~f:(fun x ->
                              Ipa.Step.compute_challenge x )
                        in
                        let sg_new =
                          let urs = Backend.Tick.Keypair.load_urs () in
                          Kimchi_bindings.Protocol.SRS.Fp
                          .batch_accumulator_generate urs 1 chals
                        in
                        let[@warning "-4"] sg_new =
                          match sg_new with
                          | [| Kimchi_types.Finite x |] ->
                              x
                          | _ ->
                              assert false
                        in
                        let overwritten_prechals =
                          Array.map overwritten_prechals
                            ~f:Bulletproof_challenge.unpack
                        in

                        (sg_new, overwritten_prechals, b)
                      in
                      let plonk =
                        let module Field = struct
                          include Tick.Field
                        end in
                        Wrap.Type1.derive_plonk
                          (module Field)
                          ~shift:Shifts.tick1 ~env:tick_env tick_plonk_minimal
                          tick_combined_evals
                      in
                      let shift_value =
                        Shifted_value.Type1.of_field
                          (module Tick.Field)
                          ~shift:Shifts.tick1
                      in
                      let branch_data : Composition_types.Branch_data.t =
                        { proofs_verified =
                            ( match actual_proofs_verified with
                            | Z ->
                                Composition_types.Branch_data.Proofs_verified.N0
                            | S Z ->
                                N1
                            | S (S Z) ->
                                N2
                            | S _ ->
                                assert false )
                        ; domain_log2 =
                            Composition_types.Branch_data.Domain_log2.of_int_exn
                              step_vk.domain.log_size_of_group
                        }
                      in
                      let messages_for_next_wrap_proof :
                          _
                          P.Base.Messages_for_next_proof_over_same_field.Wrap.t
                          =
                        { challenge_polynomial_commitment = sg_new
                        ; old_bulletproof_challenges =
                            Vector.map
                              prev_statement.proof_state.unfinalized_proofs
                              ~f:(fun t ->
                                t.deferred_values.bulletproof_challenges )
                        }
                      in
                      { proof_state =
                          { deferred_values =
                              { xi
                              ; b = shift_value b
                              ; bulletproof_challenges =
                                  Vector.of_array_and_length_exn
                                    new_bulletproof_challenges Tick.Rounds.n
                              ; combined_inner_product =
                                  shift_value combined_inner_product
                              ; branch_data
                              ; plonk =
                                  { plonk with
                                    zeta = plonk0.zeta
                                  ; alpha = plonk0.alpha
                                  ; beta = chal plonk0.beta
                                  ; gamma = chal plonk0.gamma
                                  ; joint_combiner = Opt.nothing
                                  }
                              }
                          ; sponge_digest_before_evaluations =
                              Digest.Constant.of_tick_field
                                sponge_digest_before_evaluations
                          ; messages_for_next_wrap_proof
                          }
                      ; messages_for_next_step_proof =
                          prev_statement.proof_state
                            .messages_for_next_step_proof
                      }
                    in
                    let messages_for_next_wrap_proof_prepared =
                      P.Base.Messages_for_next_proof_over_same_field.Wrap
                      .prepare
                        next_statement.proof_state.messages_for_next_wrap_proof
                    in
                    let%map.Promise next_proof =
                      let (T (input, conv, _conv_inv)) =
                        Impls.Wrap.input ~feature_flags ()
                      in
                      Common.time "wrap proof" (fun () ->
                          Impls.Wrap.generate_witness_conv
                            ~f:(fun { Impls.Wrap.Proof_inputs.auxiliary_inputs
                                    ; public_inputs
                                    } () ->
                              Backend.Tock.Proof.create_async
                                ~primary:public_inputs
                                ~auxiliary:auxiliary_inputs pk
                                ~message:
                                  ( Vector.map2
                                      (Vector.extend_front_exn
                                         prev_statement.proof_state
                                           .messages_for_next_step_proof
                                           .challenge_polynomial_commitments
                                         max_proofs_verified
                                         (Lazy.force Dummy.Ipa.Wrap.sg) )
                                      messages_for_next_wrap_proof_prepared
                                        .old_bulletproof_challenges
                                      ~f:(fun sg chals ->
                                        { Tock.Proof.Challenge_polynomial
                                          .commitment = sg
                                        ; challenges = Vector.to_array chals
                                        } )
                                  |> Wrap_hack.pad_accumulator ) )
                            ~input_typ:input
                            ~return_typ:(Snarky_backendless.Typ.unit ())
                            (fun x () : unit -> wrap_main (conv x))
                            { messages_for_next_step_proof =
                                prev_statement_with_hashes.proof_state
                                  .messages_for_next_step_proof
                            ; proof_state =
                                { next_statement.proof_state with
                                  messages_for_next_wrap_proof =
                                    Wrap_hack.hash_messages_for_next_wrap_proof
                                      max_proofs_verified
                                      messages_for_next_wrap_proof_prepared
                                ; deferred_values =
                                    { next_statement.proof_state.deferred_values with
                                      plonk =
                                        { next_statement.proof_state
                                            .deferred_values
                                            .plonk
                                          with
                                          joint_combiner = None
                                        }
                                    }
                                }
                            } )
                    in
                    ( { proof = Wrap_wire_proof.of_kimchi_proof next_proof.proof
                      ; statement =
                          Types.Wrap.Statement.to_minimal
                            ~to_option:Opt.to_option next_statement
                      ; prev_evals =
                          { Plonk_types.All_evals.evals =
                              { public_input =
                                  (let x1, x2 = x_hat in
                                   ([| x1 |], [| x2 |]) )
                              ; evals = proof.proof.openings.evals
                              }
                          ; ft_eval1 = proof.proof.openings.ft_eval1
                          }
                      }
                      : _ P.Base.Wrap.t )
                  in
                  wrap ~max_proofs_verified:Max_proofs_verified.n
                    full_signature.maxes
                    ~dlog_plonk_index:
                      ((* TODO *) Plonk_verification_key_evals.map
                         ~f:(fun x -> [| x |])
                         wrap_vk.commitments )
                    wrap_main A_value.to_field_elements ~pairing_vk
                    ~step_domains:b.domains
                    ~pairing_plonk_indices:(Lazy.force step_vks) ~wrap_domains
                    (Impls.Wrap.Keypair.pk (fst (Lazy.force wrap_pk)))
                    proof
                in
                Proof.T
                  { proof with
                    statement =
                      { proof.statement with
                        messages_for_next_step_proof =
                          { proof.statement.messages_for_next_step_proof with
                            app_state = ()
                          }
                      }
                  }
              in
              wrap
            in
            f step_data step_keypair
          in
          let data : _ Types_map.Compiled.t =
            { branches = Branches.n
            ; feature_flags
            ; proofs_verifieds
            ; max_proofs_verified = (module Max_proofs_verified)
            ; public_input = typ
            ; wrap_key =
                Lazy.map wrap_vk ~f:(fun x ->
                    (* TODO *)
                    Plonk_verification_key_evals.map
                      ~f:(fun x -> [| x |])
                      (Verification_key.commitments x) )
            ; wrap_vk = Lazy.map wrap_vk ~f:Verification_key.index
            ; wrap_domains
            ; step_domains
            ; num_chunks = 1
            ; zk_rows = 3
            }
          in
          Types_map.add_exn self data ;
          (prover, wrap_vk, disk_key)
      end

      let step, wrap_vk, wrap_disk_key = M.compile

      module Proof = struct
        module Max_local_max_proofs_verified = Max_proofs_verified
        include Proof.Make (Max_proofs_verified) (Max_local_max_proofs_verified)

        let _id = wrap_disk_key

        let verification_key = wrap_vk

        let verify ts =
          verify_promise
            (module Max_proofs_verified)
            (module A_value)
            (Lazy.force verification_key)
            ts

        let _statement (T p : t) =
          p.statement.messages_for_next_step_proof.app_state
      end

      let proof_with_stmt =
        let p = Promise.block_on_async_exn (fun () -> step ()) in
        ((), p)

      let%test "should not be able to verify invalid proof" =
        Or_error.is_error
        @@ Promise.block_on_async_exn (fun () ->
               Proof.verify [ proof_with_stmt ] )

      module Recurse_on_bad_proof = struct
        open Impls.Step

        let _dummy_proof =
          Proof0.dummy Nat.N2.n Nat.N2.n Nat.N2.n ~domain_log2:15

        type _ Snarky_backendless.Request.t +=
          | Proof : (Nat.N2.n, Nat.N2.n) Proof0.t Snarky_backendless.Request.t

        let handler (proof : _ Proof0.t)
            (Snarky_backendless.Request.With { request; respond }) =
          match request with
          | Proof ->
              respond (Provide proof)
          | _ ->
              respond Unhandled

        let[@warning "-45"] _tag, _, p, Provers.[ step ] =
          Common.time "compile" (fun () ->
              compile_promise () ~public_input:(Input Typ.unit)
                ~auxiliary_typ:Typ.unit
                ~branches:(module Nat.N1)
                ~max_proofs_verified:(module Nat.N2)
                ~name:"recurse-on-bad" ~constraint_constants
                ~choices:(fun ~self:_ ->
                  [ { identifier = "main"
                    ; feature_flags = Plonk_types.Features.none_bool
                    ; prevs = [ tag; tag ]
                    ; main =
                        (fun { public_input = () } ->
                          let proof =
                            exists (Typ.Internal.ref ()) ~request:(fun () ->
                                Proof )
                          in
                          { previous_proof_statements =
                              [ { public_input = ()
                                ; proof
                                ; proof_must_verify = Boolean.true_
                                }
                              ; { public_input = ()
                                ; proof
                                ; proof_must_verify = Boolean.true_
                                }
                              ]
                          ; public_output = ()
                          ; auxiliary_output = ()
                          } )
                    }
                  ] ) )

        module Proof = (val p)
      end

      let%test "should not be able to create a recursive proof from an invalid \
                proof" =
        try
          let (), (), proof =
            Promise.block_on_async_exn (fun () ->
                Recurse_on_bad_proof.step
                  ~handler:(Recurse_on_bad_proof.handler (snd proof_with_stmt))
                  () )
          in
          Or_error.is_error
          @@ Promise.block_on_async_exn (fun () ->
                 Recurse_on_bad_proof.Proof.verify_promise [ ((), proof) ] )
        with _ -> true
    end )

  let%test_module "adversarial_tests" =
    ( module struct
      [@@@warning "-60"]

      let () = Backtrace.elide := false

      let () = Snarky_backendless.Snark0.set_eval_constraints true

      let%test_module "test domain size too large" =
        ( module Compile.Make_adversarial_test (struct
          let tweak_statement (stmt : _ Import.Types.Wrap.Statement.In_circuit.t)
              =
            (* Modify the statement to use an invalid domain size. *)
            { stmt with
              proof_state =
                { stmt.proof_state with
                  deferred_values =
                    { stmt.proof_state.deferred_values with
                      branch_data =
                        { stmt.proof_state.deferred_values.branch_data with
                          Branch_data.domain_log2 =
                            Branch_data.Domain_log2.of_int_exn
                              (Nat.to_int Kimchi_pasta.Basic.Rounds.Step.n + 1)
                        }
                    }
                }
            }

          let check_verifier_error err =
            (* Convert to JSON to make it easy to parse. *)
            err |> Error_json.error_to_yojson
            |> Yojson.Safe.Util.member "multiple"
            |> Yojson.Safe.Util.to_list
            |> List.find_exn ~f:(fun json ->
                   let error =
                     json
                     |> Yojson.Safe.Util.member "string"
                     |> Yojson.Safe.Util.to_string
                   in
                   String.equal error "domain size is small enough" )
            |> fun _ -> ()
        end) )
    end )

  let%test_module "domain too small" =
    ( module struct
      open Impls.Step

      (* Currently, a circuit must have at least 1 of every type of constraint. *)
      let dummy_constraints () =
        Impl.(
          let x =
            exists Field.typ ~compute:(fun () -> Field.Constant.of_int 3)
          in
          let g =
            exists Step_main_inputs.Inner_curve.typ ~compute:(fun _ ->
                Tick.Inner_curve.(to_affine_exn one) )
          in
          ignore
            ( SC.to_field_checked'
                (module Impl)
                ~num_bits:16
                (Kimchi_backend_common.Scalar_challenge.create x)
              : Field.t * Field.t * Field.t ) ;
          ignore
            ( Step_main_inputs.Ops.scale_fast g ~num_bits:5 (Shifted_value x)
              : Step_main_inputs.Inner_curve.t ) ;
          ignore
            ( Step_main_inputs.Ops.scale_fast g ~num_bits:5 (Shifted_value x)
              : Step_main_inputs.Inner_curve.t ) ;
          ignore
            ( Step_verifier.Scalar_challenge.endo g ~num_bits:4
                (Kimchi_backend_common.Scalar_challenge.create x)
              : Field.t * Field.t ))

      module No_recursion = struct
        let[@warning "-45"] tag, _, p, Provers.[ step ] =
          Common.time "compile" (fun () ->
              compile_promise () ~public_input:(Input Field.typ)
                ~auxiliary_typ:Typ.unit
                ~branches:(module Nat.N1)
                ~max_proofs_verified:(module Nat.N0)
                ~name:"blockchain-snark"
                ~constraint_constants:
                  (* Dummy values *)
                  { sub_windows_per_window = 0
                  ; ledger_depth = 0
                  ; work_delay = 0
                  ; block_window_duration_ms = 0
                  ; transaction_capacity = Log_2 0
                  ; pending_coinbase_depth = 0
                  ; coinbase_amount = Unsigned.UInt64.of_int 0
                  ; supercharged_coinbase_factor = 0
                  ; account_creation_fee = Unsigned.UInt64.of_int 0
                  ; fork = None
                  }
                ~choices:(fun ~self:_ ->
                  [ { identifier = "main"
                    ; prevs = []
                    ; feature_flags = Plonk_types.Features.none_bool
                    ; main =
                        (fun { public_input = self } ->
                          dummy_constraints () ;
                          Field.Assert.equal self Field.zero ;
                          { previous_proof_statements = []
                          ; public_output = ()
                          ; auxiliary_output = ()
                          } )
                    }
                  ] ) )

        module Proof = (val p)

        let example =
          let (), (), b0 =
            Common.time "b0" (fun () ->
                Promise.block_on_async_exn (fun () -> step Field.Constant.zero) )
          in
          Or_error.ok_exn
            (Promise.block_on_async_exn (fun () ->
                 Proof.verify_promise [ (Field.Constant.zero, b0) ] ) ) ;
          (Field.Constant.zero, b0)

        let example_input, example_proof = example
      end

      module Fake_1_recursion = struct
        let[@warning "-45"] tag, _, p, Provers.[ step ] =
          Common.time "compile" (fun () ->
              compile_promise () ~public_input:(Input Field.typ)
                ~auxiliary_typ:Typ.unit
                ~branches:(module Nat.N1)
                ~max_proofs_verified:(module Nat.N1)
                ~name:"blockchain-snark"
                ~constraint_constants:
                  (* Dummy values *)
                  { sub_windows_per_window = 0
                  ; ledger_depth = 0
                  ; work_delay = 0
                  ; block_window_duration_ms = 0
                  ; transaction_capacity = Log_2 0
                  ; pending_coinbase_depth = 0
                  ; coinbase_amount = Unsigned.UInt64.of_int 0
                  ; supercharged_coinbase_factor = 0
                  ; account_creation_fee = Unsigned.UInt64.of_int 0
                  ; fork = None
                  }
                ~choices:(fun ~self:_ ->
                  [ { identifier = "main"
                    ; prevs = []
                    ; feature_flags = Plonk_types.Features.none_bool
                    ; main =
                        (fun { public_input = self } ->
                          dummy_constraints () ;
                          Field.Assert.equal self Field.zero ;
                          { previous_proof_statements = []
                          ; public_output = ()
                          ; auxiliary_output = ()
                          } )
                    }
                  ] ) )

        module Proof = (val p)

        let example =
          let (), (), b0 =
            Common.time "b0" (fun () ->
                Promise.block_on_async_exn (fun () -> step Field.Constant.zero) )
          in
          Or_error.ok_exn
            (Promise.block_on_async_exn (fun () ->
                 Proof.verify_promise [ (Field.Constant.zero, b0) ] ) ) ;
          (Field.Constant.zero, b0)

        let example_input, example_proof = example
      end

      module Fake_2_recursion = struct
        let[@warning "-45"] tag, _, p, Provers.[ step ] =
          Common.time "compile" (fun () ->
              compile_promise () ~public_input:(Input Field.typ)
                ~override_wrap_domain:Pickles_base.Proofs_verified.N1
                ~auxiliary_typ:Typ.unit
                ~branches:(module Nat.N1)
                ~max_proofs_verified:(module Nat.N2)
                ~name:"blockchain-snark"
                ~constraint_constants:
                  (* Dummy values *)
                  { sub_windows_per_window = 0
                  ; ledger_depth = 0
                  ; work_delay = 0
                  ; block_window_duration_ms = 0
                  ; transaction_capacity = Log_2 0
                  ; pending_coinbase_depth = 0
                  ; coinbase_amount = Unsigned.UInt64.of_int 0
                  ; supercharged_coinbase_factor = 0
                  ; account_creation_fee = Unsigned.UInt64.of_int 0
                  ; fork = None
                  }
                ~choices:(fun ~self:_ ->
                  [ { identifier = "main"
                    ; prevs = []
                    ; feature_flags = Plonk_types.Features.none_bool
                    ; main =
                        (fun { public_input = self } ->
                          dummy_constraints () ;
                          Field.Assert.equal self Field.zero ;
                          { previous_proof_statements = []
                          ; public_output = ()
                          ; auxiliary_output = ()
                          } )
                    }
                  ] ) )

        module Proof = (val p)

        let example =
          let (), (), b0 =
            Common.time "b0" (fun () ->
                Promise.block_on_async_exn (fun () -> step Field.Constant.zero) )
          in
          Or_error.ok_exn
            (Promise.block_on_async_exn (fun () ->
                 Proof.verify_promise [ (Field.Constant.zero, b0) ] ) ) ;
          (Field.Constant.zero, b0)

        let example_input, example_proof = example
      end

      [@@@warning "-60"]

      module Simple_chain = struct
        type _ Snarky_backendless.Request.t +=
          | Prev_input : Field.Constant.t Snarky_backendless.Request.t
          | Proof : Side_loaded.Proof.t Snarky_backendless.Request.t
          | Verifier_index :
              Side_loaded.Verification_key.t Snarky_backendless.Request.t

        let handler (prev_input : Field.Constant.t) (proof : _ Proof.t)
            (verifier_index : Side_loaded.Verification_key.t)
            (Snarky_backendless.Request.With { request; respond }) =
          match request with
          | Prev_input ->
              respond (Provide prev_input)
          | Proof ->
              respond (Provide proof)
          | Verifier_index ->
              respond (Provide verifier_index)
          | _ ->
              respond Unhandled

        let side_loaded_tag =
          Side_loaded.create ~name:"foo"
            ~max_proofs_verified:(Nat.Add.create Nat.N2.n)
            ~feature_flags:Plonk_types.Features.none ~typ:Field.typ

        let[@warning "-45"] _tag, _, p, Provers.[ step ] =
          Common.time "compile" (fun () ->
              compile_promise () ~public_input:(Input Field.typ)
                ~auxiliary_typ:Typ.unit
                ~branches:(module Nat.N1)
                ~max_proofs_verified:(module Nat.N1)
                ~name:"blockchain-snark"
                ~constraint_constants:
                  (* Dummy values *)
                  { sub_windows_per_window = 0
                  ; ledger_depth = 0
                  ; work_delay = 0
                  ; block_window_duration_ms = 0
                  ; transaction_capacity = Log_2 0
                  ; pending_coinbase_depth = 0
                  ; coinbase_amount = Unsigned.UInt64.of_int 0
                  ; supercharged_coinbase_factor = 0
                  ; account_creation_fee = Unsigned.UInt64.of_int 0
                  ; fork = None
                  }
                ~choices:(fun ~self:_ ->
                  [ { identifier = "main"
                    ; prevs = [ side_loaded_tag ]
                    ; feature_flags = Plonk_types.Features.none_bool
                    ; main =
                        (fun { public_input = self } ->
                          let prev =
                            exists Field.typ ~request:(fun () -> Prev_input)
                          in
                          let proof =
                            exists (Typ.Internal.ref ()) ~request:(fun () ->
                                Proof )
                          in
                          let vk =
                            exists (Typ.Internal.ref ()) ~request:(fun () ->
                                Verifier_index )
                          in
                          as_prover (fun () ->
                              let vk = As_prover.Ref.get vk in
                              Side_loaded.in_prover side_loaded_tag vk ) ;
                          let vk =
                            exists Side_loaded_verification_key.typ
                              ~compute:(fun () -> As_prover.Ref.get vk)
                          in
                          Side_loaded.in_circuit side_loaded_tag vk ;
                          let is_base_case = Field.equal Field.zero self in
                          let self_correct = Field.(equal (one + prev) self) in
                          Boolean.Assert.any [ self_correct; is_base_case ] ;
                          { previous_proof_statements =
                              [ { public_input = prev
                                ; proof
                                ; proof_must_verify = Boolean.true_
                                }
                              ]
                          ; public_output = ()
                          ; auxiliary_output = ()
                          } )
                    }
                  ] ) )

        module Proof = (val p)

        let _example1 =
          let (), (), b1 =
            Common.time "b1" (fun () ->
                Promise.block_on_async_exn (fun () ->
                    step
                      ~handler:
                        (handler No_recursion.example_input
                           (Side_loaded.Proof.of_proof
                              No_recursion.example_proof )
                           (Side_loaded.Verification_key.of_compiled
                              No_recursion.tag ) )
                      Field.Constant.one ) )
          in
          Or_error.ok_exn
            (Promise.block_on_async_exn (fun () ->
                 Proof.verify_promise [ (Field.Constant.one, b1) ] ) ) ;
          (Field.Constant.one, b1)

        let _example2 =
          let (), (), b2 =
            Common.time "b2" (fun () ->
                Promise.block_on_async_exn (fun () ->
                    step
                      ~handler:
                        (handler Fake_1_recursion.example_input
                           (Side_loaded.Proof.of_proof
                              Fake_1_recursion.example_proof )
                           (Side_loaded.Verification_key.of_compiled
                              Fake_1_recursion.tag ) )
                      Field.Constant.one ) )
          in
          Or_error.ok_exn
            (Promise.block_on_async_exn (fun () ->
                 Proof.verify_promise [ (Field.Constant.one, b2) ] ) ) ;
          (Field.Constant.one, b2)

        let _example3 =
          let (), (), b3 =
            Common.time "b3" (fun () ->
                Promise.block_on_async_exn (fun () ->
                    step
                      ~handler:
                        (handler Fake_2_recursion.example_input
                           (Side_loaded.Proof.of_proof
                              Fake_2_recursion.example_proof )
                           (Side_loaded.Verification_key.of_compiled
                              Fake_2_recursion.tag ) )
                      Field.Constant.one ) )
          in
          Or_error.ok_exn
            (Promise.block_on_async_exn (fun () ->
                 Proof.verify_promise [ (Field.Constant.one, b3) ] ) ) ;
          (Field.Constant.one, b3)
      end
    end )

  let%test_module "side-loaded with feature flags" =
    ( module struct
      open Impls.Step

      [@@@warning "-60"]

      module Statement = struct
        [@@@warning "-32-34"]

        type t = Field.t

        let to_field_elements x = [| x |]

        module Constant = struct
          type t = Field.Constant.t [@@deriving bin_io]

          [@@@warning "-32"]

          let to_field_elements x = [| x |]
        end
      end

      (* Currently, a circuit must have at least 1 of every type of constraint. *)
      let dummy_constraints () =
        Impl.(
          let x =
            exists Field.typ ~compute:(fun () -> Field.Constant.of_int 3)
          in
          let g =
            exists Step_main_inputs.Inner_curve.typ ~compute:(fun _ ->
                Tick.Inner_curve.(to_affine_exn one) )
          in
          ignore
            ( SC.to_field_checked'
                (module Impl)
                ~num_bits:16
                (Kimchi_backend_common.Scalar_challenge.create x)
              : Field.t * Field.t * Field.t ) ;
          ignore
            ( Step_main_inputs.Ops.scale_fast g ~num_bits:5 (Shifted_value x)
              : Step_main_inputs.Inner_curve.t ) ;
          ignore
            ( Step_main_inputs.Ops.scale_fast g ~num_bits:5 (Shifted_value x)
              : Step_main_inputs.Inner_curve.t ) ;
          ignore
            ( Step_verifier.Scalar_challenge.endo g ~num_bits:4
                (Kimchi_backend_common.Scalar_challenge.create x)
              : Field.t * Field.t ))

      module No_recursion = struct
        let[@warning "-45"] tag, _, p, Provers.[ step ] =
          Common.time "compile" (fun () ->
              compile_promise () ~public_input:(Input Field.typ)
                ~auxiliary_typ:Typ.unit
                ~branches:(module Nat.N1)
                ~max_proofs_verified:(module Nat.N0)
                ~name:"blockchain-snark"
                ~constraint_constants:
                  (* Dummy values *)
                  { sub_windows_per_window = 0
                  ; ledger_depth = 0
                  ; work_delay = 0
                  ; block_window_duration_ms = 0
                  ; transaction_capacity = Log_2 0
                  ; pending_coinbase_depth = 0
                  ; coinbase_amount = Unsigned.UInt64.of_int 0
                  ; supercharged_coinbase_factor = 0
                  ; account_creation_fee = Unsigned.UInt64.of_int 0
                  ; fork = None
                  }
                ~choices:(fun ~self:_ ->
                  [ { identifier = "main"
                    ; prevs = []
                    ; feature_flags = Plonk_types.Features.none_bool
                    ; main =
                        (fun { public_input = self } ->
                          dummy_constraints () ;
                          Field.Assert.equal self Field.zero ;
                          { previous_proof_statements = []
                          ; public_output = ()
                          ; auxiliary_output = ()
                          } )
                    }
                  ] ) )

        module Proof = (val p)

        let example =
          let (), (), b0 =
            Common.time "b0" (fun () ->
                Promise.block_on_async_exn (fun () -> step Field.Constant.zero) )
          in
          Or_error.ok_exn
            (Promise.block_on_async_exn (fun () ->
                 Proof.verify_promise [ (Field.Constant.zero, b0) ] ) ) ;
          (Field.Constant.zero, b0)

        let example_input, example_proof = example
      end

      module Fake_1_recursion = struct
        let[@warning "-45"] tag, _, p, Provers.[ step ] =
          Common.time "compile" (fun () ->
              compile_promise () ~public_input:(Input Field.typ)
                ~auxiliary_typ:Typ.unit
                ~branches:(module Nat.N1)
                ~max_proofs_verified:(module Nat.N1)
                ~name:"blockchain-snark"
                ~constraint_constants:
                  (* Dummy values *)
                  { sub_windows_per_window = 0
                  ; ledger_depth = 0
                  ; work_delay = 0
                  ; block_window_duration_ms = 0
                  ; transaction_capacity = Log_2 0
                  ; pending_coinbase_depth = 0
                  ; coinbase_amount = Unsigned.UInt64.of_int 0
                  ; supercharged_coinbase_factor = 0
                  ; account_creation_fee = Unsigned.UInt64.of_int 0
                  ; fork = None
                  }
                ~choices:(fun ~self:_ ->
                  [ { identifier = "main"
                    ; prevs = []
                    ; feature_flags = Plonk_types.Features.none_bool
                    ; main =
                        (fun { public_input = self } ->
                          dummy_constraints () ;
                          Field.Assert.equal self Field.zero ;
                          { previous_proof_statements = []
                          ; public_output = ()
                          ; auxiliary_output = ()
                          } )
                    }
                  ] ) )

        module Proof = (val p)

        let example =
          let (), (), b0 =
            Common.time "b0" (fun () ->
                Promise.block_on_async_exn (fun () -> step Field.Constant.zero) )
          in
          Or_error.ok_exn
            (Promise.block_on_async_exn (fun () ->
                 Proof.verify_promise [ (Field.Constant.zero, b0) ] ) ) ;
          (Field.Constant.zero, b0)

        let example_input, example_proof = example
      end

      module Fake_2_recursion = struct
        let[@warning "-45"] tag, _, p, Provers.[ step ] =
          Common.time "compile" (fun () ->
              compile_promise () ~public_input:(Input Field.typ)
                ~override_wrap_domain:Pickles_base.Proofs_verified.N1
                ~auxiliary_typ:Typ.unit
                ~branches:(module Nat.N1)
                ~max_proofs_verified:(module Nat.N2)
                ~name:"blockchain-snark"
                ~constraint_constants:
                  (* Dummy values *)
                  { sub_windows_per_window = 0
                  ; ledger_depth = 0
                  ; work_delay = 0
                  ; block_window_duration_ms = 0
                  ; transaction_capacity = Log_2 0
                  ; pending_coinbase_depth = 0
                  ; coinbase_amount = Unsigned.UInt64.of_int 0
                  ; supercharged_coinbase_factor = 0
                  ; account_creation_fee = Unsigned.UInt64.of_int 0
                  ; fork = None
                  }
                ~choices:(fun ~self:_ ->
                  [ { identifier = "main"
                    ; prevs = []
                    ; feature_flags = Plonk_types.Features.none_bool
                    ; main =
                        (fun { public_input = self } ->
                          dummy_constraints () ;
                          Field.Assert.equal self Field.zero ;
                          { previous_proof_statements = []
                          ; public_output = ()
                          ; auxiliary_output = ()
                          } )
                    }
                  ] ) )

        module Proof = (val p)

        let example =
          let (), (), b0 =
            Common.time "b0" (fun () ->
                Promise.block_on_async_exn (fun () -> step Field.Constant.zero) )
          in
          Or_error.ok_exn
            (Promise.block_on_async_exn (fun () ->
                 Proof.verify_promise [ (Field.Constant.zero, b0) ] ) ) ;
          (Field.Constant.zero, b0)

        let example_input, example_proof = example
      end

      [@@@warning "-60"]

      module Simple_chain = struct
        type _ Snarky_backendless.Request.t +=
          | Prev_input : Field.Constant.t Snarky_backendless.Request.t
          | Proof : Side_loaded.Proof.t Snarky_backendless.Request.t
          | Verifier_index :
              Side_loaded.Verification_key.t Snarky_backendless.Request.t

        let handler (prev_input : Field.Constant.t) (proof : _ Proof.t)
            (verifier_index : Side_loaded.Verification_key.t)
            (Snarky_backendless.Request.With { request; respond }) =
          match request with
          | Prev_input ->
              respond (Provide prev_input)
          | Proof ->
              respond (Provide proof)
          | Verifier_index ->
              respond (Provide verifier_index)
          | _ ->
              respond Unhandled

        let maybe_features =
          Plonk_types.Features.(map none ~f:(fun _ -> Opt.Flag.Maybe))

        let side_loaded_tag =
          Side_loaded.create ~name:"foo"
            ~max_proofs_verified:(Nat.Add.create Nat.N2.n)
            ~feature_flags:maybe_features ~typ:Field.typ

        let[@warning "-45"] _tag, _, p, Provers.[ step ] =
          Common.time "compile" (fun () ->
              compile_promise () ~public_input:(Input Field.typ)
                ~auxiliary_typ:Typ.unit
                ~branches:(module Nat.N1)
                ~max_proofs_verified:(module Nat.N1)
                ~name:"blockchain-snark"
                ~constraint_constants:
                  (* Dummy values *)
                  { sub_windows_per_window = 0
                  ; ledger_depth = 0
                  ; work_delay = 0
                  ; block_window_duration_ms = 0
                  ; transaction_capacity = Log_2 0
                  ; pending_coinbase_depth = 0
                  ; coinbase_amount = Unsigned.UInt64.of_int 0
                  ; supercharged_coinbase_factor = 0
                  ; account_creation_fee = Unsigned.UInt64.of_int 0
                  ; fork = None
                  }
                ~choices:(fun ~self:_ ->
                  [ { identifier = "main"
                    ; prevs = [ side_loaded_tag ]
                    ; feature_flags = Plonk_types.Features.none_bool
                    ; main =
                        (fun { public_input = self } ->
                          let prev =
                            exists Field.typ ~request:(fun () -> Prev_input)
                          in
                          let proof =
                            exists (Typ.Internal.ref ()) ~request:(fun () ->
                                Proof )
                          in
                          let vk =
                            exists (Typ.Internal.ref ()) ~request:(fun () ->
                                Verifier_index )
                          in
                          as_prover (fun () ->
                              let vk = As_prover.Ref.get vk in
                              Side_loaded.in_prover side_loaded_tag vk ) ;
                          let vk =
                            exists Side_loaded_verification_key.typ
                              ~compute:(fun () -> As_prover.Ref.get vk)
                          in
                          Side_loaded.in_circuit side_loaded_tag vk ;
                          let is_base_case = Field.equal Field.zero self in
                          let self_correct = Field.(equal (one + prev) self) in
                          Boolean.Assert.any [ self_correct; is_base_case ] ;
                          { previous_proof_statements =
                              [ { public_input = prev
                                ; proof
                                ; proof_must_verify = Boolean.true_
                                }
                              ]
                          ; public_output = ()
                          ; auxiliary_output = ()
                          } )
                    }
                  ] ) )

        module Proof = (val p)

        let _example1 =
          let (), (), b1 =
            Common.time "b1" (fun () ->
                Promise.block_on_async_exn (fun () ->
                    step
                      ~handler:
                        (handler No_recursion.example_input
                           (Side_loaded.Proof.of_proof
                              No_recursion.example_proof )
                           (Side_loaded.Verification_key.of_compiled
                              No_recursion.tag ) )
                      Field.Constant.one ) )
          in
          Or_error.ok_exn
            (Promise.block_on_async_exn (fun () ->
                 Proof.verify_promise [ (Field.Constant.one, b1) ] ) ) ;
          (Field.Constant.one, b1)

        let _example2 =
          let (), (), b2 =
            Common.time "b2" (fun () ->
                Promise.block_on_async_exn (fun () ->
                    step
                      ~handler:
                        (handler Fake_1_recursion.example_input
                           (Side_loaded.Proof.of_proof
                              Fake_1_recursion.example_proof )
                           (Side_loaded.Verification_key.of_compiled
                              Fake_1_recursion.tag ) )
                      Field.Constant.one ) )
          in
          Or_error.ok_exn
            (Promise.block_on_async_exn (fun () ->
                 Proof.verify_promise [ (Field.Constant.one, b2) ] ) ) ;
          (Field.Constant.one, b2)

        let _example3 =
          let (), (), b3 =
            Common.time "b3" (fun () ->
                Promise.block_on_async_exn (fun () ->
                    step
                      ~handler:
                        (handler Fake_2_recursion.example_input
                           (Side_loaded.Proof.of_proof
                              Fake_2_recursion.example_proof )
                           (Side_loaded.Verification_key.of_compiled
                              Fake_2_recursion.tag ) )
                      Field.Constant.one ) )
          in
          Or_error.ok_exn
            (Promise.block_on_async_exn (fun () ->
                 Proof.verify_promise [ (Field.Constant.one, b3) ] ) ) ;
          (Field.Constant.one, b3)
      end
    end )
end

include Wire_types.Make (Make_sig) (Make_str)<|MERGE_RESOLUTION|>--- conflicted
+++ resolved
@@ -43,11 +43,8 @@
   module Cache_handle = Cache_handle
   module Step_main_inputs = Step_main_inputs
   module Step_verifier = Step_verifier
-<<<<<<< HEAD
+  module Proof_cache = Proof_cache
   module Ro = Ro
-=======
-  module Proof_cache = Proof_cache
->>>>>>> 5e419080
 
   type chunking_data = Verify.Instance.chunking_data =
     { num_chunks : int; domain_size : int; zk_rows : int }
