(** Pickles implementation *)

(** See documentation of the {!Mina_wire_types} library *)
module Wire_types = Mina_wire_types.Pickles

module Make_sig (A : Wire_types.Types.S) = struct
  module type S =
    Pickles_intf.S
      with type Side_loaded.Verification_key.Stable.V2.t =
        A.Side_loaded.Verification_key.V2.t
       and type ('a, 'b) Proof.t = ('a, 'b) A.Proof.t
end

module Make_str (_ : Wire_types.Concrete) = struct
  module Endo = Endo
  module P = Proof

  module type Statement_intf = Intf.Statement

  module type Statement_var_intf = Intf.Statement_var

  module type Statement_value_intf = Intf.Statement_value

  module Common = Common
  module Scalar_challenge = Scalar_challenge
  module SC = Scalar_challenge
  open Core_kernel
  open Async_kernel
  open Import
  open Pickles_types
  open Hlist
  open Common
  open Backend
  module Backend = Backend
  module Sponge_inputs = Sponge_inputs
  module Util = Util
  module Tick_field_sponge = Tick_field_sponge
  module Bn254_field_sponge = Bn254_field_sponge
  module Impls = Impls
  module Inductive_rule = Inductive_rule
  module Tag = Tag
  module Types_map = Types_map
  module Dirty = Dirty
  module Cache_handle = Cache_handle
  module Step_main_inputs = Step_main_inputs
  module Bn254_main_inputs = Bn254_main_inputs
  module Step_verifier = Step_verifier
  module Proof_cache = Proof_cache
  module Cache = Cache
  module Storables = Compile.Storables

  type chunking_data = Verify.Instance.chunking_data =
    { num_chunks : int; domain_size : int; zk_rows : int }

  let verify_promise = Verify.verify

  let verify max_proofs_verified statement key proofs =
    verify_promise max_proofs_verified statement key proofs
    |> Promise.to_deferred

  (* This file (as you can see from the mli) defines a compiler which turns an inductive
     definition of a set into an inductive SNARK system for proving using those rules.

     The two ingredients we use are two SNARKs.
     - A step based SNARK for a field Fp, using the group G1/Fq (whose scalar field is Fp)
     - A DLOG based SNARK for a field Fq, using the group G/Fp (whose scalar field is Fq)

     For convenience in this discussion, let's define
      (F_0, G_0) := (Fp, G1)
      (F_1, G_1) := (Fq, G)
     So ScalarField(G_i) = F_i and G_i / F_{1-i}.

     An inductive set A is defined by a sequence of inductive rules.
     An inductive rule is intuitively described by something of the form

     a1 ∈ A1, ..., an ∈ An
       f [ a0, ... a1 ] a
     ----------------------
             a ∈ A

     where f is a snarky function defined over an Impl with Field.t = Fp
     and each Ai is itself an inductive rule (possibly equal to A itself).

     a1, ..., an can be seen as previous statements, i.e.

             prev_statement_1 ∈ A1, ..., prev_statement_n ∈ An
     f [ prev_statement_1; ...; prev_statement_n ] new_statement = true
     -------------------------------------------------------------------
                            new_statement ∈ A

     In the case of a blockchain, the description of the sets A1, ..., An, A can
     be blockchain state, and f would be a function updating the state:

                          prev_blockchain_state ∈ A
     update_blockchain_state [prev_blockchain_state] new_blockchain_state = true
     ---------------------------------------------------------------------------
                          new_blockchain_state ∈ A

     We pursue the "step" then "wrap" approach for proof composition.

     The main source of complexity is that we must "wrap" proofs whose verifiers are
     slightly different.

     The main sources of complexity are twofold:
     1. Each SNARK verifier includes group operations and scalar field operations.
        This is problematic because the group operations use the base field, which is
        not equal to the scalar field.

        Schematically, from the circuit point-of-view, we can say a proof is
     - a sequence of F_0 elements xs_0
     - a sequence of F_1 elements xs_1
        and a verifier is a pair of "snarky functions"
     - check_0 : F_0 list -> F_1 list -> unit which uses the Impl with Field.t = F_0
     - check_1 : F_0 list -> F_1 list -> unit which uses the Impl with Field.t = F_1
     - subset_00 : 'a list -> 'a list
     - subset_01 : 'a list -> 'a list
     - subset_10 : 'a list -> 'a list
     - subset_11 : 'a list -> 'a list
        and a proof verifies if
        ( check_0 (subset_00 xs_0) (subset_01 xs_1)  ;
          check_1 (subset_10 xs_0) (subset_11 xs_1) )

        When verifying a proof, we perform the parts of the verifier involving group operations
        and expose as public input the scalar-field elements we need to perform the final checks.

        In the F_0 circuit, we witness xs_0 and xs_1,
        execute `check_0 (subset_00 xs_0) (subset_01 xs_1)` and
        expose `subset_10 xs_0` and `subset_11 xs_1` as public inputs.

        So the "public inputs" contain within them an "unfinalized proof".

        Then, the next time we verify that proof within an F_1 circuit we "finalize" those
        unfinalized proofs by running `check_1 xs_0_subset xs_1_subset`.

        I didn't implement it exactly this way (although in retrospect probably I should have) but
        that's the basic idea.

        **The complexity this causes:**
        When you prove a rule that includes k recursive verifications, you expose k unfinalized
        proofs. So, the shape of a statement depends on how many "predecessor statements" it has
        or in other words, how many verifications were performed within it.

        Say we have an inductive set given by inductive rules R_1, ... R_n such that
        each rule R_i has k_i predecessor statements.

        In the "wrap" circuit, we must be able to verify a proof coming from any of the R_i.
        So, we must pad the statement for the proof we're wrapping to have `max_i k_i`
        unfinalized proof components.

     2. The verifier for each R_i looks a little different depending on the complexity of the "step"
        circuit corresponding to R_i has. Namely, it is dependent on the "domains" H and K for this
        circuit.

        So, when the "wrap" circuit proves the statement,
        "there exists some index i in 1,...,n and a proof P such that verifies(P)"
        "verifies(P)" must also take the index "i", compute the correct domain sizes correspond to rule "i"
        and use *that* in the "verifies" computation.
  *)
  open Kimchi_backend
  module Proof = P

  module Statement_with_proof = struct
    type ('s, 'max_width, _) t =
      (* TODO: use Max local max proofs verified instead of max_width *)
      ('max_width, 'max_width) Proof.t
  end

  module Verification_key = struct
    include Verification_key

    module Id = struct
      include Cache.Wrap.Key.Verification

      let dummy_id = Type_equal.Id.(uid (create ~name:"dummy" sexp_of_opaque))

      let dummy : unit -> t =
        let header =
          { Snark_keys_header.header_version = Snark_keys_header.header_version
          ; kind = { type_ = "verification key"; identifier = "dummy" }
          ; constraint_constants =
              { sub_windows_per_window = 0
              ; ledger_depth = 0
              ; work_delay = 0
              ; block_window_duration_ms = 0
              ; transaction_capacity = Log_2 0
              ; pending_coinbase_depth = 0
              ; coinbase_amount = Unsigned.UInt64.of_int 0
              ; supercharged_coinbase_factor = 0
              ; account_creation_fee = Unsigned.UInt64.of_int 0
              ; fork = None
              }
          ; commits = { mina = ""; marlin = "" }
          ; length = 0
          ; commit_date = ""
          ; constraint_system_hash = ""
          ; identifying_hash = ""
          }
        in
        let t = lazy (dummy_id, header, Md5.digest_string "") in
        fun () -> Lazy.force t
    end

    (* TODO: Make async *)
    let load ~cache id =
      Key_cache.Sync.read cache
        (Key_cache.Sync.Disk_storable.of_binable Id.to_string
           (module Verification_key.Stable.Latest) )
        id
      |> Deferred.return
  end

  module type Proof_intf = Compile.Proof_intf

  module Prover = Compile.Prover

  module Side_loaded = struct
    module V = Verification_key

    module Verification_key = struct
      include Side_loaded_verification_key

      let to_input (t : t) =
        to_input ~field_of_int:Impls.Step.Field.Constant.of_int t

      let of_compiled tag : t =
        let d = Types_map.lookup_compiled tag.Tag.id in
        let actual_wrap_domain_size =
          Common.actual_wrap_domain_size
            ~log_2_domain_size:(Lazy.force d.wrap_vk).domain.log_size_of_group
        in
        { wrap_vk = Some (Lazy.force d.wrap_vk)
        ; wrap_index =
            Plonk_verification_key_evals.map (Lazy.force d.wrap_key)
              ~f:(fun x -> x.(0))
        ; max_proofs_verified =
            Pickles_base.Proofs_verified.of_nat_exn
              (Nat.Add.n d.max_proofs_verified)
        ; actual_wrap_domain_size
        }

      module Max_width = Width.Max
    end

    let in_circuit tag vk =
      Types_map.set_ephemeral tag { index = `In_circuit vk }

    let in_prover tag vk = Types_map.set_ephemeral tag { index = `In_prover vk }

    let create ~name ~max_proofs_verified ~feature_flags ~typ =
      Types_map.add_side_loaded ~name
        { max_proofs_verified
        ; public_input = typ
        ; branches = Verification_key.Max_branches.n
        ; feature_flags =
            Plonk_types.(Features.to_full ~or_:Opt.Flag.( ||| ) feature_flags)
<<<<<<< HEAD
=======
        ; num_chunks = 1
        ; zk_rows = 3
>>>>>>> ca32aec5
        }

    module Proof = struct
      include Proof.Proofs_verified_max

      let of_proof : _ Proof.t -> t = Wrap_hack.pad_proof
    end

    let verify_promise (type t) ~(typ : (_, t) Impls.Step.Typ.t)
        (ts : (Verification_key.t * t * Proof.t) list) =
      let m =
        ( module struct
          type nonrec t = t

          let to_field_elements =
            let (Typ typ) = typ in
            fun x -> fst (typ.value_to_fields x)
        end : Intf.Statement_value
          with type t = t )
      in
      (* TODO: This should be the actual max width on a per proof basis *)
      let max_proofs_verified =
        (module Verification_key.Max_width : Nat.Intf
          with type n = Verification_key.Max_width.n )
      in
      with_return (fun { return } ->
          List.map ts ~f:(fun (vk, x, p) ->
              let vk : V.t =
                { commitments = vk.wrap_index
                ; index =
                    ( match vk.wrap_vk with
                    | None ->
                        return
                          (Promise.return
                             (Or_error.errorf
                                "Pickles.verify: wrap_vk not found" ) )
                    | Some x ->
                        x )
                ; data =
                    (* This isn't used in verify_heterogeneous, so we can leave this dummy *)
                    { constraints = 0 }
                }
              in
              Verify.Instance.T (max_proofs_verified, m, None, vk, x, p) )
          |> Verify.verify_heterogenous )

    let verify ~typ ts = verify_promise ~typ ts |> Promise.to_deferred

    let srs_precomputation () : unit =
      let srs = Tock.Keypair.load_urs () in
      List.iter [ 0; 1; 2 ] ~f:(fun i ->
          Kimchi_bindings.Protocol.SRS.Fq.add_lagrange_basis srs
            (Domain.log2_size (Common.wrap_domains ~proofs_verified:i).h) )
  end

  let compile_with_wrap_main_override_promise =
    Compile.compile_with_wrap_main_override_promise

<<<<<<< HEAD
  let compile_promise ?self ?cache ?storables ?proof_cache ?disk_keys
      ?return_early_digest_exception ?override_wrap_domain ~public_input
      ~auxiliary_typ ~branches ~max_proofs_verified ~name ~constraint_constants
      ~choices () =
    compile_with_wrap_main_override_promise ?self ?cache ?storables ?proof_cache
      ?disk_keys ?return_early_digest_exception ?override_wrap_domain
      ~public_input ~auxiliary_typ ~branches ~max_proofs_verified ~name
      ~constraint_constants ~choices ()

  let compile ?self ?cache ?storables ?proof_cache ?disk_keys
      ?override_wrap_domain ~public_input ~auxiliary_typ ~branches
      ~max_proofs_verified ~name ~constraint_constants ~choices () =
    let self, cache_handle, proof_module, provers =
      compile_promise ?self ?cache ?storables ?proof_cache ?disk_keys
        ?override_wrap_domain ~public_input ~auxiliary_typ ~branches
        ~max_proofs_verified ~name ~constraint_constants ~choices ()
=======
  let compile_promise ?self ?cache ?proof_cache ?disk_keys ?override_wrap_domain
      ?num_chunks ~public_input ~auxiliary_typ ~branches ~max_proofs_verified
      ~name ~constraint_constants ~choices () =
    compile_with_wrap_main_override_promise ?self ?cache ?proof_cache ?disk_keys
      ?override_wrap_domain ?num_chunks ~public_input ~auxiliary_typ ~branches
      ~max_proofs_verified ~name ~constraint_constants ~choices ()

  let compile ?self ?cache ?proof_cache ?disk_keys ?override_wrap_domain
      ?num_chunks ~public_input ~auxiliary_typ ~branches ~max_proofs_verified
      ~name ~constraint_constants ~choices () =
    let self, cache_handle, proof_module, provers =
      compile_promise ?self ?cache ?proof_cache ?disk_keys ?override_wrap_domain
        ?num_chunks ~public_input ~auxiliary_typ ~branches ~max_proofs_verified
        ~name ~constraint_constants ~choices ()
>>>>>>> ca32aec5
    in
    let rec adjust_provers :
        type a1 a2 a3 s1 s2_inner.
           (a1, a2, a3, s1, s2_inner Promise.t) H3_2.T(Prover).t
        -> (a1, a2, a3, s1, s2_inner Deferred.t) H3_2.T(Prover).t = function
      | [] ->
          []
      | prover :: tl ->
          (fun ?handler public_input ->
            Promise.to_deferred (prover ?handler public_input) )
          :: adjust_provers tl
    in
    (self, cache_handle, proof_module, adjust_provers provers)

  module Provers = H3_2.T (Prover)
  module Proof0 = Proof

  let%test_module "test no side-loaded" =
    ( module struct
      let () = Tock.Keypair.set_urs_info []

      let () = Tick.Keypair.set_urs_info []

      let () = Backtrace.elide := false

      open Impls.Step

      let () = Snarky_backendless.Snark0.set_eval_constraints true

      (* Currently, a circuit must have at least 1 of every type of constraint. *)
      let dummy_constraints () =
        Impl.(
          let x =
            exists Field.typ ~compute:(fun () -> Field.Constant.of_int 3)
          in
          let g =
            exists Step_main_inputs.Inner_curve.typ ~compute:(fun _ ->
                Tick.Inner_curve.(to_affine_exn one) )
          in
          ignore
            ( SC.to_field_checked'
                (module Impl)
                ~num_bits:16
                (Kimchi_backend_common.Scalar_challenge.create x)
              : Field.t * Field.t * Field.t ) ;
          ignore
            ( Step_main_inputs.Ops.scale_fast g ~num_bits:5 (Shifted_value x)
              : Step_main_inputs.Inner_curve.t ) ;
          ignore
            ( Step_main_inputs.Ops.scale_fast g ~num_bits:5 (Shifted_value x)
              : Step_main_inputs.Inner_curve.t ) ;
          ignore
            ( Step_verifier.Scalar_challenge.endo g ~num_bits:4
                (Kimchi_backend_common.Scalar_challenge.create x)
              : Field.t * Field.t ))

      module No_recursion = struct
        let[@warning "-45"] tag, _, p, Provers.[ step ] =
          Common.time "compile" (fun () ->
              compile_promise () ~public_input:(Input Field.typ)
                ~auxiliary_typ:Typ.unit
                ~branches:(module Nat.N1)
                ~max_proofs_verified:(module Nat.N0)
                ~name:"blockchain-snark"
                ~constraint_constants:
                  (* Dummy values *)
                  { sub_windows_per_window = 0
                  ; ledger_depth = 0
                  ; work_delay = 0
                  ; block_window_duration_ms = 0
                  ; transaction_capacity = Log_2 0
                  ; pending_coinbase_depth = 0
                  ; coinbase_amount = Unsigned.UInt64.of_int 0
                  ; supercharged_coinbase_factor = 0
                  ; account_creation_fee = Unsigned.UInt64.of_int 0
                  ; fork = None
                  }
                ~choices:(fun ~self:_ ->
                  [ { identifier = "main"
                    ; prevs = []
                    ; feature_flags = Plonk_types.Features.none_bool
                    ; main =
                        (fun { public_input = self } ->
                          dummy_constraints () ;
                          Field.Assert.equal self Field.zero ;
                          { previous_proof_statements = []
                          ; public_output = ()
                          ; auxiliary_output = ()
                          } )
                    }
                  ] ) )

        module Proof = (val p)

        let example =
          let (), (), b0 =
            Common.time "b0" (fun () ->
                Promise.block_on_async_exn (fun () -> step Field.Constant.zero) )
          in
          Or_error.ok_exn
            (Promise.block_on_async_exn (fun () ->
                 Proof.verify_promise [ (Field.Constant.zero, b0) ] ) ) ;
          (Field.Constant.zero, b0)

        let _example_input, _example_proof = example
      end

      module No_recursion_return = struct
        let[@warning "-45"] tag, _, p, Provers.[ step ] =
          Common.time "compile" (fun () ->
              compile_promise () ~public_input:(Output Field.typ)
                ~auxiliary_typ:Typ.unit
                ~branches:(module Nat.N1)
                ~max_proofs_verified:(module Nat.N0)
                ~name:"blockchain-snark"
                ~constraint_constants:
                  (* Dummy values *)
                  { sub_windows_per_window = 0
                  ; ledger_depth = 0
                  ; work_delay = 0
                  ; block_window_duration_ms = 0
                  ; transaction_capacity = Log_2 0
                  ; pending_coinbase_depth = 0
                  ; coinbase_amount = Unsigned.UInt64.of_int 0
                  ; supercharged_coinbase_factor = 0
                  ; account_creation_fee = Unsigned.UInt64.of_int 0
                  ; fork = None
                  }
                ~choices:(fun ~self:_ ->
                  [ { identifier = "main"
                    ; prevs = []
                    ; feature_flags = Plonk_types.Features.none_bool
                    ; main =
                        (fun _ ->
                          dummy_constraints () ;
                          { previous_proof_statements = []
                          ; public_output = Field.zero
                          ; auxiliary_output = ()
                          } )
                    }
                  ] ) )

        module Proof = (val p)

        let example =
          let res, (), b0 =
            Common.time "b0" (fun () ->
                Promise.block_on_async_exn (fun () -> step ()) )
          in
          assert (Field.Constant.(equal zero) res) ;
          Or_error.ok_exn
            (Promise.block_on_async_exn (fun () ->
                 Proof.verify_promise [ (res, b0) ] ) ) ;
          (res, b0)

        let _example_input, _example_proof = example
      end

      [@@@warning "-60"]

      module Simple_chain = struct
        type _ Snarky_backendless.Request.t +=
          | Prev_input : Field.Constant.t Snarky_backendless.Request.t
          | Proof : (Nat.N1.n, Nat.N1.n) Proof.t Snarky_backendless.Request.t

        let handler (prev_input : Field.Constant.t) (proof : _ Proof.t)
            (Snarky_backendless.Request.With { request; respond }) =
          match request with
          | Prev_input ->
              respond (Provide prev_input)
          | Proof ->
              respond (Provide proof)
          | _ ->
              respond Unhandled

        let[@warning "-45"] _tag, _, p, Provers.[ step ] =
          Common.time "compile" (fun () ->
              compile_promise () ~public_input:(Input Field.typ)
                ~auxiliary_typ:Typ.unit
                ~branches:(module Nat.N1)
                ~max_proofs_verified:(module Nat.N1)
                ~name:"blockchain-snark"
                ~constraint_constants:
                  (* Dummy values *)
                  { sub_windows_per_window = 0
                  ; ledger_depth = 0
                  ; work_delay = 0
                  ; block_window_duration_ms = 0
                  ; transaction_capacity = Log_2 0
                  ; pending_coinbase_depth = 0
                  ; coinbase_amount = Unsigned.UInt64.of_int 0
                  ; supercharged_coinbase_factor = 0
                  ; account_creation_fee = Unsigned.UInt64.of_int 0
                  ; fork = None
                  }
                ~choices:(fun ~self ->
                  [ { identifier = "main"
                    ; prevs = [ self ]
                    ; feature_flags = Plonk_types.Features.none_bool
                    ; main =
                        (fun { public_input = self } ->
                          let prev =
                            exists Field.typ ~request:(fun () -> Prev_input)
                          in
                          let proof =
                            exists (Typ.Internal.ref ()) ~request:(fun () ->
                                Proof )
                          in
                          let is_base_case = Field.equal Field.zero self in
                          let proof_must_verify = Boolean.not is_base_case in
                          let self_correct = Field.(equal (one + prev) self) in
                          Boolean.Assert.any [ self_correct; is_base_case ] ;
                          { previous_proof_statements =
                              [ { public_input = prev
                                ; proof
                                ; proof_must_verify
                                }
                              ]
                          ; public_output = ()
                          ; auxiliary_output = ()
                          } )
                    }
                  ] ) )

        module Proof = (val p)

        let example =
          let s_neg_one = Field.Constant.(negate one) in
          let b_neg_one : (Nat.N1.n, Nat.N1.n) Proof0.t =
            Proof0.dummy Nat.N1.n Nat.N1.n Nat.N1.n ~domain_log2:14
          in
          let (), (), b0 =
            Common.time "b0" (fun () ->
                Promise.block_on_async_exn (fun () ->
                    step
                      ~handler:(handler s_neg_one b_neg_one)
                      Field.Constant.zero ) )
          in
          Or_error.ok_exn
            (Promise.block_on_async_exn (fun () ->
                 Proof.verify_promise [ (Field.Constant.zero, b0) ] ) ) ;
          let (), (), b1 =
            Common.time "b1" (fun () ->
                Promise.block_on_async_exn (fun () ->
                    step
                      ~handler:(handler Field.Constant.zero b0)
                      Field.Constant.one ) )
          in
          Or_error.ok_exn
            (Promise.block_on_async_exn (fun () ->
                 Proof.verify_promise [ (Field.Constant.one, b1) ] ) ) ;
          (Field.Constant.one, b1)

        let _example_input, _example_proof = example
      end

      module Tree_proof = struct
        type _ Snarky_backendless.Request.t +=
          | No_recursion_input : Field.Constant.t Snarky_backendless.Request.t
          | No_recursion_proof :
              (Nat.N0.n, Nat.N0.n) Proof.t Snarky_backendless.Request.t
          | Recursive_input : Field.Constant.t Snarky_backendless.Request.t
          | Recursive_proof :
              (Nat.N2.n, Nat.N2.n) Proof.t Snarky_backendless.Request.t

        let handler
            ((no_recursion_input, no_recursion_proof) :
              Field.Constant.t * _ Proof.t )
            ((recursion_input, recursion_proof) : Field.Constant.t * _ Proof.t)
            (Snarky_backendless.Request.With { request; respond }) =
          match request with
          | No_recursion_input ->
              respond (Provide no_recursion_input)
          | No_recursion_proof ->
              respond (Provide no_recursion_proof)
          | Recursive_input ->
              respond (Provide recursion_input)
          | Recursive_proof ->
              respond (Provide recursion_proof)
          | _ ->
              respond Unhandled

        let[@warning "-45"] _tag, _, p, Provers.[ step ] =
          Common.time "compile" (fun () ->
              compile_promise () ~public_input:(Input Field.typ)
                ~override_wrap_domain:Pickles_base.Proofs_verified.N1
                ~auxiliary_typ:Typ.unit
                ~branches:(module Nat.N1)
                ~max_proofs_verified:(module Nat.N2)
                ~name:"blockchain-snark"
                ~constraint_constants:
                  (* Dummy values *)
                  { sub_windows_per_window = 0
                  ; ledger_depth = 0
                  ; work_delay = 0
                  ; block_window_duration_ms = 0
                  ; transaction_capacity = Log_2 0
                  ; pending_coinbase_depth = 0
                  ; coinbase_amount = Unsigned.UInt64.of_int 0
                  ; supercharged_coinbase_factor = 0
                  ; account_creation_fee = Unsigned.UInt64.of_int 0
                  ; fork = None
                  }
                ~choices:(fun ~self ->
                  [ { identifier = "main"
                    ; feature_flags = Plonk_types.Features.none_bool
                    ; prevs = [ No_recursion.tag; self ]
                    ; main =
                        (fun { public_input = self } ->
                          let no_recursive_input =
                            exists Field.typ ~request:(fun () ->
                                No_recursion_input )
                          in
                          let no_recursive_proof =
                            exists (Typ.Internal.ref ()) ~request:(fun () ->
                                No_recursion_proof )
                          in
                          let prev =
                            exists Field.typ ~request:(fun () ->
                                Recursive_input )
                          in
                          let prev_proof =
                            exists (Typ.Internal.ref ()) ~request:(fun () ->
                                Recursive_proof )
                          in
                          let is_base_case = Field.equal Field.zero self in
                          let proof_must_verify = Boolean.not is_base_case in
                          let self_correct = Field.(equal (one + prev) self) in
                          Boolean.Assert.any [ self_correct; is_base_case ] ;
                          { previous_proof_statements =
                              [ { public_input = no_recursive_input
                                ; proof = no_recursive_proof
                                ; proof_must_verify = Boolean.true_
                                }
                              ; { public_input = prev
                                ; proof = prev_proof
                                ; proof_must_verify
                                }
                              ]
                          ; public_output = ()
                          ; auxiliary_output = ()
                          } )
                    }
                  ] ) )

        module Proof = (val p)

        let example1, example2 =
          let s_neg_one = Field.Constant.(negate one) in
          let b_neg_one : (Nat.N2.n, Nat.N2.n) Proof0.t =
            Proof0.dummy Nat.N2.n Nat.N2.n Nat.N2.n ~domain_log2:15
          in
          let (), (), b0 =
            Common.time "tree b0" (fun () ->
                Promise.block_on_async_exn (fun () ->
                    step
                      ~handler:
                        (handler No_recursion.example (s_neg_one, b_neg_one))
                      Field.Constant.zero ) )
          in
          Or_error.ok_exn
            (Promise.block_on_async_exn (fun () ->
                 Proof.verify_promise [ (Field.Constant.zero, b0) ] ) ) ;
          let (), (), b1 =
            Common.time "tree b1" (fun () ->
                Promise.block_on_async_exn (fun () ->
                    step
                      ~handler:
                        (handler No_recursion.example (Field.Constant.zero, b0))
                      Field.Constant.one ) )
          in
          ((Field.Constant.zero, b0), (Field.Constant.one, b1))

        let examples = [ example1; example2 ]

        let _example1_input, _example_proof = example1

        let _example2_input, _example2_proof = example2
      end

      let%test_unit "verify" =
        Or_error.ok_exn
          (Promise.block_on_async_exn (fun () ->
               Tree_proof.Proof.verify_promise Tree_proof.examples ) )

      module Tree_proof_return = struct
        type _ Snarky_backendless.Request.t +=
          | Is_base_case : bool Snarky_backendless.Request.t
          | No_recursion_input : Field.Constant.t Snarky_backendless.Request.t
          | No_recursion_proof :
              (Nat.N0.n, Nat.N0.n) Proof.t Snarky_backendless.Request.t
          | Recursive_input : Field.Constant.t Snarky_backendless.Request.t
          | Recursive_proof :
              (Nat.N2.n, Nat.N2.n) Proof.t Snarky_backendless.Request.t

        let handler (is_base_case : bool)
            ((no_recursion_input, no_recursion_proof) :
              Field.Constant.t * _ Proof.t )
            ((recursion_input, recursion_proof) : Field.Constant.t * _ Proof.t)
            (Snarky_backendless.Request.With { request; respond }) =
          match request with
          | Is_base_case ->
              respond (Provide is_base_case)
          | No_recursion_input ->
              respond (Provide no_recursion_input)
          | No_recursion_proof ->
              respond (Provide no_recursion_proof)
          | Recursive_input ->
              respond (Provide recursion_input)
          | Recursive_proof ->
              respond (Provide recursion_proof)
          | _ ->
              respond Unhandled

        let[@warning "-45"] _tag, _, p, Provers.[ step ] =
          Common.time "compile" (fun () ->
              compile_promise () ~public_input:(Output Field.typ)
                ~override_wrap_domain:Pickles_base.Proofs_verified.N1
                ~auxiliary_typ:Typ.unit
                ~branches:(module Nat.N1)
                ~max_proofs_verified:(module Nat.N2)
                ~name:"blockchain-snark"
                ~constraint_constants:
                  (* Dummy values *)
                  { sub_windows_per_window = 0
                  ; ledger_depth = 0
                  ; work_delay = 0
                  ; block_window_duration_ms = 0
                  ; transaction_capacity = Log_2 0
                  ; pending_coinbase_depth = 0
                  ; coinbase_amount = Unsigned.UInt64.of_int 0
                  ; supercharged_coinbase_factor = 0
                  ; account_creation_fee = Unsigned.UInt64.of_int 0
                  ; fork = None
                  }
                ~choices:(fun ~self ->
                  [ { identifier = "main"
                    ; feature_flags = Plonk_types.Features.none_bool
                    ; prevs = [ No_recursion_return.tag; self ]
                    ; main =
                        (fun { public_input = () } ->
                          let no_recursive_input =
                            exists Field.typ ~request:(fun () ->
                                No_recursion_input )
                          in
                          let no_recursive_proof =
                            exists (Typ.Internal.ref ()) ~request:(fun () ->
                                No_recursion_proof )
                          in
                          let prev =
                            exists Field.typ ~request:(fun () ->
                                Recursive_input )
                          in
                          let prev_proof =
                            exists (Typ.Internal.ref ()) ~request:(fun () ->
                                Recursive_proof )
                          in
                          let is_base_case =
                            exists Boolean.typ ~request:(fun () -> Is_base_case)
                          in
                          let proof_must_verify = Boolean.not is_base_case in
                          let self =
                            Field.(
                              if_ is_base_case ~then_:zero ~else_:(one + prev))
                          in
                          { previous_proof_statements =
                              [ { public_input = no_recursive_input
                                ; proof = no_recursive_proof
                                ; proof_must_verify = Boolean.true_
                                }
                              ; { public_input = prev
                                ; proof = prev_proof
                                ; proof_must_verify
                                }
                              ]
                          ; public_output = self
                          ; auxiliary_output = ()
                          } )
                    }
                  ] ) )

        module Proof = (val p)

        let example1, example2 =
          let s_neg_one = Field.Constant.(negate one) in
          let b_neg_one : (Nat.N2.n, Nat.N2.n) Proof0.t =
            Proof0.dummy Nat.N2.n Nat.N2.n Nat.N2.n ~domain_log2:15
          in
          let s0, (), b0 =
            Common.time "tree b0" (fun () ->
                Promise.block_on_async_exn (fun () ->
                    step
                      ~handler:
                        (handler true No_recursion_return.example
                           (s_neg_one, b_neg_one) )
                      () ) )
          in
          assert (Field.Constant.(equal zero) s0) ;
          Or_error.ok_exn
            (Promise.block_on_async_exn (fun () ->
                 Proof.verify_promise [ (s0, b0) ] ) ) ;
          let s1, (), b1 =
            Common.time "tree b1" (fun () ->
                Promise.block_on_async_exn (fun () ->
                    step
                      ~handler:
                        (handler false No_recursion_return.example (s0, b0))
                      () ) )
          in
          assert (Field.Constant.(equal one) s1) ;
          ((s0, b0), (s1, b1))

        let examples = [ example1; example2 ]

        let _example1_input, _example1_proof = example1

        let _example2_input, _example2_proof = example2
      end

      let%test_unit "verify" =
        Or_error.ok_exn
          (Promise.block_on_async_exn (fun () ->
               Tree_proof_return.Proof.verify_promise Tree_proof_return.examples )
          )

      module Add_one_return = struct
        let[@warning "-45"] _tag, _, p, Provers.[ step ] =
          Common.time "compile" (fun () ->
              compile_promise ()
                ~public_input:(Input_and_output (Field.typ, Field.typ))
                ~auxiliary_typ:Typ.unit
                ~branches:(module Nat.N1)
                ~max_proofs_verified:(module Nat.N0)
                ~name:"blockchain-snark"
                ~constraint_constants:
                  (* Dummy values *)
                  { sub_windows_per_window = 0
                  ; ledger_depth = 0
                  ; work_delay = 0
                  ; block_window_duration_ms = 0
                  ; transaction_capacity = Log_2 0
                  ; pending_coinbase_depth = 0
                  ; coinbase_amount = Unsigned.UInt64.of_int 0
                  ; supercharged_coinbase_factor = 0
                  ; account_creation_fee = Unsigned.UInt64.of_int 0
                  ; fork = None
                  }
                ~choices:(fun ~self:_ ->
                  [ { identifier = "main"
                    ; feature_flags = Plonk_types.Features.none_bool
                    ; prevs = []
                    ; main =
                        (fun { public_input = x } ->
                          dummy_constraints () ;
                          { previous_proof_statements = []
                          ; public_output = Field.(add one) x
                          ; auxiliary_output = ()
                          } )
                    }
                  ] ) )

        module Proof = (val p)

        let example =
          let input = Field.Constant.of_int 42 in
          let res, (), b0 =
            Common.time "b0" (fun () ->
                Promise.block_on_async_exn (fun () -> step input) )
          in
          assert (Field.Constant.(equal (of_int 43)) res) ;
          Or_error.ok_exn
            (Promise.block_on_async_exn (fun () ->
                 Proof.verify_promise [ ((input, res), b0) ] ) ) ;
          ((input, res), b0)

        let _example_input, _example_proof = example
      end

      module Auxiliary_return = struct
        let[@warning "-45"] _tag, _, p, Provers.[ step ] =
          Common.time "compile" (fun () ->
              compile_promise ()
                ~public_input:(Input_and_output (Field.typ, Field.typ))
                ~auxiliary_typ:Field.typ
                ~branches:(module Nat.N1)
                ~max_proofs_verified:(module Nat.N0)
                ~name:"blockchain-snark"
                ~constraint_constants:
                  (* Dummy values *)
                  { sub_windows_per_window = 0
                  ; ledger_depth = 0
                  ; work_delay = 0
                  ; block_window_duration_ms = 0
                  ; transaction_capacity = Log_2 0
                  ; pending_coinbase_depth = 0
                  ; coinbase_amount = Unsigned.UInt64.of_int 0
                  ; supercharged_coinbase_factor = 0
                  ; account_creation_fee = Unsigned.UInt64.of_int 0
                  ; fork = None
                  }
                ~choices:(fun ~self:_ ->
                  [ { identifier = "main"
                    ; feature_flags = Plonk_types.Features.none_bool
                    ; prevs = []
                    ; main =
                        (fun { public_input = input } ->
                          dummy_constraints () ;
                          let sponge =
                            Step_main_inputs.Sponge.create
                              Step_main_inputs.sponge_params
                          in
                          let blinding_value =
                            exists Field.typ ~compute:Field.Constant.random
                          in
                          Step_main_inputs.Sponge.absorb sponge (`Field input) ;
                          Step_main_inputs.Sponge.absorb sponge
                            (`Field blinding_value) ;
                          let result = Step_main_inputs.Sponge.squeeze sponge in
                          { previous_proof_statements = []
                          ; public_output = result
                          ; auxiliary_output = blinding_value
                          } )
                    }
                  ] ) )

        module Proof = (val p)

        let example =
          let input = Field.Constant.of_int 42 in
          let result, blinding_value, b0 =
            Common.time "b0" (fun () ->
                Promise.block_on_async_exn (fun () -> step input) )
          in
          let sponge =
            Tick_field_sponge.Field.create Tick_field_sponge.params
          in
          Tick_field_sponge.Field.absorb sponge input ;
          Tick_field_sponge.Field.absorb sponge blinding_value ;
          let result' = Tick_field_sponge.Field.squeeze sponge in
          assert (Field.Constant.equal result result') ;
          Or_error.ok_exn
            (Promise.block_on_async_exn (fun () ->
                 Proof.verify_promise [ ((input, result), b0) ] ) ) ;
          ((input, result), b0)

        let _example_input, _example_proof = example
      end
    end )

  let%test_module "test uncorrelated bulletproof_challenges" =
    ( module struct
      let () = Backtrace.elide := false

      let () = Snarky_backendless.Snark0.set_eval_constraints true

      module Statement = struct
        type t = unit

        let to_field_elements () = [||]
      end

      module A = Statement
      module A_value = Statement

      let typ = Impls.Step.Typ.unit

      module Branches = Nat.N1
      module Max_proofs_verified = Nat.N2

      let constraint_constants : Snark_keys_header.Constraint_constants.t =
        { sub_windows_per_window = 0
        ; ledger_depth = 0
        ; work_delay = 0
        ; block_window_duration_ms = 0
        ; transaction_capacity = Log_2 0
        ; pending_coinbase_depth = 0
        ; coinbase_amount = Unsigned.UInt64.of_int 0
        ; supercharged_coinbase_factor = 0
        ; account_creation_fee = Unsigned.UInt64.of_int 0
        ; fork = None
        }

      let tag =
        let tagname = "" in
        Tag.create ~kind:Compiled tagname

      let rule : _ Inductive_rule.t =
        let open Impls.Step in
        { identifier = "main"
        ; prevs = [ tag; tag ]
        ; main =
            (fun { public_input = () } ->
              let dummy_proof =
                As_prover.Ref.create (fun () ->
                    Proof0.dummy Nat.N2.n Nat.N2.n Nat.N2.n ~domain_log2:15 )
              in
              { previous_proof_statements =
                  [ { public_input = ()
                    ; proof = dummy_proof
                    ; proof_must_verify = Boolean.false_
                    }
                  ; { public_input = ()
                    ; proof = dummy_proof
                    ; proof_must_verify = Boolean.false_
                    }
                  ]
              ; public_output = ()
              ; auxiliary_output = ()
              } )
        ; feature_flags = Plonk_types.Features.none_bool
        }

      module M = struct
        module IR = Inductive_rule.T (A) (A_value) (A) (A_value) (A) (A_value)

        let max_local_max_proofs_verifieds ~self (type n)
            (module Max_proofs_verified : Nat.Intf with type n = n) branches
            choices =
          let module Local_max_proofs_verifieds = struct
            type t = (int, Max_proofs_verified.n) Vector.t
          end in
          let module M =
            H4.Map (IR) (E04 (Local_max_proofs_verifieds))
              (struct
                module V = H4.To_vector (Int)
                module HT = H4.T (Tag)

                module M =
                  H4.Map (Tag) (E04 (Int))
                    (struct
                      let f (type a b c d) (t : (a, b, c, d) Tag.t) : int =
                        if Type_equal.Id.same t.id self then
                          Nat.to_int Max_proofs_verified.n
                        else
                          let (module M) = Types_map.max_proofs_verified t in
                          Nat.to_int M.n
                    end)

                let f :
                    type a b c d.
                    (a, b, c, d) IR.t -> Local_max_proofs_verifieds.t =
                 fun rule ->
                  let (T (_, l)) = HT.length rule.prevs in
                  Vector.extend_front_exn
                    (V.f l (M.f rule.prevs))
                    Max_proofs_verified.n 0
              end)
          in
          let module V = H4.To_vector (Local_max_proofs_verifieds) in
          let padded = V.f branches (M.f choices) |> Vector.transpose in
          (padded, Maxes.m padded)

        module Lazy_keys = struct
          type t =
            (Impls.Step.Proving_key.t * Dirty.t) Lazy.t
            * (Kimchi_bindings.Protocol.VerifierIndex.Fp.t * Dirty.t) Lazy.t

          (* TODO Think this is right.. *)
        end

        let compile :
            (   unit
             -> (Max_proofs_verified.n, Max_proofs_verified.n) Proof.t Promise.t
            )
            * _
            * _ =
          let self = tag in
          let snark_keys_header kind constraint_system_hash =
            { Snark_keys_header.header_version =
                Snark_keys_header.header_version
            ; kind
            ; constraint_constants
            ; commits =
                { mina = Mina_version.commit_id
                ; marlin = Mina_version.marlin_commit_id
                }
            ; length = (* This is a dummy, it gets filled in on read/write. *) 0
            ; commit_date = Mina_version.commit_date
            ; constraint_system_hash
            ; identifying_hash =
                (* TODO: Proper identifying hash. *)
                constraint_system_hash
            }
          in
          let T = Max_proofs_verified.eq in
          let prev_varss_n = Branches.n in
          let prev_varss_length : _ Length.t = S Z in
          let T = Nat.eq_exn prev_varss_n Branches.n in
          let padded, (module Maxes) =
            max_local_max_proofs_verifieds
              (module Max_proofs_verified)
              prev_varss_length [ rule ] ~self:self.id
          in
          let full_signature =
            { Full_signature.padded; maxes = (module Maxes) }
          in
          let feature_flags = Plonk_types.Features.Full.none in
          let actual_feature_flags = Plonk_types.Features.none_bool in
          let wrap_domains =
            let module M =
              Wrap_domains.Make (A) (A_value) (A) (A_value) (A) (A_value)
            in
            M.f full_signature prev_varss_n prev_varss_length ~feature_flags
              ~num_chunks:1
              ~max_proofs_verified:(module Max_proofs_verified)
          in
          let module Branch_data = struct
            type ('vars, 'vals, 'n, 'm) t =
              ( A.t
              , A_value.t
              , A.t
              , A_value.t
              , A.t
              , A_value.t
              , Max_proofs_verified.n
              , Branches.n
              , 'vars
              , 'vals
              , 'n
              , 'm )
              Step_branch_data.t
          end in
          let proofs_verifieds = Vector.singleton 2 in
          let (T inner_step_data as step_data) =
            Step_branch_data.create ~index:0 ~feature_flags ~num_chunks:1
              ~actual_feature_flags ~max_proofs_verified:Max_proofs_verified.n
              ~branches:Branches.n ~self ~public_input:(Input typ)
              ~auxiliary_typ:typ A.to_field_elements A_value.to_field_elements
              rule ~wrap_domains ~proofs_verifieds
          in
          let step_domains = Vector.singleton inner_step_data.domains in
          let step_keypair =
            let etyp =
              Impls.Step.input ~proofs_verified:Max_proofs_verified.n
                ~wrap_rounds:Tock.Rounds.n
            in
            let (T (typ, _conv, conv_inv)) = etyp in
            let main () () =
              let res = inner_step_data.main ~step_domains () in
              Impls.Step.with_label "conv_inv" (fun () -> conv_inv res)
            in
            let open Impls.Step in
            let k_p =
              lazy
                (let cs =
                   constraint_system ~input_typ:Typ.unit ~return_typ:typ main
                 in
                 let cs_hash = Md5.to_hex (R1CS_constraint_system.digest cs) in
                 ( Type_equal.Id.uid self.id
                 , snark_keys_header
                     { type_ = "step-proving-key"
                     ; identifier = inner_step_data.rule.identifier
                     }
                     cs_hash
                 , inner_step_data.index
                 , cs ) )
            in
            let k_v =
              lazy
                (let id, _header, index, cs = Lazy.force k_p in
                 let digest = R1CS_constraint_system.digest cs in
                 ( id
                 , snark_keys_header
                     { type_ = "step-verification-key"
                     ; identifier = inner_step_data.rule.identifier
                     }
                     (Md5.to_hex digest)
                 , index
                 , digest ) )
            in
            Cache.Step.read_or_generate
              ~prev_challenges:
                (Nat.to_int (fst inner_step_data.proofs_verified))
              [] k_p k_v
              (Snarky_backendless.Typ.unit ())
              typ main
          in
          let step_vks =
            lazy
              (Vector.map [ step_keypair ] ~f:(fun (_, vk) ->
                   Tick.Keypair.vk_commitments (fst (Lazy.force vk)) ) )
          in
          let wrap_main _ =
            let module SC' = SC in
            let open Impls.Wrap in
            let open Wrap_main_inputs in
            let x =
              exists Field.typ ~compute:(fun () -> Field.Constant.of_int 3)
            in
            let y =
              exists Field.typ ~compute:(fun () -> Field.Constant.of_int 0)
            in
            let z =
              exists Field.typ ~compute:(fun () -> Field.Constant.of_int 0)
            in
            let g = Inner_curve.one in
            let sponge = Sponge.create sponge_params in
            Sponge.absorb sponge x ;
            ignore (Sponge.squeeze_field sponge : Field.t) ;
            ignore
              ( SC'.to_field_checked'
                  (module Impl)
                  ~num_bits:16
                  (Kimchi_backend_common.Scalar_challenge.create x)
                : Field.t * Field.t * Field.t ) ;
            ignore
              (Ops.scale_fast g ~num_bits:5 (Shifted_value x) : Inner_curve.t) ;
            ignore
              ( Wrap_verifier.Scalar_challenge.endo g ~num_bits:4
                  (Kimchi_backend_common.Scalar_challenge.create x)
                : Field.t * Field.t ) ;
            for _i = 0 to 64000 do
              assert_r1cs x y z
            done
          in
          let (wrap_pk, wrap_vk), disk_key =
            let open Impls.Wrap in
            let (T (typ, conv, _conv_inv)) = input ~feature_flags () in
            let main x () : unit = wrap_main (conv x) in
            let self_id = Type_equal.Id.uid self.id in
            let disk_key_prover =
              lazy
                (let cs =
                   constraint_system ~input_typ:typ ~return_typ:Typ.unit main
                 in
                 let cs_hash = Md5.to_hex (R1CS_constraint_system.digest cs) in
                 ( self_id
                 , snark_keys_header
                     { type_ = "wrap-proving-key"; identifier = "" }
                     cs_hash
                 , cs ) )
            in
            let disk_key_verifier =
              lazy
                (let id, _header, cs = Lazy.force disk_key_prover in
                 let digest = R1CS_constraint_system.digest cs in
                 ( id
                 , snark_keys_header
                     { type_ = "wrap-verification-key"; identifier = "" }
                     (Md5.to_hex digest)
                 , digest ) )
            in
            let r =
              Common.time "wrap read or generate " (fun () ->
                  Cache.Wrap.read_or_generate ~prev_challenges:2 []
                    disk_key_prover disk_key_verifier typ Typ.unit main )
            in
            (r, disk_key_verifier)
          in
          let wrap_vk = Lazy.map wrap_vk ~f:fst in
          let module S = Step.Make (A) (A_value) (Max_proofs_verified) in
          let prover =
            let f :
                   ( unit * (unit * unit)
                   , unit * (unit * unit)
                   , Nat.N2.n * (Nat.N2.n * unit)
                   , Nat.N1.n * (Nat.N1.n * unit) )
                   Branch_data.t
                -> Lazy_keys.t
                -> unit
                -> (Max_proofs_verified.n, Max_proofs_verified.n) Proof.t
                   Promise.t =
             fun (T b as branch_data) (step_pk, step_vk) () ->
              let (_ : (Max_proofs_verified.n, Maxes.ns) Requests.Wrap.t) =
                Requests.Wrap.create ()
              in
              let _, prev_vars_length = b.proofs_verified in
              let step =
                let wrap_vk = Lazy.force wrap_vk in
                S.f branch_data () ~feature_flags ~prevs_length:prev_vars_length
                  ~self ~public_input:(Input typ)
                  ~auxiliary_typ:Impls.Step.Typ.unit ~step_domains
                  ~self_dlog_plonk_index:
                    ((* TODO *) Plonk_verification_key_evals.map
                       ~f:(fun x -> [| x |])
                       wrap_vk.commitments )
<<<<<<< HEAD
                  (fst (Lazy.force step_pk))
=======
                  (Impls.Step.Keypair.pk (fst (Lazy.force step_pk)))
>>>>>>> ca32aec5
                  wrap_vk.index
              in
              let pairing_vk = fst (Lazy.force step_vk) in
              let wrap =
                let wrap_vk = Lazy.force wrap_vk in
                let%bind.Promise proof, (), (), _ =
                  step ~proof_cache:None ~maxes:(module Maxes)
                in
                let proof =
                  { proof with
                    statement =
                      { proof.statement with
                        messages_for_next_wrap_proof =
                          Compile.pad_messages_for_next_wrap_proof
                            (module Maxes)
                            proof.statement.messages_for_next_wrap_proof
                      }
                  }
                in
                let%map.Promise proof =
                  (* The prover for wrapping a proof *)
                  let wrap (type actual_branching)
                      ~(max_proofs_verified : Max_proofs_verified.n Nat.t)
                      (module Max_local_max_proofs_verifieds : Hlist.Maxes.S
                        with type ns = Maxes.ns
                         and type length = Max_proofs_verified.n )
                      ~dlog_plonk_index wrap_main to_field_elements ~pairing_vk
                      ~step_domains:_ ~wrap_domains:_ ~pairing_plonk_indices:_
                      pk
                      ({ statement = prev_statement
                       ; prev_evals = _
                       ; proof
                       ; index = _which_index
                       } :
                        ( _
                        , _
                        , (_, actual_branching) Vector.t
                        , (_, actual_branching) Vector.t
                        , Maxes.ns
                          H1.T
                            (P.Base.Messages_for_next_proof_over_same_field.Wrap)
                          .t
                        , ( ( Tock.Field.t
                            , Tock.Field.t array )
                            Plonk_types.All_evals.t
                          , Max_proofs_verified.n )
                          Vector.t )
                        P.Base.Step.t ) =
                    let prev_messages_for_next_wrap_proof =
                      let module M =
                        H1.Map
                          (P.Base.Messages_for_next_proof_over_same_field.Wrap)
                          (P.Base.Messages_for_next_proof_over_same_field.Wrap
                           .Prepared)
                          (struct
                            let f =
                              P.Base.Messages_for_next_proof_over_same_field
                              .Wrap
                              .prepare
                          end)
                      in
                      M.f prev_statement.messages_for_next_wrap_proof
                    in
                    let prev_statement_with_hashes : _ Types.Step.Statement.t =
                      { proof_state =
                          { prev_statement.proof_state with
                            messages_for_next_step_proof =
                              (* TODO: Careful here... the length of
                                 old_buletproof_challenges inside the messages_for_next_wrap_proof
                                 might not be correct *)
                              Common.hash_messages_for_next_step_proof
                                ~app_state:to_field_elements
                                (P.Base.Messages_for_next_proof_over_same_field
                                 .Step
                                 .prepare ~dlog_plonk_index
                                   prev_statement.proof_state
                                     .messages_for_next_step_proof )
                          }
                      ; messages_for_next_wrap_proof =
                          (let module M =
                             H1.Map
                               (P.Base.Messages_for_next_proof_over_same_field
                                .Wrap
                                .Prepared)
                               (E01 (Digest.Constant))
                               (struct
                                 let f (type n)
                                     (m :
                                       n
                                       P.Base
                                       .Messages_for_next_proof_over_same_field
                                       .Wrap
                                       .Prepared
                                       .t ) =
                                   let T =
                                     Nat.eq_exn max_proofs_verified
                                       (Vector.length
                                          m.old_bulletproof_challenges )
                                   in
                                   Wrap_hack.hash_messages_for_next_wrap_proof
                                     max_proofs_verified m
                               end)
                           in
                          let module V = H1.To_vector (Digest.Constant) in
                          V.f Max_local_max_proofs_verifieds.length
                            (M.f prev_messages_for_next_wrap_proof) )
                      }
                    in
                    let module O = Tick.Oracles in
                    let public_input =
                      tick_public_input_of_statement ~max_proofs_verified
                        prev_statement_with_hashes
                    in
                    let prev_challenges =
                      Vector.map ~f:Ipa.Step.compute_challenges
                        prev_statement.proof_state.messages_for_next_step_proof
                          .old_bulletproof_challenges
                    in
                    let actual_proofs_verified =
                      Vector.length prev_challenges
                    in
                    let lte =
                      Nat.lte_exn actual_proofs_verified
                        (Length.to_nat Max_local_max_proofs_verifieds.length)
                    in
                    let o =
                      let sgs =
                        let module M =
                          H1.Map
                            (P.Base.Messages_for_next_proof_over_same_field.Wrap
                             .Prepared)
                            (E01 (Tick.Curve.Affine))
                            (struct
                              let f :
                                  type n.
                                     n
                                     P.Base
                                     .Messages_for_next_proof_over_same_field
                                     .Wrap
                                     .Prepared
                                     .t
                                  -> _ =
                               fun t -> t.challenge_polynomial_commitment
                            end)
                        in
                        let module V = H1.To_vector (Tick.Curve.Affine) in
                        V.f Max_local_max_proofs_verifieds.length
                          (M.f prev_messages_for_next_wrap_proof)
                      in
                      O.create_with_public_evals pairing_vk
                        Vector.(
                          map2 (Vector.trim_front sgs lte) prev_challenges
                            ~f:(fun commitment cs ->
                              { Tick.Proof.Challenge_polynomial.commitment
                              ; challenges = Vector.to_array cs
                              } )
                          |> to_list)
                        public_input proof
                    in
                    let x_hat = O.(p_eval_1 o, p_eval_2 o) in
                    let step_vk, _ = Lazy.force step_vk in
                    let next_statement : _ Types.Wrap.Statement.In_circuit.t =
                      let scalar_chal f =
                        Scalar_challenge.map ~f:Challenge.Constant.of_tick_field
                          (f o)
                      in
                      let sponge_digest_before_evaluations =
                        O.digest_before_evaluations o
                      in
                      let plonk0 =
                        { Types.Wrap.Proof_state.Deferred_values.Plonk.Minimal
                          .alpha = scalar_chal O.alpha
                        ; beta = O.beta o
                        ; gamma = O.gamma o
                        ; zeta = scalar_chal O.zeta
                        ; joint_combiner =
                            Option.map (O.joint_combiner_chal o)
                              ~f:
                                (Scalar_challenge.map
                                   ~f:Challenge.Constant.of_tick_field )
                        ; feature_flags = Plonk_types.Features.none_bool
                        }
                      in
                      let r = scalar_chal O.u in
                      let xi = scalar_chal O.v in
                      let to_field =
                        SC.to_field_constant
                          (module Tick.Field)
                          ~endo:Endo.Wrap_inner_curve.scalar
                      in
                      let module As_field = struct
                        let r = to_field r

                        let xi = to_field xi

                        let zeta = to_field plonk0.zeta

                        let alpha = to_field plonk0.alpha

                        let joint_combiner =
                          Option.map ~f:to_field plonk0.joint_combiner
                      end in
                      let domain =
                        Domain.Pow_2_roots_of_unity
                          step_vk.domain.log_size_of_group
                      in
                      let w = step_vk.domain.group_gen in
                      (* Debug *)
                      [%test_eq: Tick.Field.t] w
                        (Tick.Field.domain_generator
                           ~log2_size:(Domain.log2_size domain) ) ;
                      let zetaw = Tick.Field.mul As_field.zeta w in
                      let tick_plonk_minimal =
                        { plonk0 with
                          zeta = As_field.zeta
                        ; alpha = As_field.alpha
                        ; joint_combiner = As_field.joint_combiner
                        }
                      in
                      let tick_combined_evals =
                        Plonk_checks.evals_of_split_evals
                          (module Tick.Field)
                          proof.proof.openings.evals
                          ~rounds:(Nat.to_int Tick.Rounds.n) ~zeta:As_field.zeta
                          ~zetaw
                      in
                      let tick_domain =
                        Plonk_checks.domain
                          (module Tick.Field)
                          domain ~shifts:Common.tick_shifts
                          ~domain_generator:Backend.Tick.Field.domain_generator
                      in
                      let tick_combined_evals =
                        Plonk_types.Evals.to_in_circuit tick_combined_evals
                      in
                      let tick_env =
                        let module Env_bool = struct
                          type t = bool

                          let true_ = true

                          let false_ = false

                          let ( &&& ) = ( && )

                          let ( ||| ) = ( || )

                          let any = List.exists ~f:Fn.id
                        end in
                        let module Env_field = struct
                          include Tick.Field

                          type bool = Env_bool.t

                          let if_ (b : bool) ~then_ ~else_ =
                            if b then then_ () else else_ ()
                        end in
                        Plonk_checks.scalars_env
                          (module Env_bool)
                          (module Env_field)
                          ~endo:Endo.Step_inner_curve.base
                          ~mds:Tick_field_sponge.params.mds
                          ~srs_length_log2:Common.Max_degree.step_log2
                          ~zk_rows:3
                          ~field_of_hex:(fun s ->
                            Kimchi_pasta.Pasta.Bigint256.of_hex_string s
                            |> Kimchi_pasta.Pasta.Fp.of_bigint )
                          ~domain:tick_domain tick_plonk_minimal
                          tick_combined_evals
                      in
                      let combined_inner_product =
                        let open As_field in
                        Wrap.combined_inner_product
                        (* Note: We do not pad here. *)
                          ~actual_proofs_verified:
                            (Nat.Add.create actual_proofs_verified)
                          { evals = proof.proof.openings.evals
                          ; public_input =
                              (let x1, x2 = x_hat in
                               ([| x1 |], [| x2 |]) )
                          }
                          ~r ~xi ~zeta ~zetaw
                          ~old_bulletproof_challenges:prev_challenges
                          ~env:tick_env ~domain:tick_domain
                          ~ft_eval1:proof.proof.openings.ft_eval1
                          ~plonk:tick_plonk_minimal
                      in
                      let chal = Challenge.Constant.of_tick_field in
                      let sg_new, new_bulletproof_challenges, b =
                        let prechals =
                          Array.map (O.opening_prechallenges o) ~f:(fun x ->
                              let x =
                                Scalar_challenge.map
                                  ~f:Challenge.Constant.of_tick_field x
                              in
                              x )
                        in
                        let chals =
                          Array.map prechals ~f:(fun x ->
                              Ipa.Step.compute_challenge x )
                        in
                        let challenge_polynomial =
                          unstage (Wrap.challenge_polynomial chals)
                        in
                        let open As_field in
                        let b =
                          let open Tick.Field in
                          challenge_polynomial zeta
                          + (r * challenge_polynomial zetaw)
                        in
                        let overwritten_prechals =
                          Array.map prechals
                            ~f:
                              (Scalar_challenge.map ~f:(fun _ ->
                                   Challenge.Constant.of_tick_field
                                     (Impls.Step.Field.Constant.of_int 100) ) )
                        in
                        let chals =
                          Array.map overwritten_prechals ~f:(fun x ->
                              Ipa.Step.compute_challenge x )
                        in
                        let sg_new =
                          let urs = Backend.Tick.Keypair.load_urs () in
                          Kimchi_bindings.Protocol.SRS.Fp
                          .batch_accumulator_generate urs 1 chals
                        in
                        let[@warning "-4"] sg_new =
                          match sg_new with
                          | [| Kimchi_types.Finite x |] ->
                              x
                          | _ ->
                              assert false
                        in
                        let overwritten_prechals =
                          Array.map overwritten_prechals
                            ~f:Bulletproof_challenge.unpack
                        in

                        (sg_new, overwritten_prechals, b)
                      in
                      let plonk =
                        let module Field = struct
                          include Tick.Field
                        end in
                        Wrap.Type1.derive_plonk
                          (module Field)
                          ~shift:Shifts.tick1 ~env:tick_env tick_plonk_minimal
                          tick_combined_evals
                      in
                      let shift_value =
                        Shifted_value.Type1.of_field
                          (module Tick.Field)
                          ~shift:Shifts.tick1
                      in
                      let branch_data : Composition_types.Branch_data.t =
                        { proofs_verified =
                            ( match actual_proofs_verified with
                            | Z ->
                                Composition_types.Branch_data.Proofs_verified.N0
                            | S Z ->
                                N1
                            | S (S Z) ->
                                N2
                            | S _ ->
                                assert false )
                        ; domain_log2 =
                            Composition_types.Branch_data.Domain_log2.of_int_exn
                              step_vk.domain.log_size_of_group
                        }
                      in
                      let messages_for_next_wrap_proof :
                          _
                          P.Base.Messages_for_next_proof_over_same_field.Wrap.t
                          =
                        { challenge_polynomial_commitment = sg_new
                        ; old_bulletproof_challenges =
                            Vector.map
                              prev_statement.proof_state.unfinalized_proofs
                              ~f:(fun t ->
                                t.deferred_values.bulletproof_challenges )
                        }
                      in
                      { proof_state =
                          { deferred_values =
                              { xi
                              ; b = shift_value b
                              ; bulletproof_challenges =
                                  Vector.of_array_and_length_exn
                                    new_bulletproof_challenges Tick.Rounds.n
                              ; combined_inner_product =
                                  shift_value combined_inner_product
                              ; branch_data
                              ; plonk =
                                  { plonk with
                                    zeta = plonk0.zeta
                                  ; alpha = plonk0.alpha
                                  ; beta = chal plonk0.beta
                                  ; gamma = chal plonk0.gamma
                                  ; joint_combiner = Opt.nothing
                                  }
                              }
                          ; sponge_digest_before_evaluations =
                              Digest.Constant.of_tick_field
                                sponge_digest_before_evaluations
                          ; messages_for_next_wrap_proof
                          }
                      ; messages_for_next_step_proof =
                          prev_statement.proof_state
                            .messages_for_next_step_proof
                      }
                    in
                    let messages_for_next_wrap_proof_prepared =
                      P.Base.Messages_for_next_proof_over_same_field.Wrap
                      .prepare
                        next_statement.proof_state.messages_for_next_wrap_proof
                    in
                    let%map.Promise next_proof =
                      let (T (input, conv, _conv_inv)) =
                        Impls.Wrap.input ~feature_flags ()
                      in
                      Common.time "wrap proof" (fun () ->
                          Impls.Wrap.generate_witness_conv
                            ~f:(fun { Impls.Wrap.Proof_inputs.auxiliary_inputs
                                    ; public_inputs
                                    } () ->
                              Backend.Tock.Proof.create_async
                                ~primary:public_inputs
                                ~auxiliary:auxiliary_inputs pk
                                ~message:
                                  ( Vector.map2
                                      (Vector.extend_front_exn
                                         prev_statement.proof_state
                                           .messages_for_next_step_proof
                                           .challenge_polynomial_commitments
                                         max_proofs_verified
                                         (Lazy.force Dummy.Ipa.Wrap.sg) )
                                      messages_for_next_wrap_proof_prepared
                                        .old_bulletproof_challenges
                                      ~f:(fun sg chals ->
                                        { Tock.Proof.Challenge_polynomial
                                          .commitment = sg
                                        ; challenges = Vector.to_array chals
                                        } )
                                  |> Wrap_hack.pad_accumulator ) )
                            ~input_typ:input
                            ~return_typ:(Snarky_backendless.Typ.unit ())
                            (fun x () : unit -> wrap_main (conv x))
                            { messages_for_next_step_proof =
                                prev_statement_with_hashes.proof_state
                                  .messages_for_next_step_proof
                            ; proof_state =
                                { next_statement.proof_state with
                                  messages_for_next_wrap_proof =
                                    Wrap_hack.hash_messages_for_next_wrap_proof
                                      max_proofs_verified
                                      messages_for_next_wrap_proof_prepared
                                ; deferred_values =
                                    { next_statement.proof_state.deferred_values with
                                      plonk =
                                        { next_statement.proof_state
                                            .deferred_values
                                            .plonk
                                          with
                                          joint_combiner = None
                                        }
                                    }
                                }
                            } )
                    in
                    ( { proof = Wrap_wire_proof.of_kimchi_proof next_proof.proof
                      ; statement =
                          Types.Wrap.Statement.to_minimal
                            ~to_option:Opt.to_option next_statement
                      ; prev_evals =
                          { Plonk_types.All_evals.evals =
                              { public_input =
                                  (let x1, x2 = x_hat in
                                   ([| x1 |], [| x2 |]) )
                              ; evals = proof.proof.openings.evals
                              }
                          ; ft_eval1 = proof.proof.openings.ft_eval1
                          }
                      }
                      : _ P.Base.Wrap.t )
                  in
                  wrap ~max_proofs_verified:Max_proofs_verified.n
                    full_signature.maxes
                    ~dlog_plonk_index:
                      ((* TODO *) Plonk_verification_key_evals.map
                         ~f:(fun x -> [| x |])
                         wrap_vk.commitments )
                    wrap_main A_value.to_field_elements ~pairing_vk
                    ~step_domains:b.domains
                    ~pairing_plonk_indices:(Lazy.force step_vks) ~wrap_domains
                    (fst (Lazy.force wrap_pk))
                    proof
                in
                Proof.T
                  { proof with
                    statement =
                      { proof.statement with
                        messages_for_next_step_proof =
                          { proof.statement.messages_for_next_step_proof with
                            app_state = ()
                          }
                      }
                  }
              in
              wrap
            in
            f step_data step_keypair
          in
          let data : _ Types_map.Compiled.t =
            { branches = Branches.n
            ; feature_flags
            ; proofs_verifieds
            ; max_proofs_verified = (module Max_proofs_verified)
            ; public_input = typ
            ; wrap_key =
                Lazy.map wrap_vk ~f:(fun x ->
                    (* TODO *)
                    Plonk_verification_key_evals.map
                      ~f:(fun x -> [| x |])
                      (Verification_key.commitments x) )
            ; wrap_vk = Lazy.map wrap_vk ~f:Verification_key.index
            ; wrap_domains
            ; step_domains
            ; num_chunks = 1
            ; zk_rows = 3
            }
          in
          Types_map.add_exn self data ;
          (prover, wrap_vk, disk_key)
      end

      let step, wrap_vk, wrap_disk_key = M.compile

      module Proof = struct
        module Max_local_max_proofs_verified = Max_proofs_verified
        include Proof.Make (Max_proofs_verified) (Max_local_max_proofs_verified)

        let _id = wrap_disk_key

        let verification_key = wrap_vk

        let verify ts =
          verify_promise
            (module Max_proofs_verified)
            (module A_value)
            (Lazy.force verification_key)
            ts

        let _statement (T p : t) =
          p.statement.messages_for_next_step_proof.app_state
      end

      let proof_with_stmt =
        let p = Promise.block_on_async_exn (fun () -> step ()) in
        ((), p)

      let%test "should not be able to verify invalid proof" =
        Or_error.is_error
        @@ Promise.block_on_async_exn (fun () ->
               Proof.verify [ proof_with_stmt ] )

      module Recurse_on_bad_proof = struct
        open Impls.Step

        let _dummy_proof =
          Proof0.dummy Nat.N2.n Nat.N2.n Nat.N2.n ~domain_log2:15

        type _ Snarky_backendless.Request.t +=
          | Proof : (Nat.N2.n, Nat.N2.n) Proof0.t Snarky_backendless.Request.t

        let handler (proof : _ Proof0.t)
            (Snarky_backendless.Request.With { request; respond }) =
          match request with
          | Proof ->
              respond (Provide proof)
          | _ ->
              respond Unhandled

        let[@warning "-45"] _tag, _, p, Provers.[ step ] =
          Common.time "compile" (fun () ->
              compile_promise () ~public_input:(Input Typ.unit)
                ~auxiliary_typ:Typ.unit
                ~branches:(module Nat.N1)
                ~max_proofs_verified:(module Nat.N2)
                ~name:"recurse-on-bad" ~constraint_constants
                ~choices:(fun ~self:_ ->
                  [ { identifier = "main"
                    ; feature_flags = Plonk_types.Features.none_bool
                    ; prevs = [ tag; tag ]
                    ; main =
                        (fun { public_input = () } ->
                          let proof =
                            exists (Typ.Internal.ref ()) ~request:(fun () ->
                                Proof )
                          in
                          { previous_proof_statements =
                              [ { public_input = ()
                                ; proof
                                ; proof_must_verify = Boolean.true_
                                }
                              ; { public_input = ()
                                ; proof
                                ; proof_must_verify = Boolean.true_
                                }
                              ]
                          ; public_output = ()
                          ; auxiliary_output = ()
                          } )
                    }
                  ] ) )

        module Proof = (val p)
      end

      let%test "should not be able to create a recursive proof from an invalid \
                proof" =
        try
          let (), (), proof =
            Promise.block_on_async_exn (fun () ->
                Recurse_on_bad_proof.step
                  ~handler:(Recurse_on_bad_proof.handler (snd proof_with_stmt))
                  () )
          in
          Or_error.is_error
          @@ Promise.block_on_async_exn (fun () ->
                 Recurse_on_bad_proof.Proof.verify_promise [ ((), proof) ] )
        with _ -> true
    end )

  let%test_module "adversarial_tests" =
    ( module struct
      [@@@warning "-60"]

      let () = Backtrace.elide := false

      let () = Snarky_backendless.Snark0.set_eval_constraints true

      let%test_module "test domain size too large" =
        ( module Compile.Make_adversarial_test (struct
          let tweak_statement (stmt : _ Import.Types.Wrap.Statement.In_circuit.t)
              =
            (* Modify the statement to use an invalid domain size. *)
            { stmt with
              proof_state =
                { stmt.proof_state with
                  deferred_values =
                    { stmt.proof_state.deferred_values with
                      branch_data =
                        { stmt.proof_state.deferred_values.branch_data with
                          Branch_data.domain_log2 =
                            Branch_data.Domain_log2.of_int_exn
                              (Nat.to_int Kimchi_pasta.Basic.Rounds.Step.n + 1)
                        }
                    }
                }
            }

          let check_verifier_error err =
            (* Convert to JSON to make it easy to parse. *)
            err |> Error_json.error_to_yojson
            |> Yojson.Safe.Util.member "multiple"
            |> Yojson.Safe.Util.to_list
            |> List.find_exn ~f:(fun json ->
                   let error =
                     json
                     |> Yojson.Safe.Util.member "string"
                     |> Yojson.Safe.Util.to_string
                   in
                   String.equal error "domain size is small enough" )
            |> fun _ -> ()
        end) )
    end )

  let%test_module "domain too small" =
    ( module struct
      open Impls.Step

      (* Currently, a circuit must have at least 1 of every type of constraint. *)
      let dummy_constraints () =
        Impl.(
          let x =
            exists Field.typ ~compute:(fun () -> Field.Constant.of_int 3)
          in
          let g =
            exists Step_main_inputs.Inner_curve.typ ~compute:(fun _ ->
                Tick.Inner_curve.(to_affine_exn one) )
          in
          ignore
            ( SC.to_field_checked'
                (module Impl)
                ~num_bits:16
                (Kimchi_backend_common.Scalar_challenge.create x)
              : Field.t * Field.t * Field.t ) ;
          ignore
            ( Step_main_inputs.Ops.scale_fast g ~num_bits:5 (Shifted_value x)
              : Step_main_inputs.Inner_curve.t ) ;
          ignore
            ( Step_main_inputs.Ops.scale_fast g ~num_bits:5 (Shifted_value x)
              : Step_main_inputs.Inner_curve.t ) ;
          ignore
            ( Step_verifier.Scalar_challenge.endo g ~num_bits:4
                (Kimchi_backend_common.Scalar_challenge.create x)
              : Field.t * Field.t ))

      module No_recursion = struct
        let[@warning "-45"] tag, _, p, Provers.[ step ] =
          Common.time "compile" (fun () ->
              compile_promise () ~public_input:(Input Field.typ)
                ~auxiliary_typ:Typ.unit
                ~branches:(module Nat.N1)
                ~max_proofs_verified:(module Nat.N0)
                ~name:"blockchain-snark"
                ~constraint_constants:
                  (* Dummy values *)
                  { sub_windows_per_window = 0
                  ; ledger_depth = 0
                  ; work_delay = 0
                  ; block_window_duration_ms = 0
                  ; transaction_capacity = Log_2 0
                  ; pending_coinbase_depth = 0
                  ; coinbase_amount = Unsigned.UInt64.of_int 0
                  ; supercharged_coinbase_factor = 0
                  ; account_creation_fee = Unsigned.UInt64.of_int 0
                  ; fork = None
                  }
                ~choices:(fun ~self:_ ->
                  [ { identifier = "main"
                    ; prevs = []
                    ; feature_flags = Plonk_types.Features.none_bool
                    ; main =
                        (fun { public_input = self } ->
                          dummy_constraints () ;
                          Field.Assert.equal self Field.zero ;
                          { previous_proof_statements = []
                          ; public_output = ()
                          ; auxiliary_output = ()
                          } )
                    }
                  ] ) )

        module Proof = (val p)

        let example =
          let (), (), b0 =
            Common.time "b0" (fun () ->
                Promise.block_on_async_exn (fun () -> step Field.Constant.zero) )
          in
          Or_error.ok_exn
            (Promise.block_on_async_exn (fun () ->
                 Proof.verify_promise [ (Field.Constant.zero, b0) ] ) ) ;
          (Field.Constant.zero, b0)

        let example_input, example_proof = example
      end

      module Fake_1_recursion = struct
        let[@warning "-45"] tag, _, p, Provers.[ step ] =
          Common.time "compile" (fun () ->
              compile_promise () ~public_input:(Input Field.typ)
                ~auxiliary_typ:Typ.unit
                ~branches:(module Nat.N1)
                ~max_proofs_verified:(module Nat.N1)
                ~name:"blockchain-snark"
                ~constraint_constants:
                  (* Dummy values *)
                  { sub_windows_per_window = 0
                  ; ledger_depth = 0
                  ; work_delay = 0
                  ; block_window_duration_ms = 0
                  ; transaction_capacity = Log_2 0
                  ; pending_coinbase_depth = 0
                  ; coinbase_amount = Unsigned.UInt64.of_int 0
                  ; supercharged_coinbase_factor = 0
                  ; account_creation_fee = Unsigned.UInt64.of_int 0
                  ; fork = None
                  }
                ~choices:(fun ~self:_ ->
                  [ { identifier = "main"
                    ; prevs = []
                    ; feature_flags = Plonk_types.Features.none_bool
                    ; main =
                        (fun { public_input = self } ->
                          dummy_constraints () ;
                          Field.Assert.equal self Field.zero ;
                          { previous_proof_statements = []
                          ; public_output = ()
                          ; auxiliary_output = ()
                          } )
                    }
                  ] ) )

        module Proof = (val p)

        let example =
          let (), (), b0 =
            Common.time "b0" (fun () ->
                Promise.block_on_async_exn (fun () -> step Field.Constant.zero) )
          in
          Or_error.ok_exn
            (Promise.block_on_async_exn (fun () ->
                 Proof.verify_promise [ (Field.Constant.zero, b0) ] ) ) ;
          (Field.Constant.zero, b0)

        let example_input, example_proof = example
      end

      module Fake_2_recursion = struct
        let[@warning "-45"] tag, _, p, Provers.[ step ] =
          Common.time "compile" (fun () ->
              compile_promise () ~public_input:(Input Field.typ)
                ~override_wrap_domain:Pickles_base.Proofs_verified.N1
                ~auxiliary_typ:Typ.unit
                ~branches:(module Nat.N1)
                ~max_proofs_verified:(module Nat.N2)
                ~name:"blockchain-snark"
                ~constraint_constants:
                  (* Dummy values *)
                  { sub_windows_per_window = 0
                  ; ledger_depth = 0
                  ; work_delay = 0
                  ; block_window_duration_ms = 0
                  ; transaction_capacity = Log_2 0
                  ; pending_coinbase_depth = 0
                  ; coinbase_amount = Unsigned.UInt64.of_int 0
                  ; supercharged_coinbase_factor = 0
                  ; account_creation_fee = Unsigned.UInt64.of_int 0
                  ; fork = None
                  }
                ~choices:(fun ~self:_ ->
                  [ { identifier = "main"
                    ; prevs = []
                    ; feature_flags = Plonk_types.Features.none_bool
                    ; main =
                        (fun { public_input = self } ->
                          dummy_constraints () ;
                          Field.Assert.equal self Field.zero ;
                          { previous_proof_statements = []
                          ; public_output = ()
                          ; auxiliary_output = ()
                          } )
                    }
                  ] ) )

        module Proof = (val p)

        let example =
          let (), (), b0 =
            Common.time "b0" (fun () ->
                Promise.block_on_async_exn (fun () -> step Field.Constant.zero) )
          in
          Or_error.ok_exn
            (Promise.block_on_async_exn (fun () ->
                 Proof.verify_promise [ (Field.Constant.zero, b0) ] ) ) ;
          (Field.Constant.zero, b0)

        let example_input, example_proof = example
      end

      [@@@warning "-60"]

      module Simple_chain = struct
        type _ Snarky_backendless.Request.t +=
          | Prev_input : Field.Constant.t Snarky_backendless.Request.t
          | Proof : Side_loaded.Proof.t Snarky_backendless.Request.t
          | Verifier_index :
              Side_loaded.Verification_key.t Snarky_backendless.Request.t

        let handler (prev_input : Field.Constant.t) (proof : _ Proof.t)
            (verifier_index : Side_loaded.Verification_key.t)
            (Snarky_backendless.Request.With { request; respond }) =
          match request with
          | Prev_input ->
              respond (Provide prev_input)
          | Proof ->
              respond (Provide proof)
          | Verifier_index ->
              respond (Provide verifier_index)
          | _ ->
              respond Unhandled

        let side_loaded_tag =
          Side_loaded.create ~name:"foo"
            ~max_proofs_verified:(Nat.Add.create Nat.N2.n)
            ~feature_flags:Plonk_types.Features.none ~typ:Field.typ

        let[@warning "-45"] _tag, _, p, Provers.[ step ] =
          Common.time "compile" (fun () ->
              compile_promise () ~public_input:(Input Field.typ)
                ~auxiliary_typ:Typ.unit
                ~branches:(module Nat.N1)
                ~max_proofs_verified:(module Nat.N1)
                ~name:"blockchain-snark"
                ~constraint_constants:
                  (* Dummy values *)
                  { sub_windows_per_window = 0
                  ; ledger_depth = 0
                  ; work_delay = 0
                  ; block_window_duration_ms = 0
                  ; transaction_capacity = Log_2 0
                  ; pending_coinbase_depth = 0
                  ; coinbase_amount = Unsigned.UInt64.of_int 0
                  ; supercharged_coinbase_factor = 0
                  ; account_creation_fee = Unsigned.UInt64.of_int 0
                  ; fork = None
                  }
                ~choices:(fun ~self:_ ->
                  [ { identifier = "main"
                    ; prevs = [ side_loaded_tag ]
                    ; feature_flags = Plonk_types.Features.none_bool
                    ; main =
                        (fun { public_input = self } ->
                          let prev =
                            exists Field.typ ~request:(fun () -> Prev_input)
                          in
                          let proof =
                            exists (Typ.Internal.ref ()) ~request:(fun () ->
                                Proof )
                          in
                          let vk =
                            exists (Typ.Internal.ref ()) ~request:(fun () ->
                                Verifier_index )
                          in
                          as_prover (fun () ->
                              let vk = As_prover.Ref.get vk in
                              Side_loaded.in_prover side_loaded_tag vk ) ;
                          let vk =
                            exists Side_loaded_verification_key.typ
                              ~compute:(fun () -> As_prover.Ref.get vk)
                          in
                          Side_loaded.in_circuit side_loaded_tag vk ;
                          let is_base_case = Field.equal Field.zero self in
                          let self_correct = Field.(equal (one + prev) self) in
                          Boolean.Assert.any [ self_correct; is_base_case ] ;
                          { previous_proof_statements =
                              [ { public_input = prev
                                ; proof
                                ; proof_must_verify = Boolean.true_
                                }
                              ]
                          ; public_output = ()
                          ; auxiliary_output = ()
                          } )
                    }
                  ] ) )

        module Proof = (val p)

        let _example1 =
          let (), (), b1 =
            Common.time "b1" (fun () ->
                Promise.block_on_async_exn (fun () ->
                    step
                      ~handler:
                        (handler No_recursion.example_input
                           (Side_loaded.Proof.of_proof
                              No_recursion.example_proof )
                           (Side_loaded.Verification_key.of_compiled
                              No_recursion.tag ) )
                      Field.Constant.one ) )
          in
          Or_error.ok_exn
            (Promise.block_on_async_exn (fun () ->
                 Proof.verify_promise [ (Field.Constant.one, b1) ] ) ) ;
          (Field.Constant.one, b1)

        let _example2 =
          let (), (), b2 =
            Common.time "b2" (fun () ->
                Promise.block_on_async_exn (fun () ->
                    step
                      ~handler:
                        (handler Fake_1_recursion.example_input
                           (Side_loaded.Proof.of_proof
                              Fake_1_recursion.example_proof )
                           (Side_loaded.Verification_key.of_compiled
                              Fake_1_recursion.tag ) )
                      Field.Constant.one ) )
          in
          Or_error.ok_exn
            (Promise.block_on_async_exn (fun () ->
                 Proof.verify_promise [ (Field.Constant.one, b2) ] ) ) ;
          (Field.Constant.one, b2)

        let _example3 =
          let (), (), b3 =
            Common.time "b3" (fun () ->
                Promise.block_on_async_exn (fun () ->
                    step
                      ~handler:
                        (handler Fake_2_recursion.example_input
                           (Side_loaded.Proof.of_proof
                              Fake_2_recursion.example_proof )
                           (Side_loaded.Verification_key.of_compiled
                              Fake_2_recursion.tag ) )
                      Field.Constant.one ) )
          in
          Or_error.ok_exn
            (Promise.block_on_async_exn (fun () ->
                 Proof.verify_promise [ (Field.Constant.one, b3) ] ) ) ;
          (Field.Constant.one, b3)
      end
    end )

  let%test_module "side-loaded with feature flags" =
    ( module struct
      open Impls.Step

      [@@@warning "-60"]

      module Statement = struct
        [@@@warning "-32-34"]

        type t = Field.t

        let to_field_elements x = [| x |]

        module Constant = struct
          type t = Field.Constant.t [@@deriving bin_io]

          [@@@warning "-32"]

          let to_field_elements x = [| x |]
        end
      end

      (* Currently, a circuit must have at least 1 of every type of constraint. *)
      let dummy_constraints () =
        Impl.(
          let x =
            exists Field.typ ~compute:(fun () -> Field.Constant.of_int 3)
          in
          let g =
            exists Step_main_inputs.Inner_curve.typ ~compute:(fun _ ->
                Tick.Inner_curve.(to_affine_exn one) )
          in
          ignore
            ( SC.to_field_checked'
                (module Impl)
                ~num_bits:16
                (Kimchi_backend_common.Scalar_challenge.create x)
              : Field.t * Field.t * Field.t ) ;
          ignore
            ( Step_main_inputs.Ops.scale_fast g ~num_bits:5 (Shifted_value x)
              : Step_main_inputs.Inner_curve.t ) ;
          ignore
            ( Step_main_inputs.Ops.scale_fast g ~num_bits:5 (Shifted_value x)
              : Step_main_inputs.Inner_curve.t ) ;
          ignore
            ( Step_verifier.Scalar_challenge.endo g ~num_bits:4
                (Kimchi_backend_common.Scalar_challenge.create x)
              : Field.t * Field.t ))

      module No_recursion = struct
        let[@warning "-45"] tag, _, p, Provers.[ step ] =
          Common.time "compile" (fun () ->
              compile_promise () ~public_input:(Input Field.typ)
                ~auxiliary_typ:Typ.unit
                ~branches:(module Nat.N1)
                ~max_proofs_verified:(module Nat.N0)
                ~name:"blockchain-snark"
                ~constraint_constants:
                  (* Dummy values *)
                  { sub_windows_per_window = 0
                  ; ledger_depth = 0
                  ; work_delay = 0
                  ; block_window_duration_ms = 0
                  ; transaction_capacity = Log_2 0
                  ; pending_coinbase_depth = 0
                  ; coinbase_amount = Unsigned.UInt64.of_int 0
                  ; supercharged_coinbase_factor = 0
                  ; account_creation_fee = Unsigned.UInt64.of_int 0
                  ; fork = None
                  }
                ~choices:(fun ~self:_ ->
                  [ { identifier = "main"
                    ; prevs = []
                    ; feature_flags = Plonk_types.Features.none_bool
                    ; main =
                        (fun { public_input = self } ->
                          dummy_constraints () ;
                          Field.Assert.equal self Field.zero ;
                          { previous_proof_statements = []
                          ; public_output = ()
                          ; auxiliary_output = ()
                          } )
                    }
                  ] ) )

        module Proof = (val p)

        let example =
          let (), (), b0 =
            Common.time "b0" (fun () ->
                Promise.block_on_async_exn (fun () -> step Field.Constant.zero) )
          in
          Or_error.ok_exn
            (Promise.block_on_async_exn (fun () ->
                 Proof.verify_promise [ (Field.Constant.zero, b0) ] ) ) ;
          (Field.Constant.zero, b0)

        let example_input, example_proof = example
      end

      module Fake_1_recursion = struct
        let[@warning "-45"] tag, _, p, Provers.[ step ] =
          Common.time "compile" (fun () ->
              compile_promise () ~public_input:(Input Field.typ)
                ~auxiliary_typ:Typ.unit
                ~branches:(module Nat.N1)
                ~max_proofs_verified:(module Nat.N1)
                ~name:"blockchain-snark"
                ~constraint_constants:
                  (* Dummy values *)
                  { sub_windows_per_window = 0
                  ; ledger_depth = 0
                  ; work_delay = 0
                  ; block_window_duration_ms = 0
                  ; transaction_capacity = Log_2 0
                  ; pending_coinbase_depth = 0
                  ; coinbase_amount = Unsigned.UInt64.of_int 0
                  ; supercharged_coinbase_factor = 0
                  ; account_creation_fee = Unsigned.UInt64.of_int 0
                  ; fork = None
                  }
                ~choices:(fun ~self:_ ->
                  [ { identifier = "main"
                    ; prevs = []
                    ; feature_flags = Plonk_types.Features.none_bool
                    ; main =
                        (fun { public_input = self } ->
                          dummy_constraints () ;
                          Field.Assert.equal self Field.zero ;
                          { previous_proof_statements = []
                          ; public_output = ()
                          ; auxiliary_output = ()
                          } )
                    }
                  ] ) )

        module Proof = (val p)

        let example =
          let (), (), b0 =
            Common.time "b0" (fun () ->
                Promise.block_on_async_exn (fun () -> step Field.Constant.zero) )
          in
          Or_error.ok_exn
            (Promise.block_on_async_exn (fun () ->
                 Proof.verify_promise [ (Field.Constant.zero, b0) ] ) ) ;
          (Field.Constant.zero, b0)

        let example_input, example_proof = example
      end

      module Fake_2_recursion = struct
        let[@warning "-45"] tag, _, p, Provers.[ step ] =
          Common.time "compile" (fun () ->
              compile_promise () ~public_input:(Input Field.typ)
                ~override_wrap_domain:Pickles_base.Proofs_verified.N1
                ~auxiliary_typ:Typ.unit
                ~branches:(module Nat.N1)
                ~max_proofs_verified:(module Nat.N2)
                ~name:"blockchain-snark"
                ~constraint_constants:
                  (* Dummy values *)
                  { sub_windows_per_window = 0
                  ; ledger_depth = 0
                  ; work_delay = 0
                  ; block_window_duration_ms = 0
                  ; transaction_capacity = Log_2 0
                  ; pending_coinbase_depth = 0
                  ; coinbase_amount = Unsigned.UInt64.of_int 0
                  ; supercharged_coinbase_factor = 0
                  ; account_creation_fee = Unsigned.UInt64.of_int 0
                  ; fork = None
                  }
                ~choices:(fun ~self:_ ->
                  [ { identifier = "main"
                    ; prevs = []
                    ; feature_flags = Plonk_types.Features.none_bool
                    ; main =
                        (fun { public_input = self } ->
                          dummy_constraints () ;
                          Field.Assert.equal self Field.zero ;
                          { previous_proof_statements = []
                          ; public_output = ()
                          ; auxiliary_output = ()
                          } )
                    }
                  ] ) )

        module Proof = (val p)

        let example =
          let (), (), b0 =
            Common.time "b0" (fun () ->
                Promise.block_on_async_exn (fun () -> step Field.Constant.zero) )
          in
          Or_error.ok_exn
            (Promise.block_on_async_exn (fun () ->
                 Proof.verify_promise [ (Field.Constant.zero, b0) ] ) ) ;
          (Field.Constant.zero, b0)

        let example_input, example_proof = example
      end

      [@@@warning "-60"]

      module Simple_chain = struct
        type _ Snarky_backendless.Request.t +=
          | Prev_input : Field.Constant.t Snarky_backendless.Request.t
          | Proof : Side_loaded.Proof.t Snarky_backendless.Request.t
          | Verifier_index :
              Side_loaded.Verification_key.t Snarky_backendless.Request.t

        let handler (prev_input : Field.Constant.t) (proof : _ Proof.t)
            (verifier_index : Side_loaded.Verification_key.t)
            (Snarky_backendless.Request.With { request; respond }) =
          match request with
          | Prev_input ->
              respond (Provide prev_input)
          | Proof ->
              respond (Provide proof)
          | Verifier_index ->
              respond (Provide verifier_index)
          | _ ->
              respond Unhandled

        let maybe_features =
          Plonk_types.Features.(map none ~f:(fun _ -> Opt.Flag.Maybe))

        let side_loaded_tag =
          Side_loaded.create ~name:"foo"
            ~max_proofs_verified:(Nat.Add.create Nat.N2.n)
            ~feature_flags:maybe_features ~typ:Field.typ

        let[@warning "-45"] _tag, _, p, Provers.[ step ] =
          Common.time "compile" (fun () ->
              compile_promise () ~public_input:(Input Field.typ)
                ~auxiliary_typ:Typ.unit
                ~branches:(module Nat.N1)
                ~max_proofs_verified:(module Nat.N1)
                ~name:"blockchain-snark"
                ~constraint_constants:
                  (* Dummy values *)
                  { sub_windows_per_window = 0
                  ; ledger_depth = 0
                  ; work_delay = 0
                  ; block_window_duration_ms = 0
                  ; transaction_capacity = Log_2 0
                  ; pending_coinbase_depth = 0
                  ; coinbase_amount = Unsigned.UInt64.of_int 0
                  ; supercharged_coinbase_factor = 0
                  ; account_creation_fee = Unsigned.UInt64.of_int 0
                  ; fork = None
                  }
                ~choices:(fun ~self:_ ->
                  [ { identifier = "main"
                    ; prevs = [ side_loaded_tag ]
                    ; feature_flags = Plonk_types.Features.none_bool
                    ; main =
                        (fun { public_input = self } ->
                          let prev =
                            exists Field.typ ~request:(fun () -> Prev_input)
                          in
                          let proof =
                            exists (Typ.Internal.ref ()) ~request:(fun () ->
                                Proof )
                          in
                          let vk =
                            exists (Typ.Internal.ref ()) ~request:(fun () ->
                                Verifier_index )
                          in
                          as_prover (fun () ->
                              let vk = As_prover.Ref.get vk in
                              Side_loaded.in_prover side_loaded_tag vk ) ;
                          let vk =
                            exists Side_loaded_verification_key.typ
                              ~compute:(fun () -> As_prover.Ref.get vk)
                          in
                          Side_loaded.in_circuit side_loaded_tag vk ;
                          let is_base_case = Field.equal Field.zero self in
                          let self_correct = Field.(equal (one + prev) self) in
                          Boolean.Assert.any [ self_correct; is_base_case ] ;
                          { previous_proof_statements =
                              [ { public_input = prev
                                ; proof
                                ; proof_must_verify = Boolean.true_
                                }
                              ]
                          ; public_output = ()
                          ; auxiliary_output = ()
                          } )
                    }
                  ] ) )

        module Proof = (val p)

        let _example1 =
          let (), (), b1 =
            Common.time "b1" (fun () ->
                Promise.block_on_async_exn (fun () ->
                    step
                      ~handler:
                        (handler No_recursion.example_input
                           (Side_loaded.Proof.of_proof
                              No_recursion.example_proof )
                           (Side_loaded.Verification_key.of_compiled
                              No_recursion.tag ) )
                      Field.Constant.one ) )
          in
          Or_error.ok_exn
            (Promise.block_on_async_exn (fun () ->
                 Proof.verify_promise [ (Field.Constant.one, b1) ] ) ) ;
          (Field.Constant.one, b1)

        let _example2 =
          let (), (), b2 =
            Common.time "b2" (fun () ->
                Promise.block_on_async_exn (fun () ->
                    step
                      ~handler:
                        (handler Fake_1_recursion.example_input
                           (Side_loaded.Proof.of_proof
                              Fake_1_recursion.example_proof )
                           (Side_loaded.Verification_key.of_compiled
                              Fake_1_recursion.tag ) )
                      Field.Constant.one ) )
          in
          Or_error.ok_exn
            (Promise.block_on_async_exn (fun () ->
                 Proof.verify_promise [ (Field.Constant.one, b2) ] ) ) ;
          (Field.Constant.one, b2)

        let _example3 =
          let (), (), b3 =
            Common.time "b3" (fun () ->
                Promise.block_on_async_exn (fun () ->
                    step
                      ~handler:
                        (handler Fake_2_recursion.example_input
                           (Side_loaded.Proof.of_proof
                              Fake_2_recursion.example_proof )
                           (Side_loaded.Verification_key.of_compiled
                              Fake_2_recursion.tag ) )
                      Field.Constant.one ) )
          in
          Or_error.ok_exn
            (Promise.block_on_async_exn (fun () ->
                 Proof.verify_promise [ (Field.Constant.one, b3) ] ) ) ;
          (Field.Constant.one, b3)
      end
    end )
end

include Wire_types.Make (Make_sig) (Make_str)<|MERGE_RESOLUTION|>--- conflicted
+++ resolved
@@ -6,9 +6,9 @@
 module Make_sig (A : Wire_types.Types.S) = struct
   module type S =
     Pickles_intf.S
-      with type Side_loaded.Verification_key.Stable.V2.t =
-        A.Side_loaded.Verification_key.V2.t
-       and type ('a, 'b) Proof.t = ('a, 'b) A.Proof.t
+    with type Side_loaded.Verification_key.Stable.V2.t =
+           A.Side_loaded.Verification_key.V2.t
+     and type ('a, 'b) Proof.t = ('a, 'b) A.Proof.t
 end
 
 module Make_str (_ : Wire_types.Concrete) = struct
@@ -49,8 +49,7 @@
   module Cache = Cache
   module Storables = Compile.Storables
 
-  type chunking_data = Verify.Instance.chunking_data =
-    { num_chunks : int; domain_size : int; zk_rows : int }
+  exception Return_digest = Compile.Return_digest
 
   let verify_promise = Verify.verify
 
@@ -233,7 +232,7 @@
             Plonk_verification_key_evals.map (Lazy.force d.wrap_key)
               ~f:(fun x -> x.(0))
         ; max_proofs_verified =
-            Pickles_base.Proofs_verified.of_nat_exn
+            Pickles_base.Proofs_verified.of_nat
               (Nat.Add.n d.max_proofs_verified)
         ; actual_wrap_domain_size
         }
@@ -253,11 +252,6 @@
         ; branches = Verification_key.Max_branches.n
         ; feature_flags =
             Plonk_types.(Features.to_full ~or_:Opt.Flag.( ||| ) feature_flags)
-<<<<<<< HEAD
-=======
-        ; num_chunks = 1
-        ; zk_rows = 3
->>>>>>> ca32aec5
         }
 
     module Proof = struct
@@ -289,19 +283,19 @@
                 { commitments = vk.wrap_index
                 ; index =
                     ( match vk.wrap_vk with
-                    | None ->
+                      | None ->
                         return
                           (Promise.return
                              (Or_error.errorf
                                 "Pickles.verify: wrap_vk not found" ) )
-                    | Some x ->
+                      | Some x ->
                         x )
                 ; data =
                     (* This isn't used in verify_heterogeneous, so we can leave this dummy *)
                     { constraints = 0 }
                 }
               in
-              Verify.Instance.T (max_proofs_verified, m, None, vk, x, p) )
+              Verify.Instance.T (max_proofs_verified, m, vk, x, p) )
           |> Verify.verify_heterogenous )
 
     let verify ~typ ts = verify_promise ~typ ts |> Promise.to_deferred
@@ -316,7 +310,6 @@
   let compile_with_wrap_main_override_promise =
     Compile.compile_with_wrap_main_override_promise
 
-<<<<<<< HEAD
   let compile_promise ?self ?cache ?storables ?proof_cache ?disk_keys
       ?return_early_digest_exception ?override_wrap_domain ~public_input
       ~auxiliary_typ ~branches ~max_proofs_verified ~name ~constraint_constants
@@ -333,33 +326,17 @@
       compile_promise ?self ?cache ?storables ?proof_cache ?disk_keys
         ?override_wrap_domain ~public_input ~auxiliary_typ ~branches
         ~max_proofs_verified ~name ~constraint_constants ~choices ()
-=======
-  let compile_promise ?self ?cache ?proof_cache ?disk_keys ?override_wrap_domain
-      ?num_chunks ~public_input ~auxiliary_typ ~branches ~max_proofs_verified
-      ~name ~constraint_constants ~choices () =
-    compile_with_wrap_main_override_promise ?self ?cache ?proof_cache ?disk_keys
-      ?override_wrap_domain ?num_chunks ~public_input ~auxiliary_typ ~branches
-      ~max_proofs_verified ~name ~constraint_constants ~choices ()
-
-  let compile ?self ?cache ?proof_cache ?disk_keys ?override_wrap_domain
-      ?num_chunks ~public_input ~auxiliary_typ ~branches ~max_proofs_verified
-      ~name ~constraint_constants ~choices () =
-    let self, cache_handle, proof_module, provers =
-      compile_promise ?self ?cache ?proof_cache ?disk_keys ?override_wrap_domain
-        ?num_chunks ~public_input ~auxiliary_typ ~branches ~max_proofs_verified
-        ~name ~constraint_constants ~choices ()
->>>>>>> ca32aec5
     in
     let rec adjust_provers :
-        type a1 a2 a3 s1 s2_inner.
-           (a1, a2, a3, s1, s2_inner Promise.t) H3_2.T(Prover).t
-        -> (a1, a2, a3, s1, s2_inner Deferred.t) H3_2.T(Prover).t = function
+      type a1 a2 a3 s1 s2_inner.
+      (a1, a2, a3, s1, s2_inner Promise.t) H3_2.T(Prover).t
+      -> (a1, a2, a3, s1, s2_inner Deferred.t) H3_2.T(Prover).t = function
       | [] ->
-          []
+        []
       | prover :: tl ->
-          (fun ?handler public_input ->
-            Promise.to_deferred (prover ?handler public_input) )
-          :: adjust_provers tl
+        (fun ?handler public_input ->
+           Promise.to_deferred (prover ?handler public_input) )
+        :: adjust_provers tl
     in
     (self, cache_handle, proof_module, adjust_provers provers)
 
@@ -427,19 +404,19 @@
                   ; fork = None
                   }
                 ~choices:(fun ~self:_ ->
-                  [ { identifier = "main"
-                    ; prevs = []
-                    ; feature_flags = Plonk_types.Features.none_bool
-                    ; main =
-                        (fun { public_input = self } ->
-                          dummy_constraints () ;
-                          Field.Assert.equal self Field.zero ;
-                          { previous_proof_statements = []
-                          ; public_output = ()
-                          ; auxiliary_output = ()
-                          } )
-                    }
-                  ] ) )
+                    [ { identifier = "main"
+                      ; prevs = []
+                      ; feature_flags = Plonk_types.Features.none_bool
+                      ; main =
+                          (fun { public_input = self } ->
+                             dummy_constraints () ;
+                             Field.Assert.equal self Field.zero ;
+                             { previous_proof_statements = []
+                             ; public_output = ()
+                             ; auxiliary_output = ()
+                             } )
+                      }
+                    ] ) )
 
         module Proof = (val p)
 
@@ -478,18 +455,18 @@
                   ; fork = None
                   }
                 ~choices:(fun ~self:_ ->
-                  [ { identifier = "main"
-                    ; prevs = []
-                    ; feature_flags = Plonk_types.Features.none_bool
-                    ; main =
-                        (fun _ ->
-                          dummy_constraints () ;
-                          { previous_proof_statements = []
-                          ; public_output = Field.zero
-                          ; auxiliary_output = ()
-                          } )
-                    }
-                  ] ) )
+                    [ { identifier = "main"
+                      ; prevs = []
+                      ; feature_flags = Plonk_types.Features.none_bool
+                      ; main =
+                          (fun _ ->
+                             dummy_constraints () ;
+                             { previous_proof_statements = []
+                             ; public_output = Field.zero
+                             ; auxiliary_output = ()
+                             } )
+                      }
+                    ] ) )
 
         module Proof = (val p)
 
@@ -518,11 +495,11 @@
             (Snarky_backendless.Request.With { request; respond }) =
           match request with
           | Prev_input ->
-              respond (Provide prev_input)
+            respond (Provide prev_input)
           | Proof ->
-              respond (Provide proof)
+            respond (Provide proof)
           | _ ->
-              respond Unhandled
+            respond Unhandled
 
         let[@warning "-45"] _tag, _, p, Provers.[ step ] =
           Common.time "compile" (fun () ->
@@ -545,33 +522,33 @@
                   ; fork = None
                   }
                 ~choices:(fun ~self ->
-                  [ { identifier = "main"
-                    ; prevs = [ self ]
-                    ; feature_flags = Plonk_types.Features.none_bool
-                    ; main =
-                        (fun { public_input = self } ->
-                          let prev =
-                            exists Field.typ ~request:(fun () -> Prev_input)
-                          in
-                          let proof =
-                            exists (Typ.Internal.ref ()) ~request:(fun () ->
-                                Proof )
-                          in
-                          let is_base_case = Field.equal Field.zero self in
-                          let proof_must_verify = Boolean.not is_base_case in
-                          let self_correct = Field.(equal (one + prev) self) in
-                          Boolean.Assert.any [ self_correct; is_base_case ] ;
-                          { previous_proof_statements =
-                              [ { public_input = prev
-                                ; proof
-                                ; proof_must_verify
-                                }
-                              ]
-                          ; public_output = ()
-                          ; auxiliary_output = ()
-                          } )
-                    }
-                  ] ) )
+                    [ { identifier = "main"
+                      ; prevs = [ self ]
+                      ; feature_flags = Plonk_types.Features.none_bool
+                      ; main =
+                          (fun { public_input = self } ->
+                             let prev =
+                               exists Field.typ ~request:(fun () -> Prev_input)
+                             in
+                             let proof =
+                               exists (Typ.Internal.ref ()) ~request:(fun () ->
+                                   Proof )
+                             in
+                             let is_base_case = Field.equal Field.zero self in
+                             let proof_must_verify = Boolean.not is_base_case in
+                             let self_correct = Field.(equal (one + prev) self) in
+                             Boolean.Assert.any [ self_correct; is_base_case ] ;
+                             { previous_proof_statements =
+                                 [ { public_input = prev
+                                   ; proof
+                                   ; proof_must_verify
+                                   }
+                                 ]
+                             ; public_output = ()
+                             ; auxiliary_output = ()
+                             } )
+                      }
+                    ] ) )
 
         module Proof = (val p)
 
@@ -616,20 +593,20 @@
 
         let handler
             ((no_recursion_input, no_recursion_proof) :
-              Field.Constant.t * _ Proof.t )
+               Field.Constant.t * _ Proof.t )
             ((recursion_input, recursion_proof) : Field.Constant.t * _ Proof.t)
             (Snarky_backendless.Request.With { request; respond }) =
           match request with
           | No_recursion_input ->
-              respond (Provide no_recursion_input)
+            respond (Provide no_recursion_input)
           | No_recursion_proof ->
-              respond (Provide no_recursion_proof)
+            respond (Provide no_recursion_proof)
           | Recursive_input ->
-              respond (Provide recursion_input)
+            respond (Provide recursion_input)
           | Recursive_proof ->
-              respond (Provide recursion_proof)
+            respond (Provide recursion_proof)
           | _ ->
-              respond Unhandled
+            respond Unhandled
 
         let[@warning "-45"] _tag, _, p, Provers.[ step ] =
           Common.time "compile" (fun () ->
@@ -653,46 +630,46 @@
                   ; fork = None
                   }
                 ~choices:(fun ~self ->
-                  [ { identifier = "main"
-                    ; feature_flags = Plonk_types.Features.none_bool
-                    ; prevs = [ No_recursion.tag; self ]
-                    ; main =
-                        (fun { public_input = self } ->
-                          let no_recursive_input =
-                            exists Field.typ ~request:(fun () ->
-                                No_recursion_input )
-                          in
-                          let no_recursive_proof =
-                            exists (Typ.Internal.ref ()) ~request:(fun () ->
-                                No_recursion_proof )
-                          in
-                          let prev =
-                            exists Field.typ ~request:(fun () ->
-                                Recursive_input )
-                          in
-                          let prev_proof =
-                            exists (Typ.Internal.ref ()) ~request:(fun () ->
-                                Recursive_proof )
-                          in
-                          let is_base_case = Field.equal Field.zero self in
-                          let proof_must_verify = Boolean.not is_base_case in
-                          let self_correct = Field.(equal (one + prev) self) in
-                          Boolean.Assert.any [ self_correct; is_base_case ] ;
-                          { previous_proof_statements =
-                              [ { public_input = no_recursive_input
-                                ; proof = no_recursive_proof
-                                ; proof_must_verify = Boolean.true_
-                                }
-                              ; { public_input = prev
-                                ; proof = prev_proof
-                                ; proof_must_verify
-                                }
-                              ]
-                          ; public_output = ()
-                          ; auxiliary_output = ()
-                          } )
-                    }
-                  ] ) )
+                    [ { identifier = "main"
+                      ; feature_flags = Plonk_types.Features.none_bool
+                      ; prevs = [ No_recursion.tag; self ]
+                      ; main =
+                          (fun { public_input = self } ->
+                             let no_recursive_input =
+                               exists Field.typ ~request:(fun () ->
+                                   No_recursion_input )
+                             in
+                             let no_recursive_proof =
+                               exists (Typ.Internal.ref ()) ~request:(fun () ->
+                                   No_recursion_proof )
+                             in
+                             let prev =
+                               exists Field.typ ~request:(fun () ->
+                                   Recursive_input )
+                             in
+                             let prev_proof =
+                               exists (Typ.Internal.ref ()) ~request:(fun () ->
+                                   Recursive_proof )
+                             in
+                             let is_base_case = Field.equal Field.zero self in
+                             let proof_must_verify = Boolean.not is_base_case in
+                             let self_correct = Field.(equal (one + prev) self) in
+                             Boolean.Assert.any [ self_correct; is_base_case ] ;
+                             { previous_proof_statements =
+                                 [ { public_input = no_recursive_input
+                                   ; proof = no_recursive_proof
+                                   ; proof_must_verify = Boolean.true_
+                                   }
+                                 ; { public_input = prev
+                                   ; proof = prev_proof
+                                   ; proof_must_verify
+                                   }
+                                 ]
+                             ; public_output = ()
+                             ; auxiliary_output = ()
+                             } )
+                      }
+                    ] ) )
 
         module Proof = (val p)
 
@@ -746,22 +723,22 @@
 
         let handler (is_base_case : bool)
             ((no_recursion_input, no_recursion_proof) :
-              Field.Constant.t * _ Proof.t )
+               Field.Constant.t * _ Proof.t )
             ((recursion_input, recursion_proof) : Field.Constant.t * _ Proof.t)
             (Snarky_backendless.Request.With { request; respond }) =
           match request with
           | Is_base_case ->
-              respond (Provide is_base_case)
+            respond (Provide is_base_case)
           | No_recursion_input ->
-              respond (Provide no_recursion_input)
+            respond (Provide no_recursion_input)
           | No_recursion_proof ->
-              respond (Provide no_recursion_proof)
+            respond (Provide no_recursion_proof)
           | Recursive_input ->
-              respond (Provide recursion_input)
+            respond (Provide recursion_input)
           | Recursive_proof ->
-              respond (Provide recursion_proof)
+            respond (Provide recursion_proof)
           | _ ->
-              respond Unhandled
+            respond Unhandled
 
         let[@warning "-45"] _tag, _, p, Provers.[ step ] =
           Common.time "compile" (fun () ->
@@ -785,50 +762,50 @@
                   ; fork = None
                   }
                 ~choices:(fun ~self ->
-                  [ { identifier = "main"
-                    ; feature_flags = Plonk_types.Features.none_bool
-                    ; prevs = [ No_recursion_return.tag; self ]
-                    ; main =
-                        (fun { public_input = () } ->
-                          let no_recursive_input =
-                            exists Field.typ ~request:(fun () ->
-                                No_recursion_input )
-                          in
-                          let no_recursive_proof =
-                            exists (Typ.Internal.ref ()) ~request:(fun () ->
-                                No_recursion_proof )
-                          in
-                          let prev =
-                            exists Field.typ ~request:(fun () ->
-                                Recursive_input )
-                          in
-                          let prev_proof =
-                            exists (Typ.Internal.ref ()) ~request:(fun () ->
-                                Recursive_proof )
-                          in
-                          let is_base_case =
-                            exists Boolean.typ ~request:(fun () -> Is_base_case)
-                          in
-                          let proof_must_verify = Boolean.not is_base_case in
-                          let self =
-                            Field.(
-                              if_ is_base_case ~then_:zero ~else_:(one + prev))
-                          in
-                          { previous_proof_statements =
-                              [ { public_input = no_recursive_input
-                                ; proof = no_recursive_proof
-                                ; proof_must_verify = Boolean.true_
-                                }
-                              ; { public_input = prev
-                                ; proof = prev_proof
-                                ; proof_must_verify
-                                }
-                              ]
-                          ; public_output = self
-                          ; auxiliary_output = ()
-                          } )
-                    }
-                  ] ) )
+                    [ { identifier = "main"
+                      ; feature_flags = Plonk_types.Features.none_bool
+                      ; prevs = [ No_recursion_return.tag; self ]
+                      ; main =
+                          (fun { public_input = () } ->
+                             let no_recursive_input =
+                               exists Field.typ ~request:(fun () ->
+                                   No_recursion_input )
+                             in
+                             let no_recursive_proof =
+                               exists (Typ.Internal.ref ()) ~request:(fun () ->
+                                   No_recursion_proof )
+                             in
+                             let prev =
+                               exists Field.typ ~request:(fun () ->
+                                   Recursive_input )
+                             in
+                             let prev_proof =
+                               exists (Typ.Internal.ref ()) ~request:(fun () ->
+                                   Recursive_proof )
+                             in
+                             let is_base_case =
+                               exists Boolean.typ ~request:(fun () -> Is_base_case)
+                             in
+                             let proof_must_verify = Boolean.not is_base_case in
+                             let self =
+                               Field.(
+                                 if_ is_base_case ~then_:zero ~else_:(one + prev))
+                             in
+                             { previous_proof_statements =
+                                 [ { public_input = no_recursive_input
+                                   ; proof = no_recursive_proof
+                                   ; proof_must_verify = Boolean.true_
+                                   }
+                                 ; { public_input = prev
+                                   ; proof = prev_proof
+                                   ; proof_must_verify
+                                   }
+                                 ]
+                             ; public_output = self
+                             ; auxiliary_output = ()
+                             } )
+                      }
+                    ] ) )
 
         module Proof = (val p)
 
@@ -897,18 +874,18 @@
                   ; fork = None
                   }
                 ~choices:(fun ~self:_ ->
-                  [ { identifier = "main"
-                    ; feature_flags = Plonk_types.Features.none_bool
-                    ; prevs = []
-                    ; main =
-                        (fun { public_input = x } ->
-                          dummy_constraints () ;
-                          { previous_proof_statements = []
-                          ; public_output = Field.(add one) x
-                          ; auxiliary_output = ()
-                          } )
-                    }
-                  ] ) )
+                    [ { identifier = "main"
+                      ; feature_flags = Plonk_types.Features.none_bool
+                      ; prevs = []
+                      ; main =
+                          (fun { public_input = x } ->
+                             dummy_constraints () ;
+                             { previous_proof_statements = []
+                             ; public_output = Field.(add one) x
+                             ; auxiliary_output = ()
+                             } )
+                      }
+                    ] ) )
 
         module Proof = (val p)
 
@@ -950,29 +927,29 @@
                   ; fork = None
                   }
                 ~choices:(fun ~self:_ ->
-                  [ { identifier = "main"
-                    ; feature_flags = Plonk_types.Features.none_bool
-                    ; prevs = []
-                    ; main =
-                        (fun { public_input = input } ->
-                          dummy_constraints () ;
-                          let sponge =
-                            Step_main_inputs.Sponge.create
-                              Step_main_inputs.sponge_params
-                          in
-                          let blinding_value =
-                            exists Field.typ ~compute:Field.Constant.random
-                          in
-                          Step_main_inputs.Sponge.absorb sponge (`Field input) ;
-                          Step_main_inputs.Sponge.absorb sponge
-                            (`Field blinding_value) ;
-                          let result = Step_main_inputs.Sponge.squeeze sponge in
-                          { previous_proof_statements = []
-                          ; public_output = result
-                          ; auxiliary_output = blinding_value
-                          } )
-                    }
-                  ] ) )
+                    [ { identifier = "main"
+                      ; feature_flags = Plonk_types.Features.none_bool
+                      ; prevs = []
+                      ; main =
+                          (fun { public_input = input } ->
+                             dummy_constraints () ;
+                             let sponge =
+                               Step_main_inputs.Sponge.create
+                                 Step_main_inputs.sponge_params
+                             in
+                             let blinding_value =
+                               exists Field.typ ~compute:Field.Constant.random
+                             in
+                             Step_main_inputs.Sponge.absorb sponge (`Field input) ;
+                             Step_main_inputs.Sponge.absorb sponge
+                               (`Field blinding_value) ;
+                             let result = Step_main_inputs.Sponge.squeeze sponge in
+                             { previous_proof_statements = []
+                             ; public_output = result
+                             ; auxiliary_output = blinding_value
+                             } )
+                      }
+                    ] ) )
 
         module Proof = (val p)
 
@@ -1041,23 +1018,23 @@
         ; prevs = [ tag; tag ]
         ; main =
             (fun { public_input = () } ->
-              let dummy_proof =
-                As_prover.Ref.create (fun () ->
-                    Proof0.dummy Nat.N2.n Nat.N2.n Nat.N2.n ~domain_log2:15 )
-              in
-              { previous_proof_statements =
-                  [ { public_input = ()
-                    ; proof = dummy_proof
-                    ; proof_must_verify = Boolean.false_
-                    }
-                  ; { public_input = ()
-                    ; proof = dummy_proof
-                    ; proof_must_verify = Boolean.false_
-                    }
-                  ]
-              ; public_output = ()
-              ; auxiliary_output = ()
-              } )
+               let dummy_proof =
+                 As_prover.Ref.create (fun () ->
+                     Proof0.dummy Nat.N2.n Nat.N2.n Nat.N2.n ~domain_log2:15 )
+               in
+               { previous_proof_statements =
+                   [ { public_input = ()
+                     ; proof = dummy_proof
+                     ; proof_must_verify = Boolean.false_
+                     }
+                   ; { public_input = ()
+                     ; proof = dummy_proof
+                     ; proof_must_verify = Boolean.false_
+                     }
+                   ]
+               ; public_output = ()
+               ; auxiliary_output = ()
+               } )
         ; feature_flags = Plonk_types.Features.none_bool
         }
 
@@ -1088,9 +1065,9 @@
                     end)
 
                 let f :
-                    type a b c d.
-                    (a, b, c, d) IR.t -> Local_max_proofs_verifieds.t =
-                 fun rule ->
+                  type a b c d.
+                  (a, b, c, d) IR.t -> Local_max_proofs_verifieds.t =
+                  fun rule ->
                   let (T (_, l)) = HT.length rule.prevs in
                   Vector.extend_front_exn
                     (V.f l (M.f rule.prevs))
@@ -1110,11 +1087,11 @@
         end
 
         let compile :
-            (   unit
-             -> (Max_proofs_verified.n, Max_proofs_verified.n) Proof.t Promise.t
-            )
-            * _
-            * _ =
+          (   unit
+              -> (Max_proofs_verified.n, Max_proofs_verified.n) Proof.t Promise.t
+          )
+          * _
+          * _ =
           let self = tag in
           let snark_keys_header kind constraint_system_hash =
             { Snark_keys_header.header_version =
@@ -1152,7 +1129,6 @@
               Wrap_domains.Make (A) (A_value) (A) (A_value) (A) (A_value)
             in
             M.f full_signature prev_varss_n prev_varss_length ~feature_flags
-              ~num_chunks:1
               ~max_proofs_verified:(module Max_proofs_verified)
           in
           let module Branch_data = struct
@@ -1169,11 +1145,11 @@
               , 'vals
               , 'n
               , 'm )
-              Step_branch_data.t
+                Step_branch_data.t
           end in
           let proofs_verifieds = Vector.singleton 2 in
           let (T inner_step_data as step_data) =
-            Step_branch_data.create ~index:0 ~feature_flags ~num_chunks:1
+            Step_branch_data.create ~index:0 ~feature_flags
               ~actual_feature_flags ~max_proofs_verified:Max_proofs_verified.n
               ~branches:Branches.n ~self ~public_input:(Input typ)
               ~auxiliary_typ:typ A.to_field_elements A_value.to_field_elements
@@ -1302,543 +1278,532 @@
           let module S = Step.Make (A) (A_value) (Max_proofs_verified) in
           let prover =
             let f :
-                   ( unit * (unit * unit)
-                   , unit * (unit * unit)
-                   , Nat.N2.n * (Nat.N2.n * unit)
-                   , Nat.N1.n * (Nat.N1.n * unit) )
-                   Branch_data.t
-                -> Lazy_keys.t
-                -> unit
-                -> (Max_proofs_verified.n, Max_proofs_verified.n) Proof.t
-                   Promise.t =
-             fun (T b as branch_data) (step_pk, step_vk) () ->
-              let (_ : (Max_proofs_verified.n, Maxes.ns) Requests.Wrap.t) =
-                Requests.Wrap.create ()
-              in
-              let _, prev_vars_length = b.proofs_verified in
-              let step =
-                let wrap_vk = Lazy.force wrap_vk in
-                S.f branch_data () ~feature_flags ~prevs_length:prev_vars_length
-                  ~self ~public_input:(Input typ)
-                  ~auxiliary_typ:Impls.Step.Typ.unit ~step_domains
-                  ~self_dlog_plonk_index:
-                    ((* TODO *) Plonk_verification_key_evals.map
-                       ~f:(fun x -> [| x |])
-                       wrap_vk.commitments )
-<<<<<<< HEAD
-                  (fst (Lazy.force step_pk))
-=======
-                  (Impls.Step.Keypair.pk (fst (Lazy.force step_pk)))
->>>>>>> ca32aec5
-                  wrap_vk.index
-              in
-              let pairing_vk = fst (Lazy.force step_vk) in
-              let wrap =
-                let wrap_vk = Lazy.force wrap_vk in
-                let%bind.Promise proof, (), (), _ =
-                  step ~proof_cache:None ~maxes:(module Maxes)
+              ( unit * (unit * unit)
+              , unit * (unit * unit)
+              , Nat.N2.n * (Nat.N2.n * unit)
+              , Nat.N1.n * (Nat.N1.n * unit) )
+                Branch_data.t
+              -> Lazy_keys.t
+              -> unit
+              -> (Max_proofs_verified.n, Max_proofs_verified.n) Proof.t
+                Promise.t =
+              fun (T b as branch_data) (step_pk, step_vk) () ->
+                let (_ : (Max_proofs_verified.n, Maxes.ns) Requests.Wrap.t) =
+                  Requests.Wrap.create ()
                 in
-                let proof =
-                  { proof with
-                    statement =
-                      { proof.statement with
-                        messages_for_next_wrap_proof =
-                          Compile.pad_messages_for_next_wrap_proof
-                            (module Maxes)
-                            proof.statement.messages_for_next_wrap_proof
-                      }
-                  }
+                let _, prev_vars_length = b.proofs_verified in
+                let step =
+                  let wrap_vk = Lazy.force wrap_vk in
+                  S.f branch_data () ~feature_flags ~prevs_length:prev_vars_length
+                    ~self ~public_input:(Input typ)
+                    ~auxiliary_typ:Impls.Step.Typ.unit ~step_domains
+                    ~self_dlog_plonk_index:
+                      ((* TODO *) Plonk_verification_key_evals.map
+                                   ~f:(fun x -> [| x |])
+                                   wrap_vk.commitments )
+                    (fst (Lazy.force step_pk))
+                    wrap_vk.index
                 in
-                let%map.Promise proof =
-                  (* The prover for wrapping a proof *)
-                  let wrap (type actual_branching)
-                      ~(max_proofs_verified : Max_proofs_verified.n Nat.t)
-                      (module Max_local_max_proofs_verifieds : Hlist.Maxes.S
-                        with type ns = Maxes.ns
-                         and type length = Max_proofs_verified.n )
-                      ~dlog_plonk_index wrap_main to_field_elements ~pairing_vk
-                      ~step_domains:_ ~wrap_domains:_ ~pairing_plonk_indices:_
-                      pk
-                      ({ statement = prev_statement
-                       ; prev_evals = _
-                       ; proof
-                       ; index = _which_index
-                       } :
-                        ( _
-                        , _
-                        , (_, actual_branching) Vector.t
-                        , (_, actual_branching) Vector.t
-                        , Maxes.ns
-                          H1.T
-                            (P.Base.Messages_for_next_proof_over_same_field.Wrap)
-                          .t
-                        , ( ( Tock.Field.t
-                            , Tock.Field.t array )
-                            Plonk_types.All_evals.t
-                          , Max_proofs_verified.n )
-                          Vector.t )
-                        P.Base.Step.t ) =
-                    let prev_messages_for_next_wrap_proof =
-                      let module M =
-                        H1.Map
-                          (P.Base.Messages_for_next_proof_over_same_field.Wrap)
-                          (P.Base.Messages_for_next_proof_over_same_field.Wrap
-                           .Prepared)
-                          (struct
-                            let f =
-                              P.Base.Messages_for_next_proof_over_same_field
-                              .Wrap
-                              .prepare
-                          end)
-                      in
-                      M.f prev_statement.messages_for_next_wrap_proof
-                    in
-                    let prev_statement_with_hashes : _ Types.Step.Statement.t =
-                      { proof_state =
-                          { prev_statement.proof_state with
-                            messages_for_next_step_proof =
-                              (* TODO: Careful here... the length of
-                                 old_buletproof_challenges inside the messages_for_next_wrap_proof
-                                 might not be correct *)
-                              Common.hash_messages_for_next_step_proof
-                                ~app_state:to_field_elements
-                                (P.Base.Messages_for_next_proof_over_same_field
-                                 .Step
-                                 .prepare ~dlog_plonk_index
-                                   prev_statement.proof_state
-                                     .messages_for_next_step_proof )
-                          }
-                      ; messages_for_next_wrap_proof =
-                          (let module M =
-                             H1.Map
-                               (P.Base.Messages_for_next_proof_over_same_field
-                                .Wrap
-                                .Prepared)
-                               (E01 (Digest.Constant))
-                               (struct
-                                 let f (type n)
-                                     (m :
-                                       n
-                                       P.Base
-                                       .Messages_for_next_proof_over_same_field
-                                       .Wrap
-                                       .Prepared
-                                       .t ) =
-                                   let T =
-                                     Nat.eq_exn max_proofs_verified
-                                       (Vector.length
-                                          m.old_bulletproof_challenges )
-                                   in
-                                   Wrap_hack.hash_messages_for_next_wrap_proof
-                                     max_proofs_verified m
-                               end)
-                           in
-                          let module V = H1.To_vector (Digest.Constant) in
-                          V.f Max_local_max_proofs_verifieds.length
-                            (M.f prev_messages_for_next_wrap_proof) )
-                      }
-                    in
-                    let module O = Tick.Oracles in
-                    let public_input =
-                      tick_public_input_of_statement ~max_proofs_verified
-                        prev_statement_with_hashes
-                    in
-                    let prev_challenges =
-                      Vector.map ~f:Ipa.Step.compute_challenges
-                        prev_statement.proof_state.messages_for_next_step_proof
-                          .old_bulletproof_challenges
-                    in
-                    let actual_proofs_verified =
-                      Vector.length prev_challenges
-                    in
-                    let lte =
-                      Nat.lte_exn actual_proofs_verified
-                        (Length.to_nat Max_local_max_proofs_verifieds.length)
-                    in
-                    let o =
-                      let sgs =
+                let pairing_vk = fst (Lazy.force step_vk) in
+                let wrap =
+                  let wrap_vk = Lazy.force wrap_vk in
+                  let%bind.Promise proof, (), (), _ =
+                    step ~proof_cache:None ~maxes:(module Maxes)
+                  in
+                  let proof =
+                    { proof with
+                      statement =
+                        { proof.statement with
+                          messages_for_next_wrap_proof =
+                            Compile.pad_messages_for_next_wrap_proof
+                              (module Maxes)
+                              proof.statement.messages_for_next_wrap_proof
+                        }
+                    }
+                  in
+                  let%map.Promise proof =
+                    (* The prover for wrapping a proof *)
+                    let wrap (type actual_branching)
+                        ~(max_proofs_verified : Max_proofs_verified.n Nat.t)
+                        (module Max_local_max_proofs_verifieds : Hlist.Maxes.S
+                          with type ns = Maxes.ns
+                           and type length = Max_proofs_verified.n )
+                        ~dlog_plonk_index wrap_main to_field_elements ~pairing_vk
+                        ~step_domains:_ ~wrap_domains:_ ~pairing_plonk_indices:_
+                        pk
+                        ({ statement = prev_statement
+                         ; prev_evals = _
+                         ; proof
+                         ; index = _which_index
+                         } :
+                           ( _
+                           , _
+                           , (_, actual_branching) Vector.t
+                           , (_, actual_branching) Vector.t
+                           , Maxes.ns
+                               H1.T
+                               (P.Base.Messages_for_next_proof_over_same_field.Wrap)
+                               .t
+                           , ( ( Tock.Field.t
+                               , Tock.Field.t array )
+                                 Plonk_types.All_evals.t
+                             , Max_proofs_verified.n )
+                               Vector.t )
+                             P.Base.Step.t ) =
+                      let prev_messages_for_next_wrap_proof =
                         let module M =
                           H1.Map
+                            (P.Base.Messages_for_next_proof_over_same_field.Wrap)
                             (P.Base.Messages_for_next_proof_over_same_field.Wrap
                              .Prepared)
-                            (E01 (Tick.Curve.Affine))
                             (struct
-                              let f :
-                                  type n.
-                                     n
-                                     P.Base
-                                     .Messages_for_next_proof_over_same_field
-                                     .Wrap
-                                     .Prepared
-                                     .t
-                                  -> _ =
-                               fun t -> t.challenge_polynomial_commitment
+                              let f =
+                                P.Base.Messages_for_next_proof_over_same_field
+                                .Wrap
+                                .prepare
                             end)
                         in
-                        let module V = H1.To_vector (Tick.Curve.Affine) in
-                        V.f Max_local_max_proofs_verifieds.length
-                          (M.f prev_messages_for_next_wrap_proof)
+                        M.f prev_statement.messages_for_next_wrap_proof
                       in
-                      O.create_with_public_evals pairing_vk
-                        Vector.(
-                          map2 (Vector.trim_front sgs lte) prev_challenges
-                            ~f:(fun commitment cs ->
-                              { Tick.Proof.Challenge_polynomial.commitment
-                              ; challenges = Vector.to_array cs
-                              } )
-                          |> to_list)
-                        public_input proof
-                    in
-                    let x_hat = O.(p_eval_1 o, p_eval_2 o) in
-                    let step_vk, _ = Lazy.force step_vk in
-                    let next_statement : _ Types.Wrap.Statement.In_circuit.t =
-                      let scalar_chal f =
-                        Scalar_challenge.map ~f:Challenge.Constant.of_tick_field
-                          (f o)
-                      in
-                      let sponge_digest_before_evaluations =
-                        O.digest_before_evaluations o
-                      in
-                      let plonk0 =
-                        { Types.Wrap.Proof_state.Deferred_values.Plonk.Minimal
-                          .alpha = scalar_chal O.alpha
-                        ; beta = O.beta o
-                        ; gamma = O.gamma o
-                        ; zeta = scalar_chal O.zeta
-                        ; joint_combiner =
-                            Option.map (O.joint_combiner_chal o)
-                              ~f:
-                                (Scalar_challenge.map
-                                   ~f:Challenge.Constant.of_tick_field )
-                        ; feature_flags = Plonk_types.Features.none_bool
+                      let prev_statement_with_hashes : _ Types.Step.Statement.t =
+                        { proof_state =
+                            { prev_statement.proof_state with
+                              messages_for_next_step_proof =
+                                (* TODO: Careful here... the length of
+                                   old_buletproof_challenges inside the messages_for_next_wrap_proof
+                                   might not be correct *)
+                                Common.hash_messages_for_next_step_proof
+                                  ~app_state:to_field_elements
+                                  (P.Base.Messages_for_next_proof_over_same_field
+                                   .Step
+                                   .prepare ~dlog_plonk_index
+                                     prev_statement.proof_state
+                                     .messages_for_next_step_proof )
+                            }
+                        ; messages_for_next_wrap_proof =
+                            (let module M =
+                               H1.Map
+                                 (P.Base.Messages_for_next_proof_over_same_field
+                                  .Wrap
+                                  .Prepared)
+                                 (E01 (Digest.Constant))
+                                 (struct
+                                   let f (type n)
+                                       (m :
+                                          n
+                                            P.Base
+                                            .Messages_for_next_proof_over_same_field
+                                            .Wrap
+                                            .Prepared
+                                            .t ) =
+                                     let T =
+                                       Nat.eq_exn max_proofs_verified
+                                         (Vector.length
+                                            m.old_bulletproof_challenges )
+                                     in
+                                     Wrap_hack.hash_messages_for_next_wrap_proof
+                                       max_proofs_verified m
+                                 end)
+                             in
+                             let module V = H1.To_vector (Digest.Constant) in
+                             V.f Max_local_max_proofs_verifieds.length
+                               (M.f prev_messages_for_next_wrap_proof) )
                         }
                       in
-                      let r = scalar_chal O.u in
-                      let xi = scalar_chal O.v in
-                      let to_field =
-                        SC.to_field_constant
-                          (module Tick.Field)
-                          ~endo:Endo.Wrap_inner_curve.scalar
+                      let module O = Tick.Oracles in
+                      let public_input =
+                        tick_public_input_of_statement ~max_proofs_verified
+                          prev_statement_with_hashes
                       in
-                      let module As_field = struct
-                        let r = to_field r
-
-                        let xi = to_field xi
-
-                        let zeta = to_field plonk0.zeta
-
-                        let alpha = to_field plonk0.alpha
-
-                        let joint_combiner =
-                          Option.map ~f:to_field plonk0.joint_combiner
-                      end in
-                      let domain =
-                        Domain.Pow_2_roots_of_unity
-                          step_vk.domain.log_size_of_group
+                      let prev_challenges =
+                        Vector.map ~f:Ipa.Step.compute_challenges
+                          prev_statement.proof_state.messages_for_next_step_proof
+                          .old_bulletproof_challenges
                       in
-                      let w = step_vk.domain.group_gen in
-                      (* Debug *)
-                      [%test_eq: Tick.Field.t] w
-                        (Tick.Field.domain_generator
-                           ~log2_size:(Domain.log2_size domain) ) ;
-                      let zetaw = Tick.Field.mul As_field.zeta w in
-                      let tick_plonk_minimal =
-                        { plonk0 with
-                          zeta = As_field.zeta
-                        ; alpha = As_field.alpha
-                        ; joint_combiner = As_field.joint_combiner
+                      let actual_proofs_verified =
+                        Vector.length prev_challenges
+                      in
+                      let lte =
+                        Nat.lte_exn actual_proofs_verified
+                          (Length.to_nat Max_local_max_proofs_verifieds.length)
+                      in
+                      let o =
+                        let sgs =
+                          let module M =
+                            H1.Map
+                              (P.Base.Messages_for_next_proof_over_same_field.Wrap
+                               .Prepared)
+                              (E01 (Tick.Curve.Affine))
+                              (struct
+                                let f :
+                                  type n.
+                                  n
+                                    P.Base
+                                    .Messages_for_next_proof_over_same_field
+                                    .Wrap
+                                    .Prepared
+                                    .t
+                                  -> _ =
+                                  fun t -> t.challenge_polynomial_commitment
+                              end)
+                          in
+                          let module V = H1.To_vector (Tick.Curve.Affine) in
+                          V.f Max_local_max_proofs_verifieds.length
+                            (M.f prev_messages_for_next_wrap_proof)
+                        in
+                        O.create pairing_vk
+                          Vector.(
+                            map2 (Vector.trim_front sgs lte) prev_challenges
+                              ~f:(fun commitment cs ->
+                                  { Tick.Proof.Challenge_polynomial.commitment
+                                  ; challenges = Vector.to_array cs
+                                  } )
+                            |> to_list)
+                          public_input proof
+                      in
+                      let x_hat = O.(p_eval_1 o, p_eval_2 o) in
+                      let step_vk, _ = Lazy.force step_vk in
+                      let next_statement : _ Types.Wrap.Statement.In_circuit.t =
+                        let scalar_chal f =
+                          Scalar_challenge.map ~f:Challenge.Constant.of_tick_field
+                            (f o)
+                        in
+                        let sponge_digest_before_evaluations =
+                          O.digest_before_evaluations o
+                        in
+                        let plonk0 =
+                          { Types.Wrap.Proof_state.Deferred_values.Plonk.Minimal
+                            .alpha = scalar_chal O.alpha
+                          ; beta = O.beta o
+                          ; gamma = O.gamma o
+                          ; zeta = scalar_chal O.zeta
+                          ; joint_combiner =
+                              Option.map (O.joint_combiner_chal o)
+                                ~f:
+                                  (Scalar_challenge.map
+                                     ~f:Challenge.Constant.of_tick_field )
+                          ; feature_flags = Plonk_types.Features.none_bool
+                          }
+                        in
+                        let r = scalar_chal O.u in
+                        let xi = scalar_chal O.v in
+                        let to_field =
+                          SC.to_field_constant
+                            (module Tick.Field)
+                            ~endo:Endo.Wrap_inner_curve.scalar
+                        in
+                        let module As_field = struct
+                          let r = to_field r
+
+                          let xi = to_field xi
+
+                          let zeta = to_field plonk0.zeta
+
+                          let alpha = to_field plonk0.alpha
+
+                          let joint_combiner =
+                            Option.map ~f:to_field plonk0.joint_combiner
+                        end in
+                        let domain =
+                          Domain.Pow_2_roots_of_unity
+                            step_vk.domain.log_size_of_group
+                        in
+                        let w = step_vk.domain.group_gen in
+                        (* Debug *)
+                        [%test_eq: Tick.Field.t] w
+                          (Tick.Field.domain_generator
+                             ~log2_size:(Domain.log2_size domain) ) ;
+                        let zetaw = Tick.Field.mul As_field.zeta w in
+                        let tick_plonk_minimal =
+                          { plonk0 with
+                            zeta = As_field.zeta
+                          ; alpha = As_field.alpha
+                          ; joint_combiner = As_field.joint_combiner
+                          }
+                        in
+                        let tick_combined_evals =
+                          Plonk_checks.evals_of_split_evals
+                            (module Tick.Field)
+                            proof.openings.evals
+                            ~rounds:(Nat.to_int Tick.Rounds.n) ~zeta:As_field.zeta
+                            ~zetaw
+                        in
+                        let tick_domain =
+                          Plonk_checks.domain
+                            (module Tick.Field)
+                            domain ~shifts:Common.tick_shifts
+                            ~domain_generator:Backend.Tick.Field.domain_generator
+                        in
+                        let tick_combined_evals =
+                          Plonk_types.Evals.to_in_circuit tick_combined_evals
+                        in
+                        let tick_env =
+                          let module Env_bool = struct
+                            type t = bool
+
+                            let true_ = true
+
+                            let false_ = false
+
+                            let ( &&& ) = ( && )
+
+                            let ( ||| ) = ( || )
+
+                            let any = List.exists ~f:Fn.id
+                          end in
+                          let module Env_field = struct
+                            include Tick.Field
+
+                            type bool = Env_bool.t
+
+                            let if_ (b : bool) ~then_ ~else_ =
+                              if b then then_ () else else_ ()
+                          end in
+                          Plonk_checks.scalars_env
+                            (module Env_bool)
+                            (module Env_field)
+                            ~endo:Endo.Step_inner_curve.base
+                            ~mds:Tick_field_sponge.params.mds
+                            ~srs_length_log2:Common.Max_degree.step_log2
+                            ~field_of_hex:(fun s ->
+                                Kimchi_pasta.Pasta.Bigint256.of_hex_string s
+                                |> Kimchi_pasta.Pasta.Fp.of_bigint )
+                            ~domain:tick_domain tick_plonk_minimal
+                            tick_combined_evals
+                        in
+                        let combined_inner_product =
+                          let open As_field in
+                          Wrap.combined_inner_product
+                            (* Note: We do not pad here. *)
+                            ~actual_proofs_verified:
+                              (Nat.Add.create actual_proofs_verified)
+                            { evals = proof.openings.evals; public_input = x_hat }
+                            ~r ~xi ~zeta ~zetaw
+                            ~old_bulletproof_challenges:prev_challenges
+                            ~env:tick_env ~domain:tick_domain
+                            ~ft_eval1:proof.openings.ft_eval1
+                            ~plonk:tick_plonk_minimal
+                        in
+                        let chal = Challenge.Constant.of_tick_field in
+                        let sg_new, new_bulletproof_challenges, b =
+                          let prechals =
+                            Array.map (O.opening_prechallenges o) ~f:(fun x ->
+                                let x =
+                                  Scalar_challenge.map
+                                    ~f:Challenge.Constant.of_tick_field x
+                                in
+                                x )
+                          in
+                          let chals =
+                            Array.map prechals ~f:(fun x ->
+                                Ipa.Step.compute_challenge x )
+                          in
+                          let challenge_polynomial =
+                            unstage (Wrap.challenge_polynomial chals)
+                          in
+                          let open As_field in
+                          let b =
+                            let open Tick.Field in
+                            challenge_polynomial zeta
+                            + (r * challenge_polynomial zetaw)
+                          in
+                          let overwritten_prechals =
+                            Array.map prechals
+                              ~f:
+                                (Scalar_challenge.map ~f:(fun _ ->
+                                     Challenge.Constant.of_tick_field
+                                       (Impls.Step.Field.Constant.of_int 100) ) )
+                          in
+                          let chals =
+                            Array.map overwritten_prechals ~f:(fun x ->
+                                Ipa.Step.compute_challenge x )
+                          in
+                          let sg_new =
+                            let urs = Backend.Tick.Keypair.load_urs () in
+                            Kimchi_bindings.Protocol.SRS.Fp
+                            .batch_accumulator_generate urs 1 chals
+                          in
+                          let[@warning "-4"] sg_new =
+                            match sg_new with
+                            | [| Kimchi_types.Finite x |] ->
+                              x
+                            | _ ->
+                              assert false
+                          in
+                          let overwritten_prechals =
+                            Array.map overwritten_prechals
+                              ~f:Bulletproof_challenge.unpack
+                          in
+
+                          (sg_new, overwritten_prechals, b)
+                        in
+                        let plonk =
+                          let module Field = struct
+                            include Tick.Field
+                          end in
+                          Wrap.Type1.derive_plonk
+                            (module Field)
+                            ~shift:Shifts.tick1 ~env:tick_env tick_plonk_minimal
+                            tick_combined_evals
+                        in
+                        let shift_value =
+                          Shifted_value.Type1.of_field
+                            (module Tick.Field)
+                            ~shift:Shifts.tick1
+                        in
+                        let branch_data : Composition_types.Branch_data.t =
+                          { proofs_verified =
+                              ( match actual_proofs_verified with
+                                | Z ->
+                                  Composition_types.Branch_data.Proofs_verified.N0
+                                | S Z ->
+                                  N1
+                                | S (S Z) ->
+                                  N2
+                                | S _ ->
+                                  assert false )
+                          ; domain_log2 =
+                              Composition_types.Branch_data.Domain_log2.of_int_exn
+                                step_vk.domain.log_size_of_group
+                          }
+                        in
+                        let messages_for_next_wrap_proof :
+                          _
+                            P.Base.Messages_for_next_proof_over_same_field.Wrap.t
+                          =
+                          { challenge_polynomial_commitment = sg_new
+                          ; old_bulletproof_challenges =
+                              Vector.map
+                                prev_statement.proof_state.unfinalized_proofs
+                                ~f:(fun t ->
+                                    t.deferred_values.bulletproof_challenges )
+                          }
+                        in
+                        { proof_state =
+                            { deferred_values =
+                                { xi
+                                ; b = shift_value b
+                                ; bulletproof_challenges =
+                                    Vector.of_array_and_length_exn
+                                      new_bulletproof_challenges Tick.Rounds.n
+                                ; combined_inner_product =
+                                    shift_value combined_inner_product
+                                ; branch_data
+                                ; plonk =
+                                    { plonk with
+                                      zeta = plonk0.zeta
+                                    ; alpha = plonk0.alpha
+                                    ; beta = chal plonk0.beta
+                                    ; gamma = chal plonk0.gamma
+                                    ; joint_combiner = Opt.nothing
+                                    }
+                                }
+                            ; sponge_digest_before_evaluations =
+                                Digest.Constant.of_tick_field
+                                  sponge_digest_before_evaluations
+                            ; messages_for_next_wrap_proof
+                            }
+                        ; messages_for_next_step_proof =
+                            prev_statement.proof_state
+                            .messages_for_next_step_proof
                         }
                       in
-                      let tick_combined_evals =
-                        Plonk_checks.evals_of_split_evals
-                          (module Tick.Field)
-                          proof.proof.openings.evals
-                          ~rounds:(Nat.to_int Tick.Rounds.n) ~zeta:As_field.zeta
-                          ~zetaw
+                      let messages_for_next_wrap_proof_prepared =
+                        P.Base.Messages_for_next_proof_over_same_field.Wrap
+                        .prepare
+                          next_statement.proof_state.messages_for_next_wrap_proof
                       in
-                      let tick_domain =
-                        Plonk_checks.domain
-                          (module Tick.Field)
-                          domain ~shifts:Common.tick_shifts
-                          ~domain_generator:Backend.Tick.Field.domain_generator
-                      in
-                      let tick_combined_evals =
-                        Plonk_types.Evals.to_in_circuit tick_combined_evals
-                      in
-                      let tick_env =
-                        let module Env_bool = struct
-                          type t = bool
-
-                          let true_ = true
-
-                          let false_ = false
-
-                          let ( &&& ) = ( && )
-
-                          let ( ||| ) = ( || )
-
-                          let any = List.exists ~f:Fn.id
-                        end in
-                        let module Env_field = struct
-                          include Tick.Field
-
-                          type bool = Env_bool.t
-
-                          let if_ (b : bool) ~then_ ~else_ =
-                            if b then then_ () else else_ ()
-                        end in
-                        Plonk_checks.scalars_env
-                          (module Env_bool)
-                          (module Env_field)
-                          ~endo:Endo.Step_inner_curve.base
-                          ~mds:Tick_field_sponge.params.mds
-                          ~srs_length_log2:Common.Max_degree.step_log2
-                          ~zk_rows:3
-                          ~field_of_hex:(fun s ->
-                            Kimchi_pasta.Pasta.Bigint256.of_hex_string s
-                            |> Kimchi_pasta.Pasta.Fp.of_bigint )
-                          ~domain:tick_domain tick_plonk_minimal
-                          tick_combined_evals
-                      in
-                      let combined_inner_product =
-                        let open As_field in
-                        Wrap.combined_inner_product
-                        (* Note: We do not pad here. *)
-                          ~actual_proofs_verified:
-                            (Nat.Add.create actual_proofs_verified)
-                          { evals = proof.proof.openings.evals
-                          ; public_input =
-                              (let x1, x2 = x_hat in
-                               ([| x1 |], [| x2 |]) )
-                          }
-                          ~r ~xi ~zeta ~zetaw
-                          ~old_bulletproof_challenges:prev_challenges
-                          ~env:tick_env ~domain:tick_domain
-                          ~ft_eval1:proof.proof.openings.ft_eval1
-                          ~plonk:tick_plonk_minimal
-                      in
-                      let chal = Challenge.Constant.of_tick_field in
-                      let sg_new, new_bulletproof_challenges, b =
-                        let prechals =
-                          Array.map (O.opening_prechallenges o) ~f:(fun x ->
-                              let x =
-                                Scalar_challenge.map
-                                  ~f:Challenge.Constant.of_tick_field x
-                              in
-                              x )
+                      let%map.Promise next_proof =
+                        let (T (input, conv, _conv_inv)) =
+                          Impls.Wrap.input ~feature_flags ()
                         in
-                        let chals =
-                          Array.map prechals ~f:(fun x ->
-                              Ipa.Step.compute_challenge x )
-                        in
-                        let challenge_polynomial =
-                          unstage (Wrap.challenge_polynomial chals)
-                        in
-                        let open As_field in
-                        let b =
-                          let open Tick.Field in
-                          challenge_polynomial zeta
-                          + (r * challenge_polynomial zetaw)
-                        in
-                        let overwritten_prechals =
-                          Array.map prechals
-                            ~f:
-                              (Scalar_challenge.map ~f:(fun _ ->
-                                   Challenge.Constant.of_tick_field
-                                     (Impls.Step.Field.Constant.of_int 100) ) )
-                        in
-                        let chals =
-                          Array.map overwritten_prechals ~f:(fun x ->
-                              Ipa.Step.compute_challenge x )
-                        in
-                        let sg_new =
-                          let urs = Backend.Tick.Keypair.load_urs () in
-                          Kimchi_bindings.Protocol.SRS.Fp
-                          .batch_accumulator_generate urs 1 chals
-                        in
-                        let[@warning "-4"] sg_new =
-                          match sg_new with
-                          | [| Kimchi_types.Finite x |] ->
-                              x
-                          | _ ->
-                              assert false
-                        in
-                        let overwritten_prechals =
-                          Array.map overwritten_prechals
-                            ~f:Bulletproof_challenge.unpack
-                        in
-
-                        (sg_new, overwritten_prechals, b)
-                      in
-                      let plonk =
-                        let module Field = struct
-                          include Tick.Field
-                        end in
-                        Wrap.Type1.derive_plonk
-                          (module Field)
-                          ~shift:Shifts.tick1 ~env:tick_env tick_plonk_minimal
-                          tick_combined_evals
-                      in
-                      let shift_value =
-                        Shifted_value.Type1.of_field
-                          (module Tick.Field)
-                          ~shift:Shifts.tick1
-                      in
-                      let branch_data : Composition_types.Branch_data.t =
-                        { proofs_verified =
-                            ( match actual_proofs_verified with
-                            | Z ->
-                                Composition_types.Branch_data.Proofs_verified.N0
-                            | S Z ->
-                                N1
-                            | S (S Z) ->
-                                N2
-                            | S _ ->
-                                assert false )
-                        ; domain_log2 =
-                            Composition_types.Branch_data.Domain_log2.of_int_exn
-                              step_vk.domain.log_size_of_group
-                        }
-                      in
-                      let messages_for_next_wrap_proof :
-                          _
-                          P.Base.Messages_for_next_proof_over_same_field.Wrap.t
-                          =
-                        { challenge_polynomial_commitment = sg_new
-                        ; old_bulletproof_challenges =
-                            Vector.map
-                              prev_statement.proof_state.unfinalized_proofs
-                              ~f:(fun t ->
-                                t.deferred_values.bulletproof_challenges )
-                        }
-                      in
-                      { proof_state =
-                          { deferred_values =
-                              { xi
-                              ; b = shift_value b
-                              ; bulletproof_challenges =
-                                  Vector.of_array_and_length_exn
-                                    new_bulletproof_challenges Tick.Rounds.n
-                              ; combined_inner_product =
-                                  shift_value combined_inner_product
-                              ; branch_data
-                              ; plonk =
-                                  { plonk with
-                                    zeta = plonk0.zeta
-                                  ; alpha = plonk0.alpha
-                                  ; beta = chal plonk0.beta
-                                  ; gamma = chal plonk0.gamma
-                                  ; joint_combiner = Opt.nothing
-                                  }
-                              }
-                          ; sponge_digest_before_evaluations =
-                              Digest.Constant.of_tick_field
-                                sponge_digest_before_evaluations
-                          ; messages_for_next_wrap_proof
-                          }
-                      ; messages_for_next_step_proof =
-                          prev_statement.proof_state
-                            .messages_for_next_step_proof
-                      }
-                    in
-                    let messages_for_next_wrap_proof_prepared =
-                      P.Base.Messages_for_next_proof_over_same_field.Wrap
-                      .prepare
-                        next_statement.proof_state.messages_for_next_wrap_proof
-                    in
-                    let%map.Promise next_proof =
-                      let (T (input, conv, _conv_inv)) =
-                        Impls.Wrap.input ~feature_flags ()
-                      in
-                      Common.time "wrap proof" (fun () ->
-                          Impls.Wrap.generate_witness_conv
-                            ~f:(fun { Impls.Wrap.Proof_inputs.auxiliary_inputs
-                                    ; public_inputs
-                                    } () ->
-                              Backend.Tock.Proof.create_async
-                                ~primary:public_inputs
-                                ~auxiliary:auxiliary_inputs pk
-                                ~message:
-                                  ( Vector.map2
-                                      (Vector.extend_front_exn
-                                         prev_statement.proof_state
-                                           .messages_for_next_step_proof
-                                           .challenge_polynomial_commitments
-                                         max_proofs_verified
-                                         (Lazy.force Dummy.Ipa.Wrap.sg) )
-                                      messages_for_next_wrap_proof_prepared
-                                        .old_bulletproof_challenges
-                                      ~f:(fun sg chals ->
-                                        { Tock.Proof.Challenge_polynomial
-                                          .commitment = sg
-                                        ; challenges = Vector.to_array chals
-                                        } )
-                                  |> Wrap_hack.pad_accumulator ) )
-                            ~input_typ:input
-                            ~return_typ:(Snarky_backendless.Typ.unit ())
-                            (fun x () : unit -> wrap_main (conv x))
-                            { messages_for_next_step_proof =
-                                prev_statement_with_hashes.proof_state
+                        Common.time "wrap proof" (fun () ->
+                            Impls.Wrap.generate_witness_conv
+                              ~f:(fun { Impls.Wrap.Proof_inputs.auxiliary_inputs
+                                      ; public_inputs
+                                      } () ->
+                                   Backend.Tock.Proof.create_async
+                                     ~primary:public_inputs
+                                     ~auxiliary:auxiliary_inputs pk
+                                     ~message:
+                                       ( Vector.map2
+                                           (Vector.extend_front_exn
+                                              prev_statement.proof_state
+                                              .messages_for_next_step_proof
+                                              .challenge_polynomial_commitments
+                                              max_proofs_verified
+                                              (Lazy.force Dummy.Ipa.Wrap.sg) )
+                                           messages_for_next_wrap_proof_prepared
+                                           .old_bulletproof_challenges
+                                           ~f:(fun sg chals ->
+                                               { Tock.Proof.Challenge_polynomial
+                                                 .commitment = sg
+                                               ; challenges = Vector.to_array chals
+                                               } )
+                                         |> Wrap_hack.pad_accumulator ) )
+                              ~input_typ:input
+                              ~return_typ:(Snarky_backendless.Typ.unit ())
+                              (fun x () : unit -> wrap_main (conv x))
+                              { messages_for_next_step_proof =
+                                  prev_statement_with_hashes.proof_state
                                   .messages_for_next_step_proof
-                            ; proof_state =
-                                { next_statement.proof_state with
-                                  messages_for_next_wrap_proof =
-                                    Wrap_hack.hash_messages_for_next_wrap_proof
-                                      max_proofs_verified
-                                      messages_for_next_wrap_proof_prepared
-                                ; deferred_values =
-                                    { next_statement.proof_state.deferred_values with
-                                      plonk =
-                                        { next_statement.proof_state
+                              ; proof_state =
+                                  { next_statement.proof_state with
+                                    messages_for_next_wrap_proof =
+                                      Wrap_hack.hash_messages_for_next_wrap_proof
+                                        max_proofs_verified
+                                        messages_for_next_wrap_proof_prepared
+                                  ; deferred_values =
+                                      { next_statement.proof_state.deferred_values with
+                                        plonk =
+                                          { next_statement.proof_state
                                             .deferred_values
                                             .plonk
-                                          with
-                                          joint_combiner = None
-                                        }
-                                    }
+                                            with
+                                              joint_combiner = None
+                                          }
+                                      }
+                                  }
+                              } )
+                      in
+                      ( { proof = Wrap_wire_proof.of_kimchi_proof next_proof.proof
+                        ; statement =
+                            Types.Wrap.Statement.to_minimal
+                              ~to_option:Opt.to_option next_statement
+                        ; prev_evals =
+                            { Plonk_types.All_evals.evals =
+                                { public_input = x_hat
+                                ; evals = proof.openings.evals
                                 }
-                            } )
+                            ; ft_eval1 = proof.openings.ft_eval1
+                            }
+                        }
+                        : _ P.Base.Wrap.t )
                     in
-                    ( { proof = Wrap_wire_proof.of_kimchi_proof next_proof.proof
-                      ; statement =
-                          Types.Wrap.Statement.to_minimal
-                            ~to_option:Opt.to_option next_statement
-                      ; prev_evals =
-                          { Plonk_types.All_evals.evals =
-                              { public_input =
-                                  (let x1, x2 = x_hat in
-                                   ([| x1 |], [| x2 |]) )
-                              ; evals = proof.proof.openings.evals
-                              }
-                          ; ft_eval1 = proof.proof.openings.ft_eval1
-                          }
-                      }
-                      : _ P.Base.Wrap.t )
+                    wrap ~max_proofs_verified:Max_proofs_verified.n
+                      full_signature.maxes
+                      ~dlog_plonk_index:
+                        ((* TODO *) Plonk_verification_key_evals.map
+                                     ~f:(fun x -> [| x |])
+                                     wrap_vk.commitments )
+                      wrap_main A_value.to_field_elements ~pairing_vk
+                      ~step_domains:b.domains
+                      ~pairing_plonk_indices:(Lazy.force step_vks) ~wrap_domains
+                      (fst (Lazy.force wrap_pk))
+                      proof
                   in
-                  wrap ~max_proofs_verified:Max_proofs_verified.n
-                    full_signature.maxes
-                    ~dlog_plonk_index:
-                      ((* TODO *) Plonk_verification_key_evals.map
-                         ~f:(fun x -> [| x |])
-                         wrap_vk.commitments )
-                    wrap_main A_value.to_field_elements ~pairing_vk
-                    ~step_domains:b.domains
-                    ~pairing_plonk_indices:(Lazy.force step_vks) ~wrap_domains
-                    (fst (Lazy.force wrap_pk))
-                    proof
+                  Proof.T
+                    { proof with
+                      statement =
+                        { proof.statement with
+                          messages_for_next_step_proof =
+                            { proof.statement.messages_for_next_step_proof with
+                              app_state = ()
+                            }
+                        }
+                    }
                 in
-                Proof.T
-                  { proof with
-                    statement =
-                      { proof.statement with
-                        messages_for_next_step_proof =
-                          { proof.statement.messages_for_next_step_proof with
-                            app_state = ()
-                          }
-                      }
-                  }
-              in
-              wrap
+                wrap
             in
             f step_data step_keypair
           in
@@ -1857,8 +1822,6 @@
             ; wrap_vk = Lazy.map wrap_vk ~f:Verification_key.index
             ; wrap_domains
             ; step_domains
-            ; num_chunks = 1
-            ; zk_rows = 3
             }
           in
           Types_map.add_exn self data ;
@@ -1893,7 +1856,7 @@
       let%test "should not be able to verify invalid proof" =
         Or_error.is_error
         @@ Promise.block_on_async_exn (fun () ->
-               Proof.verify [ proof_with_stmt ] )
+            Proof.verify [ proof_with_stmt ] )
 
       module Recurse_on_bad_proof = struct
         open Impls.Step
@@ -1908,9 +1871,9 @@
             (Snarky_backendless.Request.With { request; respond }) =
           match request with
           | Proof ->
-              respond (Provide proof)
+            respond (Provide proof)
           | _ ->
-              respond Unhandled
+            respond Unhandled
 
         let[@warning "-45"] _tag, _, p, Provers.[ step ] =
           Common.time "compile" (fun () ->
@@ -1920,30 +1883,30 @@
                 ~max_proofs_verified:(module Nat.N2)
                 ~name:"recurse-on-bad" ~constraint_constants
                 ~choices:(fun ~self:_ ->
-                  [ { identifier = "main"
-                    ; feature_flags = Plonk_types.Features.none_bool
-                    ; prevs = [ tag; tag ]
-                    ; main =
-                        (fun { public_input = () } ->
-                          let proof =
-                            exists (Typ.Internal.ref ()) ~request:(fun () ->
-                                Proof )
-                          in
-                          { previous_proof_statements =
-                              [ { public_input = ()
-                                ; proof
-                                ; proof_must_verify = Boolean.true_
-                                }
-                              ; { public_input = ()
-                                ; proof
-                                ; proof_must_verify = Boolean.true_
-                                }
-                              ]
-                          ; public_output = ()
-                          ; auxiliary_output = ()
-                          } )
-                    }
-                  ] ) )
+                    [ { identifier = "main"
+                      ; feature_flags = Plonk_types.Features.none_bool
+                      ; prevs = [ tag; tag ]
+                      ; main =
+                          (fun { public_input = () } ->
+                             let proof =
+                               exists (Typ.Internal.ref ()) ~request:(fun () ->
+                                   Proof )
+                             in
+                             { previous_proof_statements =
+                                 [ { public_input = ()
+                                   ; proof
+                                   ; proof_must_verify = Boolean.true_
+                                   }
+                                 ; { public_input = ()
+                                   ; proof
+                                   ; proof_must_verify = Boolean.true_
+                                   }
+                                 ]
+                             ; public_output = ()
+                             ; auxiliary_output = ()
+                             } )
+                      }
+                    ] ) )
 
         module Proof = (val p)
       end
@@ -1959,7 +1922,7 @@
           in
           Or_error.is_error
           @@ Promise.block_on_async_exn (fun () ->
-                 Recurse_on_bad_proof.Proof.verify_promise [ ((), proof) ] )
+              Recurse_on_bad_proof.Proof.verify_promise [ ((), proof) ] )
         with _ -> true
     end )
 
@@ -1973,38 +1936,38 @@
 
       let%test_module "test domain size too large" =
         ( module Compile.Make_adversarial_test (struct
-          let tweak_statement (stmt : _ Import.Types.Wrap.Statement.In_circuit.t)
-              =
-            (* Modify the statement to use an invalid domain size. *)
-            { stmt with
-              proof_state =
-                { stmt.proof_state with
-                  deferred_values =
-                    { stmt.proof_state.deferred_values with
-                      branch_data =
-                        { stmt.proof_state.deferred_values.branch_data with
-                          Branch_data.domain_log2 =
-                            Branch_data.Domain_log2.of_int_exn
-                              (Nat.to_int Kimchi_pasta.Basic.Rounds.Step.n + 1)
+              let tweak_statement (stmt : _ Import.Types.Wrap.Statement.In_circuit.t)
+                =
+                (* Modify the statement to use an invalid domain size. *)
+                { stmt with
+                  proof_state =
+                    { stmt.proof_state with
+                      deferred_values =
+                        { stmt.proof_state.deferred_values with
+                          branch_data =
+                            { stmt.proof_state.deferred_values.branch_data with
+                              Branch_data.domain_log2 =
+                                Branch_data.Domain_log2.of_int_exn
+                                  (Nat.to_int Kimchi_pasta.Basic.Rounds.Step.n + 1)
+                            }
                         }
                     }
                 }
-            }
-
-          let check_verifier_error err =
-            (* Convert to JSON to make it easy to parse. *)
-            err |> Error_json.error_to_yojson
-            |> Yojson.Safe.Util.member "multiple"
-            |> Yojson.Safe.Util.to_list
-            |> List.find_exn ~f:(fun json ->
-                   let error =
-                     json
-                     |> Yojson.Safe.Util.member "string"
-                     |> Yojson.Safe.Util.to_string
-                   in
-                   String.equal error "domain size is small enough" )
-            |> fun _ -> ()
-        end) )
+
+              let check_verifier_error err =
+                (* Convert to JSON to make it easy to parse. *)
+                err |> Error_json.error_to_yojson
+                |> Yojson.Safe.Util.member "multiple"
+                |> Yojson.Safe.Util.to_list
+                |> List.find_exn ~f:(fun json ->
+                    let error =
+                      json
+                      |> Yojson.Safe.Util.member "string"
+                      |> Yojson.Safe.Util.to_string
+                    in
+                    String.equal error "domain size is small enough" )
+                |> fun _ -> ()
+            end) )
     end )
 
   let%test_module "domain too small" =
@@ -2060,19 +2023,19 @@
                   ; fork = None
                   }
                 ~choices:(fun ~self:_ ->
-                  [ { identifier = "main"
-                    ; prevs = []
-                    ; feature_flags = Plonk_types.Features.none_bool
-                    ; main =
-                        (fun { public_input = self } ->
-                          dummy_constraints () ;
-                          Field.Assert.equal self Field.zero ;
-                          { previous_proof_statements = []
-                          ; public_output = ()
-                          ; auxiliary_output = ()
-                          } )
-                    }
-                  ] ) )
+                    [ { identifier = "main"
+                      ; prevs = []
+                      ; feature_flags = Plonk_types.Features.none_bool
+                      ; main =
+                          (fun { public_input = self } ->
+                             dummy_constraints () ;
+                             Field.Assert.equal self Field.zero ;
+                             { previous_proof_statements = []
+                             ; public_output = ()
+                             ; auxiliary_output = ()
+                             } )
+                      }
+                    ] ) )
 
         module Proof = (val p)
 
@@ -2111,19 +2074,19 @@
                   ; fork = None
                   }
                 ~choices:(fun ~self:_ ->
-                  [ { identifier = "main"
-                    ; prevs = []
-                    ; feature_flags = Plonk_types.Features.none_bool
-                    ; main =
-                        (fun { public_input = self } ->
-                          dummy_constraints () ;
-                          Field.Assert.equal self Field.zero ;
-                          { previous_proof_statements = []
-                          ; public_output = ()
-                          ; auxiliary_output = ()
-                          } )
-                    }
-                  ] ) )
+                    [ { identifier = "main"
+                      ; prevs = []
+                      ; feature_flags = Plonk_types.Features.none_bool
+                      ; main =
+                          (fun { public_input = self } ->
+                             dummy_constraints () ;
+                             Field.Assert.equal self Field.zero ;
+                             { previous_proof_statements = []
+                             ; public_output = ()
+                             ; auxiliary_output = ()
+                             } )
+                      }
+                    ] ) )
 
         module Proof = (val p)
 
@@ -2163,19 +2126,19 @@
                   ; fork = None
                   }
                 ~choices:(fun ~self:_ ->
-                  [ { identifier = "main"
-                    ; prevs = []
-                    ; feature_flags = Plonk_types.Features.none_bool
-                    ; main =
-                        (fun { public_input = self } ->
-                          dummy_constraints () ;
-                          Field.Assert.equal self Field.zero ;
-                          { previous_proof_statements = []
-                          ; public_output = ()
-                          ; auxiliary_output = ()
-                          } )
-                    }
-                  ] ) )
+                    [ { identifier = "main"
+                      ; prevs = []
+                      ; feature_flags = Plonk_types.Features.none_bool
+                      ; main =
+                          (fun { public_input = self } ->
+                             dummy_constraints () ;
+                             Field.Assert.equal self Field.zero ;
+                             { previous_proof_statements = []
+                             ; public_output = ()
+                             ; auxiliary_output = ()
+                             } )
+                      }
+                    ] ) )
 
         module Proof = (val p)
 
@@ -2206,13 +2169,13 @@
             (Snarky_backendless.Request.With { request; respond }) =
           match request with
           | Prev_input ->
-              respond (Provide prev_input)
+            respond (Provide prev_input)
           | Proof ->
-              respond (Provide proof)
+            respond (Provide proof)
           | Verifier_index ->
-              respond (Provide verifier_index)
+            respond (Provide verifier_index)
           | _ ->
-              respond Unhandled
+            respond Unhandled
 
         let side_loaded_tag =
           Side_loaded.create ~name:"foo"
@@ -2240,44 +2203,44 @@
                   ; fork = None
                   }
                 ~choices:(fun ~self:_ ->
-                  [ { identifier = "main"
-                    ; prevs = [ side_loaded_tag ]
-                    ; feature_flags = Plonk_types.Features.none_bool
-                    ; main =
-                        (fun { public_input = self } ->
-                          let prev =
-                            exists Field.typ ~request:(fun () -> Prev_input)
-                          in
-                          let proof =
-                            exists (Typ.Internal.ref ()) ~request:(fun () ->
-                                Proof )
-                          in
-                          let vk =
-                            exists (Typ.Internal.ref ()) ~request:(fun () ->
-                                Verifier_index )
-                          in
-                          as_prover (fun () ->
-                              let vk = As_prover.Ref.get vk in
-                              Side_loaded.in_prover side_loaded_tag vk ) ;
-                          let vk =
-                            exists Side_loaded_verification_key.typ
-                              ~compute:(fun () -> As_prover.Ref.get vk)
-                          in
-                          Side_loaded.in_circuit side_loaded_tag vk ;
-                          let is_base_case = Field.equal Field.zero self in
-                          let self_correct = Field.(equal (one + prev) self) in
-                          Boolean.Assert.any [ self_correct; is_base_case ] ;
-                          { previous_proof_statements =
-                              [ { public_input = prev
-                                ; proof
-                                ; proof_must_verify = Boolean.true_
-                                }
-                              ]
-                          ; public_output = ()
-                          ; auxiliary_output = ()
-                          } )
-                    }
-                  ] ) )
+                    [ { identifier = "main"
+                      ; prevs = [ side_loaded_tag ]
+                      ; feature_flags = Plonk_types.Features.none_bool
+                      ; main =
+                          (fun { public_input = self } ->
+                             let prev =
+                               exists Field.typ ~request:(fun () -> Prev_input)
+                             in
+                             let proof =
+                               exists (Typ.Internal.ref ()) ~request:(fun () ->
+                                   Proof )
+                             in
+                             let vk =
+                               exists (Typ.Internal.ref ()) ~request:(fun () ->
+                                   Verifier_index )
+                             in
+                             as_prover (fun () ->
+                                 let vk = As_prover.Ref.get vk in
+                                 Side_loaded.in_prover side_loaded_tag vk ) ;
+                             let vk =
+                               exists Side_loaded_verification_key.typ
+                                 ~compute:(fun () -> As_prover.Ref.get vk)
+                             in
+                             Side_loaded.in_circuit side_loaded_tag vk ;
+                             let is_base_case = Field.equal Field.zero self in
+                             let self_correct = Field.(equal (one + prev) self) in
+                             Boolean.Assert.any [ self_correct; is_base_case ] ;
+                             { previous_proof_statements =
+                                 [ { public_input = prev
+                                   ; proof
+                                   ; proof_must_verify = Boolean.true_
+                                   }
+                                 ]
+                             ; public_output = ()
+                             ; auxiliary_output = ()
+                             } )
+                      }
+                    ] ) )
 
         module Proof = (val p)
 
@@ -2408,19 +2371,19 @@
                   ; fork = None
                   }
                 ~choices:(fun ~self:_ ->
-                  [ { identifier = "main"
-                    ; prevs = []
-                    ; feature_flags = Plonk_types.Features.none_bool
-                    ; main =
-                        (fun { public_input = self } ->
-                          dummy_constraints () ;
-                          Field.Assert.equal self Field.zero ;
-                          { previous_proof_statements = []
-                          ; public_output = ()
-                          ; auxiliary_output = ()
-                          } )
-                    }
-                  ] ) )
+                    [ { identifier = "main"
+                      ; prevs = []
+                      ; feature_flags = Plonk_types.Features.none_bool
+                      ; main =
+                          (fun { public_input = self } ->
+                             dummy_constraints () ;
+                             Field.Assert.equal self Field.zero ;
+                             { previous_proof_statements = []
+                             ; public_output = ()
+                             ; auxiliary_output = ()
+                             } )
+                      }
+                    ] ) )
 
         module Proof = (val p)
 
@@ -2459,19 +2422,19 @@
                   ; fork = None
                   }
                 ~choices:(fun ~self:_ ->
-                  [ { identifier = "main"
-                    ; prevs = []
-                    ; feature_flags = Plonk_types.Features.none_bool
-                    ; main =
-                        (fun { public_input = self } ->
-                          dummy_constraints () ;
-                          Field.Assert.equal self Field.zero ;
-                          { previous_proof_statements = []
-                          ; public_output = ()
-                          ; auxiliary_output = ()
-                          } )
-                    }
-                  ] ) )
+                    [ { identifier = "main"
+                      ; prevs = []
+                      ; feature_flags = Plonk_types.Features.none_bool
+                      ; main =
+                          (fun { public_input = self } ->
+                             dummy_constraints () ;
+                             Field.Assert.equal self Field.zero ;
+                             { previous_proof_statements = []
+                             ; public_output = ()
+                             ; auxiliary_output = ()
+                             } )
+                      }
+                    ] ) )
 
         module Proof = (val p)
 
@@ -2511,19 +2474,19 @@
                   ; fork = None
                   }
                 ~choices:(fun ~self:_ ->
-                  [ { identifier = "main"
-                    ; prevs = []
-                    ; feature_flags = Plonk_types.Features.none_bool
-                    ; main =
-                        (fun { public_input = self } ->
-                          dummy_constraints () ;
-                          Field.Assert.equal self Field.zero ;
-                          { previous_proof_statements = []
-                          ; public_output = ()
-                          ; auxiliary_output = ()
-                          } )
-                    }
-                  ] ) )
+                    [ { identifier = "main"
+                      ; prevs = []
+                      ; feature_flags = Plonk_types.Features.none_bool
+                      ; main =
+                          (fun { public_input = self } ->
+                             dummy_constraints () ;
+                             Field.Assert.equal self Field.zero ;
+                             { previous_proof_statements = []
+                             ; public_output = ()
+                             ; auxiliary_output = ()
+                             } )
+                      }
+                    ] ) )
 
         module Proof = (val p)
 
@@ -2554,13 +2517,13 @@
             (Snarky_backendless.Request.With { request; respond }) =
           match request with
           | Prev_input ->
-              respond (Provide prev_input)
+            respond (Provide prev_input)
           | Proof ->
-              respond (Provide proof)
+            respond (Provide proof)
           | Verifier_index ->
-              respond (Provide verifier_index)
+            respond (Provide verifier_index)
           | _ ->
-              respond Unhandled
+            respond Unhandled
 
         let maybe_features =
           Plonk_types.Features.(map none ~f:(fun _ -> Opt.Flag.Maybe))
@@ -2591,44 +2554,44 @@
                   ; fork = None
                   }
                 ~choices:(fun ~self:_ ->
-                  [ { identifier = "main"
-                    ; prevs = [ side_loaded_tag ]
-                    ; feature_flags = Plonk_types.Features.none_bool
-                    ; main =
-                        (fun { public_input = self } ->
-                          let prev =
-                            exists Field.typ ~request:(fun () -> Prev_input)
-                          in
-                          let proof =
-                            exists (Typ.Internal.ref ()) ~request:(fun () ->
-                                Proof )
-                          in
-                          let vk =
-                            exists (Typ.Internal.ref ()) ~request:(fun () ->
-                                Verifier_index )
-                          in
-                          as_prover (fun () ->
-                              let vk = As_prover.Ref.get vk in
-                              Side_loaded.in_prover side_loaded_tag vk ) ;
-                          let vk =
-                            exists Side_loaded_verification_key.typ
-                              ~compute:(fun () -> As_prover.Ref.get vk)
-                          in
-                          Side_loaded.in_circuit side_loaded_tag vk ;
-                          let is_base_case = Field.equal Field.zero self in
-                          let self_correct = Field.(equal (one + prev) self) in
-                          Boolean.Assert.any [ self_correct; is_base_case ] ;
-                          { previous_proof_statements =
-                              [ { public_input = prev
-                                ; proof
-                                ; proof_must_verify = Boolean.true_
-                                }
-                              ]
-                          ; public_output = ()
-                          ; auxiliary_output = ()
-                          } )
-                    }
-                  ] ) )
+                    [ { identifier = "main"
+                      ; prevs = [ side_loaded_tag ]
+                      ; feature_flags = Plonk_types.Features.none_bool
+                      ; main =
+                          (fun { public_input = self } ->
+                             let prev =
+                               exists Field.typ ~request:(fun () -> Prev_input)
+                             in
+                             let proof =
+                               exists (Typ.Internal.ref ()) ~request:(fun () ->
+                                   Proof )
+                             in
+                             let vk =
+                               exists (Typ.Internal.ref ()) ~request:(fun () ->
+                                   Verifier_index )
+                             in
+                             as_prover (fun () ->
+                                 let vk = As_prover.Ref.get vk in
+                                 Side_loaded.in_prover side_loaded_tag vk ) ;
+                             let vk =
+                               exists Side_loaded_verification_key.typ
+                                 ~compute:(fun () -> As_prover.Ref.get vk)
+                             in
+                             Side_loaded.in_circuit side_loaded_tag vk ;
+                             let is_base_case = Field.equal Field.zero self in
+                             let self_correct = Field.(equal (one + prev) self) in
+                             Boolean.Assert.any [ self_correct; is_base_case ] ;
+                             { previous_proof_statements =
+                                 [ { public_input = prev
+                                   ; proof
+                                   ; proof_must_verify = Boolean.true_
+                                   }
+                                 ]
+                             ; public_output = ()
+                             ; auxiliary_output = ()
+                             } )
+                      }
+                    ] ) )
 
         module Proof = (val p)
 
