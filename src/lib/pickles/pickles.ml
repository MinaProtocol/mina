(** Pickles implementation *)

(** See documentation of the {!Mina_wire_types} library *)
module Wire_types = Mina_wire_types.Pickles

module Make_sig (A : Wire_types.Types.S) = struct
  module type S =
    Pickles_intf.S
      with type Side_loaded.Verification_key.Stable.V2.t =
        A.Side_loaded.Verification_key.V2.t
       and type ('a, 'b) Proof.t = ('a, 'b) A.Proof.t
end

module Make_str (_ : Wire_types.Concrete) = struct
  module Endo = Endo
  module P = Proof

  module type Statement_intf = Intf.Statement

  module type Statement_var_intf = Intf.Statement_var

  module type Statement_value_intf = Intf.Statement_value

  module Common = Common
  module Scalar_challenge = Scalar_challenge
  module SC = Scalar_challenge
  open Core_kernel
  open Async_kernel
  open Import
  open Pickles_types
  open Hlist
  open Common
  open Backend
  module Backend = Backend
  module Sponge_inputs = Sponge_inputs
  module Util = Util
  module Tick_field_sponge = Tick_field_sponge
  module Impls = Impls
  module Inductive_rule = Inductive_rule
  module Tag = Tag
  module Types_map = Types_map
  module Dirty = Dirty
  module Cache_handle = Cache_handle
  module Step_main_inputs = Step_main_inputs
  module Step_verifier = Step_verifier
  module Proof_cache = Proof_cache
  module Cache = Cache
  module Storables = Compile.Storables

  type chunking_data = Verify.Instance.chunking_data =
    { num_chunks : int; domain_size : int; zk_rows : int }

  let verify_promise = Verify.verify

  let verify max_proofs_verified statement key proofs =
    verify_promise max_proofs_verified statement key proofs
    |> Promise.to_deferred

  (* This file (as you can see from the mli) defines a compiler which turns an inductive
     definition of a set into an inductive SNARK system for proving using those rules.

     The two ingredients we use are two SNARKs.
     - A step based SNARK for a field Fp, using the group G1/Fq (whose scalar field is Fp)
     - A DLOG based SNARK for a field Fq, using the group G/Fp (whose scalar field is Fq)

     For convenience in this discussion, let's define
      (F_0, G_0) := (Fp, G1)
      (F_1, G_1) := (Fq, G)
     So ScalarField(G_i) = F_i and G_i / F_{1-i}.

     An inductive set A is defined by a sequence of inductive rules.
     An inductive rule is intuitively described by something of the form

     a1 ∈ A1, ..., an ∈ An
       f [ a0, ... a1 ] a
     ----------------------
             a ∈ A

     where f is a snarky function defined over an Impl with Field.t = Fp
     and each Ai is itself an inductive rule (possibly equal to A itself).

     a1, ..., an can be seen as previous statements, i.e.

             prev_statement_1 ∈ A1, ..., prev_statement_n ∈ An
     f [ prev_statement_1; ...; prev_statement_n ] new_statement = true
     -------------------------------------------------------------------
                            new_statement ∈ A

     In the case of a blockchain, the description of the sets A1, ..., An, A can
     be blockchain state, and f would be a function updating the state:

                          prev_blockchain_state ∈ A
     update_blockchain_state [prev_blockchain_state] new_blockchain_state = true
     ---------------------------------------------------------------------------
                          new_blockchain_state ∈ A

     We pursue the "step" then "wrap" approach for proof composition.

     The main source of complexity is that we must "wrap" proofs whose verifiers are
     slightly different.

     The main sources of complexity are twofold:
     1. Each SNARK verifier includes group operations and scalar field operations.
        This is problematic because the group operations use the base field, which is
        not equal to the scalar field.

        Schematically, from the circuit point-of-view, we can say a proof is
     - a sequence of F_0 elements xs_0
     - a sequence of F_1 elements xs_1
        and a verifier is a pair of "snarky functions"
     - check_0 : F_0 list -> F_1 list -> unit which uses the Impl with Field.t = F_0
     - check_1 : F_0 list -> F_1 list -> unit which uses the Impl with Field.t = F_1
     - subset_00 : 'a list -> 'a list
     - subset_01 : 'a list -> 'a list
     - subset_10 : 'a list -> 'a list
     - subset_11 : 'a list -> 'a list
        and a proof verifies if
        ( check_0 (subset_00 xs_0) (subset_01 xs_1)  ;
          check_1 (subset_10 xs_0) (subset_11 xs_1) )

        When verifying a proof, we perform the parts of the verifier involving group operations
        and expose as public input the scalar-field elements we need to perform the final checks.

        In the F_0 circuit, we witness xs_0 and xs_1,
        execute `check_0 (subset_00 xs_0) (subset_01 xs_1)` and
        expose `subset_10 xs_0` and `subset_11 xs_1` as public inputs.

        So the "public inputs" contain within them an "unfinalized proof".

        Then, the next time we verify that proof within an F_1 circuit we "finalize" those
        unfinalized proofs by running `check_1 xs_0_subset xs_1_subset`.

        I didn't implement it exactly this way (although in retrospect probably I should have) but
        that's the basic idea.

        **The complexity this causes:**
        When you prove a rule that includes k recursive verifications, you expose k unfinalized
        proofs. So, the shape of a statement depends on how many "predecessor statements" it has
        or in other words, how many verifications were performed within it.

        Say we have an inductive set given by inductive rules R_1, ... R_n such that
        each rule R_i has k_i predecessor statements.

        In the "wrap" circuit, we must be able to verify a proof coming from any of the R_i.
        So, we must pad the statement for the proof we're wrapping to have `max_i k_i`
        unfinalized proof components.

     2. The verifier for each R_i looks a little different depending on the complexity of the "step"
        circuit corresponding to R_i has. Namely, it is dependent on the "domains" H and K for this
        circuit.

        So, when the "wrap" circuit proves the statement,
        "there exists some index i in 1,...,n and a proof P such that verifies(P)"
        "verifies(P)" must also take the index "i", compute the correct domain sizes correspond to rule "i"
        and use *that* in the "verifies" computation.
  *)
  open Kimchi_backend
  module Proof = P

  module Statement_with_proof = struct
    type ('s, 'max_width, _) t =
      (* TODO: use Max local max proofs verified instead of max_width *)
      ('max_width, 'max_width) Proof.t
  end

  module Verification_key = struct
    include Verification_key

    module Id = struct
      include Cache.Wrap.Key.Verification

      let dummy_id = Type_equal.Id.(uid (create ~name:"dummy" sexp_of_opaque))

      let dummy : unit -> t =
        let header =
          { Snark_keys_header.header_version = Snark_keys_header.header_version
          ; kind = { type_ = "verification key"; identifier = "dummy" }
          ; constraint_constants =
              { sub_windows_per_window = 0
              ; ledger_depth = 0
              ; work_delay = 0
              ; block_window_duration_ms = 0
              ; transaction_capacity = Log_2 0
              ; pending_coinbase_depth = 0
              ; coinbase_amount = Unsigned.UInt64.of_int 0
              ; supercharged_coinbase_factor = 0
              ; account_creation_fee = Unsigned.UInt64.of_int 0
              ; fork = None
              }
          ; commits = { mina = ""; marlin = "" }
          ; length = 0
          ; commit_date = ""
          ; constraint_system_hash = ""
          ; identifying_hash = ""
          }
        in
        let t = lazy (dummy_id, header, Md5.digest_string "") in
        fun () -> Lazy.force t
    end

    (* TODO: Make async *)
    let load ~cache id =
      Key_cache.Sync.read cache
        (Key_cache.Sync.Disk_storable.of_binable Id.to_string
           (module Verification_key.Stable.Latest) )
        id
      |> Deferred.return
  end

  module type Proof_intf = Compile.Proof_intf

  module Prover = Compile.Prover

  module Side_loaded = struct
    module V = Verification_key

    module Verification_key = struct
      include Side_loaded_verification_key

      let to_input (t : t) =
        to_input ~field_of_int:Impls.Step.Field.Constant.of_int t

      let of_compiled_promise tag : t Promise.t =
        let d = Types_map.lookup_compiled tag.Tag.id in
        let%bind.Promise wrap_key = Lazy.force d.wrap_key in
        let%map.Promise wrap_vk = Lazy.force d.wrap_vk in
        let actual_wrap_domain_size =
          Common.actual_wrap_domain_size
            ~log_2_domain_size:wrap_vk.domain.log_size_of_group
        in
<<<<<<< HEAD
        ( { wrap_vk = Some wrap_vk
          ; wrap_index =
              Plonk_verification_key_evals.map wrap_key ~f:(fun x -> x.(0))
          ; max_proofs_verified =
              Pickles_base.Proofs_verified.of_nat
                (Nat.Add.n d.max_proofs_verified)
          ; actual_wrap_domain_size
          }
          : t )

      let of_compiled tag = of_compiled_promise tag |> Promise.to_deferred
=======
        { wrap_vk = Some (Lazy.force d.wrap_vk)
        ; wrap_index =
            Plonk_verification_key_evals.map (Lazy.force d.wrap_key)
              ~f:(fun x -> x.(0))
        ; max_proofs_verified =
            Pickles_base.Proofs_verified.of_nat_exn
              (Nat.Add.n d.max_proofs_verified)
        ; actual_wrap_domain_size
        }
>>>>>>> 9cdd5925

      module Max_width = Width.Max
    end

    let in_circuit tag vk =
      Types_map.set_ephemeral tag { index = `In_circuit vk }

    let in_prover tag vk = Types_map.set_ephemeral tag { index = `In_prover vk }

    let create ~name ~max_proofs_verified ~feature_flags ~typ =
      Types_map.add_side_loaded ~name
        { max_proofs_verified
        ; public_input = typ
        ; branches = Verification_key.Max_branches.n
        ; feature_flags =
            Plonk_types.(Features.to_full ~or_:Opt.Flag.( ||| ) feature_flags)
        ; num_chunks = 1
        ; zk_rows = 3
        }

    module Proof = struct
      include Proof.Proofs_verified_max

      let of_proof : _ Proof.t -> t = Wrap_hack.pad_proof
    end

    let verify_promise (type t) ~(typ : (_, t) Impls.Step.Typ.t)
        (ts : (Verification_key.t * t * Proof.t) list) =
      let m =
        ( module struct
          type nonrec t = t

          let to_field_elements =
            let (Typ typ) = typ in
            fun x -> fst (typ.value_to_fields x)
        end : Intf.Statement_value
          with type t = t )
      in
      (* TODO: This should be the actual max width on a per proof basis *)
      let max_proofs_verified =
        (module Verification_key.Max_width : Nat.Intf
          with type n = Verification_key.Max_width.n )
      in
      with_return (fun { return } ->
          List.map ts ~f:(fun (vk, x, p) ->
              let vk : V.t =
                { commitments = vk.wrap_index
                ; index =
                    ( match vk.wrap_vk with
                    | None ->
                        return
                          (Promise.return
                             (Or_error.errorf
                                "Pickles.verify: wrap_vk not found" ) )
                    | Some x ->
                        x )
                ; data =
                    (* This isn't used in verify_heterogeneous, so we can leave this dummy *)
                    { constraints = 0 }
                }
              in
              Verify.Instance.T (max_proofs_verified, m, None, vk, x, p) )
          |> Verify.verify_heterogenous )

    let verify ~typ ts = verify_promise ~typ ts |> Promise.to_deferred

    let srs_precomputation () : unit =
      let srs = Tock.Keypair.load_urs () in
      List.iter [ 0; 1; 2 ] ~f:(fun i ->
          Kimchi_bindings.Protocol.SRS.Fq.add_lagrange_basis srs
            (Domain.log2_size (Common.wrap_domains ~proofs_verified:i).h) )
  end

  let compile_with_wrap_main_override_promise =
    Compile.compile_with_wrap_main_override_promise

  let compile_promise ?self ?cache ?storables ?proof_cache ?disk_keys
      ?override_wrap_domain ?num_chunks ~public_input ~auxiliary_typ ~branches
      ~max_proofs_verified ~name ~constraint_constants ~choices () =
    compile_with_wrap_main_override_promise ?self ?cache ?storables ?proof_cache
      ?disk_keys ?override_wrap_domain ?num_chunks ~public_input ~auxiliary_typ
      ~branches ~max_proofs_verified ~name ~constraint_constants ~choices ()

  let compile ?self ?cache ?storables ?proof_cache ?disk_keys
      ?override_wrap_domain ?num_chunks ~public_input ~auxiliary_typ ~branches
      ~max_proofs_verified ~name ~constraint_constants ~choices () =
    let choices ~self =
      let choices = choices ~self in
      let rec go :
          type a b c d e f g h i j.
             (a, b, c, d, e, f, g, h, i, j) H4_6.T(Inductive_rule).t
          -> (a, b, c, d, e, f, g, h, i, j) H4_6.T(Inductive_rule.Promise).t =
        function
        | [] ->
            []
        | { identifier; prevs; main; feature_flags } :: rest ->
            { identifier
            ; prevs
            ; main = (fun x -> Promise.return (main x))
            ; feature_flags
            }
            :: go rest
      in
      go choices
    in
    let self, cache_handle, proof_module, provers =
      compile_promise ?self ?cache ?storables ?proof_cache ?disk_keys
        ?override_wrap_domain ?num_chunks ~public_input ~auxiliary_typ ~branches
        ~max_proofs_verified ~name ~constraint_constants ~choices ()
    in
    let rec adjust_provers :
        type a1 a2 a3 s1 s2_inner.
           (a1, a2, a3, s1, s2_inner Promise.t) H3_2.T(Prover).t
        -> (a1, a2, a3, s1, s2_inner Deferred.t) H3_2.T(Prover).t = function
      | [] ->
          []
      | prover :: tl ->
          (fun ?handler public_input ->
            Promise.to_deferred (prover ?handler public_input) )
          :: adjust_provers tl
    in
    (self, cache_handle, proof_module, adjust_provers provers)

  let compile_async ?self ?cache ?storables ?proof_cache ?disk_keys
      ?override_wrap_domain ?num_chunks ~public_input ~auxiliary_typ ~branches
      ~max_proofs_verified ~name ~constraint_constants ~choices () =
    let choices ~self =
      let choices = choices ~self in
      let rec go :
          type a b c d e f g h i j.
             (a, b, c, d, e, f, g, h, i, j) H4_6.T(Inductive_rule.Deferred).t
          -> (a, b, c, d, e, f, g, h, i, j) H4_6.T(Inductive_rule.Promise).t =
        function
        | [] ->
            []
        | { identifier; prevs; main; feature_flags } :: rest ->
            { identifier
            ; prevs
            ; main =
                (fun x ->
                  Promise.create (fun callback ->
                      Deferred.don't_wait_for
                        (let%map res = main x in
                         callback res ) ) )
            ; feature_flags
            }
            :: go rest
      in
      go choices
    in
    let self, cache_handle, proof_module, provers =
      compile_promise ?self ?cache ?storables ?proof_cache ?disk_keys
        ?override_wrap_domain ?num_chunks ~public_input ~auxiliary_typ ~branches
        ~max_proofs_verified ~name ~constraint_constants ~choices ()
    in
    let rec adjust_provers :
        type a1 a2 a3 s1 s2_inner.
           (a1, a2, a3, s1, s2_inner Promise.t) H3_2.T(Prover).t
        -> (a1, a2, a3, s1, s2_inner Deferred.t) H3_2.T(Prover).t = function
      | [] ->
          []
      | prover :: tl ->
          (fun ?handler public_input ->
            Promise.to_deferred (prover ?handler public_input) )
          :: adjust_provers tl
    in
    (self, cache_handle, proof_module, adjust_provers provers)

  module Provers = H3_2.T (Prover)
  module Proof0 = Proof

  let%test_module "test no side-loaded" =
    ( module struct
      let () = Tock.Keypair.set_urs_info []

      let () = Tick.Keypair.set_urs_info []

      let () = Backtrace.elide := false

      open Impls.Step

      let () = Snarky_backendless.Snark0.set_eval_constraints true

      (* Currently, a circuit must have at least 1 of every type of constraint. *)
      let dummy_constraints () =
        Impl.(
          let x =
            exists Field.typ ~compute:(fun () -> Field.Constant.of_int 3)
          in
          let g =
            exists Step_main_inputs.Inner_curve.typ ~compute:(fun _ ->
                Tick.Inner_curve.(to_affine_exn one) )
          in
          ignore
            ( SC.to_field_checked'
                (module Impl)
                ~num_bits:16
                (Kimchi_backend_common.Scalar_challenge.create x)
              : Field.t * Field.t * Field.t ) ;
          ignore
            ( Step_main_inputs.Ops.scale_fast g ~num_bits:5 (Shifted_value x)
              : Step_main_inputs.Inner_curve.t ) ;
          ignore
            ( Step_main_inputs.Ops.scale_fast g ~num_bits:5 (Shifted_value x)
              : Step_main_inputs.Inner_curve.t ) ;
          ignore
            ( Step_verifier.Scalar_challenge.endo g ~num_bits:4
                (Kimchi_backend_common.Scalar_challenge.create x)
              : Field.t * Field.t ))

      module No_recursion = struct
        let[@warning "-45"] tag, _, p, Provers.[ step ] =
          Common.time "compile" (fun () ->
              compile_promise () ~public_input:(Input Field.typ)
                ~auxiliary_typ:Typ.unit
                ~branches:(module Nat.N1)
                ~max_proofs_verified:(module Nat.N0)
                ~name:"blockchain-snark"
                ~constraint_constants:
                  (* Dummy values *)
                  { sub_windows_per_window = 0
                  ; ledger_depth = 0
                  ; work_delay = 0
                  ; block_window_duration_ms = 0
                  ; transaction_capacity = Log_2 0
                  ; pending_coinbase_depth = 0
                  ; coinbase_amount = Unsigned.UInt64.of_int 0
                  ; supercharged_coinbase_factor = 0
                  ; account_creation_fee = Unsigned.UInt64.of_int 0
                  ; fork = None
                  }
                ~choices:(fun ~self:_ ->
                  [ { identifier = "main"
                    ; prevs = []
                    ; feature_flags = Plonk_types.Features.none_bool
                    ; main =
                        (fun { public_input = self } ->
                          dummy_constraints () ;
                          Field.Assert.equal self Field.zero ;
                          Promise.return
                            { Inductive_rule.previous_proof_statements = []
                            ; public_output = ()
                            ; auxiliary_output = ()
                            } )
                    }
                  ] ) )

        module Proof = (val p)

        let example =
          let (), (), b0 =
            Common.time "b0" (fun () ->
                Promise.block_on_async_exn (fun () -> step Field.Constant.zero) )
          in
          Or_error.ok_exn
            (Promise.block_on_async_exn (fun () ->
                 Proof.verify_promise [ (Field.Constant.zero, b0) ] ) ) ;
          (Field.Constant.zero, b0)

        let _example_input, _example_proof = example
      end

      module No_recursion_return = struct
        let[@warning "-45"] tag, _, p, Provers.[ step ] =
          Common.time "compile" (fun () ->
              compile_promise () ~public_input:(Output Field.typ)
                ~auxiliary_typ:Typ.unit
                ~branches:(module Nat.N1)
                ~max_proofs_verified:(module Nat.N0)
                ~name:"blockchain-snark"
                ~constraint_constants:
                  (* Dummy values *)
                  { sub_windows_per_window = 0
                  ; ledger_depth = 0
                  ; work_delay = 0
                  ; block_window_duration_ms = 0
                  ; transaction_capacity = Log_2 0
                  ; pending_coinbase_depth = 0
                  ; coinbase_amount = Unsigned.UInt64.of_int 0
                  ; supercharged_coinbase_factor = 0
                  ; account_creation_fee = Unsigned.UInt64.of_int 0
                  ; fork = None
                  }
                ~choices:(fun ~self:_ ->
                  [ { identifier = "main"
                    ; prevs = []
                    ; feature_flags = Plonk_types.Features.none_bool
                    ; main =
                        (fun _ ->
                          dummy_constraints () ;
                          Promise.return
                            { Inductive_rule.previous_proof_statements = []
                            ; public_output = Field.zero
                            ; auxiliary_output = ()
                            } )
                    }
                  ] ) )

        module Proof = (val p)

        let example =
          let res, (), b0 =
            Common.time "b0" (fun () ->
                Promise.block_on_async_exn (fun () -> step ()) )
          in
          assert (Field.Constant.(equal zero) res) ;
          Or_error.ok_exn
            (Promise.block_on_async_exn (fun () ->
                 Proof.verify_promise [ (res, b0) ] ) ) ;
          (res, b0)

        let _example_input, _example_proof = example
      end

      [@@@warning "-60"]

      module Simple_chain = struct
        type _ Snarky_backendless.Request.t +=
          | Prev_input : Field.Constant.t Snarky_backendless.Request.t
          | Proof : (Nat.N1.n, Nat.N1.n) Proof.t Snarky_backendless.Request.t

        let handler (prev_input : Field.Constant.t) (proof : _ Proof.t)
            (Snarky_backendless.Request.With { request; respond }) =
          match request with
          | Prev_input ->
              respond (Provide prev_input)
          | Proof ->
              respond (Provide proof)
          | _ ->
              respond Unhandled

        let[@warning "-45"] _tag, _, p, Provers.[ step ] =
          Common.time "compile" (fun () ->
              compile_promise () ~public_input:(Input Field.typ)
                ~auxiliary_typ:Typ.unit
                ~branches:(module Nat.N1)
                ~max_proofs_verified:(module Nat.N1)
                ~name:"blockchain-snark"
                ~constraint_constants:
                  (* Dummy values *)
                  { sub_windows_per_window = 0
                  ; ledger_depth = 0
                  ; work_delay = 0
                  ; block_window_duration_ms = 0
                  ; transaction_capacity = Log_2 0
                  ; pending_coinbase_depth = 0
                  ; coinbase_amount = Unsigned.UInt64.of_int 0
                  ; supercharged_coinbase_factor = 0
                  ; account_creation_fee = Unsigned.UInt64.of_int 0
                  ; fork = None
                  }
                ~choices:(fun ~self ->
                  [ { identifier = "main"
                    ; prevs = [ self ]
                    ; feature_flags = Plonk_types.Features.none_bool
                    ; main =
                        (fun { public_input = self } ->
                          let prev =
                            exists Field.typ ~request:(fun () -> Prev_input)
                          in
                          let proof =
                            exists (Typ.Internal.ref ()) ~request:(fun () ->
                                Proof )
                          in
                          let is_base_case = Field.equal Field.zero self in
                          let proof_must_verify = Boolean.not is_base_case in
                          let self_correct = Field.(equal (one + prev) self) in
                          Boolean.Assert.any [ self_correct; is_base_case ] ;
                          Promise.return
                            { Inductive_rule.previous_proof_statements =
                                [ { public_input = prev
                                  ; proof
                                  ; proof_must_verify
                                  }
                                ]
                            ; public_output = ()
                            ; auxiliary_output = ()
                            } )
                    }
                  ] ) )

        module Proof = (val p)

        let example =
          let s_neg_one = Field.Constant.(negate one) in
          let b_neg_one : (Nat.N1.n, Nat.N1.n) Proof0.t =
            Proof0.dummy Nat.N1.n Nat.N1.n Nat.N1.n ~domain_log2:14
          in
          let (), (), b0 =
            Common.time "b0" (fun () ->
                Promise.block_on_async_exn (fun () ->
                    step
                      ~handler:(handler s_neg_one b_neg_one)
                      Field.Constant.zero ) )
          in
          Or_error.ok_exn
            (Promise.block_on_async_exn (fun () ->
                 Proof.verify_promise [ (Field.Constant.zero, b0) ] ) ) ;
          let (), (), b1 =
            Common.time "b1" (fun () ->
                Promise.block_on_async_exn (fun () ->
                    step
                      ~handler:(handler Field.Constant.zero b0)
                      Field.Constant.one ) )
          in
          Or_error.ok_exn
            (Promise.block_on_async_exn (fun () ->
                 Proof.verify_promise [ (Field.Constant.one, b1) ] ) ) ;
          (Field.Constant.one, b1)

        let _example_input, _example_proof = example
      end

      module Tree_proof = struct
        type _ Snarky_backendless.Request.t +=
          | No_recursion_input : Field.Constant.t Snarky_backendless.Request.t
          | No_recursion_proof :
              (Nat.N0.n, Nat.N0.n) Proof.t Snarky_backendless.Request.t
          | Recursive_input : Field.Constant.t Snarky_backendless.Request.t
          | Recursive_proof :
              (Nat.N2.n, Nat.N2.n) Proof.t Snarky_backendless.Request.t

        let handler
            ((no_recursion_input, no_recursion_proof) :
              Field.Constant.t * _ Proof.t )
            ((recursion_input, recursion_proof) : Field.Constant.t * _ Proof.t)
            (Snarky_backendless.Request.With { request; respond }) =
          match request with
          | No_recursion_input ->
              respond (Provide no_recursion_input)
          | No_recursion_proof ->
              respond (Provide no_recursion_proof)
          | Recursive_input ->
              respond (Provide recursion_input)
          | Recursive_proof ->
              respond (Provide recursion_proof)
          | _ ->
              respond Unhandled

        let[@warning "-45"] _tag, _, p, Provers.[ step ] =
          Common.time "compile" (fun () ->
              compile_promise () ~public_input:(Input Field.typ)
                ~override_wrap_domain:Pickles_base.Proofs_verified.N1
                ~auxiliary_typ:Typ.unit
                ~branches:(module Nat.N1)
                ~max_proofs_verified:(module Nat.N2)
                ~name:"blockchain-snark"
                ~constraint_constants:
                  (* Dummy values *)
                  { sub_windows_per_window = 0
                  ; ledger_depth = 0
                  ; work_delay = 0
                  ; block_window_duration_ms = 0
                  ; transaction_capacity = Log_2 0
                  ; pending_coinbase_depth = 0
                  ; coinbase_amount = Unsigned.UInt64.of_int 0
                  ; supercharged_coinbase_factor = 0
                  ; account_creation_fee = Unsigned.UInt64.of_int 0
                  ; fork = None
                  }
                ~choices:(fun ~self ->
                  [ { identifier = "main"
                    ; feature_flags = Plonk_types.Features.none_bool
                    ; prevs = [ No_recursion.tag; self ]
                    ; main =
                        (fun { public_input = self } ->
                          let no_recursive_input =
                            exists Field.typ ~request:(fun () ->
                                No_recursion_input )
                          in
                          let no_recursive_proof =
                            exists (Typ.Internal.ref ()) ~request:(fun () ->
                                No_recursion_proof )
                          in
                          let prev =
                            exists Field.typ ~request:(fun () ->
                                Recursive_input )
                          in
                          let prev_proof =
                            exists (Typ.Internal.ref ()) ~request:(fun () ->
                                Recursive_proof )
                          in
                          let is_base_case = Field.equal Field.zero self in
                          let proof_must_verify = Boolean.not is_base_case in
                          let self_correct = Field.(equal (one + prev) self) in
                          Boolean.Assert.any [ self_correct; is_base_case ] ;
                          Promise.return
                            { Inductive_rule.previous_proof_statements =
                                [ { public_input = no_recursive_input
                                  ; proof = no_recursive_proof
                                  ; proof_must_verify = Boolean.true_
                                  }
                                ; { public_input = prev
                                  ; proof = prev_proof
                                  ; proof_must_verify
                                  }
                                ]
                            ; public_output = ()
                            ; auxiliary_output = ()
                            } )
                    }
                  ] ) )

        module Proof = (val p)

        let example1, example2 =
          let s_neg_one = Field.Constant.(negate one) in
          let b_neg_one : (Nat.N2.n, Nat.N2.n) Proof0.t =
            Proof0.dummy Nat.N2.n Nat.N2.n Nat.N2.n ~domain_log2:15
          in
          let (), (), b0 =
            Common.time "tree b0" (fun () ->
                Promise.block_on_async_exn (fun () ->
                    step
                      ~handler:
                        (handler No_recursion.example (s_neg_one, b_neg_one))
                      Field.Constant.zero ) )
          in
          Or_error.ok_exn
            (Promise.block_on_async_exn (fun () ->
                 Proof.verify_promise [ (Field.Constant.zero, b0) ] ) ) ;
          let (), (), b1 =
            Common.time "tree b1" (fun () ->
                Promise.block_on_async_exn (fun () ->
                    step
                      ~handler:
                        (handler No_recursion.example (Field.Constant.zero, b0))
                      Field.Constant.one ) )
          in
          ((Field.Constant.zero, b0), (Field.Constant.one, b1))

        let examples = [ example1; example2 ]

        let _example1_input, _example_proof = example1

        let _example2_input, _example2_proof = example2
      end

      let%test_unit "verify" =
        Or_error.ok_exn
          (Promise.block_on_async_exn (fun () ->
               Tree_proof.Proof.verify_promise Tree_proof.examples ) )

      module Tree_proof_return = struct
        type _ Snarky_backendless.Request.t +=
          | Is_base_case : bool Snarky_backendless.Request.t
          | No_recursion_input : Field.Constant.t Snarky_backendless.Request.t
          | No_recursion_proof :
              (Nat.N0.n, Nat.N0.n) Proof.t Snarky_backendless.Request.t
          | Recursive_input : Field.Constant.t Snarky_backendless.Request.t
          | Recursive_proof :
              (Nat.N2.n, Nat.N2.n) Proof.t Snarky_backendless.Request.t

        let handler (is_base_case : bool)
            ((no_recursion_input, no_recursion_proof) :
              Field.Constant.t * _ Proof.t )
            ((recursion_input, recursion_proof) : Field.Constant.t * _ Proof.t)
            (Snarky_backendless.Request.With { request; respond }) =
          match request with
          | Is_base_case ->
              respond (Provide is_base_case)
          | No_recursion_input ->
              respond (Provide no_recursion_input)
          | No_recursion_proof ->
              respond (Provide no_recursion_proof)
          | Recursive_input ->
              respond (Provide recursion_input)
          | Recursive_proof ->
              respond (Provide recursion_proof)
          | _ ->
              respond Unhandled

        let[@warning "-45"] _tag, _, p, Provers.[ step ] =
          Common.time "compile" (fun () ->
              compile_promise () ~public_input:(Output Field.typ)
                ~override_wrap_domain:Pickles_base.Proofs_verified.N1
                ~auxiliary_typ:Typ.unit
                ~branches:(module Nat.N1)
                ~max_proofs_verified:(module Nat.N2)
                ~name:"blockchain-snark"
                ~constraint_constants:
                  (* Dummy values *)
                  { sub_windows_per_window = 0
                  ; ledger_depth = 0
                  ; work_delay = 0
                  ; block_window_duration_ms = 0
                  ; transaction_capacity = Log_2 0
                  ; pending_coinbase_depth = 0
                  ; coinbase_amount = Unsigned.UInt64.of_int 0
                  ; supercharged_coinbase_factor = 0
                  ; account_creation_fee = Unsigned.UInt64.of_int 0
                  ; fork = None
                  }
                ~choices:(fun ~self ->
                  [ { identifier = "main"
                    ; feature_flags = Plonk_types.Features.none_bool
                    ; prevs = [ No_recursion_return.tag; self ]
                    ; main =
                        (fun { public_input = () } ->
                          let no_recursive_input =
                            exists Field.typ ~request:(fun () ->
                                No_recursion_input )
                          in
                          let no_recursive_proof =
                            exists (Typ.Internal.ref ()) ~request:(fun () ->
                                No_recursion_proof )
                          in
                          let prev =
                            exists Field.typ ~request:(fun () ->
                                Recursive_input )
                          in
                          let prev_proof =
                            exists (Typ.Internal.ref ()) ~request:(fun () ->
                                Recursive_proof )
                          in
                          let is_base_case =
                            exists Boolean.typ ~request:(fun () -> Is_base_case)
                          in
                          let proof_must_verify = Boolean.not is_base_case in
                          let self =
                            Field.(
                              if_ is_base_case ~then_:zero ~else_:(one + prev))
                          in
                          Promise.return
                            { Inductive_rule.previous_proof_statements =
                                [ { public_input = no_recursive_input
                                  ; proof = no_recursive_proof
                                  ; proof_must_verify = Boolean.true_
                                  }
                                ; { public_input = prev
                                  ; proof = prev_proof
                                  ; proof_must_verify
                                  }
                                ]
                            ; public_output = self
                            ; auxiliary_output = ()
                            } )
                    }
                  ] ) )

        module Proof = (val p)

        let example1, example2 =
          let s_neg_one = Field.Constant.(negate one) in
          let b_neg_one : (Nat.N2.n, Nat.N2.n) Proof0.t =
            Proof0.dummy Nat.N2.n Nat.N2.n Nat.N2.n ~domain_log2:15
          in
          let s0, (), b0 =
            Common.time "tree b0" (fun () ->
                Promise.block_on_async_exn (fun () ->
                    step
                      ~handler:
                        (handler true No_recursion_return.example
                           (s_neg_one, b_neg_one) )
                      () ) )
          in
          assert (Field.Constant.(equal zero) s0) ;
          Or_error.ok_exn
            (Promise.block_on_async_exn (fun () ->
                 Proof.verify_promise [ (s0, b0) ] ) ) ;
          let s1, (), b1 =
            Common.time "tree b1" (fun () ->
                Promise.block_on_async_exn (fun () ->
                    step
                      ~handler:
                        (handler false No_recursion_return.example (s0, b0))
                      () ) )
          in
          assert (Field.Constant.(equal one) s1) ;
          ((s0, b0), (s1, b1))

        let examples = [ example1; example2 ]

        let _example1_input, _example1_proof = example1

        let _example2_input, _example2_proof = example2
      end

      let%test_unit "verify" =
        Or_error.ok_exn
          (Promise.block_on_async_exn (fun () ->
               Tree_proof_return.Proof.verify_promise Tree_proof_return.examples )
          )

      module Add_one_return = struct
        let[@warning "-45"] _tag, _, p, Provers.[ step ] =
          Common.time "compile" (fun () ->
              compile_promise ()
                ~public_input:(Input_and_output (Field.typ, Field.typ))
                ~auxiliary_typ:Typ.unit
                ~branches:(module Nat.N1)
                ~max_proofs_verified:(module Nat.N0)
                ~name:"blockchain-snark"
                ~constraint_constants:
                  (* Dummy values *)
                  { sub_windows_per_window = 0
                  ; ledger_depth = 0
                  ; work_delay = 0
                  ; block_window_duration_ms = 0
                  ; transaction_capacity = Log_2 0
                  ; pending_coinbase_depth = 0
                  ; coinbase_amount = Unsigned.UInt64.of_int 0
                  ; supercharged_coinbase_factor = 0
                  ; account_creation_fee = Unsigned.UInt64.of_int 0
                  ; fork = None
                  }
                ~choices:(fun ~self:_ ->
                  [ { identifier = "main"
                    ; feature_flags = Plonk_types.Features.none_bool
                    ; prevs = []
                    ; main =
                        (fun { public_input = x } ->
                          dummy_constraints () ;
                          Promise.return
                            { Inductive_rule.previous_proof_statements = []
                            ; public_output = Field.(add one) x
                            ; auxiliary_output = ()
                            } )
                    }
                  ] ) )

        module Proof = (val p)

        let example =
          let input = Field.Constant.of_int 42 in
          let res, (), b0 =
            Common.time "b0" (fun () ->
                Promise.block_on_async_exn (fun () -> step input) )
          in
          assert (Field.Constant.(equal (of_int 43)) res) ;
          Or_error.ok_exn
            (Promise.block_on_async_exn (fun () ->
                 Proof.verify_promise [ ((input, res), b0) ] ) ) ;
          ((input, res), b0)

        let _example_input, _example_proof = example
      end

      module Auxiliary_return = struct
        let[@warning "-45"] _tag, _, p, Provers.[ step ] =
          Common.time "compile" (fun () ->
              compile_promise ()
                ~public_input:(Input_and_output (Field.typ, Field.typ))
                ~auxiliary_typ:Field.typ
                ~branches:(module Nat.N1)
                ~max_proofs_verified:(module Nat.N0)
                ~name:"blockchain-snark"
                ~constraint_constants:
                  (* Dummy values *)
                  { sub_windows_per_window = 0
                  ; ledger_depth = 0
                  ; work_delay = 0
                  ; block_window_duration_ms = 0
                  ; transaction_capacity = Log_2 0
                  ; pending_coinbase_depth = 0
                  ; coinbase_amount = Unsigned.UInt64.of_int 0
                  ; supercharged_coinbase_factor = 0
                  ; account_creation_fee = Unsigned.UInt64.of_int 0
                  ; fork = None
                  }
                ~choices:(fun ~self:_ ->
                  [ { identifier = "main"
                    ; feature_flags = Plonk_types.Features.none_bool
                    ; prevs = []
                    ; main =
                        (fun { public_input = input } ->
                          dummy_constraints () ;
                          let sponge =
                            Step_main_inputs.Sponge.create
                              Step_main_inputs.sponge_params
                          in
                          let blinding_value =
                            exists Field.typ ~compute:Field.Constant.random
                          in
                          Step_main_inputs.Sponge.absorb sponge (`Field input) ;
                          Step_main_inputs.Sponge.absorb sponge
                            (`Field blinding_value) ;
                          let result = Step_main_inputs.Sponge.squeeze sponge in
                          Promise.return
                            { Inductive_rule.previous_proof_statements = []
                            ; public_output = result
                            ; auxiliary_output = blinding_value
                            } )
                    }
                  ] ) )

        module Proof = (val p)

        let example =
          let input = Field.Constant.of_int 42 in
          let result, blinding_value, b0 =
            Common.time "b0" (fun () ->
                Promise.block_on_async_exn (fun () -> step input) )
          in
          let sponge =
            Tick_field_sponge.Field.create Tick_field_sponge.params
          in
          Tick_field_sponge.Field.absorb sponge input ;
          Tick_field_sponge.Field.absorb sponge blinding_value ;
          let result' = Tick_field_sponge.Field.squeeze sponge in
          assert (Field.Constant.equal result result') ;
          Or_error.ok_exn
            (Promise.block_on_async_exn (fun () ->
                 Proof.verify_promise [ ((input, result), b0) ] ) ) ;
          ((input, result), b0)

        let _example_input, _example_proof = example
      end
    end )

  let%test_module "test uncorrelated bulletproof_challenges" =
    ( module struct
      let () = Backtrace.elide := false

      let () = Snarky_backendless.Snark0.set_eval_constraints true

      module Statement = struct
        type t = unit

        let to_field_elements () = [||]
      end

      module A = Statement
      module A_value = Statement

      let typ = Impls.Step.Typ.unit

      module Branches = Nat.N1
      module Max_proofs_verified = Nat.N2

      let constraint_constants : Snark_keys_header.Constraint_constants.t =
        { sub_windows_per_window = 0
        ; ledger_depth = 0
        ; work_delay = 0
        ; block_window_duration_ms = 0
        ; transaction_capacity = Log_2 0
        ; pending_coinbase_depth = 0
        ; coinbase_amount = Unsigned.UInt64.of_int 0
        ; supercharged_coinbase_factor = 0
        ; account_creation_fee = Unsigned.UInt64.of_int 0
        ; fork = None
        }

      let tag =
        let tagname = "" in
        Tag.create ~kind:Compiled tagname

      let rule : _ Inductive_rule.Promise.t =
        let open Impls.Step in
        { identifier = "main"
        ; prevs = [ tag; tag ]
        ; main =
            (fun { public_input = () } ->
              let dummy_proof =
                As_prover.Ref.create (fun () ->
                    Proof0.dummy Nat.N2.n Nat.N2.n Nat.N2.n ~domain_log2:15 )
              in
              Promise.return
                { Inductive_rule.previous_proof_statements =
                    [ { public_input = ()
                      ; proof = dummy_proof
                      ; proof_must_verify = Boolean.false_
                      }
                    ; { public_input = ()
                      ; proof = dummy_proof
                      ; proof_must_verify = Boolean.false_
                      }
                    ]
                ; public_output = ()
                ; auxiliary_output = ()
                } )
        ; feature_flags = Plonk_types.Features.none_bool
        }

      module M = struct
        module IR =
          Inductive_rule.Promise.T (A) (A_value) (A) (A_value) (A) (A_value)

        let max_local_max_proofs_verifieds ~self (type n)
            (module Max_proofs_verified : Nat.Intf with type n = n) branches
            choices =
          let module Local_max_proofs_verifieds = struct
            type t = (int, Max_proofs_verified.n) Vector.t
          end in
          let module M =
            H4.Map (IR) (E04 (Local_max_proofs_verifieds))
              (struct
                module V = H4.To_vector (Int)
                module HT = H4.T (Tag)

                module M =
                  H4.Map (Tag) (E04 (Int))
                    (struct
                      let f (type a b c d) (t : (a, b, c, d) Tag.t) : int =
                        if Type_equal.Id.same t.id self then
                          Nat.to_int Max_proofs_verified.n
                        else
                          let (module M) = Types_map.max_proofs_verified t in
                          Nat.to_int M.n
                    end)

                let f :
                    type a b c d.
                    (a, b, c, d) IR.t -> Local_max_proofs_verifieds.t =
                 fun rule ->
                  let (T (_, l)) = HT.length rule.prevs in
                  Vector.extend_front_exn
                    (V.f l (M.f rule.prevs))
                    Max_proofs_verified.n 0
              end)
          in
          let module V = H4.To_vector (Local_max_proofs_verifieds) in
          let padded = V.f branches (M.f choices) |> Vector.transpose in
          (padded, Maxes.m padded)

        module Lazy_keys = struct
          type t =
            (Impls.Step.Proving_key.t * Dirty.t) Promise.t Lazy.t
            * (Kimchi_bindings.Protocol.VerifierIndex.Fp.t * Dirty.t) Promise.t
              Lazy.t

          (* TODO Think this is right.. *)
        end

        let compile :
            (   unit
             -> (Max_proofs_verified.n, Max_proofs_verified.n) Proof.t Promise.t
            )
            * _
            * _ =
          let self = tag in
          let snark_keys_header kind constraint_system_hash =
            { Snark_keys_header.header_version =
                Snark_keys_header.header_version
            ; kind
            ; constraint_constants
            ; commits =
                { mina = Mina_version.commit_id
                ; marlin = Mina_version.marlin_commit_id
                }
            ; length = (* This is a dummy, it gets filled in on read/write. *) 0
            ; commit_date = Mina_version.commit_date
            ; constraint_system_hash
            ; identifying_hash =
                (* TODO: Proper identifying hash. *)
                constraint_system_hash
            }
          in
          let T = Max_proofs_verified.eq in
          let prev_varss_n = Branches.n in
          let prev_varss_length : _ Length.t = S Z in
          let T = Nat.eq_exn prev_varss_n Branches.n in
          let padded, (module Maxes) =
            max_local_max_proofs_verifieds
              (module Max_proofs_verified)
              prev_varss_length [ rule ] ~self:self.id
          in
          let full_signature =
            { Full_signature.padded; maxes = (module Maxes) }
          in
          let feature_flags = Plonk_types.Features.Full.none in
          let actual_feature_flags = Plonk_types.Features.none_bool in
          let wrap_domains =
            let module M =
              Wrap_domains.Make (A) (A_value) (A) (A_value) (A) (A_value)
            in
            M.f full_signature prev_varss_n prev_varss_length ~feature_flags
              ~num_chunks:1
              ~max_proofs_verified:(module Max_proofs_verified)
          in
          let module Branch_data = struct
            type ('vars, 'vals, 'n, 'm) t =
              ( A.t
              , A_value.t
              , A.t
              , A_value.t
              , A.t
              , A_value.t
              , Max_proofs_verified.n
              , Branches.n
              , 'vars
              , 'vals
              , 'n
              , 'm )
              Step_branch_data.t
          end in
          let proofs_verifieds = Vector.singleton 2 in
          let (T inner_step_data as step_data) =
            Step_branch_data.create ~index:0 ~feature_flags ~num_chunks:1
              ~actual_feature_flags ~max_proofs_verified:Max_proofs_verified.n
              ~branches:Branches.n ~self ~public_input:(Input typ)
              ~auxiliary_typ:typ A.to_field_elements A_value.to_field_elements
              rule ~wrap_domains ~proofs_verifieds ~chain_to:(Promise.return ())
            (* TODO? *)
          in
          let step_domains = Vector.singleton inner_step_data.domains in
          let all_step_domains =
            let%map.Promise () =
              (* Wait for promises to resolve. *)
              Vector.fold ~init:(Promise.return ()) step_domains
                ~f:(fun acc step_domain ->
                  let%bind.Promise _ = step_domain in
                  acc )
            in
            Vector.map
              ~f:(fun x -> Option.value_exn @@ Promise.peek x)
              step_domains
          in

          let step_keypair =
            let etyp =
              Impls.Step.input ~proofs_verified:Max_proofs_verified.n
                ~wrap_rounds:Tock.Rounds.n
            in
            let open Impls.Step in
            let k_p =
              lazy
                (let (T (typ, _conv, conv_inv)) = etyp in
                 let%bind.Promise main =
                   inner_step_data.main ~step_domains:all_step_domains
                 in
                 let main () () =
                   let%map.Promise res = main () in
                   Impls.Step.with_label "conv_inv" (fun () -> conv_inv res)
                 in
                 let constraint_builder =
                   Impl.constraint_system_manual ~input_typ:Typ.unit
                     ~return_typ:typ
                 in
                 let%map.Promise res = constraint_builder.run_circuit main in
                 let cs = constraint_builder.finish_computation res in
                 let cs_hash = Md5.to_hex (R1CS_constraint_system.digest cs) in
                 ( Type_equal.Id.uid self.id
                 , snark_keys_header
                     { type_ = "step-proving-key"
                     ; identifier = inner_step_data.rule.identifier
                     }
                     cs_hash
                 , inner_step_data.index
                 , cs ) )
            in
            let k_v =
              lazy
                (let%map.Promise id, _header, index, cs = Lazy.force k_p in
                 let digest = R1CS_constraint_system.digest cs in
                 ( id
                 , snark_keys_header
                     { type_ = "step-verification-key"
                     ; identifier = inner_step_data.rule.identifier
                     }
                     (Md5.to_hex digest)
                 , index
                 , digest ) )
            in
            Cache.Step.read_or_generate
              ~prev_challenges:
                (Nat.to_int (fst inner_step_data.proofs_verified))
              [] k_p k_v
          in
          let step_vks =
            lazy
              (let _, lazy_step_vk = step_keypair in
               let%map.Promise step_vk, _ = Lazy.force lazy_step_vk in
               Vector.singleton @@ Tick.Keypair.vk_commitments step_vk )
          in

          let wrap_main _ =
            let module SC' = SC in
            let open Impls.Wrap in
            let open Wrap_main_inputs in
            let x =
              exists Field.typ ~compute:(fun () -> Field.Constant.of_int 3)
            in
            let y =
              exists Field.typ ~compute:(fun () -> Field.Constant.of_int 0)
            in
            let z =
              exists Field.typ ~compute:(fun () -> Field.Constant.of_int 0)
            in
            let g = Inner_curve.one in
            let sponge = Sponge.create sponge_params in
            Sponge.absorb sponge x ;
            ignore (Sponge.squeeze_field sponge : Field.t) ;
            ignore
              ( SC'.to_field_checked'
                  (module Impl)
                  ~num_bits:16
                  (Kimchi_backend_common.Scalar_challenge.create x)
                : Field.t * Field.t * Field.t ) ;
            ignore
              (Ops.scale_fast g ~num_bits:5 (Shifted_value x) : Inner_curve.t) ;
            ignore
              ( Wrap_verifier.Scalar_challenge.endo g ~num_bits:4
                  (Kimchi_backend_common.Scalar_challenge.create x)
                : Field.t * Field.t ) ;
            for _i = 0 to 64000 do
              assert_r1cs x y z
            done
          in
          let (wrap_pk, wrap_vk), disk_key =
            let open Impls.Wrap in
            let (T (typ, conv, _conv_inv)) = input ~feature_flags () in
            let main x () : unit = wrap_main (conv x) in
            let self_id = Type_equal.Id.uid self.id in
            let disk_key_prover =
              lazy
                (let cs =
                   constraint_system ~input_typ:typ ~return_typ:Typ.unit main
                 in
                 let cs_hash = Md5.to_hex (R1CS_constraint_system.digest cs) in
                 ( self_id
                 , snark_keys_header
                     { type_ = "wrap-proving-key"; identifier = "" }
                     cs_hash
                 , cs ) )
            in
            let disk_key_verifier =
              lazy
                (let id, _header, cs = Lazy.force disk_key_prover in
                 let digest = R1CS_constraint_system.digest cs in
                 ( id
                 , snark_keys_header
                     { type_ = "wrap-verification-key"; identifier = "" }
                     (Md5.to_hex digest)
                 , digest ) )
            in
            let r =
              Common.time "wrap read or generate " (fun () ->
                  Cache.Wrap.read_or_generate ~prev_challenges:2 []
                    (Lazy.map ~f:Promise.return disk_key_prover)
                    (Lazy.map ~f:Promise.return disk_key_verifier) )
            in
            (r, disk_key_verifier)
          in
          let wrap_vk = Lazy.map wrap_vk ~f:(Promise.map ~f:fst) in
          let module S = Step.Make (A) (A_value) (Max_proofs_verified) in
          let prover =
            let f :
                   ( unit * (unit * unit)
                   , unit * (unit * unit)
                   , Nat.N2.n * (Nat.N2.n * unit)
                   , Nat.N1.n * (Nat.N1.n * unit) )
                   Branch_data.t
                -> Lazy_keys.t
                -> unit
                -> (Max_proofs_verified.n, Max_proofs_verified.n) Proof.t
                   Promise.t =
             fun (T b as branch_data) (step_pk, step_vk) () ->
              let (_ : (Max_proofs_verified.n, Maxes.ns) Requests.Wrap.t) =
                Requests.Wrap.create ()
              in
              let _, prev_vars_length = b.proofs_verified in
              let step () =
                let%bind.Promise step_pk = Lazy.force step_pk in
                let%bind.Promise wrap_vk = Lazy.force wrap_vk in
                S.f branch_data ~feature_flags ~prevs_length:prev_vars_length
                  ~self ~public_input:(Input typ) ~proof_cache:None
                  ~maxes:(module Maxes)
                  ~auxiliary_typ:Impls.Step.Typ.unit
                  ~step_domains:all_step_domains
                  ~self_dlog_plonk_index:
                    ((* TODO *) Plonk_verification_key_evals.map
                       ~f:(fun x -> [| x |])
                       wrap_vk.commitments )
                  () (fst step_pk) wrap_vk.index
              in
              let%bind.Promise pairing_vk, _ = Lazy.force step_vk in
              let wrap =
                let wrap_vk = Lazy.force wrap_vk in
                let%bind.Promise proof, (), (), _ = step () in
                let proof =
                  { proof with
                    statement =
                      { proof.statement with
                        messages_for_next_wrap_proof =
                          Compile.pad_messages_for_next_wrap_proof
                            (module Maxes)
                            proof.statement.messages_for_next_wrap_proof
                      }
                  }
                in
                let%map.Promise proof =
                  (* The prover for wrapping a proof *)
                  let wrap (type actual_branching)
                      ~(max_proofs_verified : Max_proofs_verified.n Nat.t)
                      (module Max_local_max_proofs_verifieds : Hlist.Maxes.S
                        with type ns = Maxes.ns
                         and type length = Max_proofs_verified.n )
                      ~dlog_plonk_index wrap_main to_field_elements ~pairing_vk
                      ~step_domains:_ ~wrap_domains:_ ~pairing_plonk_indices:_
                      pk
                      ({ statement = prev_statement
                       ; prev_evals = _
                       ; proof
                       ; index = _which_index
                       } :
                        ( _
                        , _
                        , (_, actual_branching) Vector.t
                        , (_, actual_branching) Vector.t
                        , Maxes.ns
                          H1.T
                            (P.Base.Messages_for_next_proof_over_same_field.Wrap)
                          .t
                        , ( ( Tock.Field.t
                            , Tock.Field.t array )
                            Plonk_types.All_evals.t
                          , Max_proofs_verified.n )
                          Vector.t )
                        P.Base.Step.t ) =
                    let prev_messages_for_next_wrap_proof =
                      let module M =
                        H1.Map
                          (P.Base.Messages_for_next_proof_over_same_field.Wrap)
                          (P.Base.Messages_for_next_proof_over_same_field.Wrap
                           .Prepared)
                          (struct
                            let f =
                              P.Base.Messages_for_next_proof_over_same_field
                              .Wrap
                              .prepare
                          end)
                      in
                      M.f prev_statement.messages_for_next_wrap_proof
                    in
                    let prev_statement_with_hashes : _ Types.Step.Statement.t =
                      { proof_state =
                          { prev_statement.proof_state with
                            messages_for_next_step_proof =
                              (* TODO: Careful here... the length of
                                 old_buletproof_challenges inside the messages_for_next_wrap_proof
                                 might not be correct *)
                              Common.hash_messages_for_next_step_proof
                                ~app_state:to_field_elements
                                (P.Base.Messages_for_next_proof_over_same_field
                                 .Step
                                 .prepare ~dlog_plonk_index
                                   prev_statement.proof_state
                                     .messages_for_next_step_proof )
                          }
                      ; messages_for_next_wrap_proof =
                          (let module M =
                             H1.Map
                               (P.Base.Messages_for_next_proof_over_same_field
                                .Wrap
                                .Prepared)
                               (E01 (Digest.Constant))
                               (struct
                                 let f (type n)
                                     (m :
                                       n
                                       P.Base
                                       .Messages_for_next_proof_over_same_field
                                       .Wrap
                                       .Prepared
                                       .t ) =
                                   let T =
                                     Nat.eq_exn max_proofs_verified
                                       (Vector.length
                                          m.old_bulletproof_challenges )
                                   in
                                   Wrap_hack.hash_messages_for_next_wrap_proof
                                     max_proofs_verified m
                               end)
                           in
                          let module V = H1.To_vector (Digest.Constant) in
                          V.f Max_local_max_proofs_verifieds.length
                            (M.f prev_messages_for_next_wrap_proof) )
                      }
                    in
                    let module O = Tick.Oracles in
                    let public_input =
                      tick_public_input_of_statement ~max_proofs_verified
                        prev_statement_with_hashes
                    in
                    let prev_challenges =
                      Vector.map ~f:Ipa.Step.compute_challenges
                        prev_statement.proof_state.messages_for_next_step_proof
                          .old_bulletproof_challenges
                    in
                    let actual_proofs_verified =
                      Vector.length prev_challenges
                    in
                    let lte =
                      Nat.lte_exn actual_proofs_verified
                        (Length.to_nat Max_local_max_proofs_verifieds.length)
                    in
                    let o =
                      let sgs =
                        let module M =
                          H1.Map
                            (P.Base.Messages_for_next_proof_over_same_field.Wrap
                             .Prepared)
                            (E01 (Tick.Curve.Affine))
                            (struct
                              let f :
                                  type n.
                                     n
                                     P.Base
                                     .Messages_for_next_proof_over_same_field
                                     .Wrap
                                     .Prepared
                                     .t
                                  -> _ =
                               fun t -> t.challenge_polynomial_commitment
                            end)
                        in
                        let module V = H1.To_vector (Tick.Curve.Affine) in
                        V.f Max_local_max_proofs_verifieds.length
                          (M.f prev_messages_for_next_wrap_proof)
                      in
                      O.create_with_public_evals pairing_vk
                        Vector.(
                          map2 (Vector.trim_front sgs lte) prev_challenges
                            ~f:(fun commitment cs ->
                              { Tick.Proof.Challenge_polynomial.commitment
                              ; challenges = Vector.to_array cs
                              } )
                          |> to_list)
                        public_input proof
                    in
                    let x_hat = O.(p_eval_1 o, p_eval_2 o) in
                    let%bind.Promise step_vk, _ = Lazy.force step_vk in
                    let next_statement : _ Types.Wrap.Statement.In_circuit.t =
                      let scalar_chal f =
                        Scalar_challenge.map ~f:Challenge.Constant.of_tick_field
                          (f o)
                      in
                      let sponge_digest_before_evaluations =
                        O.digest_before_evaluations o
                      in
                      let plonk0 =
                        { Types.Wrap.Proof_state.Deferred_values.Plonk.Minimal
                          .alpha = scalar_chal O.alpha
                        ; beta = O.beta o
                        ; gamma = O.gamma o
                        ; zeta = scalar_chal O.zeta
                        ; joint_combiner =
                            Option.map (O.joint_combiner_chal o)
                              ~f:
                                (Scalar_challenge.map
                                   ~f:Challenge.Constant.of_tick_field )
                        ; feature_flags = Plonk_types.Features.none_bool
                        }
                      in
                      let r = scalar_chal O.u in
                      let xi = scalar_chal O.v in
                      let to_field =
                        SC.to_field_constant
                          (module Tick.Field)
                          ~endo:Endo.Wrap_inner_curve.scalar
                      in
                      let module As_field = struct
                        let r = to_field r

                        let xi = to_field xi

                        let zeta = to_field plonk0.zeta

                        let alpha = to_field plonk0.alpha

                        let joint_combiner =
                          Option.map ~f:to_field plonk0.joint_combiner
                      end in
                      let domain =
                        Domain.Pow_2_roots_of_unity
                          step_vk.domain.log_size_of_group
                      in
                      let w = step_vk.domain.group_gen in
                      (* Debug *)
                      [%test_eq: Tick.Field.t] w
                        (Tick.Field.domain_generator
                           ~log2_size:(Domain.log2_size domain) ) ;
                      let zetaw = Tick.Field.mul As_field.zeta w in
                      let tick_plonk_minimal =
                        { plonk0 with
                          zeta = As_field.zeta
                        ; alpha = As_field.alpha
                        ; joint_combiner = As_field.joint_combiner
                        }
                      in
                      let tick_combined_evals =
                        Plonk_checks.evals_of_split_evals
                          (module Tick.Field)
                          proof.proof.openings.evals
                          ~rounds:(Nat.to_int Tick.Rounds.n) ~zeta:As_field.zeta
                          ~zetaw
                      in
                      let tick_domain =
                        Plonk_checks.domain
                          (module Tick.Field)
                          domain ~shifts:Common.tick_shifts
                          ~domain_generator:Backend.Tick.Field.domain_generator
                      in
                      let tick_combined_evals =
                        Plonk_types.Evals.to_in_circuit tick_combined_evals
                      in
                      let tick_env =
                        let module Env_bool = struct
                          type t = bool

                          let true_ = true

                          let false_ = false

                          let ( &&& ) = ( && )

                          let ( ||| ) = ( || )

                          let any = List.exists ~f:Fn.id
                        end in
                        let module Env_field = struct
                          include Tick.Field

                          type bool = Env_bool.t

                          let if_ (b : bool) ~then_ ~else_ =
                            if b then then_ () else else_ ()
                        end in
                        Plonk_checks.scalars_env
                          (module Env_bool)
                          (module Env_field)
                          ~endo:Endo.Step_inner_curve.base
                          ~mds:Tick_field_sponge.params.mds
                          ~srs_length_log2:Common.Max_degree.step_log2
                          ~zk_rows:3
                          ~field_of_hex:(fun s ->
                            Kimchi_pasta.Pasta.Bigint256.of_hex_string s
                            |> Kimchi_pasta.Pasta.Fp.of_bigint )
                          ~domain:tick_domain tick_plonk_minimal
                          tick_combined_evals
                      in
                      let combined_inner_product =
                        let open As_field in
                        Wrap.combined_inner_product
                        (* Note: We do not pad here. *)
                          ~actual_proofs_verified:
                            (Nat.Add.create actual_proofs_verified)
                          { evals = proof.proof.openings.evals
                          ; public_input =
                              (let x1, x2 = x_hat in
                               ([| x1 |], [| x2 |]) )
                          }
                          ~r ~xi ~zeta ~zetaw
                          ~old_bulletproof_challenges:prev_challenges
                          ~env:tick_env ~domain:tick_domain
                          ~ft_eval1:proof.proof.openings.ft_eval1
                          ~plonk:tick_plonk_minimal
                      in
                      let chal = Challenge.Constant.of_tick_field in
                      let sg_new, new_bulletproof_challenges, b =
                        let prechals =
                          Array.map (O.opening_prechallenges o) ~f:(fun x ->
                              let x =
                                Scalar_challenge.map
                                  ~f:Challenge.Constant.of_tick_field x
                              in
                              x )
                        in
                        let chals =
                          Array.map prechals ~f:(fun x ->
                              Ipa.Step.compute_challenge x )
                        in
                        let challenge_polynomial =
                          unstage (Wrap.challenge_polynomial chals)
                        in
                        let open As_field in
                        let b =
                          let open Tick.Field in
                          challenge_polynomial zeta
                          + (r * challenge_polynomial zetaw)
                        in
                        let overwritten_prechals =
                          Array.map prechals
                            ~f:
                              (Scalar_challenge.map ~f:(fun _ ->
                                   Challenge.Constant.of_tick_field
                                     (Impls.Step.Field.Constant.of_int 100) ) )
                        in
                        let chals =
                          Array.map overwritten_prechals ~f:(fun x ->
                              Ipa.Step.compute_challenge x )
                        in
                        let sg_new =
                          let urs = Backend.Tick.Keypair.load_urs () in
                          Kimchi_bindings.Protocol.SRS.Fp
                          .batch_accumulator_generate urs 1 chals
                        in
                        let[@warning "-4"] sg_new =
                          match sg_new with
                          | [| Kimchi_types.Finite x |] ->
                              x
                          | _ ->
                              assert false
                        in
                        let overwritten_prechals =
                          Array.map overwritten_prechals
                            ~f:Bulletproof_challenge.unpack
                        in

                        (sg_new, overwritten_prechals, b)
                      in
                      let plonk =
                        let module Field = struct
                          include Tick.Field
                        end in
                        Wrap.Type1.derive_plonk
                          (module Field)
                          ~shift:Shifts.tick1 ~env:tick_env tick_plonk_minimal
                          tick_combined_evals
                      in
                      let shift_value =
                        Shifted_value.Type1.of_field
                          (module Tick.Field)
                          ~shift:Shifts.tick1
                      in
                      let branch_data : Composition_types.Branch_data.t =
                        { proofs_verified =
                            ( match actual_proofs_verified with
                            | Z ->
                                Composition_types.Branch_data.Proofs_verified.N0
                            | S Z ->
                                N1
                            | S (S Z) ->
                                N2
                            | S _ ->
                                assert false )
                        ; domain_log2 =
                            Composition_types.Branch_data.Domain_log2.of_int_exn
                              step_vk.domain.log_size_of_group
                        }
                      in
                      let messages_for_next_wrap_proof :
                          _
                          P.Base.Messages_for_next_proof_over_same_field.Wrap.t
                          =
                        { challenge_polynomial_commitment = sg_new
                        ; old_bulletproof_challenges =
                            Vector.map
                              prev_statement.proof_state.unfinalized_proofs
                              ~f:(fun t ->
                                t.deferred_values.bulletproof_challenges )
                        }
                      in
                      { proof_state =
                          { deferred_values =
                              { xi
                              ; b = shift_value b
                              ; bulletproof_challenges =
                                  Vector.of_array_and_length_exn
                                    new_bulletproof_challenges Tick.Rounds.n
                              ; combined_inner_product =
                                  shift_value combined_inner_product
                              ; branch_data
                              ; plonk =
                                  { plonk with
                                    zeta = plonk0.zeta
                                  ; alpha = plonk0.alpha
                                  ; beta = chal plonk0.beta
                                  ; gamma = chal plonk0.gamma
                                  ; joint_combiner = Opt.nothing
                                  }
                              }
                          ; sponge_digest_before_evaluations =
                              Digest.Constant.of_tick_field
                                sponge_digest_before_evaluations
                          ; messages_for_next_wrap_proof
                          }
                      ; messages_for_next_step_proof =
                          prev_statement.proof_state
                            .messages_for_next_step_proof
                      }
                    in
                    let messages_for_next_wrap_proof_prepared =
                      P.Base.Messages_for_next_proof_over_same_field.Wrap
                      .prepare
                        next_statement.proof_state.messages_for_next_wrap_proof
                    in
                    let%map.Promise next_proof =
                      let (T (input, conv, _conv_inv)) =
                        Impls.Wrap.input ~feature_flags ()
                      in
                      Common.time "wrap proof" (fun () ->
                          Impls.Wrap.generate_witness_conv
                            ~f:(fun { Impls.Wrap.Proof_inputs.auxiliary_inputs
                                    ; public_inputs
                                    } () ->
                              Backend.Tock.Proof.create_async
                                ~primary:public_inputs
                                ~auxiliary:auxiliary_inputs pk
                                ~message:
                                  ( Vector.map2
                                      (Vector.extend_front_exn
                                         prev_statement.proof_state
                                           .messages_for_next_step_proof
                                           .challenge_polynomial_commitments
                                         max_proofs_verified
                                         (Lazy.force Dummy.Ipa.Wrap.sg) )
                                      messages_for_next_wrap_proof_prepared
                                        .old_bulletproof_challenges
                                      ~f:(fun sg chals ->
                                        { Tock.Proof.Challenge_polynomial
                                          .commitment = sg
                                        ; challenges = Vector.to_array chals
                                        } )
                                  |> Wrap_hack.pad_accumulator ) )
                            ~input_typ:input
                            ~return_typ:(Snarky_backendless.Typ.unit ())
                            (fun x () : unit -> wrap_main (conv x))
                            { messages_for_next_step_proof =
                                prev_statement_with_hashes.proof_state
                                  .messages_for_next_step_proof
                            ; proof_state =
                                { next_statement.proof_state with
                                  messages_for_next_wrap_proof =
                                    Wrap_hack.hash_messages_for_next_wrap_proof
                                      max_proofs_verified
                                      messages_for_next_wrap_proof_prepared
                                ; deferred_values =
                                    { next_statement.proof_state.deferred_values with
                                      plonk =
                                        { next_statement.proof_state
                                            .deferred_values
                                            .plonk
                                          with
                                          joint_combiner = None
                                        }
                                    }
                                }
                            } )
                    in
                    ( { proof = Wrap_wire_proof.of_kimchi_proof next_proof.proof
                      ; statement =
                          Types.Wrap.Statement.to_minimal
                            ~to_option:Opt.to_option next_statement
                      ; prev_evals =
                          { Plonk_types.All_evals.evals =
                              { public_input =
                                  (let x1, x2 = x_hat in
                                   ([| x1 |], [| x2 |]) )
                              ; evals = proof.proof.openings.evals
                              }
                          ; ft_eval1 = proof.proof.openings.ft_eval1
                          }
                      }
                      : _ P.Base.Wrap.t )
                  in
                  let%bind.Promise wrap_pk = Lazy.force wrap_pk in
                  let%bind.Promise wrap_vk = wrap_vk in
                  wrap ~max_proofs_verified:Max_proofs_verified.n
                    full_signature.maxes
                    ~dlog_plonk_index:
                      ((* TODO *) Plonk_verification_key_evals.map
                         ~f:(fun x -> [| x |])
                         wrap_vk.commitments )
                    wrap_main A_value.to_field_elements ~pairing_vk
                    ~step_domains:b.domains
                    ~pairing_plonk_indices:(Lazy.force step_vks) ~wrap_domains
                    (fst wrap_pk) proof
                in
                Proof.T
                  { proof with
                    statement =
                      { proof.statement with
                        messages_for_next_step_proof =
                          { proof.statement.messages_for_next_step_proof with
                            app_state = ()
                          }
                      }
                  }
              in
              wrap
            in
            f step_data step_keypair
          in
          let data : _ Types_map.Compiled.t =
            { branches = Branches.n
            ; feature_flags
            ; proofs_verifieds
            ; max_proofs_verified = (module Max_proofs_verified)
            ; public_input = typ
            ; wrap_key =
                Lazy.map wrap_vk
                  ~f:
                    (Promise.map ~f:(fun x ->
                         (* TODO *)
                         Plonk_verification_key_evals.map
                           ~f:(fun x -> [| x |])
                           (Verification_key.commitments x) ) )
            ; wrap_vk =
                Lazy.map wrap_vk ~f:(Promise.map ~f:Verification_key.index)
            ; wrap_domains
            ; step_domains
            ; num_chunks = 1
            ; zk_rows = 3
            }
          in
          Types_map.add_exn self data ;
          (prover, wrap_vk, disk_key)
      end

      let step, wrap_vk, wrap_disk_key = M.compile

      module Proof = struct
        module Max_local_max_proofs_verified = Max_proofs_verified
        include Proof.Make (Max_proofs_verified) (Max_local_max_proofs_verified)

        let _id = wrap_disk_key

        let verification_key = wrap_vk

        let verify ts =
          let%bind.Promise verification_key = Lazy.force verification_key in
          verify_promise
            (module Max_proofs_verified)
            (module A_value)
            verification_key ts

        let _statement (T p : t) =
          p.statement.messages_for_next_step_proof.app_state
      end

      let proof_with_stmt =
        let p = Promise.block_on_async_exn (fun () -> step ()) in
        ((), p)

      let%test "should not be able to verify invalid proof" =
        Or_error.is_error
        @@ Promise.block_on_async_exn (fun () ->
               Proof.verify [ proof_with_stmt ] )

      module Recurse_on_bad_proof = struct
        open Impls.Step

        let _dummy_proof =
          Proof0.dummy Nat.N2.n Nat.N2.n Nat.N2.n ~domain_log2:15

        type _ Snarky_backendless.Request.t +=
          | Proof : (Nat.N2.n, Nat.N2.n) Proof0.t Snarky_backendless.Request.t

        let handler (proof : _ Proof0.t)
            (Snarky_backendless.Request.With { request; respond }) =
          match request with
          | Proof ->
              respond (Provide proof)
          | _ ->
              respond Unhandled

        let[@warning "-45"] _tag, _, p, Provers.[ step ] =
          Common.time "compile" (fun () ->
              compile_promise () ~public_input:(Input Typ.unit)
                ~auxiliary_typ:Typ.unit
                ~branches:(module Nat.N1)
                ~max_proofs_verified:(module Nat.N2)
                ~name:"recurse-on-bad" ~constraint_constants
                ~choices:(fun ~self:_ ->
                  [ { identifier = "main"
                    ; feature_flags = Plonk_types.Features.none_bool
                    ; prevs = [ tag; tag ]
                    ; main =
                        (fun { public_input = () } ->
                          let proof =
                            exists (Typ.Internal.ref ()) ~request:(fun () ->
                                Proof )
                          in
                          Promise.return
                            { Inductive_rule.previous_proof_statements =
                                [ { public_input = ()
                                  ; proof
                                  ; proof_must_verify = Boolean.true_
                                  }
                                ; { public_input = ()
                                  ; proof
                                  ; proof_must_verify = Boolean.true_
                                  }
                                ]
                            ; public_output = ()
                            ; auxiliary_output = ()
                            } )
                    }
                  ] ) )

        module Proof = (val p)
      end

      let%test "should not be able to create a recursive proof from an invalid \
                proof" =
        try
          let (), (), proof =
            Promise.block_on_async_exn (fun () ->
                Recurse_on_bad_proof.step
                  ~handler:(Recurse_on_bad_proof.handler (snd proof_with_stmt))
                  () )
          in
          Or_error.is_error
          @@ Promise.block_on_async_exn (fun () ->
                 Recurse_on_bad_proof.Proof.verify_promise [ ((), proof) ] )
        with _ -> true
    end )

  let%test_module "adversarial_tests" =
    ( module struct
      [@@@warning "-60"]

      let () = Backtrace.elide := false

      let () = Snarky_backendless.Snark0.set_eval_constraints true

      let%test_module "test domain size too large" =
        ( module Compile.Make_adversarial_test (struct
          let tweak_statement (stmt : _ Import.Types.Wrap.Statement.In_circuit.t)
              =
            (* Modify the statement to use an invalid domain size. *)
            { stmt with
              proof_state =
                { stmt.proof_state with
                  deferred_values =
                    { stmt.proof_state.deferred_values with
                      branch_data =
                        { stmt.proof_state.deferred_values.branch_data with
                          Branch_data.domain_log2 =
                            Branch_data.Domain_log2.of_int_exn
                              (Nat.to_int Kimchi_pasta.Basic.Rounds.Step.n + 1)
                        }
                    }
                }
            }

          let check_verifier_error err =
            (* Convert to JSON to make it easy to parse. *)
            err |> Error_json.error_to_yojson
            |> Yojson.Safe.Util.member "multiple"
            |> Yojson.Safe.Util.to_list
            |> List.find_exn ~f:(fun json ->
                   let error =
                     json
                     |> Yojson.Safe.Util.member "string"
                     |> Yojson.Safe.Util.to_string
                   in
                   String.equal error "domain size is small enough" )
            |> fun _ -> ()
        end) )
    end )

  let%test_module "domain too small" =
    ( module struct
      open Impls.Step

      (* Currently, a circuit must have at least 1 of every type of constraint. *)
      let dummy_constraints () =
        Impl.(
          let x =
            exists Field.typ ~compute:(fun () -> Field.Constant.of_int 3)
          in
          let g =
            exists Step_main_inputs.Inner_curve.typ ~compute:(fun _ ->
                Tick.Inner_curve.(to_affine_exn one) )
          in
          ignore
            ( SC.to_field_checked'
                (module Impl)
                ~num_bits:16
                (Kimchi_backend_common.Scalar_challenge.create x)
              : Field.t * Field.t * Field.t ) ;
          ignore
            ( Step_main_inputs.Ops.scale_fast g ~num_bits:5 (Shifted_value x)
              : Step_main_inputs.Inner_curve.t ) ;
          ignore
            ( Step_main_inputs.Ops.scale_fast g ~num_bits:5 (Shifted_value x)
              : Step_main_inputs.Inner_curve.t ) ;
          ignore
            ( Step_verifier.Scalar_challenge.endo g ~num_bits:4
                (Kimchi_backend_common.Scalar_challenge.create x)
              : Field.t * Field.t ))

      module No_recursion = struct
        let[@warning "-45"] tag, _, p, Provers.[ step ] =
          Common.time "compile" (fun () ->
              compile_promise () ~public_input:(Input Field.typ)
                ~auxiliary_typ:Typ.unit
                ~branches:(module Nat.N1)
                ~max_proofs_verified:(module Nat.N0)
                ~name:"blockchain-snark"
                ~constraint_constants:
                  (* Dummy values *)
                  { sub_windows_per_window = 0
                  ; ledger_depth = 0
                  ; work_delay = 0
                  ; block_window_duration_ms = 0
                  ; transaction_capacity = Log_2 0
                  ; pending_coinbase_depth = 0
                  ; coinbase_amount = Unsigned.UInt64.of_int 0
                  ; supercharged_coinbase_factor = 0
                  ; account_creation_fee = Unsigned.UInt64.of_int 0
                  ; fork = None
                  }
                ~choices:(fun ~self:_ ->
                  [ { identifier = "main"
                    ; prevs = []
                    ; feature_flags = Plonk_types.Features.none_bool
                    ; main =
                        (fun { public_input = self } ->
                          dummy_constraints () ;
                          Field.Assert.equal self Field.zero ;
                          Promise.return
                            { Inductive_rule.previous_proof_statements = []
                            ; public_output = ()
                            ; auxiliary_output = ()
                            } )
                    }
                  ] ) )

        module Proof = (val p)

        let example =
          let (), (), b0 =
            Common.time "b0" (fun () ->
                Promise.block_on_async_exn (fun () -> step Field.Constant.zero) )
          in
          Or_error.ok_exn
            (Promise.block_on_async_exn (fun () ->
                 Proof.verify_promise [ (Field.Constant.zero, b0) ] ) ) ;
          (Field.Constant.zero, b0)

        let example_input, example_proof = example
      end

      module Fake_1_recursion = struct
        let[@warning "-45"] tag, _, p, Provers.[ step ] =
          Common.time "compile" (fun () ->
              compile_promise () ~public_input:(Input Field.typ)
                ~auxiliary_typ:Typ.unit
                ~branches:(module Nat.N1)
                ~max_proofs_verified:(module Nat.N1)
                ~name:"blockchain-snark"
                ~constraint_constants:
                  (* Dummy values *)
                  { sub_windows_per_window = 0
                  ; ledger_depth = 0
                  ; work_delay = 0
                  ; block_window_duration_ms = 0
                  ; transaction_capacity = Log_2 0
                  ; pending_coinbase_depth = 0
                  ; coinbase_amount = Unsigned.UInt64.of_int 0
                  ; supercharged_coinbase_factor = 0
                  ; account_creation_fee = Unsigned.UInt64.of_int 0
                  ; fork = None
                  }
                ~choices:(fun ~self:_ ->
                  [ { identifier = "main"
                    ; prevs = []
                    ; feature_flags = Plonk_types.Features.none_bool
                    ; main =
                        (fun { public_input = self } ->
                          dummy_constraints () ;
                          Field.Assert.equal self Field.zero ;
                          Promise.return
                            { Inductive_rule.previous_proof_statements = []
                            ; public_output = ()
                            ; auxiliary_output = ()
                            } )
                    }
                  ] ) )

        module Proof = (val p)

        let example =
          let (), (), b0 =
            Common.time "b0" (fun () ->
                Promise.block_on_async_exn (fun () -> step Field.Constant.zero) )
          in
          Or_error.ok_exn
            (Promise.block_on_async_exn (fun () ->
                 Proof.verify_promise [ (Field.Constant.zero, b0) ] ) ) ;
          (Field.Constant.zero, b0)

        let example_input, example_proof = example
      end

      module Fake_2_recursion = struct
        let[@warning "-45"] tag, _, p, Provers.[ step ] =
          Common.time "compile" (fun () ->
              compile_promise () ~public_input:(Input Field.typ)
                ~override_wrap_domain:Pickles_base.Proofs_verified.N1
                ~auxiliary_typ:Typ.unit
                ~branches:(module Nat.N1)
                ~max_proofs_verified:(module Nat.N2)
                ~name:"blockchain-snark"
                ~constraint_constants:
                  (* Dummy values *)
                  { sub_windows_per_window = 0
                  ; ledger_depth = 0
                  ; work_delay = 0
                  ; block_window_duration_ms = 0
                  ; transaction_capacity = Log_2 0
                  ; pending_coinbase_depth = 0
                  ; coinbase_amount = Unsigned.UInt64.of_int 0
                  ; supercharged_coinbase_factor = 0
                  ; account_creation_fee = Unsigned.UInt64.of_int 0
                  ; fork = None
                  }
                ~choices:(fun ~self:_ ->
                  [ { identifier = "main"
                    ; prevs = []
                    ; feature_flags = Plonk_types.Features.none_bool
                    ; main =
                        (fun { public_input = self } ->
                          dummy_constraints () ;
                          Field.Assert.equal self Field.zero ;
                          Promise.return
                            { Inductive_rule.previous_proof_statements = []
                            ; public_output = ()
                            ; auxiliary_output = ()
                            } )
                    }
                  ] ) )

        module Proof = (val p)

        let example =
          let (), (), b0 =
            Common.time "b0" (fun () ->
                Promise.block_on_async_exn (fun () -> step Field.Constant.zero) )
          in
          Or_error.ok_exn
            (Promise.block_on_async_exn (fun () ->
                 Proof.verify_promise [ (Field.Constant.zero, b0) ] ) ) ;
          (Field.Constant.zero, b0)

        let example_input, example_proof = example
      end

      [@@@warning "-60"]

      module Simple_chain = struct
        type _ Snarky_backendless.Request.t +=
          | Prev_input : Field.Constant.t Snarky_backendless.Request.t
          | Proof : Side_loaded.Proof.t Snarky_backendless.Request.t
          | Verifier_index :
              Side_loaded.Verification_key.t Snarky_backendless.Request.t

        let handler (prev_input : Field.Constant.t) (proof : _ Proof.t)
            (verifier_index : Side_loaded.Verification_key.t)
            (Snarky_backendless.Request.With { request; respond }) =
          match request with
          | Prev_input ->
              respond (Provide prev_input)
          | Proof ->
              respond (Provide proof)
          | Verifier_index ->
              respond (Provide verifier_index)
          | _ ->
              respond Unhandled

        let side_loaded_tag =
          Side_loaded.create ~name:"foo"
            ~max_proofs_verified:(Nat.Add.create Nat.N2.n)
            ~feature_flags:Plonk_types.Features.none ~typ:Field.typ

        let[@warning "-45"] _tag, _, p, Provers.[ step ] =
          Common.time "compile" (fun () ->
              compile_promise () ~public_input:(Input Field.typ)
                ~auxiliary_typ:Typ.unit
                ~branches:(module Nat.N1)
                ~max_proofs_verified:(module Nat.N1)
                ~name:"blockchain-snark"
                ~constraint_constants:
                  (* Dummy values *)
                  { sub_windows_per_window = 0
                  ; ledger_depth = 0
                  ; work_delay = 0
                  ; block_window_duration_ms = 0
                  ; transaction_capacity = Log_2 0
                  ; pending_coinbase_depth = 0
                  ; coinbase_amount = Unsigned.UInt64.of_int 0
                  ; supercharged_coinbase_factor = 0
                  ; account_creation_fee = Unsigned.UInt64.of_int 0
                  ; fork = None
                  }
                ~choices:(fun ~self:_ ->
                  [ { identifier = "main"
                    ; prevs = [ side_loaded_tag ]
                    ; feature_flags = Plonk_types.Features.none_bool
                    ; main =
                        (fun { public_input = self } ->
                          let prev =
                            exists Field.typ ~request:(fun () -> Prev_input)
                          in
                          let proof =
                            exists (Typ.Internal.ref ()) ~request:(fun () ->
                                Proof )
                          in
                          let vk =
                            exists (Typ.Internal.ref ()) ~request:(fun () ->
                                Verifier_index )
                          in
                          as_prover (fun () ->
                              let vk = As_prover.Ref.get vk in
                              Side_loaded.in_prover side_loaded_tag vk ) ;
                          let vk =
                            exists Side_loaded_verification_key.typ
                              ~compute:(fun () -> As_prover.Ref.get vk)
                          in
                          Side_loaded.in_circuit side_loaded_tag vk ;
                          let is_base_case = Field.equal Field.zero self in
                          let self_correct = Field.(equal (one + prev) self) in
                          Boolean.Assert.any [ self_correct; is_base_case ] ;
                          Promise.return
                            { Inductive_rule.previous_proof_statements =
                                [ { public_input = prev
                                  ; proof
                                  ; proof_must_verify = Boolean.true_
                                  }
                                ]
                            ; public_output = ()
                            ; auxiliary_output = ()
                            } )
                    }
                  ] ) )

        module Proof = (val p)

        let _example1 =
          let (), (), b1 =
            Common.time "b1" (fun () ->
                Promise.block_on_async_exn (fun () ->
                    let%bind.Promise vk =
                      Side_loaded.Verification_key.of_compiled_promise
                        No_recursion.tag
                    in
                    step
                      ~handler:
                        (handler No_recursion.example_input
                           (Side_loaded.Proof.of_proof
                              No_recursion.example_proof )
                           vk )
                      Field.Constant.one ) )
          in
          Or_error.ok_exn
            (Promise.block_on_async_exn (fun () ->
                 Proof.verify_promise [ (Field.Constant.one, b1) ] ) ) ;
          (Field.Constant.one, b1)

        let _example2 =
          let (), (), b2 =
            Common.time "b2" (fun () ->
                Promise.block_on_async_exn (fun () ->
                    let%bind.Promise vk =
                      Side_loaded.Verification_key.of_compiled_promise
                        Fake_1_recursion.tag
                    in
                    step
                      ~handler:
                        (handler Fake_1_recursion.example_input
                           (Side_loaded.Proof.of_proof
                              Fake_1_recursion.example_proof )
                           vk )
                      Field.Constant.one ) )
          in
          Or_error.ok_exn
            (Promise.block_on_async_exn (fun () ->
                 Proof.verify_promise [ (Field.Constant.one, b2) ] ) ) ;
          (Field.Constant.one, b2)

        let _example3 =
          let (), (), b3 =
            Common.time "b3" (fun () ->
                Promise.block_on_async_exn (fun () ->
                    let%bind.Promise vk =
                      Side_loaded.Verification_key.of_compiled_promise
                        Fake_2_recursion.tag
                    in
                    step
                      ~handler:
                        (handler Fake_2_recursion.example_input
                           (Side_loaded.Proof.of_proof
                              Fake_2_recursion.example_proof )
                           vk )
                      Field.Constant.one ) )
          in
          Or_error.ok_exn
            (Promise.block_on_async_exn (fun () ->
                 Proof.verify_promise [ (Field.Constant.one, b3) ] ) ) ;
          (Field.Constant.one, b3)
      end
    end )

  let%test_module "side-loaded with feature flags" =
    ( module struct
      open Impls.Step

      [@@@warning "-60"]

      module Statement = struct
        [@@@warning "-32-34"]

        type t = Field.t

        let to_field_elements x = [| x |]

        module Constant = struct
          type t = Field.Constant.t [@@deriving bin_io]

          [@@@warning "-32"]

          let to_field_elements x = [| x |]
        end
      end

      (* Currently, a circuit must have at least 1 of every type of constraint. *)
      let dummy_constraints () =
        Impl.(
          let x =
            exists Field.typ ~compute:(fun () -> Field.Constant.of_int 3)
          in
          let g =
            exists Step_main_inputs.Inner_curve.typ ~compute:(fun _ ->
                Tick.Inner_curve.(to_affine_exn one) )
          in
          ignore
            ( SC.to_field_checked'
                (module Impl)
                ~num_bits:16
                (Kimchi_backend_common.Scalar_challenge.create x)
              : Field.t * Field.t * Field.t ) ;
          ignore
            ( Step_main_inputs.Ops.scale_fast g ~num_bits:5 (Shifted_value x)
              : Step_main_inputs.Inner_curve.t ) ;
          ignore
            ( Step_main_inputs.Ops.scale_fast g ~num_bits:5 (Shifted_value x)
              : Step_main_inputs.Inner_curve.t ) ;
          ignore
            ( Step_verifier.Scalar_challenge.endo g ~num_bits:4
                (Kimchi_backend_common.Scalar_challenge.create x)
              : Field.t * Field.t ))

      module No_recursion = struct
        let[@warning "-45"] tag, _, p, Provers.[ step ] =
          Common.time "compile" (fun () ->
              compile_promise () ~public_input:(Input Field.typ)
                ~auxiliary_typ:Typ.unit
                ~branches:(module Nat.N1)
                ~max_proofs_verified:(module Nat.N0)
                ~name:"blockchain-snark"
                ~constraint_constants:
                  (* Dummy values *)
                  { sub_windows_per_window = 0
                  ; ledger_depth = 0
                  ; work_delay = 0
                  ; block_window_duration_ms = 0
                  ; transaction_capacity = Log_2 0
                  ; pending_coinbase_depth = 0
                  ; coinbase_amount = Unsigned.UInt64.of_int 0
                  ; supercharged_coinbase_factor = 0
                  ; account_creation_fee = Unsigned.UInt64.of_int 0
                  ; fork = None
                  }
                ~choices:(fun ~self:_ ->
                  [ { identifier = "main"
                    ; prevs = []
                    ; feature_flags = Plonk_types.Features.none_bool
                    ; main =
                        (fun { public_input = self } ->
                          dummy_constraints () ;
                          Field.Assert.equal self Field.zero ;
                          Promise.return
                            { Inductive_rule.previous_proof_statements = []
                            ; public_output = ()
                            ; auxiliary_output = ()
                            } )
                    }
                  ] ) )

        module Proof = (val p)

        let example =
          let (), (), b0 =
            Common.time "b0" (fun () ->
                Promise.block_on_async_exn (fun () -> step Field.Constant.zero) )
          in
          Or_error.ok_exn
            (Promise.block_on_async_exn (fun () ->
                 Proof.verify_promise [ (Field.Constant.zero, b0) ] ) ) ;
          (Field.Constant.zero, b0)

        let example_input, example_proof = example
      end

      module Fake_1_recursion = struct
        let[@warning "-45"] tag, _, p, Provers.[ step ] =
          Common.time "compile" (fun () ->
              compile_promise () ~public_input:(Input Field.typ)
                ~auxiliary_typ:Typ.unit
                ~branches:(module Nat.N1)
                ~max_proofs_verified:(module Nat.N1)
                ~name:"blockchain-snark"
                ~constraint_constants:
                  (* Dummy values *)
                  { sub_windows_per_window = 0
                  ; ledger_depth = 0
                  ; work_delay = 0
                  ; block_window_duration_ms = 0
                  ; transaction_capacity = Log_2 0
                  ; pending_coinbase_depth = 0
                  ; coinbase_amount = Unsigned.UInt64.of_int 0
                  ; supercharged_coinbase_factor = 0
                  ; account_creation_fee = Unsigned.UInt64.of_int 0
                  ; fork = None
                  }
                ~choices:(fun ~self:_ ->
                  [ { identifier = "main"
                    ; prevs = []
                    ; feature_flags = Plonk_types.Features.none_bool
                    ; main =
                        (fun { public_input = self } ->
                          dummy_constraints () ;
                          Field.Assert.equal self Field.zero ;
                          Promise.return
                            { Inductive_rule.previous_proof_statements = []
                            ; public_output = ()
                            ; auxiliary_output = ()
                            } )
                    }
                  ] ) )

        module Proof = (val p)

        let example =
          let (), (), b0 =
            Common.time "b0" (fun () ->
                Promise.block_on_async_exn (fun () -> step Field.Constant.zero) )
          in
          Or_error.ok_exn
            (Promise.block_on_async_exn (fun () ->
                 Proof.verify_promise [ (Field.Constant.zero, b0) ] ) ) ;
          (Field.Constant.zero, b0)

        let example_input, example_proof = example
      end

      module Fake_2_recursion = struct
        let[@warning "-45"] tag, _, p, Provers.[ step ] =
          Common.time "compile" (fun () ->
              compile_promise () ~public_input:(Input Field.typ)
                ~override_wrap_domain:Pickles_base.Proofs_verified.N1
                ~auxiliary_typ:Typ.unit
                ~branches:(module Nat.N1)
                ~max_proofs_verified:(module Nat.N2)
                ~name:"blockchain-snark"
                ~constraint_constants:
                  (* Dummy values *)
                  { sub_windows_per_window = 0
                  ; ledger_depth = 0
                  ; work_delay = 0
                  ; block_window_duration_ms = 0
                  ; transaction_capacity = Log_2 0
                  ; pending_coinbase_depth = 0
                  ; coinbase_amount = Unsigned.UInt64.of_int 0
                  ; supercharged_coinbase_factor = 0
                  ; account_creation_fee = Unsigned.UInt64.of_int 0
                  ; fork = None
                  }
                ~choices:(fun ~self:_ ->
                  [ { identifier = "main"
                    ; prevs = []
                    ; feature_flags = Plonk_types.Features.none_bool
                    ; main =
                        (fun { public_input = self } ->
                          dummy_constraints () ;
                          Field.Assert.equal self Field.zero ;
                          Promise.return
                            { Inductive_rule.previous_proof_statements = []
                            ; public_output = ()
                            ; auxiliary_output = ()
                            } )
                    }
                  ] ) )

        module Proof = (val p)

        let example =
          let (), (), b0 =
            Common.time "b0" (fun () ->
                Promise.block_on_async_exn (fun () -> step Field.Constant.zero) )
          in
          Or_error.ok_exn
            (Promise.block_on_async_exn (fun () ->
                 Proof.verify_promise [ (Field.Constant.zero, b0) ] ) ) ;
          (Field.Constant.zero, b0)

        let example_input, example_proof = example
      end

      [@@@warning "-60"]

      module Simple_chain = struct
        type _ Snarky_backendless.Request.t +=
          | Prev_input : Field.Constant.t Snarky_backendless.Request.t
          | Proof : Side_loaded.Proof.t Snarky_backendless.Request.t
          | Verifier_index :
              Side_loaded.Verification_key.t Snarky_backendless.Request.t

        let handler (prev_input : Field.Constant.t) (proof : _ Proof.t)
            (verifier_index : Side_loaded.Verification_key.t)
            (Snarky_backendless.Request.With { request; respond }) =
          match request with
          | Prev_input ->
              respond (Provide prev_input)
          | Proof ->
              respond (Provide proof)
          | Verifier_index ->
              respond (Provide verifier_index)
          | _ ->
              respond Unhandled

        let maybe_features =
          Plonk_types.Features.(map none ~f:(fun _ -> Opt.Flag.Maybe))

        let side_loaded_tag =
          Side_loaded.create ~name:"foo"
            ~max_proofs_verified:(Nat.Add.create Nat.N2.n)
            ~feature_flags:maybe_features ~typ:Field.typ

        let[@warning "-45"] _tag, _, p, Provers.[ step ] =
          Common.time "compile" (fun () ->
              compile_promise () ~public_input:(Input Field.typ)
                ~auxiliary_typ:Typ.unit
                ~branches:(module Nat.N1)
                ~max_proofs_verified:(module Nat.N1)
                ~name:"blockchain-snark"
                ~constraint_constants:
                  (* Dummy values *)
                  { sub_windows_per_window = 0
                  ; ledger_depth = 0
                  ; work_delay = 0
                  ; block_window_duration_ms = 0
                  ; transaction_capacity = Log_2 0
                  ; pending_coinbase_depth = 0
                  ; coinbase_amount = Unsigned.UInt64.of_int 0
                  ; supercharged_coinbase_factor = 0
                  ; account_creation_fee = Unsigned.UInt64.of_int 0
                  ; fork = None
                  }
                ~choices:(fun ~self:_ ->
                  [ { identifier = "main"
                    ; prevs = [ side_loaded_tag ]
                    ; feature_flags = Plonk_types.Features.none_bool
                    ; main =
                        (fun { public_input = self } ->
                          let prev =
                            exists Field.typ ~request:(fun () -> Prev_input)
                          in
                          let proof =
                            exists (Typ.Internal.ref ()) ~request:(fun () ->
                                Proof )
                          in
                          let vk =
                            exists (Typ.Internal.ref ()) ~request:(fun () ->
                                Verifier_index )
                          in
                          as_prover (fun () ->
                              let vk = As_prover.Ref.get vk in
                              Side_loaded.in_prover side_loaded_tag vk ) ;
                          let vk =
                            exists Side_loaded_verification_key.typ
                              ~compute:(fun () -> As_prover.Ref.get vk)
                          in
                          Side_loaded.in_circuit side_loaded_tag vk ;
                          let is_base_case = Field.equal Field.zero self in
                          let self_correct = Field.(equal (one + prev) self) in
                          Boolean.Assert.any [ self_correct; is_base_case ] ;
                          Promise.return
                            { Inductive_rule.previous_proof_statements =
                                [ { public_input = prev
                                  ; proof
                                  ; proof_must_verify = Boolean.true_
                                  }
                                ]
                            ; public_output = ()
                            ; auxiliary_output = ()
                            } )
                    }
                  ] ) )

        module Proof = (val p)

        let _example1 =
          let (), (), b1 =
            Common.time "b1" (fun () ->
                Promise.block_on_async_exn (fun () ->
                    let%bind.Promise vk =
                      Side_loaded.Verification_key.of_compiled_promise
                        No_recursion.tag
                    in
                    step
                      ~handler:
                        (handler No_recursion.example_input
                           (Side_loaded.Proof.of_proof
                              No_recursion.example_proof )
                           vk )
                      Field.Constant.one ) )
          in
          Or_error.ok_exn
            (Promise.block_on_async_exn (fun () ->
                 Proof.verify_promise [ (Field.Constant.one, b1) ] ) ) ;
          (Field.Constant.one, b1)

        let _example2 =
          let (), (), b2 =
            Common.time "b2" (fun () ->
                Promise.block_on_async_exn (fun () ->
                    let%bind.Promise vk =
                      Side_loaded.Verification_key.of_compiled_promise
                        Fake_1_recursion.tag
                    in
                    step
                      ~handler:
                        (handler Fake_1_recursion.example_input
                           (Side_loaded.Proof.of_proof
                              Fake_1_recursion.example_proof )
                           vk )
                      Field.Constant.one ) )
          in
          Or_error.ok_exn
            (Promise.block_on_async_exn (fun () ->
                 Proof.verify_promise [ (Field.Constant.one, b2) ] ) ) ;
          (Field.Constant.one, b2)

        let _example3 =
          let (), (), b3 =
            Common.time "b3" (fun () ->
                Promise.block_on_async_exn (fun () ->
                    let%bind.Promise vk =
                      Side_loaded.Verification_key.of_compiled_promise
                        Fake_2_recursion.tag
                    in
                    step
                      ~handler:
                        (handler Fake_2_recursion.example_input
                           (Side_loaded.Proof.of_proof
                              Fake_2_recursion.example_proof )
                           vk )
                      Field.Constant.one ) )
          in
          Or_error.ok_exn
            (Promise.block_on_async_exn (fun () ->
                 Proof.verify_promise [ (Field.Constant.one, b3) ] ) ) ;
          (Field.Constant.one, b3)
      end
    end )
end

include Wire_types.Make (Make_sig) (Make_str)<|MERGE_RESOLUTION|>--- conflicted
+++ resolved
@@ -228,29 +228,17 @@
           Common.actual_wrap_domain_size
             ~log_2_domain_size:wrap_vk.domain.log_size_of_group
         in
-<<<<<<< HEAD
         ( { wrap_vk = Some wrap_vk
           ; wrap_index =
               Plonk_verification_key_evals.map wrap_key ~f:(fun x -> x.(0))
           ; max_proofs_verified =
-              Pickles_base.Proofs_verified.of_nat
+              Pickles_base.Proofs_verified.of_nat_exn
                 (Nat.Add.n d.max_proofs_verified)
           ; actual_wrap_domain_size
           }
           : t )
 
       let of_compiled tag = of_compiled_promise tag |> Promise.to_deferred
-=======
-        { wrap_vk = Some (Lazy.force d.wrap_vk)
-        ; wrap_index =
-            Plonk_verification_key_evals.map (Lazy.force d.wrap_key)
-              ~f:(fun x -> x.(0))
-        ; max_proofs_verified =
-            Pickles_base.Proofs_verified.of_nat_exn
-              (Nat.Add.n d.max_proofs_verified)
-        ; actual_wrap_domain_size
-        }
->>>>>>> 9cdd5925
 
       module Max_width = Width.Max
     end
