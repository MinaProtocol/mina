(* Cache interfaces*)

module Step : sig
  module Key : sig
    module Proving : sig
      type t =
        Core_kernel.Type_equal.Id.Uid.t
        * Snark_keys_header.t
        * int
        * Backend.Tick.R1CS_constraint_system.t

      val to_string : t -> string
    end

    module Verification : sig
      (** id * header * index * hash *)
      type t =
        Core_kernel.Type_equal.Id.Uid.t
        * Snark_keys_header.t
        * int
        * Core_kernel.Md5.t

      val to_string : t -> string
    end
  end

  type storable =
    (Key.Proving.t, Backend.Tick.Keypair.t) Key_cache.Sync.Disk_storable.t

  type vk_storable =
    ( Key.Verification.t
    , Kimchi_bindings.Protocol.VerifierIndex.Fp.t )
    Key_cache.Sync.Disk_storable.t

  val storable : storable

  val vk_storable : vk_storable

  val read_or_generate :
       prev_challenges:int
    -> Key_cache.Spec.t list
    -> ?s_p:storable
<<<<<<< HEAD
    -> Key.Proving.t lazy_t
    -> ?s_v:vk_storable
    -> Key.Verification.t lazy_t
    -> ('a, 'b) Impls.Step.Typ.t
    -> ('c, 'd) Impls.Step.Typ.t
    -> ('a -> unit -> 'c)
    -> ( Impls.Step.Proving_key.t
       * [> `Cache_hit | `Generated_something | `Locally_generated ] )
       lazy_t
=======
    -> Key.Proving.t Promise.t Lazy.t
    -> ?s_v:vk_storable
    -> Key.Verification.t Promise.t Lazy.t
    -> ( Impls.Step.Proving_key.t
       * ([> `Cache_hit | `Generated_something | `Locally_generated ] as 'e) )
       Promise.t
       Lazy.t
>>>>>>> 48443f55
       * ( Kimchi_bindings.Protocol.VerifierIndex.Fp.t
         * ([> `Cache_hit | `Generated_something | `Locally_generated ] as 'e)
         )
         Promise.t
         Lazy.t
end

module Wrap : sig
  module Key : sig
    module Proving : sig
      type t =
        Core_kernel.Type_equal.Id.Uid.t
        * Snark_keys_header.t
        * Backend.Tock.R1CS_constraint_system.t

      val to_string : t -> string
    end

    module Verification : sig
      (** id * header * hash *)
      type t =
        Core_kernel.Type_equal.Id.Uid.t
        * Snark_keys_header.t
        * Core_kernel.Md5.t
      [@@deriving sexp]

      val to_string : t -> string

      val equal : t -> t -> bool
    end
  end

  type storable =
    (Key.Proving.t, Backend.Tock.Keypair.t) Key_cache.Sync.Disk_storable.t

  type vk_storable =
    (Key.Verification.t, Verification_key.t) Key_cache.Sync.Disk_storable.t

  val storable : storable

  val vk_storable : vk_storable

  val read_or_generate :
       prev_challenges:Core_kernel.Int.t
    -> Key_cache.Spec.t list
    -> ?s_p:storable
<<<<<<< HEAD
    -> Key.Proving.t lazy_t
    -> ?s_v:vk_storable
    -> Key.Verification.t lazy_t
    -> ('a, 'b) Impls.Wrap.Typ.t
    -> ('c, 'd) Impls.Wrap.Typ.t
    -> ('a -> unit -> 'c)
=======
    -> Key.Proving.t Promise.t Lazy.t
    -> ?s_v:vk_storable
    -> Key.Verification.t Promise.t Lazy.t
>>>>>>> 48443f55
    -> ( Impls.Wrap.Proving_key.t
       * [> `Cache_hit | `Generated_something | `Locally_generated ] )
       Promise.t
       Lazy.t
       * ( Verification_key.Stable.V2.t
         * [> `Cache_hit | `Generated_something | `Locally_generated ] )
         Promise.t
         Lazy.t
end<|MERGE_RESOLUTION|>--- conflicted
+++ resolved
@@ -40,17 +40,6 @@
        prev_challenges:int
     -> Key_cache.Spec.t list
     -> ?s_p:storable
-<<<<<<< HEAD
-    -> Key.Proving.t lazy_t
-    -> ?s_v:vk_storable
-    -> Key.Verification.t lazy_t
-    -> ('a, 'b) Impls.Step.Typ.t
-    -> ('c, 'd) Impls.Step.Typ.t
-    -> ('a -> unit -> 'c)
-    -> ( Impls.Step.Proving_key.t
-       * [> `Cache_hit | `Generated_something | `Locally_generated ] )
-       lazy_t
-=======
     -> Key.Proving.t Promise.t Lazy.t
     -> ?s_v:vk_storable
     -> Key.Verification.t Promise.t Lazy.t
@@ -58,7 +47,6 @@
        * ([> `Cache_hit | `Generated_something | `Locally_generated ] as 'e) )
        Promise.t
        Lazy.t
->>>>>>> 48443f55
        * ( Kimchi_bindings.Protocol.VerifierIndex.Fp.t
          * ([> `Cache_hit | `Generated_something | `Locally_generated ] as 'e)
          )
@@ -105,18 +93,9 @@
        prev_challenges:Core_kernel.Int.t
     -> Key_cache.Spec.t list
     -> ?s_p:storable
-<<<<<<< HEAD
-    -> Key.Proving.t lazy_t
-    -> ?s_v:vk_storable
-    -> Key.Verification.t lazy_t
-    -> ('a, 'b) Impls.Wrap.Typ.t
-    -> ('c, 'd) Impls.Wrap.Typ.t
-    -> ('a -> unit -> 'c)
-=======
     -> Key.Proving.t Promise.t Lazy.t
     -> ?s_v:vk_storable
     -> Key.Verification.t Promise.t Lazy.t
->>>>>>> 48443f55
     -> ( Impls.Wrap.Proving_key.t
        * [> `Cache_hit | `Generated_something | `Locally_generated ] )
        Promise.t
