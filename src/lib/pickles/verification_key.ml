open Core_kernel
open Pickles_types
open Import
open Kimchi_pasta.Pasta

module Verifier_index_json = struct
  module Lookup = struct
    type 't lookup_selectors =
          't Kimchi_types.VerifierIndex.Lookup.lookup_selectors =
      { lookup : 't option
      ; xor : 't option
      ; range_check : 't option
      ; ffmul : 't option
      }
    [@@deriving yojson]

    type lookup_pattern = Kimchi_types.lookup_pattern =
      | Xor
      | Lookup
      | RangeCheck
      | ForeignFieldMul
    [@@deriving yojson]

    type lookup_patterns = Kimchi_types.lookup_patterns =
      { xor : bool
      ; lookup : bool
      ; range_check : bool
      ; foreign_field_mul : bool
      }
    [@@deriving yojson]

    type lookup_features = Kimchi_types.lookup_features =
      { patterns : lookup_patterns
      ; joint_lookup_used : bool
      ; uses_runtime_tables : bool
      }
    [@@deriving yojson]

    type lookup_info = Kimchi_types.VerifierIndex.Lookup.lookup_info =
      { max_per_row : int; max_joint_size : int; features : lookup_features }
    [@@deriving yojson]

    type 'polyComm t = 'polyComm Kimchi_types.VerifierIndex.Lookup.t =
      { joint_lookup_used : bool
      ; lookup_table : 'polyComm array
      ; lookup_selectors : 'polyComm lookup_selectors
      ; table_ids : 'polyComm option
      ; lookup_info : lookup_info
      ; runtime_tables_selector : 'polyComm option
      }
    [@@deriving yojson]
  end

  type 'fr domain = 'fr Kimchi_types.VerifierIndex.domain =
    { log_size_of_group : int; group_gen : 'fr }
  [@@deriving yojson]

  type 'polyComm verification_evals =
        'polyComm Kimchi_types.VerifierIndex.verification_evals =
    { sigma_comm : 'polyComm array
    ; coefficients_comm : 'polyComm array
    ; generic_comm : 'polyComm
    ; psm_comm : 'polyComm
    ; complete_add_comm : 'polyComm
    ; mul_comm : 'polyComm
    ; emul_comm : 'polyComm
    ; endomul_scalar_comm : 'polyComm
<<<<<<< HEAD
=======
    ; xor_comm : 'polyComm option
    ; range_check0_comm : 'polyComm option
    ; range_check1_comm : 'polyComm option
    ; foreign_field_add_comm : 'polyComm option
    ; foreign_field_mul_comm : 'polyComm option
    ; rot_comm : 'polyComm option
>>>>>>> 96453589
    }
  [@@deriving yojson]

  type ('fr, 'sRS, 'polyComm) verifier_index =
        ('fr, 'sRS, 'polyComm) Kimchi_types.VerifierIndex.verifier_index =
    { domain : 'fr domain
    ; max_poly_size : int
    ; public : int
    ; prev_challenges : int
    ; srs : 'sRS
    ; evals : 'polyComm verification_evals
    ; shifts : 'fr array
    ; lookup_index : 'polyComm Lookup.t option
<<<<<<< HEAD
=======
    ; zk_rows : int
>>>>>>> 96453589
    }
  [@@deriving yojson]

  type 'f or_infinity = 'f Kimchi_types.or_infinity =
    | Infinity
    | Finite of ('f * 'f)
  [@@deriving yojson]

  type 'g polycomm = 'g Kimchi_types.poly_comm =
    { unshifted : 'g array; shifted : 'g option }
  [@@deriving yojson]

  let to_yojson fp fq =
    verifier_index_to_yojson fp
      (fun _ -> `Null)
      (polycomm_to_yojson (or_infinity_to_yojson fq))
<<<<<<< HEAD
=======

  let of_yojson fp fq =
    verifier_index_of_yojson fp
      (fun _ -> Ok (Backend.Tock.Keypair.load_urs ()))
      (polycomm_of_yojson (or_infinity_of_yojson fq))
>>>>>>> 96453589
end

module Data = struct
  [%%versioned
  module Stable = struct
    module V1 = struct
      type t = { constraints : int } [@@deriving yojson]

      let to_latest = Fn.id
    end
  end]
end

module Repr = struct
  [%%versioned
  module Stable = struct
    module V2 = struct
      type t =
        { commitments :
            Backend.Tock.Curve.Affine.Stable.V1.t
            Plonk_verification_key_evals.Stable.V2.t
        ; data : Data.Stable.V1.t
        }
      [@@deriving to_yojson]

      let to_latest = Fn.id
    end
  end]
end

[%%versioned_binable
module Stable = struct
  module V2 = struct
    type t =
      { commitments : Backend.Tock.Curve.Affine.t Plonk_verification_key_evals.t
      ; index :
          (Impls.Wrap.Verification_key.t
          [@to_yojson
            Verifier_index_json.to_yojson Backend.Tock.Field.to_yojson
<<<<<<< HEAD
              Backend.Tick.Field.to_yojson] )
      ; data : Data.t
      }
    [@@deriving fields, to_yojson]
=======
              Backend.Tick.Field.to_yojson]
          [@of_yojson
            Verifier_index_json.of_yojson Backend.Tock.Field.of_yojson
              Backend.Tick.Field.of_yojson] )
      ; data : Data.t
      }
    [@@deriving fields, to_yojson, of_yojson]
>>>>>>> 96453589

    let to_latest = Fn.id

    let of_repr srs { Repr.commitments = c; data = d } =
      let t : Impls.Wrap.Verification_key.t =
        let log2_size = Int.ceil_log2 d.constraints in
        let public =
<<<<<<< HEAD
          let (T (input, conv, _conv_inv)) = Impls.Wrap.input () in
=======
          let (T (input, _conv, _conv_inv)) =
            Impls.Wrap.input ~feature_flags:Plonk_types.Features.Full.maybe ()
          in
>>>>>>> 96453589
          let (Typ typ) = input in
          typ.size_in_field_elements
        in
        { domain =
            { log_size_of_group = log2_size
            ; group_gen = Backend.Tock.Field.domain_generator ~log2_size
            }
        ; max_poly_size = 1 lsl Nat.to_int Rounds.Wrap.n
        ; public
        ; prev_challenges = 2 (* Due to Wrap_hack *)
        ; srs
        ; evals =
            (let g (x, y) =
               { Kimchi_types.unshifted = [| Kimchi_types.Finite (x, y) |]
               ; shifted = None
               }
             in
             { sigma_comm = Array.map ~f:g (Vector.to_array c.sigma_comm)
             ; coefficients_comm =
                 Array.map ~f:g (Vector.to_array c.coefficients_comm)
             ; generic_comm = g c.generic_comm
             ; mul_comm = g c.mul_comm
             ; psm_comm = g c.psm_comm
             ; emul_comm = g c.emul_comm
             ; complete_add_comm = g c.complete_add_comm
             ; endomul_scalar_comm = g c.endomul_scalar_comm
<<<<<<< HEAD
             } )
        ; shifts = Common.tock_shifts ~log2_size
        ; lookup_index = None
=======
             ; xor_comm = None
             ; range_check0_comm = None
             ; range_check1_comm = None
             ; foreign_field_add_comm = None
             ; foreign_field_mul_comm = None
             ; rot_comm = None
             } )
        ; shifts = Common.tock_shifts ~log2_size
        ; lookup_index = None
        ; zk_rows = 3
>>>>>>> 96453589
        }
      in
      { commitments = c; data = d; index = t }

    include
      Binable.Of_binable
        (Repr.Stable.V2)
        (struct
          type nonrec t = t

          let to_binable { commitments; data; index = _ } =
            { Repr.commitments; data }

          let of_binable r = of_repr (Backend.Tock.Keypair.load_urs ()) r
        end)
  end
end]

let to_yojson = Stable.Latest.to_yojson

<<<<<<< HEAD
=======
let of_yojson = Stable.Latest.of_yojson

>>>>>>> 96453589
let dummy_commitments g =
  let open Plonk_types in
  { Plonk_verification_key_evals.sigma_comm =
      Vector.init Permuts.n ~f:(fun _ -> g)
  ; coefficients_comm = Vector.init Columns.n ~f:(fun _ -> g)
  ; generic_comm = g
<<<<<<< HEAD
=======
  ; psm_comm = g
  ; complete_add_comm = g
  ; mul_comm = g
  ; emul_comm = g
  ; endomul_scalar_comm = g
  }

let dummy_step_commitments g =
  let open Plonk_types in
  { Plonk_verification_key_evals.Step.sigma_comm =
      Vector.init Permuts.n ~f:(fun _ -> g)
  ; coefficients_comm = Vector.init Columns.n ~f:(fun _ -> g)
  ; generic_comm = g
>>>>>>> 96453589
  ; psm_comm = g
  ; complete_add_comm = g
  ; mul_comm = g
  ; emul_comm = g
  ; endomul_scalar_comm = g
<<<<<<< HEAD
=======
  ; xor_comm = None
  ; range_check0_comm = None
  ; range_check1_comm = None
  ; foreign_field_add_comm = None
  ; foreign_field_mul_comm = None
  ; rot_comm = None
  ; lookup_table_comm = Vector.init Lookup_sorted_minus_1.n ~f:(fun _ -> None)
  ; lookup_table_ids = None
  ; runtime_tables_selector = None
  ; lookup_selector_lookup = None
  ; lookup_selector_xor = None
  ; lookup_selector_range_check = None
  ; lookup_selector_ffmul = None
>>>>>>> 96453589
  }

let dummy =
  lazy
    (let rows = Domain.size (Common.wrap_domains ~proofs_verified:2).h in
     let g = Backend.Tock.Curve.(to_affine_exn one) in
     { Repr.commitments = dummy_commitments g; data = { constraints = rows } }
     |> Stable.Latest.of_repr (Kimchi_bindings.Protocol.SRS.Fq.create 1) )<|MERGE_RESOLUTION|>--- conflicted
+++ resolved
@@ -65,15 +65,12 @@
     ; mul_comm : 'polyComm
     ; emul_comm : 'polyComm
     ; endomul_scalar_comm : 'polyComm
-<<<<<<< HEAD
-=======
     ; xor_comm : 'polyComm option
     ; range_check0_comm : 'polyComm option
     ; range_check1_comm : 'polyComm option
     ; foreign_field_add_comm : 'polyComm option
     ; foreign_field_mul_comm : 'polyComm option
     ; rot_comm : 'polyComm option
->>>>>>> 96453589
     }
   [@@deriving yojson]
 
@@ -87,10 +84,7 @@
     ; evals : 'polyComm verification_evals
     ; shifts : 'fr array
     ; lookup_index : 'polyComm Lookup.t option
-<<<<<<< HEAD
-=======
     ; zk_rows : int
->>>>>>> 96453589
     }
   [@@deriving yojson]
 
@@ -107,14 +101,11 @@
     verifier_index_to_yojson fp
       (fun _ -> `Null)
       (polycomm_to_yojson (or_infinity_to_yojson fq))
-<<<<<<< HEAD
-=======
 
   let of_yojson fp fq =
     verifier_index_of_yojson fp
       (fun _ -> Ok (Backend.Tock.Keypair.load_urs ()))
       (polycomm_of_yojson (or_infinity_of_yojson fq))
->>>>>>> 96453589
 end
 
 module Data = struct
@@ -154,12 +145,6 @@
           (Impls.Wrap.Verification_key.t
           [@to_yojson
             Verifier_index_json.to_yojson Backend.Tock.Field.to_yojson
-<<<<<<< HEAD
-              Backend.Tick.Field.to_yojson] )
-      ; data : Data.t
-      }
-    [@@deriving fields, to_yojson]
-=======
               Backend.Tick.Field.to_yojson]
           [@of_yojson
             Verifier_index_json.of_yojson Backend.Tock.Field.of_yojson
@@ -167,7 +152,6 @@
       ; data : Data.t
       }
     [@@deriving fields, to_yojson, of_yojson]
->>>>>>> 96453589
 
     let to_latest = Fn.id
 
@@ -175,13 +159,9 @@
       let t : Impls.Wrap.Verification_key.t =
         let log2_size = Int.ceil_log2 d.constraints in
         let public =
-<<<<<<< HEAD
-          let (T (input, conv, _conv_inv)) = Impls.Wrap.input () in
-=======
           let (T (input, _conv, _conv_inv)) =
             Impls.Wrap.input ~feature_flags:Plonk_types.Features.Full.maybe ()
           in
->>>>>>> 96453589
           let (Typ typ) = input in
           typ.size_in_field_elements
         in
@@ -208,11 +188,6 @@
              ; emul_comm = g c.emul_comm
              ; complete_add_comm = g c.complete_add_comm
              ; endomul_scalar_comm = g c.endomul_scalar_comm
-<<<<<<< HEAD
-             } )
-        ; shifts = Common.tock_shifts ~log2_size
-        ; lookup_index = None
-=======
              ; xor_comm = None
              ; range_check0_comm = None
              ; range_check1_comm = None
@@ -223,7 +198,6 @@
         ; shifts = Common.tock_shifts ~log2_size
         ; lookup_index = None
         ; zk_rows = 3
->>>>>>> 96453589
         }
       in
       { commitments = c; data = d; index = t }
@@ -244,19 +218,14 @@
 
 let to_yojson = Stable.Latest.to_yojson
 
-<<<<<<< HEAD
-=======
 let of_yojson = Stable.Latest.of_yojson
 
->>>>>>> 96453589
 let dummy_commitments g =
   let open Plonk_types in
   { Plonk_verification_key_evals.sigma_comm =
       Vector.init Permuts.n ~f:(fun _ -> g)
   ; coefficients_comm = Vector.init Columns.n ~f:(fun _ -> g)
   ; generic_comm = g
-<<<<<<< HEAD
-=======
   ; psm_comm = g
   ; complete_add_comm = g
   ; mul_comm = g
@@ -270,14 +239,11 @@
       Vector.init Permuts.n ~f:(fun _ -> g)
   ; coefficients_comm = Vector.init Columns.n ~f:(fun _ -> g)
   ; generic_comm = g
->>>>>>> 96453589
   ; psm_comm = g
   ; complete_add_comm = g
   ; mul_comm = g
   ; emul_comm = g
   ; endomul_scalar_comm = g
-<<<<<<< HEAD
-=======
   ; xor_comm = None
   ; range_check0_comm = None
   ; range_check1_comm = None
@@ -291,7 +257,6 @@
   ; lookup_selector_xor = None
   ; lookup_selector_range_check = None
   ; lookup_selector_ffmul = None
->>>>>>> 96453589
   }
 
 let dummy =
