--- conflicted
+++ resolved
@@ -104,7 +104,7 @@
           (Impls.Wrap.Verification_key.t
           [@to_yojson
             Verifier_index_json.to_yojson Backend.Tock.Field.to_yojson
-              Backend.Tick.Field.to_yojson])
+              Backend.Tick.Field.to_yojson] )
       ; data : Data.t
       }
     [@@deriving fields, to_yojson]
@@ -124,13 +124,6 @@
         ; max_quot_size
         ; srs
         ; evals =
-<<<<<<< HEAD
-            Plonk_verification_key_evals.map c ~f:(fun unshifted ->
-                { Marlin_plonk_bindings.Types.Poly_comm.shifted = None
-                ; unshifted =
-                    Array.map unshifted ~f:(fun x -> Or_infinity.Finite x)
-                } )
-=======
             (let g (x, y) =
                { Kimchi_types.unshifted = [| Kimchi_types.Finite (x, y) |]
                ; shifted = None
@@ -146,26 +139,18 @@
              ; complete_add_comm = g c.complete_add_comm
              ; endomul_scalar_comm = g c.endomul_scalar_comm
              ; chacha_comm = None
-             })
->>>>>>> ea6c7ee8
+             } )
         ; shifts = Common.tock_shifts ~log2_size
         ; lookup_index = None
         }
       in
       { commitments = c; step_domains; data = d; index = t }
 
-<<<<<<< HEAD
     include
       Binable.Of_binable
-        (Repr.Stable.V1)
+        (Repr.Stable.V2)
         (struct
           type nonrec t = t
-=======
-    include Binable.Of_binable
-              (Repr.Stable.V2)
-              (struct
-                type nonrec t = t
->>>>>>> ea6c7ee8
 
           let to_binable { commitments; step_domains; data; index = _ } =
             { Repr.commitments; data; step_domains }
@@ -198,8 +183,4 @@
      ; step_domains = [||]
      ; data = { constraints = rows }
      }
-<<<<<<< HEAD
-     |> Stable.Latest.of_repr (Marlin_plonk_bindings.Pasta_fq_urs.create 1) )
-=======
-     |> Stable.Latest.of_repr (Kimchi_bindings.Protocol.SRS.Fq.create 1))
->>>>>>> ea6c7ee8
+     |> Stable.Latest.of_repr (Kimchi_bindings.Protocol.SRS.Fq.create 1) )