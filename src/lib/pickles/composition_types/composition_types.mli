open Pickles_types
module Opt = Opt

type ('a, 'b) opt := ('a, 'b) Opt.t

type ('var, 'value, 'field, 'checked) snarky_typ :=
  ('var, 'value, 'field, 'checked) Snarky_backendless.Types.Typ.t

(** {2 Module aliases} *)

module Digest = Digest
module Spec = Spec
module Branch_data = Branch_data
module Bulletproof_challenge = Bulletproof_challenge
module Nvector = Vector.With_length
module Wrap_bp_vec = Backend.Tock.Rounds_vector
module Step_bp_vec = Backend.Tick.Rounds_vector
module Scalar_challenge = Kimchi_backend_common.Scalar_challenge

(** {2 Modules} *)

module Zero_values : sig
  type ('chal, 'fp) single = { challenge : 'chal; scalar : 'fp }

  type ('chal, 'chal_var, 'fp, 'fp_var) t =
    { value : ('chal, 'fp) single; var : ('chal_var, 'fp_var) single }
end

module Wrap : sig
  module Proof_state : sig
    (** This module contains structures which contain the scalar-field elements
      that are required to finalize the verification of a proof that is
      partially verified inside a circuit.

      Each verifier circuit starts by verifying the parts of a proof involving
      group operations.  At the end, there is a sequence of scalar-field
      computations it must perform. Instead of performing them directly, it
      exposes the values needed for those computations as a part of its own
      public-input, so that the next circuit can do them (since it will use the
      other curve on the cycle, and hence can efficiently perform computations
      in that scalar field). *)
    module Deferred_values : sig
      module Plonk : sig
        module Minimal : sig
          [%%versioned:
          module Stable : sig
            module V1 : sig
              (** Challenges from the PLONK IOP. These, plus the evaluations
                  that are already in the proof, are all that's needed to derive
                  all the values in the {!module:In_circuit} version below.

                  See src/lib/pickles/plonk_checks/plonk_checks.ml for the
                  computation of the {!module:In_circuit} value from the
                  {!module:Minimal} value.  *)
              type ('challenge, 'scalar_challenge, 'bool) t =
                    ( 'challenge
                    , 'scalar_challenge
                    , 'bool )
                    Mina_wire_types.Pickles_composition_types.Wrap.Proof_state
                    .Deferred_values
                    .Plonk
                    .Minimal
                    .V1
                    .t =
                { alpha : 'scalar_challenge
                ; beta : 'challenge
                ; gamma : 'challenge
                ; zeta : 'scalar_challenge
                ; joint_combiner : 'scalar_challenge option
                ; feature_flags : 'bool Plonk_types.Features.t
                }
              [@@deriving sexp, compare, yojson, hlist, hash, equal]

              val to_latest : 'a -> 'a
            end
          end]

          val map_challenges :
               ('challenge, 'scalar_challenge, 'bool) t
            -> f:('challenge -> 'challenge2)
            -> scalar:('scalar_challenge -> 'scalar_challenge2)
            -> ('challenge2, 'scalar_challenge2, 'bool) t
        end

        module In_circuit : sig
          module Lookup : sig
            type 'scalar_challenge t = { joint_combiner : 'scalar_challenge }
            [@@deriving sexp, compare, yojson, hlist, hash, equal, fields]

            val to_struct : 'a t -> ('a * unit) Hlist.HlistId.t

            val of_struct : ('a * unit) Hlist.HlistId.t -> 'a t

            val typ :
                 ( 'a
                 , 'b
                 , 'f
                 , ( unit
                   , 'f )
                   Snarky_backendless.Checked_runner.Simple.Types.Checked.t )
                 Snarky_backendless.Types.Typ.t
              -> ('a t, 'b t, 'f) Snarky_backendless.Typ.t
          end

<<<<<<< HEAD
          module Optional_column_scalars : sig
            type 'fp t =
                  'fp
                  Pickles_types.Plonk_verification_key_evals.Optional_columns.t =
              { range_check0 : 'fp
              ; range_check1 : 'fp
              ; foreign_field_add : 'fp
              ; foreign_field_mul : 'fp
              ; xor : 'fp
              ; rot : 'fp
              ; lookup_gate : 'fp
              ; runtime_tables : 'fp
              }
            [@@deriving sexp, compare, yojson, hlist, hash, equal, fields]

            val to_list : 'fp t -> 'fp list

            val map : f:('a -> 'b) -> 'a t -> 'b t
          end

=======
>>>>>>> 62782873
          (** All scalar values deferred by a verifier circuit.

              The value in [perm] is a scalar which will have been used to scale
              selector polynomials during the computation of the linearized
              polynomial commitment.

              Then, we expose them so the next guy (who can do scalar
              arithmetic) can check that they were computed correctly from the
              evaluations in the proof and the challenges.
           *)
          type ( 'challenge
               , 'scalar_challenge
               , 'fp
               , 'fp_opt
               , 'lookup_opt
               , 'bool )
               t =
            { alpha : 'scalar_challenge
            ; beta : 'challenge
            ; gamma : 'challenge
            ; zeta : 'scalar_challenge
            ; zeta_to_srs_length : 'fp
            ; zeta_to_domain_size : 'fp
            ; perm : 'fp
                  (** scalar used on one of the permutation polynomial commitments. *)
            ; feature_flags : 'bool Plonk_types.Features.t
            ; lookup : 'lookup_opt
            }
          [@@deriving sexp, compare, yojson, hlist, hash, equal, fields]

          val map_challenges :
               ('a, 'b, 'c, 'fp_opt, ('b Lookup.t, 'e) Opt.t, 'bool) t
            -> f:('a -> 'f)
            -> scalar:('b -> 'g)
            -> ('f, 'g, 'c, 'fp_opt, ('g Lookup.t, 'e) Opt.t, 'bool) t

          val map_fields :
               ('a, 'b, 'c, ('c, 'e) Opt.t, ('d Lookup.t, 'e) Opt.t, 'bool) t
            -> f:('c -> 'f)
            -> ('a, 'b, 'f, ('f, 'e) Opt.t, ('d Lookup.t, 'e) Opt.t, 'bool) t

          val typ :
               'f Spec.impl
            -> dummy_scalar:'a
            -> dummy_scalar_challenge:'b Scalar_challenge.t
            -> challenge:
                 ( 'c
                 , 'd
                 , 'f
                 , ( unit
                   , 'f )
                   Snarky_backendless.Checked_runner.Simple.Types.Checked.t )
                 Snarky_backendless.Types.Typ.t
            -> scalar_challenge:('e, 'b, 'f) Snarky_backendless.Typ.t
            -> bool:
                 ( ('f Snarky_backendless.Cvar.t Snarky_backendless.Boolean.t
                    as
                    'boolean )
                 , bool
                 , 'f )
                 Snarky_backendless.Typ.t
            -> feature_flags:Plonk_types.Features.options
            -> ('fp, 'a, 'f) Snarky_backendless.Typ.t
            -> ( ( 'c
                 , 'e Scalar_challenge.t
                 , 'fp
                 , ('fp, 'boolean) Opt.t
                 , ('e Scalar_challenge.t Lookup.t, 'boolean) Opt.t
                 , 'boolean )
                 t
               , ( 'd
                 , 'b Scalar_challenge.t
                 , 'a
                 , 'a option
                 , 'b Scalar_challenge.t Lookup.t option
                 , bool )
                 t
               , 'f )
               Snarky_backendless.Typ.t
        end

        val to_minimal :
             ( 'challenge
             , 'scalar_challenge
             , 'fp
             , 'fp_opt
             , 'lookup_opt
             , 'bool )
             In_circuit.t
          -> to_option:
               ('lookup_opt -> 'scalar_challenge In_circuit.Lookup.t option)
          -> ('challenge, 'scalar_challenge, 'bool) Minimal.t
      end

      module Stable : sig
        module V1 : sig
          (** All the deferred values needed, comprising values from the PLONK
              IOP verification, values from the inner-product argument, and
              [which_branch] which is needed to know the proper domain to
              use. *)
          type ( 'plonk
               , 'scalar_challenge
               , 'fp
               , 'bulletproof_challenges
               , 'branch_data )
               t =
                ( 'plonk
                , 'scalar_challenge
                , 'fp
                , 'bulletproof_challenges
                , 'branch_data )
                Mina_wire_types.Pickles_composition_types.Wrap.Proof_state
                .Deferred_values
                .V1
                .t =
            { plonk : 'plonk
            ; combined_inner_product : 'fp
                  (** combined_inner_product = sum_{i < num_evaluation_points} sum_{j < num_polys} r^i xi^j f_j(pt_i) *)
            ; b : 'fp
                  (** b = challenge_poly plonk.zeta + r * challenge_poly (domain_generrator * plonk.zeta)
                where challenge_poly(x) = \prod_i (1 + bulletproof_challenges.(i) * x^{2^{k - 1 - i}})
            *)
            ; xi : 'scalar_challenge
                  (** The challenge used for combining polynomials *)
            ; bulletproof_challenges : 'bulletproof_challenges
                  (** The challenges from the inner-product argument that was partially verified. *)
            ; branch_data : 'branch_data
                  (** Data specific to which step branch of the proof-system was verified *)
            }
          [@@deriving sexp, compare, yojson, hlist, hash, equal]

          val to_latest : 'a -> 'a
        end

        module Latest = V1
      end

      type ( 'plonk
           , 'scalar_challenge
           , 'fp
           , 'bulletproof_challenges
           , 'branch_data )
           t =
            ( 'plonk
            , 'scalar_challenge
            , 'fp
            , 'bulletproof_challenges
            , 'branch_data )
            Mina_wire_types.Pickles_composition_types.Wrap.Proof_state
            .Deferred_values
            .V1
            .t =
        { plonk : 'plonk
        ; combined_inner_product : 'fp
        ; b : 'fp
        ; xi : 'scalar_challenge
        ; bulletproof_challenges : 'bulletproof_challenges
        ; branch_data : 'branch_data
        }
      [@@deriving sexp, compare, yojson, hlist, hash, equal]

      val map_challenges :
           ('a, 'b, 'fp, 'c, 'd) t
        -> f:'e
        -> scalar:('b -> 'f)
        -> ('a, 'f, 'fp, 'c, 'd) t

      module Minimal : sig
        [%%versioned:
        module Stable : sig
          module V1 : sig
            type ( 'challenge
                 , 'scalar_challenge
                 , 'fp
                 , 'bool
                 , 'bulletproof_challenges
                 , 'branch_data )
                 t =
                  ( 'challenge
                  , 'scalar_challenge
                  , 'fp
                  , 'bool
                  , 'bulletproof_challenges
                  , 'branch_data )
                  Mina_wire_types.Pickles_composition_types.Wrap.Proof_state
                  .Deferred_values
                  .Minimal
                  .V1
                  .t =
              { plonk :
                  ( 'challenge
                  , 'scalar_challenge
                  , 'bool )
                  Plonk.Minimal.Stable.V1.t
              ; bulletproof_challenges : 'bulletproof_challenges
              ; branch_data : 'branch_data
              }
            [@@deriving sexp, compare, yojson, hash, equal]
          end
        end]

        val map_challenges :
             ( 'challenge
             , 'scalar_challenge
             , 'fp
             , 'bool
             , 'bulletproof_challenges
             , 'branch_data )
             t
          -> f:('challenge -> 'challenge2)
          -> scalar:('scalar_challenge -> 'scalar_challenge2)
          -> ( 'challenge2
             , 'scalar_challenge2
             , 'fp
             , 'bool
             , 'bulletproof_challenges
             , 'branch_data )
             t
      end

      module In_circuit : sig
        type ( 'challenge
             , 'scalar_challenge
             , 'fp
             , 'fp_opt
             , 'lookup_opt
             , 'bulletproof_challenges
             , 'branch_data
             , 'bool )
             t =
          ( ( 'challenge
            , 'scalar_challenge
            , 'fp
            , 'fp_opt
            , 'lookup_opt
            , 'bool )
            Plonk.In_circuit.t
          , 'scalar_challenge
          , 'fp
          , 'bulletproof_challenges
          , 'branch_data )
          Stable.Latest.t
        [@@deriving sexp, compare, yojson, hash, equal]

        val typ :
             (module Snarky_backendless.Snark_intf.Run with type field = 'f)
          -> dummy_scalar:'a
          -> dummy_scalar_challenge:'b Scalar_challenge.t
          -> challenge:
               ( 'c
               , 'd
               , 'f
               , ( unit
                 , 'f )
                 Snarky_backendless.Checked_runner.Simple.Types.Checked.t )
               snarky_typ
          -> scalar_challenge:('e, 'b, 'f) Snarky_backendless.Typ.t
          -> feature_flags:Plonk_types.Features.options
          -> ('fp, 'a, 'f) Snarky_backendless.Typ.t
          -> ( 'g
             , 'h
             , 'f
             , ( unit
               , 'f )
               Snarky_backendless.Checked_runner.Simple.Types.Checked.t )
             snarky_typ
          -> ( ( ( 'c
                 , 'e Scalar_challenge.t
                 , 'fp
                 , ( 'fp
                   , 'f Snarky_backendless.Cvar.t
                     Snarky_backendless__Snark_intf.Boolean0.t )
                   Opt.t
                 , ( 'e Scalar_challenge.t Plonk.In_circuit.Lookup.t
                   , 'f Snarky_backendless.Cvar.t
                     Snarky_backendless__Snark_intf.Boolean0.t )
                   Opt.t
                 , 'f Snarky_backendless.Cvar.t
                   Snarky_backendless__Snark_intf.Boolean0.t )
                 Plonk.In_circuit.t
               , 'e Scalar_challenge.t
               , 'fp
               , ( 'e Scalar_challenge.t Bulletproof_challenge.t
                 , Backend.Tick.Rounds.n )
                 Vector.vec
               , 'g )
               Stable.Latest.t
             , ( ( 'd
                 , 'b Scalar_challenge.t
                 , 'a
                 , 'a option
                 , 'b Scalar_challenge.t Plonk.In_circuit.Lookup.t option
                 , bool )
                 Plonk.In_circuit.t
               , 'b Scalar_challenge.t
               , 'a
               , ( 'b Scalar_challenge.t Bulletproof_challenge.t
                 , Backend.Tick.Rounds.n )
                 Vector.vec
               , 'h )
               Stable.Latest.t
             , 'f )
             Snarky_backendless.Typ.t
      end

      val to_minimal :
           ('a, 'b, 'c, _, 'd, 'e, 'f, 'bool) In_circuit.t
        -> to_option:('d -> 'b Plonk.In_circuit.Lookup.t option)
        -> ('a, 'b, 'c, 'bool, 'e, 'f) Minimal.t
    end

    module Stable : sig
      module V1 : sig
        type ( 'plonk
             , 'scalar_challenge
             , 'fp
             , 'messages_for_next_wrap_proof
             , 'digest
             , 'bp_chals
             , 'index )
             t =
              ( 'plonk
              , 'scalar_challenge
              , 'fp
              , 'messages_for_next_wrap_proof
              , 'digest
              , 'bp_chals
              , 'index )
              Mina_wire_types.Pickles_composition_types.Wrap.Proof_state.V1.t =
          { deferred_values :
              ( 'plonk
              , 'scalar_challenge
              , 'fp
              , 'bp_chals
              , 'index )
              Deferred_values.Stable.V1.t
          ; sponge_digest_before_evaluations : 'digest
          ; messages_for_next_wrap_proof : 'messages_for_next_wrap_proof
                (** Parts of the statement not needed by the other circuit. Represented as a hash inside the
                    circuit which is then "unhashed". *)
          }
        [@@deriving
          sexp, compare, yojson, hlist, hash, equal, bin_shape, bin_io]

        include Pickles_types.Sigs.VERSIONED
      end

      module Latest = V1
    end

    type ( 'plonk
         , 'scalar_challenge
         , 'fp
         , 'messages_for_next_wrap_proof
         , 'digest
         , 'bp_chals
         , 'index )
         t =
          ( 'plonk
          , 'scalar_challenge
          , 'fp
          , 'messages_for_next_wrap_proof
          , 'digest
          , 'bp_chals
          , 'index )
          Stable.Latest.t =
      { deferred_values :
          ('plonk, 'scalar_challenge, 'fp, 'bp_chals, 'index) Deferred_values.t
      ; sponge_digest_before_evaluations : 'digest
      ; messages_for_next_wrap_proof : 'messages_for_next_wrap_proof
      }
    [@@deriving sexp, compare, yojson, hlist, hash, equal]

    (** The component of the proof accumulation state that is only computed on
        by the "wrapping" proof system, and that can be handled opaquely by any
        "step" circuits. *)
    module Messages_for_next_wrap_proof : sig
      module Stable : sig
        module V1 : sig
          type ('g1, 'bulletproof_challenges) t =
                ( 'g1
                , 'bulletproof_challenges )
                Mina_wire_types.Pickles_composition_types.Wrap.Proof_state
                .Messages_for_next_wrap_proof
                .V1
                .t =
            { challenge_polynomial_commitment : 'g1
            ; old_bulletproof_challenges : 'bulletproof_challenges
            }
          [@@deriving
            sexp, compare, yojson, hlist, hash, equal, bin_shape, bin_io]

          include Pickles_types.Sigs.VERSIONED
        end

        module Latest = V1
      end

      type ('g1, 'bulletproof_challenges) t =
            ('g1, 'bulletproof_challenges) Stable.Latest.t =
        { challenge_polynomial_commitment : 'g1
        ; old_bulletproof_challenges : 'bulletproof_challenges
        }
      [@@deriving sexp, compare, yojson, hlist, hash, equal]

      val to_field_elements :
           ('g, (('f, 'a) Vector.t, 'b) Vector.t) t
        -> g1:('g -> 'f list)
        -> 'f Core_kernel.Array.t

      val typ :
           ( 'a
           , 'b
           , 'c
           , (unit, 'c) Snarky_backendless.Checked_runner.Simple.Types.Checked.t
           )
           snarky_typ
        -> ('d, 'e, 'c) Snarky_backendless.Typ.t
        -> length:'f Nat.nat
        -> ( ('a, ('d, 'f) Vector.vec) t
           , ('b, ('e, 'f) Vector.vec) t
           , 'c )
           Snarky_backendless.Typ.t
    end

    module Minimal : sig
      [%%versioned:
      module Stable : sig
        module V1 : sig
          type ( 'challenge
               , 'scalar_challenge
               , 'fp
               , 'bool
               , 'messages_for_next_wrap_proof
               , 'digest
               , 'bp_chals
               , 'index )
               t =
                ( 'challenge
                , 'scalar_challenge
                , 'fp
                , 'bool
                , 'messages_for_next_wrap_proof
                , 'digest
                , 'bp_chals
                , 'index )
                Mina_wire_types.Pickles_composition_types.Wrap.Proof_state
                .Minimal
                .V1
                .t =
            { deferred_values :
                ( 'challenge
                , 'scalar_challenge
                , 'fp
                , 'bool
                , 'bp_chals
                , 'index )
                Deferred_values.Minimal.Stable.V1.t
            ; sponge_digest_before_evaluations : 'digest
            ; messages_for_next_wrap_proof : 'messages_for_next_wrap_proof
                  (** Parts of the statement not needed by the other circuit. Represented as a hash inside the
              circuit which is then "unhashed". *)
            }
          [@@deriving sexp, compare, yojson, hash, equal]
        end
      end]
    end

    module In_circuit : sig
      type ( 'challenge
           , 'scalar_challenge
           , 'fp
           , 'fp_opt
           , 'lookup_opt
           , 'bool
           , 'messages_for_next_wrap_proof
           , 'digest
           , 'bp_chals
           , 'index )
           t =
        ( ( 'challenge
          , 'scalar_challenge
          , 'fp
          , 'fp_opt
          , 'lookup_opt
          , 'bool )
          Deferred_values.Plonk.In_circuit.t
        , 'scalar_challenge
        , 'fp
        , 'messages_for_next_wrap_proof
        , 'digest
        , 'bp_chals
        , 'index )
        Stable.Latest.t
      [@@deriving sexp, compare, yojson, hash, equal]

      val typ :
           (module Snarky_backendless.Snark_intf.Run with type field = 'f)
        -> dummy_scalar:'a
        -> dummy_scalar_challenge:'b Scalar_challenge.t
        -> challenge:
             ( 'c
             , 'd
             , 'f
             , ( unit
               , 'f )
               Snarky_backendless.Checked_runner.Simple.Types.Checked.t )
             snarky_typ
        -> scalar_challenge:('e, 'b, 'f) Snarky_backendless.Typ.t
        -> feature_flags:Plonk_types.Features.options
        -> ('fp, 'a, 'f) Snarky_backendless.Typ.t
        -> ( 'g
           , 'h
           , 'f
           , (unit, 'f) Snarky_backendless.Checked_runner.Simple.Types.Checked.t
           )
           snarky_typ
        -> ( 'i
           , 'j
           , 'f
           , (unit, 'f) Snarky_backendless.Checked_runner.Simple.Types.Checked.t
           )
           snarky_typ
        -> ( 'k
           , 'l
           , 'f
           , (unit, 'f) Snarky_backendless.Checked_runner.Simple.Types.Checked.t
           )
           snarky_typ
        -> ( ( ( 'c
               , 'e Scalar_challenge.t
               , 'fp
               , ('fp, 'boolean) Opt.t
               , ( 'e Scalar_challenge.t
                   Deferred_values.Plonk.In_circuit.Lookup.t
                 , 'boolean )
                 Opt.t
               , ('f Snarky_backendless.Cvar.t
                  Snarky_backendless__Snark_intf.Boolean0.t
                  as
                  'boolean ) )
               Deferred_values.Plonk.In_circuit.t
             , 'e Scalar_challenge.t
             , 'fp
             , 'g
             , 'i
             , ( 'e Scalar_challenge.t Bulletproof_challenge.t
               , Backend.Tick.Rounds.n )
               Vector.vec
             , 'k )
             Stable.Latest.t
           , ( ( 'd
               , 'b Scalar_challenge.t
               , 'a
               , 'a option
               , 'b Scalar_challenge.t Deferred_values.Plonk.In_circuit.Lookup.t
                 option
               , bool )
               Deferred_values.Plonk.In_circuit.t
             , 'b Scalar_challenge.t
             , 'a
             , 'h
             , 'j
             , ( 'b Scalar_challenge.t Bulletproof_challenge.t
               , Backend.Tick.Rounds.n )
               Vector.vec
             , 'l )
             Stable.Latest.t
           , 'f )
           Snarky_backendless.Typ.t
    end

    val to_minimal :
         ('a, 'b, 'c, _, 'd, 'bool, 'e, 'f, 'g, 'h) In_circuit.t
      -> to_option:('d -> 'b Deferred_values.Plonk.In_circuit.Lookup.t option)
      -> ('a, 'b, 'c, 'bool, 'e, 'f, 'g, 'h) Minimal.t
  end

  (** The component of the proof accumulation state that is only computed on by
      the "stepping" proof system, and that can be handled opaquely by any
      "wrap" circuits. *)
  module Messages_for_next_step_proof : sig
    type ( 'g
         , 'g_opt
         , 's
         , 'challenge_polynomial_commitments
         , 'bulletproof_challenges )
         t =
      { app_state : 's
            (** The actual application-level state (e.g., for Mina, this is the
                protocol state which contains the merkle root of the ledger,
                state related to consensus, etc.) *)
      ; dlog_plonk_index : ('g, 'g_opt) Plonk_verification_key_evals.t
            (** The verification key corresponding to the wrap-circuit for this
                recursive proof system.  It gets threaded through all the
                circuits so that the step circuits can verify proofs against
                it.  *)
      ; challenge_polynomial_commitments : 'challenge_polynomial_commitments
      ; old_bulletproof_challenges : 'bulletproof_challenges
      }
    [@@deriving sexp, hlist]

    val to_field_elements :
         ( 'a
         , 'a Option.t
         , 'b
         , ('g, 'c) Vector.t
         , (('f, 'd) Vector.t, 'c) Vector.t )
         t
      -> app_state:('b -> 'f Core_kernel.Array.t)
      -> comm:('a -> 'f Core_kernel.Array.t)
      -> g:('g -> 'f list)
      -> 'f Core_kernel.Array.t

    val to_field_elements_without_index :
         ( 'a
         , 'a option
         , 'b
         , ('g, 'c) Vector.t
         , (('f, 'd) Vector.t, 'c) Vector.t )
         t
      -> app_state:('b -> 'f Core_kernel.Array.t)
      -> g:('g -> 'f list)
      -> 'f Core_kernel.Array.t

    val typ :
         ('a, 'b, 'c) Snarky_backendless.Typ.t
      -> ( 'd
         , 'e
         , 'c
         , (unit, 'c) Snarky_backendless.Checked_runner.Simple.t )
         Snarky_backendless.Types.Typ.typ
      -> ('f, 'g, 'c) Snarky_backendless.Typ.t
      -> ( 'h
         , 'i
         , 'c
         , (unit, 'c) Snarky_backendless__.Checked_runner.Simple.t )
         Snarky_backendless__.Types.Typ.t
      -> ( 'j
         , 'k
         , 'c
         , (unit, 'c) Snarky_backendless__.Checked_runner.Simple.t )
         Snarky_backendless__.Types.Typ.t
      -> 'l Pickles_types.Nat.nat
      -> ( ('a, 'd, 'h, ('f, 'l) Pickles_types.Vector.vec, 'j) t
         , ('b, 'e, 'i, ('g, 'l) Pickles_types.Vector.vec, 'k) t
         , 'c )
         Snarky_backendless.Typ.t
  end

  module Lookup_parameters : sig
    type ('chal, 'chal_var, 'fp, 'fp_var) t =
      { zero : ('chal, 'chal_var, 'fp, 'fp_var) Zero_values.t
      ; use : Opt.Flag.t
      }

    val opt_spec :
         'f Spec.impl
      -> ('a, 'b, 'c, 'd) t
      -> ( ('a Scalar_challenge.t * unit) Hlist.HlistId.t option
         , ( ('b Scalar_challenge.t * unit) Hlist.HlistId.t
           , 'f Snarky_backendless.Cvar.t
             Snarky_backendless__Snark_intf.Boolean0.t )
           opt
         , < bool1 : bool
           ; bool2 :
               'f Snarky_backendless.Cvar.t
               Snarky_backendless__Snark_intf.Boolean0.t
           ; challenge1 : 'a
           ; challenge2 : 'b
           ; field1 : 'c
           ; field2 : 'd
           ; .. > )
         Spec.T.t
  end

  (** This is the full statement for "wrap" proofs which contains
      - the application-level statement (app_state)
      - data needed to perform the final verification of the proof, which correspond
        to parts of incompletely verified proofs.
  *)
  module Statement : sig
    module Stable : sig
      module V1 : sig
        type ( 'plonk
             , 'scalar_challenge
             , 'fp
             , 'messages_for_next_wrap_proof
             , 'digest
             , 'messages_for_next_step_proof
             , 'bp_chals
             , 'index )
             t =
              ( 'plonk
              , 'scalar_challenge
              , 'fp
              , 'messages_for_next_wrap_proof
              , 'digest
              , 'messages_for_next_step_proof
              , 'bp_chals
              , 'index )
              Mina_wire_types.Pickles_composition_types.Wrap.Statement.V1.t =
          { proof_state :
              ( 'plonk
              , 'scalar_challenge
              , 'fp
              , 'messages_for_next_wrap_proof
              , 'digest
              , 'bp_chals
              , 'index )
              Proof_state.Stable.V1.t
          ; messages_for_next_step_proof : 'messages_for_next_step_proof
          }
        [@@deriving compare, yojson, sexp, hash, equal, bin_shape, bin_io]

        include Pickles_types.Sigs.VERSIONED
      end

      module Latest = V1
    end

    type ( 'plonk
         , 'scalar_challenge
         , 'fp
         , 'messages_for_next_wrap_proof
         , 'digest
         , 'messages_for_next_step_proof
         , 'bp_chals
         , 'index )
         t =
          ( 'plonk
          , 'scalar_challenge
          , 'fp
          , 'messages_for_next_wrap_proof
          , 'digest
          , 'messages_for_next_step_proof
          , 'bp_chals
          , 'index )
          Stable.Latest.t =
      { proof_state :
          ( 'plonk
          , 'scalar_challenge
          , 'fp
          , 'messages_for_next_wrap_proof
          , 'digest
          , 'bp_chals
          , 'index )
          Proof_state.t
      ; messages_for_next_step_proof : 'messages_for_next_step_proof
      }
    [@@deriving compare, yojson, sexp, hash, equal]

    module Minimal : sig
      module Stable : sig
        module V1 : sig
          type ( 'challenge
               , 'scalar_challenge
               , 'fp
               , 'bool
               , 'messages_for_next_wrap_proof
               , 'digest
               , 'messages_for_next_step_proof
               , 'bp_chals
               , 'index )
               t =
                ( 'challenge
                , 'scalar_challenge
                , 'fp
                , 'bool
                , 'messages_for_next_wrap_proof
                , 'digest
                , 'messages_for_next_step_proof
                , 'bp_chals
                , 'index )
                Mina_wire_types.Pickles_composition_types.Wrap.Statement.Minimal
                .V1
                .t =
            { proof_state :
                ( 'challenge
                , 'scalar_challenge
                , 'fp
                , 'bool
                , 'messages_for_next_wrap_proof
                , 'digest
                , 'bp_chals
                , 'index )
                Proof_state.Minimal.Stable.V1.t
            ; messages_for_next_step_proof : 'messages_for_next_step_proof
            }
          [@@deriving compare, yojson, sexp, hash, equal, bin_shape, bin_io]

          include Pickles_types.Sigs.VERSIONED
        end

        module Latest = V1
      end

      type ( 'challenge
           , 'scalar_challenge
           , 'fp
           , 'bool
           , 'messages_for_next_wrap_proof
           , 'digest
           , 'messages_for_next_step_proof
           , 'bp_chals
           , 'index )
           t =
        ( 'challenge
        , 'scalar_challenge
        , 'fp
        , 'bool
        , 'messages_for_next_wrap_proof
        , 'digest
        , 'messages_for_next_step_proof
        , 'bp_chals
        , 'index )
        Stable.Latest.t
      [@@deriving compare, yojson, sexp, hash, equal]
    end

    module In_circuit : sig
      type ( 'challenge
           , 'scalar_challenge
           , 'fp
           , 'fp_opt
           , 'lookup_opt
           , 'bool
           , 'messages_for_next_wrap_proof
           , 'digest
           , 'messages_for_next_step_proof
           , 'bp_chals
           , 'index )
           t =
        ( ( 'challenge
          , 'scalar_challenge
          , 'fp
          , 'fp_opt
          , 'lookup_opt
          , 'bool )
          Proof_state.Deferred_values.Plonk.In_circuit.t
        , 'scalar_challenge
        , 'fp
        , 'messages_for_next_wrap_proof
        , 'digest
        , 'messages_for_next_step_proof
        , 'bp_chals
        , 'index )
        Stable.Latest.t
      [@@deriving compare, yojson, sexp, hash, equal]

      type 'a vec8 :=
        ('a * ('a * ('a * ('a * ('a * ('a * ('a * ('a * unit))))))))
        Hlist.HlistId.t
      [@@warning "-34"]

      type ('a, 'b, 'c, 'd, 'e, 'f, 'g, 'fp_opt, 'bool) flat_repr :=
        ( ('a, Nat.N5.n) Vector.t
        * ( ('b, Nat.N2.n) Vector.t
          * ( ('c, Nat.N3.n) Vector.t
            * ( ('d, Nat.N3.n) Vector.t
              * ('e * (('f, Nat.N1.n) Vector.t * ('bool vec8 * ('g * unit)))) )
            ) ) )
        Hlist.HlistId.t

      (** A layout of the raw data in a statement, which is needed for
          representing it inside the circuit. *)
      val spec :
           'a Spec.impl
        -> ( 'challenge1
           , 'challenge2
           , 'field1 Hlist0.Id.t
           , 'field2 Hlist0.Id.t )
           Lookup_parameters.t
        -> Plonk_types.Features.options
        -> ( ( 'field1
             , 'challenge1
             , 'challenge1 Scalar_challenge.t
             , 'digest1
             , ('bulletproof_challenge1, Backend.Tick.Rounds.n) Vector.t
             , 'branch_data1
             , ('challenge1 Scalar_challenge.t * unit) Hlist.HlistId.t option
             , 'field1 option
             , bool )
             flat_repr
           , ( 'field2
             , 'challenge2
             , 'challenge2 Scalar_challenge.t
             , 'digest2
             , ('bulletproof_challenge2, Backend.Tick.Rounds.n) Vector.t
             , 'branch_data2
             , ( ('challenge2 Scalar_challenge.t * unit) Hlist.HlistId.t
               , 'bool2 )
               opt
             , 'field2 option
             , 'bool2 )
             flat_repr
           , < bool1 : bool
             ; bool2 :
                 ('a Snarky_backendless.Cvar.t
                  Snarky_backendless__Snark_intf.Boolean0.t
                  as
                  'bool2 )
             ; branch_data1 : 'branch_data1
             ; branch_data2 : 'branch_data2
             ; bulletproof_challenge1 : 'bulletproof_challenge1
             ; bulletproof_challenge2 : 'bulletproof_challenge2
             ; challenge1 : 'challenge1
             ; challenge2 : 'challenge2
             ; digest1 : 'digest1
             ; digest2 : 'digest2
             ; field1 : 'field1
             ; field2 : 'field2
             ; .. > )
           Spec.T.t

      (** Convert a statement (as structured data) into the flat data-based representation. *)
      val to_data :
           ('a, 'b, 'c, 'fp_opt, 'd, 'bool, 'e, 'e, 'e, 'f, 'g) t
        -> option_map:
             (   'd
              -> f:
                   (   'h Proof_state.Deferred_values.Plonk.In_circuit.Lookup.t
                    -> ('h * unit) Hlist.HlistId.t )
              -> 'j Hlist0.Id.t )
        -> to_opt:('fp_opt -> 'fp_opt2)
        -> ('c, 'a, 'b, 'e, 'f, 'g, 'j, 'fp_opt2, 'bool) flat_repr

      (** Construct a statement (as structured data) from the flat data-based representation. *)
      val of_data :
           ('a, 'b, 'c, 'd, 'e, 'f, 'g, 'fp option, 'bool) flat_repr
        -> feature_flags:Pickles_types.Plonk_types.Features.options
        -> option_map:
             (   'g Hlist0.Id.t
              -> f:
                   (   ('h * unit) Hlist.HlistId.t
                    -> 'h Proof_state.Deferred_values.Plonk.In_circuit.Lookup.t
                   )
              -> 'j )
        -> of_opt:(('fp, 'bool) Pickles_types.Opt.t -> 'fp_opt2)
        -> ('b, 'c, 'a, 'fp_opt2, 'j, 'bool, 'd, 'd, 'd, 'e, 'f) t
    end

    val to_minimal :
         ('a, 'b, 'c, _, 'd, 'bool, 'e, 'f, 'g, 'h, 'i) In_circuit.t
      -> to_option:
           (   'd
            -> 'b Proof_state.Deferred_values.Plonk.In_circuit.Lookup.t option
           )
      -> ('a, 'b, 'c, 'bool, 'e, 'f, 'g, 'h, 'i) Minimal.t
  end
end

module Step : sig
  module Plonk_polys = Nat.N10

  module Bulletproof : sig
    include module type of Plonk_types.Openings.Bulletproof

    (** This is data that can be computed in linear time from the proof +
        statement.

        It doesn't need to be sent on the wire, but it does need to be provided
        to the verifier *)
    module Advice : sig
      type 'fq t = { b : 'fq; combined_inner_product : 'fq } [@@deriving hlist]

      val to_hlist : 'fq t -> (unit, 'fq -> 'fq -> unit) H_list.t

      val of_hlist : (unit, 'fq -> 'fq -> unit) H_list.t -> 'fq t
    end
  end

  module Proof_state : sig
    module Deferred_values : sig
      module Plonk : sig
        module Minimal : sig
          (** Challenges from the PLONK IOP. These, plus the evaluations
              that are already in the proof, are all that's needed to derive
              all the values in the {!module:In_circuit} version below.

              See src/lib/pickles/plonk_checks/plonk_checks.ml for the
              computation of the {!module:In_circuit} value from the
              {!module:Minimal} value. *)
          type ('challenge, 'scalar_challenge) t =
            { alpha : 'scalar_challenge
            ; beta : 'challenge
            ; gamma : 'challenge
            ; zeta : 'scalar_challenge
            }
          [@@deriving sexp, compare, yojson, hlist, hash, equal]

          val to_wrap :
               feature_flags:'bool Plonk_types.Features.t
            -> ('challenge, 'scalar_challenge) t
            -> ( 'challenge
               , 'scalar_challenge
               , 'bool )
               Wrap.Proof_state.Deferred_values.Plonk.Minimal.t

          val of_wrap :
               ( 'challenge
               , 'scalar_challenge
               , 'bool )
               Wrap.Proof_state.Deferred_values.Plonk.Minimal.t
            -> ('challenge, 'scalar_challenge) t
        end

        module In_circuit : sig
          (** All scalar values deferred by a verifier circuit.

              The values in [vbmul], [complete_add], [endomul],
              [endomul_scalar], [perm], and are all scalars which will have
              been used to scale selector polynomials during the computation of
              the linearized polynomial commitment.

              Then, we expose them so the next guy (who can do scalar
              arithmetic) can check that they were computed correctly from the
              evaluations in the proof and the challenges.  *)
          type ('challenge, 'scalar_challenge, 'fp) t =
            { alpha : 'scalar_challenge
            ; beta : 'challenge
            ; gamma : 'challenge
            ; zeta : 'scalar_challenge
            ; zeta_to_srs_length : 'fp
            ; zeta_to_domain_size : 'fp
            ; perm : 'fp
                  (** scalar used on one of the permutation polynomial commitments. *)
            }
          [@@deriving sexp, compare, yojson, hlist, hash, equal, fields]

          val to_wrap :
               opt_none:'lookup_opt
            -> false_:'bool
            -> ('challenge, 'scalar_challenge, 'fp) t
            -> ( 'challenge
               , 'scalar_challenge
               , 'fp
               , 'fp_opt
               , 'lookup_opt
               , 'bool )
               Wrap.Proof_state.Deferred_values.Plonk.In_circuit.t

          val of_wrap :
               assert_none:('lookup_opt -> unit)
            -> assert_false:('bool -> unit)
            -> ( 'challenge
               , 'scalar_challenge
               , 'fp
               , 'fp_opt
               , 'lookup_opt
               , 'bool )
               Wrap.Proof_state.Deferred_values.Plonk.In_circuit.t
            -> ('challenge, 'scalar_challenge, 'fp) t

          val map_challenges :
               ('a, 'b, 'c) t
            -> f:('a -> 'f)
            -> scalar:('b -> 'g)
            -> ('f, 'g, 'c) t

          val map_fields : ('a, 'b, 'c) t -> f:('c -> 'f) -> ('a, 'b, 'f) t

          val typ :
               'f Spec.impl
            -> dummy_scalar:'a
            -> dummy_scalar_challenge:'b Scalar_challenge.t
            -> challenge:
                 ( 'c
                 , 'd
                 , 'f
                 , ( unit
                   , 'f )
                   Snarky_backendless.Checked_runner.Simple.Types.Checked.t )
                 Snarky_backendless.Types.Typ.t
            -> scalar_challenge:('e, 'b, 'f) Snarky_backendless.Typ.t
            -> bool:
                 ( ('f Snarky_backendless.Cvar.t Snarky_backendless.Boolean.t
                    as
                    'boolean )
                 , bool
                 , 'f )
                 Snarky_backendless.Typ.t
            -> feature_flags:Plonk_types.Opt.Flag.t Plonk_types.Features.t
            -> ('fp, 'a, 'f) Snarky_backendless.Typ.t
            -> ( ('c, 'e Scalar_challenge.t, 'fp) t
               , ('d, 'b Scalar_challenge.t, 'a) t
               , 'f )
               Snarky_backendless.Typ.t
        end

        val to_minimal :
             ('challenge, 'scalar_challenge, 'fp) In_circuit.t
          -> ('challenge, 'scalar_challenge) Minimal.t
      end

      (** All the scalar-field values needed to finalize the verification of a
          proof by checking that the correct values were used in the "group
          operations" part of the verifier.

          Consists of some evaluations of PLONK polynomials (columns,
          permutation aggregation, etc.)  and the remainder are things related
          to the inner product argument.
       *)
      type ('plonk, 'scalar_challenge, 'fq, 'bulletproof_challenges) t_ =
        { plonk : 'plonk
        ; combined_inner_product : 'fq
              (** combined_inner_product = sum_{i < num_evaluation_points} sum_{j < num_polys} r^i xi^j f_j(pt_i) *)
        ; xi : 'scalar_challenge
              (** The challenge used for combining polynomials *)
        ; bulletproof_challenges : 'bulletproof_challenges
              (** The challenges from the inner-product argument that was partially verified. *)
        ; b : 'fq
              (** b = challenge_poly plonk.zeta + r * challenge_poly (domain_generrator * plonk.zeta)
                where challenge_poly(x) = \prod_i (1 + bulletproof_challenges.(i) * x^{2^{k - 1 - i}})
            *)
        }
      [@@deriving sexp, compare, yojson]

      module Minimal : sig
        type ('challenge, 'scalar_challenge, 'fq, 'bulletproof_challenges) t =
          ( ('challenge, 'scalar_challenge) Plonk.Minimal.t
          , 'scalar_challenge
          , 'fq
          , 'bulletproof_challenges )
          t_
        [@@deriving sexp, compare, yojson]
      end

      module In_circuit : sig
        type ('challenge, 'scalar_challenge, 'fq, 'bulletproof_challenges) t =
          ( ('challenge, 'scalar_challenge, 'fq) Plonk.In_circuit.t
          , 'scalar_challenge
          , 'fq
          , 'bulletproof_challenges )
          t_
        [@@deriving sexp, compare, yojson]
      end
    end

    module Messages_for_next_wrap_proof =
      Wrap.Proof_state.Messages_for_next_wrap_proof
    module Messages_for_next_step_proof = Wrap.Messages_for_next_step_proof

    module Per_proof : sig
      (** For each proof that a step circuit verifies, we do not verify the whole proof.
          Specifically,
          - we defer calculations involving the "other field" (i.e., the scalar-field of the group
            elements involved in the proof.
          - we do not fully verify the inner-product argument as that would be O(n) and instead
            do the accumulator trick.

          As a result, for each proof that a step circuit verifies, we must expose some data
          related to it as part of the step circuit's statement, in order to allow those proofs
          to be fully verified eventually.

          This is that data. *)
      type ( 'plonk
           , 'scalar_challenge
           , 'fq
           , 'bulletproof_challenges
           , 'digest
           , 'bool )
           t_ =
        { deferred_values :
            ( 'plonk
            , 'scalar_challenge
            , 'fq
            , 'bulletproof_challenges )
            Deferred_values.t_
              (** Scalar values related to the proof *)
        ; should_finalize : 'bool
              (** We allow circuits in pickles proof systems to decide if it's OK that a proof did
                  not recursively verify. In that case, when we expose the unfinalized bits, we need
                  to communicate that it's OK if those bits do not "finalize". That's what this boolean
                  is for. *)
        ; sponge_digest_before_evaluations : 'digest
        }
      [@@deriving sexp, compare, yojson]

      module Minimal : sig
        type ( 'challenge
             , 'scalar_challenge
             , 'fq
             , 'bulletproof_challenges
             , 'digest
             , 'bool )
             t =
          ( ('challenge, 'scalar_challenge) Deferred_values.Plonk.Minimal.t
          , 'scalar_challenge
          , 'fq
          , 'bulletproof_challenges
          , 'digest
          , 'bool )
          t_
        [@@deriving sexp, compare, yojson]
      end

      module In_circuit : sig
        type ( 'challenge
             , 'scalar_challenge
             , 'fq
             , 'bulletproof_challenges
             , 'digest
             , 'bool )
             t =
          ( ( 'challenge
            , 'scalar_challenge
            , 'fq )
            Deferred_values.Plonk.In_circuit.t
          , 'scalar_challenge
          , 'fq
          , 'bulletproof_challenges
          , 'digest
          , 'bool )
          t_
        [@@deriving sexp, compare, yojson]

<<<<<<< HEAD
        type 'a vec8 :=
          ('a * ('a * ('a * ('a * ('a * ('a * ('a * ('a * unit))))))))
=======
        type ( 'field
             , 'digest
             , 'challenge
             , 'bulletproof_challenge
             , 'bool
             , 'optional
             , 'fp_opt
             , 'num_bulletproof_challenges )
             flat_repr :=
          ( ('field, Nat.N5.n) Vector.t
          * ( ('digest, Nat.N1.n) Vector.t
            * ( ('challenge, Nat.N2.n) Vector.t
              * ( ('challenge Scalar_challenge.t, Nat.N3.n) Vector.t
                * ( ( 'bulletproof_challenge
                    , 'num_bulletproof_challenges )
                    Vector.t
                  * (('bool, Nat.N1.n) Vector.t * unit) ) ) ) ) )
>>>>>>> 62782873
          Hlist.HlistId.t

        (** A layout of the raw data in this value, which is needed for
          representing it inside the circuit. *)
        val spec :
<<<<<<< HEAD
             'a Spec.impl
          -> 'b Pickles_types.Nat.t
          -> ('c, 'd, 'e, 'f) Wrap.Lookup_parameters.t
          -> Opt.Flag.t Pickles_types.Plonk_types.Features.t
          -> ( ( ( 'e
                 , Pickles_types.Nat.z Pickles_types.Nat.N9.plus_n )
                 Pickles_types.Vector.t
               * ( ( 'g
                   , Pickles_types.Nat.z Pickles_types.Nat.N1.plus_n )
                   Pickles_types.Vector.t
                 * ( ( 'c
                     , Pickles_types.Nat.z Pickles_types.Nat.N2.plus_n )
                     Pickles_types.Vector.t
                   * ( ( 'c Kimchi_backend_common.Scalar_challenge.t
                       , Pickles_types.Nat.z Pickles_types.Nat.N3.plus_n )
                       Pickles_types.Vector.t
                     * ( ('h, 'b) Pickles_types.Vector.t
                       * ( ( Core_kernel.Bool.t
                           , Pickles_types.Nat.z Pickles_types.Nat.N1.plus_n )
                           Pickles_types.Vector.t
                         * ( ( Core_kernel.Bool.t
                             * ( Core_kernel.Bool.t
                               * ( Core_kernel.Bool.t
                                 * ( Core_kernel.Bool.t
                                   * ( Core_kernel.Bool.t
                                     * ( Core_kernel.Bool.t
                                       * ( Core_kernel.Bool.t
                                         * (Core_kernel.Bool.t * unit) ) ) ) )
                                 ) ) )
                             Pickles_types.Hlist.HlistId.t
                           * ( ( 'c Kimchi_backend_common.Scalar_challenge.t
                               * unit )
                               Pickles_types.Hlist.HlistId.t
                               option
                             * ( ( 'e option
                                 * ( 'e option
                                   * ( 'e option
                                     * ( 'e option
                                       * ( 'e option
                                         * ( 'e option
                                           * ('e option * ('e option * unit)) )
                                         ) ) ) ) )
                                 Pickles_types.Hlist.HlistId.t
                               * unit ) ) ) ) ) ) ) ) )
               Pickles_types.Hlist.HlistId.t
             , ( ( 'f
                 , Pickles_types.Nat.z Pickles_types.Nat.N9.plus_n )
                 Pickles_types.Vector.t
               * ( ( 'i
                   , Pickles_types.Nat.z Pickles_types.Nat.N1.plus_n )
                   Pickles_types.Vector.t
                 * ( ( 'd
                     , Pickles_types.Nat.z Pickles_types.Nat.N2.plus_n )
                     Pickles_types.Vector.t
                   * ( ( 'd Kimchi_backend_common.Scalar_challenge.t
                       , Pickles_types.Nat.z Pickles_types.Nat.N3.plus_n )
                       Pickles_types.Vector.t
                     * ( ('j, 'b) Pickles_types.Vector.t
                       * ( ( 'a Snarky_backendless__.Cvar.t
                             Snarky_backendless.Snark_intf.Boolean0.t
                           , Pickles_types.Nat.z Pickles_types.Nat.N1.plus_n )
                           Pickles_types.Vector.t
                         * ( ( 'a Snarky_backendless__.Cvar.t
                               Snarky_backendless.Snark_intf.Boolean0.t
                             * ( 'a Snarky_backendless__.Cvar.t
                                 Snarky_backendless.Snark_intf.Boolean0.t
                               * ( 'a Snarky_backendless__.Cvar.t
                                   Snarky_backendless.Snark_intf.Boolean0.t
                                 * ( 'a Snarky_backendless__.Cvar.t
                                     Snarky_backendless.Snark_intf.Boolean0.t
                                   * ( 'a Snarky_backendless__.Cvar.t
                                       Snarky_backendless.Snark_intf.Boolean0.t
                                     * ( 'a Snarky_backendless__.Cvar.t
                                         Snarky_backendless.Snark_intf.Boolean0
                                         .t
                                       * ( 'a Snarky_backendless__.Cvar.t
                                           Snarky_backendless.Snark_intf
                                           .Boolean0
                                           .t
                                         * ( 'a Snarky_backendless__.Cvar.t
                                             Snarky_backendless.Snark_intf
                                             .Boolean0
                                             .t
                                           * unit ) ) ) ) ) ) ) )
                             Pickles_types.Hlist.HlistId.t
                           * ( ( ( 'd Kimchi_backend_common.Scalar_challenge.t
                                 * unit )
                                 Pickles_types.Hlist.HlistId.t
                               , 'a Snarky_backendless__.Cvar.t
                                 Snarky_backendless.Snark_intf.Boolean0.t )
                               Pickles_types.Opt.t
                             * ( ( 'f option
                                 * ( 'f option
                                   * ( 'f option
                                     * ( 'f option
                                       * ( 'f option
                                         * ( 'f option
                                           * ('f option * ('f option * unit)) )
                                         ) ) ) ) )
                                 Pickles_types.Hlist.HlistId.t
                               * unit ) ) ) ) ) ) ) ) )
               Pickles_types.Hlist.HlistId.t
             , < bool1 : Core_kernel.Bool.t
               ; bool2 :
                   'a Snarky_backendless__.Cvar.t
                   Snarky_backendless.Snark_intf.Boolean0.t
               ; bulletproof_challenge1 : 'h
               ; bulletproof_challenge2 : 'j
               ; challenge1 : 'c
               ; challenge2 : 'd
               ; digest1 : 'g
               ; digest2 : 'i
               ; field1 : 'e
               ; field2 : 'f
=======
             'num_bulletproof_challenges Nat.t
          -> ( ( 'field1
               , 'digest1
               , 'challenge1
               , 'bulletproof_challenge1
               , bool
               , ('challenge1 Scalar_challenge.t * unit) Hlist.HlistId.t option
               , 'field1 option
               , 'num_bulletproof_challenges )
               flat_repr
             , ( 'field2
               , 'digest2
               , 'challenge2
               , 'bulletproof_challenge2
               , 'field2 Snarky_backendless__Snark_intf.Boolean0.t
               , ( ('challenge2 Scalar_challenge.t * unit) Hlist.HlistId.t
                 , 'field2 Snarky_backendless__Snark_intf.Boolean0.t )
                 Plonk_types.Opt.t
               , 'field2 option
               , 'num_bulletproof_challenges )
               flat_repr
             , < bool1 : bool
               ; bool2 : 'field2 Snarky_backendless__Snark_intf.Boolean0.t
               ; bulletproof_challenge1 : 'bulletproof_challenge1
               ; bulletproof_challenge2 : 'bulletproof_challenge2
               ; challenge1 : 'challenge1
               ; challenge2 : 'challenge2
               ; digest1 : 'digest1
               ; digest2 : 'digest2
               ; field1 : 'field1
               ; field2 : ('f Snarky_backendless.Cvar.t as 'field2)
>>>>>>> 62782873
               ; .. > )
             Spec.T.t

        val to_data :
             ('a, 'b, 'c, 'e, 'f, 'g) t
          -> ( ('c, Nat.N5.n) Vector.t
             * ( ('f, Nat.N1.n) Vector.t
               * ( ('a, Nat.N2.n) Vector.t
                 * ( ('b, Nat.N3.n) Vector.t
                   * ('e * (('g, Nat.N1.n) Vector.t * unit)) ) ) ) )
             Hlist.HlistId.t

        val of_data :
             ( ('a, Nat.N5.n) Vector.t
             * ( ('b, Nat.N1.n) Vector.t
               * ( ('c, Nat.N2.n) Vector.t
                 * ( ('d, Nat.N3.n) Vector.t
                   * ('e * (('f, Nat.N1.n) Vector.t * unit)) ) ) ) )
             Hlist.HlistId.t
<<<<<<< HEAD
          -> feature_flags:Pickles_types.Plonk_types.Features.options
          -> option_map:
               (   'g Hlist0.Id.t
                -> f:
                     (   ('h * unit) Hlist.HlistId.t
                      -> 'h Deferred_values.Plonk.In_circuit.Lookup.t )
                -> 'j )
          -> of_opt:(('fp, 'f) Pickles_types.Opt.t -> 'fp_opt2)
          -> ('c, 'd, 'a, 'fp_opt2, 'j, 'e, 'b, 'f) t

        val map_lookup :
             ('a, 'b, 'c, 'fp_opt, 'd, 'e, 'f, 'g) t
          -> f:('d -> 'h)
          -> ('a, 'b, 'c, 'fp_opt, 'h, 'e, 'f, 'g) t
=======
          -> ('c, 'd, 'a, 'e, 'b, 'f) t
>>>>>>> 62782873
      end

      val typ :
           'a Spec.impl
        -> ( 'b
           , 'c
           , 'a
           , (unit, 'a) Snarky_backendless.Checked_runner.Simple.Types.Checked.t
           )
           snarky_typ
        -> assert_16_bits:('a Snarky_backendless.Cvar.t -> unit)
        -> zero:
             ( Limb_vector.Challenge.Constant.t
             , 'a Limb_vector.Challenge.t
             , 'c Hlist0.Id.t
             , 'b Hlist0.Id.t )
             Zero_values.t
<<<<<<< HEAD
        -> feature_flags:Plonk_types.Features.options
=======
>>>>>>> 62782873
        -> ( ( 'a Limb_vector.Challenge.t
             , 'a Limb_vector.Challenge.t Scalar_challenge.t
             , 'b
             , ( 'a Limb_vector.Challenge.t Scalar_challenge.t
                 Bulletproof_challenge.t
               , Backend.Tock.Rounds.n )
               Vector.t
               Hlist0.Id.t
             , 'a Snarky_backendless.Cvar.t
             , 'a Snarky_backendless.Cvar.t
               Snarky_backendless__Snark_intf.Boolean0.t )
             In_circuit.t
           , ( Limb_vector.Challenge.Constant.t
             , Limb_vector.Challenge.Constant.t Scalar_challenge.t
             , 'c
             , ( Limb_vector.Challenge.Constant.t Scalar_challenge.t
                 Bulletproof_challenge.t
               , Backend.Tock.Rounds.n )
               Vector.t
               Hlist0.Id.t
             , (Limb_vector.Constant.Hex64.t, Digest.Limbs.n) Vector.t
             , bool )
             In_circuit.t
           , 'a )
           Snarky_backendless.Typ.t
    end

    type ('unfinalized_proofs, 'messages_for_next_step_proof) t =
      { unfinalized_proofs : 'unfinalized_proofs
            (** A vector of the "per-proof" structures defined above, one for each proof
    that the step-circuit partially verifies. *)
      ; messages_for_next_step_proof : 'messages_for_next_step_proof
            (** The component of the proof accumulation state that is only computed on by the
          "stepping" proof system, and that can be handled opaquely by any "wrap" circuits. *)
      }
    [@@deriving sexp, compare, yojson, hlist]

    val spec :
         ('a, 'b, 'c) Spec.T.t
      -> ('d, 'e, 'c) Spec.T.t
      -> ( ('a * ('d * unit)) Hlist.HlistId.t
         , ('b * ('e * unit)) Hlist.HlistId.t
         , 'c )
         Spec.T.t

    val typ :
         'f Spec.impl
      -> ( Limb_vector.Challenge.Constant.t
         , 'f Limb_vector.Challenge.t
         , 'a Hlist0.Id.t
         , 'b Hlist0.Id.t )
         Zero_values.t
      -> assert_16_bits:('f Snarky_backendless.Cvar.t -> unit)
      -> (Plonk_types.Features.options, 'n) Vector.t
      -> ( 'b
         , 'a
         , 'f
         , (unit, 'f) Snarky_backendless.Checked_runner.Simple.Types.Checked.t
         )
         snarky_typ
      -> ( ( ( ( 'f Limb_vector.Challenge.t
               , 'f Limb_vector.Challenge.t Scalar_challenge.t
               , 'b
               , ( 'f Limb_vector.Challenge.t Scalar_challenge.t
                   Bulletproof_challenge.t
                 , Backend.Tock.Rounds.n )
                 Vector.t
                 Hlist0.Id.t
               , 'f Snarky_backendless.Cvar.t
               , 'f Snarky_backendless.Cvar.t
                 Snarky_backendless__Snark_intf.Boolean0.t )
               Per_proof.In_circuit.t
             , 'n )
             Vector.t
           , 'f Snarky_backendless.Cvar.t )
           t
         , ( ( ( Limb_vector.Challenge.Constant.t
               , Limb_vector.Challenge.Constant.t Scalar_challenge.t
               , 'a
               , ( Limb_vector.Challenge.Constant.t Scalar_challenge.t
                   Bulletproof_challenge.t
                 , Backend.Tock.Rounds.n )
                 Vector.t
                 Hlist0.Id.t
               , (Limb_vector.Constant.Hex64.t, Digest.Limbs.n) Vector.t
               , bool )
               Per_proof.In_circuit.t
             , 'n )
             Vector.t
           , (Limb_vector.Constant.Hex64.t, Digest.Limbs.n) Vector.t )
           t
         , 'f )
         Snarky_backendless.Typ.t
  end

  module Statement : sig
    type ( 'unfinalized_proofs
         , 'messages_for_next_step_proof
         , 'messages_for_next_wrap_proof )
         t =
      { proof_state :
          ('unfinalized_proofs, 'messages_for_next_step_proof) Proof_state.t
      ; messages_for_next_wrap_proof : 'messages_for_next_wrap_proof
      }
    [@@deriving sexp, compare, yojson]

    val to_data :
         ( ( ( 'a
             , 'b
             , 'c
             , 'e Hlist0.Id.t
             , 'f
             , 'g )
             Proof_state.Per_proof.In_circuit.t
           , 'h )
           Vector.t
         , 'i
         , 'j )
         t
      -> ( ( ( ('c, Nat.N5.n) Vector.t
             * ( ('f, Nat.N1.n) Vector.t
               * ( ('a, Nat.N2.n) Vector.t
                 * ( ('b, Nat.N3.n) Vector.t
                   * ('e * (('g, Nat.N1.n) Vector.t * unit)) ) ) ) )
             Hlist.HlistId.t
           , 'h )
           Vector.t
         * ('i * ('j * unit)) )
         Hlist.HlistId.t

    val of_data :
         ( ( ( ('a, Nat.N5.n) Vector.t
             * ( ('b, Nat.N1.n) Vector.t
               * ( ('c, Nat.N2.n) Vector.t
                 * ( ('d, Nat.N3.n) Vector.t
                   * ('e * (('f, Nat.N1.n) Vector.t * unit)) ) ) ) )
             Hlist.HlistId.t
           , 'h )
           Vector.t
         * ('i * ('j * unit)) )
         Hlist.HlistId.t
<<<<<<< HEAD
      -> feature_flags:Pickles_types.Plonk_types.Features.options
      -> option_map:
           (   'g Hlist0.Id.t
            -> f:
                 (   ('k * unit) Hlist.HlistId.t
                  -> 'k Proof_state.Deferred_values.Plonk.In_circuit.Lookup.t )
            -> 'm )
      -> of_opt:(('fp, 'f) Pickles_types.Opt.t -> 'fp_opt2)
=======
>>>>>>> 62782873
      -> ( ( ( 'c
             , 'd
             , 'a
             , 'e Hlist0.Id.t
             , 'b
             , 'f )
             Proof_state.Per_proof.In_circuit.t
           , 'h )
           Vector.t
         , 'i
         , 'j )
         t

    val spec :
<<<<<<< HEAD
         'a Spec.impl
      -> 'b Pickles_types.Nat.t
      -> 'c Pickles_types.Nat.t
      -> ('d, 'e, 'f, 'g) Wrap.Lookup_parameters.t
      -> Opt.Flag.t Pickles_types.Plonk_types.Features.t
      -> ( ( ( ( ( 'f
                 , Pickles_types.Nat.z Pickles_types.Nat.N9.plus_n )
                 Pickles_types.Vector.t
               * ( ( 'h
                   , Pickles_types.Nat.z Pickles_types.Nat.N1.plus_n )
                   Pickles_types.Vector.t
                 * ( ( 'd
                     , Pickles_types.Nat.z Pickles_types.Nat.N2.plus_n )
                     Pickles_types.Vector.t
                   * ( ( 'd Kimchi_backend_common.Scalar_challenge.t
                       , Pickles_types.Nat.z Pickles_types.Nat.N3.plus_n )
                       Pickles_types.Vector.t
                     * ( ('i, 'c) Pickles_types.Vector.t
                       * ( ( Core_kernel.Bool.t
                           , Pickles_types.Nat.z Pickles_types.Nat.N1.plus_n )
                           Pickles_types.Vector.t
                         * ( ( Core_kernel.Bool.t
                             * ( Core_kernel.Bool.t
                               * ( Core_kernel.Bool.t
                                 * ( Core_kernel.Bool.t
                                   * ( Core_kernel.Bool.t
                                     * ( Core_kernel.Bool.t
                                       * ( Core_kernel.Bool.t
                                         * (Core_kernel.Bool.t * unit) ) ) ) )
                                 ) ) )
                             Pickles_types.Hlist.HlistId.t
                           * ( ( 'd Kimchi_backend_common.Scalar_challenge.t
                               * unit )
                               Pickles_types.Hlist.HlistId.t
                               option
                             * ( ( 'f option
                                 * ( 'f option
                                   * ( 'f option
                                     * ( 'f option
                                       * ( 'f option
                                         * ( 'f option
                                           * ('f option * ('f option * unit)) )
                                         ) ) ) ) )
                                 Pickles_types.Hlist.HlistId.t
                               * unit ) ) ) ) ) ) ) ) )
               Pickles_types.Hlist.HlistId.t
             , 'b )
             Pickles_types.Vector.t
           * ('h * (('h, 'b) Pickles_types.Vector.t * unit)) )
           Pickles_types.Hlist.HlistId.t
         , ( ( ( ( 'g
                 , Pickles_types.Nat.z Pickles_types.Nat.N9.plus_n )
                 Pickles_types.Vector.t
               * ( ( 'j
                   , Pickles_types.Nat.z Pickles_types.Nat.N1.plus_n )
                   Pickles_types.Vector.t
                 * ( ( 'e
                     , Pickles_types.Nat.z Pickles_types.Nat.N2.plus_n )
                     Pickles_types.Vector.t
                   * ( ( 'e Kimchi_backend_common.Scalar_challenge.t
                       , Pickles_types.Nat.z Pickles_types.Nat.N3.plus_n )
                       Pickles_types.Vector.t
                     * ( ('k, 'c) Pickles_types.Vector.t
                       * ( ( 'a Snarky_backendless__.Cvar.t
                             Snarky_backendless.Snark_intf.Boolean0.t
                           , Pickles_types.Nat.z Pickles_types.Nat.N1.plus_n )
                           Pickles_types.Vector.t
                         * ( ( 'a Snarky_backendless__.Cvar.t
                               Snarky_backendless.Snark_intf.Boolean0.t
                             * ( 'a Snarky_backendless__.Cvar.t
                                 Snarky_backendless.Snark_intf.Boolean0.t
                               * ( 'a Snarky_backendless__.Cvar.t
                                   Snarky_backendless.Snark_intf.Boolean0.t
                                 * ( 'a Snarky_backendless__.Cvar.t
                                     Snarky_backendless.Snark_intf.Boolean0.t
                                   * ( 'a Snarky_backendless__.Cvar.t
                                       Snarky_backendless.Snark_intf.Boolean0.t
                                     * ( 'a Snarky_backendless__.Cvar.t
                                         Snarky_backendless.Snark_intf.Boolean0
                                         .t
                                       * ( 'a Snarky_backendless__.Cvar.t
                                           Snarky_backendless.Snark_intf
                                           .Boolean0
                                           .t
                                         * ( 'a Snarky_backendless__.Cvar.t
                                             Snarky_backendless.Snark_intf
                                             .Boolean0
                                             .t
                                           * unit ) ) ) ) ) ) ) )
                             Pickles_types.Hlist.HlistId.t
                           * ( ( ( 'e Kimchi_backend_common.Scalar_challenge.t
                                 * unit )
                                 Pickles_types.Hlist.HlistId.t
                               , 'a Snarky_backendless__.Cvar.t
                                 Snarky_backendless.Snark_intf.Boolean0.t )
                               Pickles_types.Opt.t
                             * ( ( 'g option
                                 * ( 'g option
                                   * ( 'g option
                                     * ( 'g option
                                       * ( 'g option
                                         * ( 'g option
                                           * ('g option * ('g option * unit)) )
                                         ) ) ) ) )
                                 Pickles_types.Hlist.HlistId.t
                               * unit ) ) ) ) ) ) ) ) )
               Pickles_types.Hlist.HlistId.t
=======
         'b Nat.t
      -> 'c Nat.t
      -> ( ( ( ( ('f, Nat.N5.n) Vector.t
               * ( ('h, Nat.N1.n) Vector.t
                 * ( ('d, Nat.N2.n) Vector.t
                   * ( ('d Scalar_challenge.t, Nat.N3.n) Vector.t
                     * (('i, 'c) Vector.t * ((bool, Nat.N1.n) Vector.t * unit))
                     ) ) ) )
               Hlist.HlistId.t
             , 'b )
             Vector.t
           * ('h * (('h, 'b) Vector.t * unit)) )
           Hlist.HlistId.t
         , ( ( ( ('g, Nat.N5.n) Vector.t
               * ( ('j, Nat.N1.n) Vector.t
                 * ( ('e, Nat.N2.n) Vector.t
                   * ( ('e Scalar_challenge.t, Nat.N3.n) Vector.t
                     * ( ('k, 'c) Vector.t
                       * ( ( 'a Snarky_backendless.Cvar.t
                             Snarky_backendless__Snark_intf.Boolean0.t
                           , Nat.N1.n )
                           Vector.t
                         * unit ) ) ) ) ) )
               Hlist.HlistId.t
>>>>>>> 62782873
             , 'b )
             Pickles_types.Vector.t
           * ('j * (('j, 'b) Pickles_types.Vector.t * unit)) )
           Pickles_types.Hlist.HlistId.t
         , < bool1 : Core_kernel.Bool.t
           ; bool2 :
               'a Snarky_backendless__.Cvar.t
               Snarky_backendless.Snark_intf.Boolean0.t
           ; bulletproof_challenge1 : 'i
           ; bulletproof_challenge2 : 'k
           ; challenge1 : 'd
           ; challenge2 : 'e
           ; digest1 : 'h
           ; digest2 : 'j
           ; field1 : 'f
           ; field2 : 'g
           ; .. > )
         Spec.T.t
  end
end

module Challenges_vector : sig
  type 'n t =
    (Backend.Tock.Field.t Snarky_backendless.Cvar.t Wrap_bp_vec.t, 'n) Vector.t

  module Constant : sig
    type 'n t = (Backend.Tock.Field.t Wrap_bp_vec.t, 'n) Vector.t
  end
end

(** Alias for
    {!val:Pickles_base.Side_loaded_verification_key.index_to_field_elements} *)
val index_to_field_elements :
     ('a, 'c) Plonk_verification_key_evals.t
  -> g:('a -> 'b array)
  -> g_opt:('c -> 'b array)
  -> 'b array<|MERGE_RESOLUTION|>--- conflicted
+++ resolved
@@ -102,29 +102,6 @@
               -> ('a t, 'b t, 'f) Snarky_backendless.Typ.t
           end
 
-<<<<<<< HEAD
-          module Optional_column_scalars : sig
-            type 'fp t =
-                  'fp
-                  Pickles_types.Plonk_verification_key_evals.Optional_columns.t =
-              { range_check0 : 'fp
-              ; range_check1 : 'fp
-              ; foreign_field_add : 'fp
-              ; foreign_field_mul : 'fp
-              ; xor : 'fp
-              ; rot : 'fp
-              ; lookup_gate : 'fp
-              ; runtime_tables : 'fp
-              }
-            [@@deriving sexp, compare, yojson, hlist, hash, equal, fields]
-
-            val to_list : 'fp t -> 'fp list
-
-            val map : f:('a -> 'b) -> 'a t -> 'b t
-          end
-
-=======
->>>>>>> 62782873
           (** All scalar values deferred by a verifier circuit.
 
               The value in [perm] is a scalar which will have been used to scale
@@ -1342,10 +1319,6 @@
           t_
         [@@deriving sexp, compare, yojson]
 
-<<<<<<< HEAD
-        type 'a vec8 :=
-          ('a * ('a * ('a * ('a * ('a * ('a * ('a * ('a * unit))))))))
-=======
         type ( 'field
              , 'digest
              , 'challenge
@@ -1363,128 +1336,11 @@
                     , 'num_bulletproof_challenges )
                     Vector.t
                   * (('bool, Nat.N1.n) Vector.t * unit) ) ) ) ) )
->>>>>>> 62782873
           Hlist.HlistId.t
 
         (** A layout of the raw data in this value, which is needed for
           representing it inside the circuit. *)
         val spec :
-<<<<<<< HEAD
-             'a Spec.impl
-          -> 'b Pickles_types.Nat.t
-          -> ('c, 'd, 'e, 'f) Wrap.Lookup_parameters.t
-          -> Opt.Flag.t Pickles_types.Plonk_types.Features.t
-          -> ( ( ( 'e
-                 , Pickles_types.Nat.z Pickles_types.Nat.N9.plus_n )
-                 Pickles_types.Vector.t
-               * ( ( 'g
-                   , Pickles_types.Nat.z Pickles_types.Nat.N1.plus_n )
-                   Pickles_types.Vector.t
-                 * ( ( 'c
-                     , Pickles_types.Nat.z Pickles_types.Nat.N2.plus_n )
-                     Pickles_types.Vector.t
-                   * ( ( 'c Kimchi_backend_common.Scalar_challenge.t
-                       , Pickles_types.Nat.z Pickles_types.Nat.N3.plus_n )
-                       Pickles_types.Vector.t
-                     * ( ('h, 'b) Pickles_types.Vector.t
-                       * ( ( Core_kernel.Bool.t
-                           , Pickles_types.Nat.z Pickles_types.Nat.N1.plus_n )
-                           Pickles_types.Vector.t
-                         * ( ( Core_kernel.Bool.t
-                             * ( Core_kernel.Bool.t
-                               * ( Core_kernel.Bool.t
-                                 * ( Core_kernel.Bool.t
-                                   * ( Core_kernel.Bool.t
-                                     * ( Core_kernel.Bool.t
-                                       * ( Core_kernel.Bool.t
-                                         * (Core_kernel.Bool.t * unit) ) ) ) )
-                                 ) ) )
-                             Pickles_types.Hlist.HlistId.t
-                           * ( ( 'c Kimchi_backend_common.Scalar_challenge.t
-                               * unit )
-                               Pickles_types.Hlist.HlistId.t
-                               option
-                             * ( ( 'e option
-                                 * ( 'e option
-                                   * ( 'e option
-                                     * ( 'e option
-                                       * ( 'e option
-                                         * ( 'e option
-                                           * ('e option * ('e option * unit)) )
-                                         ) ) ) ) )
-                                 Pickles_types.Hlist.HlistId.t
-                               * unit ) ) ) ) ) ) ) ) )
-               Pickles_types.Hlist.HlistId.t
-             , ( ( 'f
-                 , Pickles_types.Nat.z Pickles_types.Nat.N9.plus_n )
-                 Pickles_types.Vector.t
-               * ( ( 'i
-                   , Pickles_types.Nat.z Pickles_types.Nat.N1.plus_n )
-                   Pickles_types.Vector.t
-                 * ( ( 'd
-                     , Pickles_types.Nat.z Pickles_types.Nat.N2.plus_n )
-                     Pickles_types.Vector.t
-                   * ( ( 'd Kimchi_backend_common.Scalar_challenge.t
-                       , Pickles_types.Nat.z Pickles_types.Nat.N3.plus_n )
-                       Pickles_types.Vector.t
-                     * ( ('j, 'b) Pickles_types.Vector.t
-                       * ( ( 'a Snarky_backendless__.Cvar.t
-                             Snarky_backendless.Snark_intf.Boolean0.t
-                           , Pickles_types.Nat.z Pickles_types.Nat.N1.plus_n )
-                           Pickles_types.Vector.t
-                         * ( ( 'a Snarky_backendless__.Cvar.t
-                               Snarky_backendless.Snark_intf.Boolean0.t
-                             * ( 'a Snarky_backendless__.Cvar.t
-                                 Snarky_backendless.Snark_intf.Boolean0.t
-                               * ( 'a Snarky_backendless__.Cvar.t
-                                   Snarky_backendless.Snark_intf.Boolean0.t
-                                 * ( 'a Snarky_backendless__.Cvar.t
-                                     Snarky_backendless.Snark_intf.Boolean0.t
-                                   * ( 'a Snarky_backendless__.Cvar.t
-                                       Snarky_backendless.Snark_intf.Boolean0.t
-                                     * ( 'a Snarky_backendless__.Cvar.t
-                                         Snarky_backendless.Snark_intf.Boolean0
-                                         .t
-                                       * ( 'a Snarky_backendless__.Cvar.t
-                                           Snarky_backendless.Snark_intf
-                                           .Boolean0
-                                           .t
-                                         * ( 'a Snarky_backendless__.Cvar.t
-                                             Snarky_backendless.Snark_intf
-                                             .Boolean0
-                                             .t
-                                           * unit ) ) ) ) ) ) ) )
-                             Pickles_types.Hlist.HlistId.t
-                           * ( ( ( 'd Kimchi_backend_common.Scalar_challenge.t
-                                 * unit )
-                                 Pickles_types.Hlist.HlistId.t
-                               , 'a Snarky_backendless__.Cvar.t
-                                 Snarky_backendless.Snark_intf.Boolean0.t )
-                               Pickles_types.Opt.t
-                             * ( ( 'f option
-                                 * ( 'f option
-                                   * ( 'f option
-                                     * ( 'f option
-                                       * ( 'f option
-                                         * ( 'f option
-                                           * ('f option * ('f option * unit)) )
-                                         ) ) ) ) )
-                                 Pickles_types.Hlist.HlistId.t
-                               * unit ) ) ) ) ) ) ) ) )
-               Pickles_types.Hlist.HlistId.t
-             , < bool1 : Core_kernel.Bool.t
-               ; bool2 :
-                   'a Snarky_backendless__.Cvar.t
-                   Snarky_backendless.Snark_intf.Boolean0.t
-               ; bulletproof_challenge1 : 'h
-               ; bulletproof_challenge2 : 'j
-               ; challenge1 : 'c
-               ; challenge2 : 'd
-               ; digest1 : 'g
-               ; digest2 : 'i
-               ; field1 : 'e
-               ; field2 : 'f
-=======
              'num_bulletproof_challenges Nat.t
           -> ( ( 'field1
                , 'digest1
@@ -1516,7 +1372,6 @@
                ; digest2 : 'digest2
                ; field1 : 'field1
                ; field2 : ('f Snarky_backendless.Cvar.t as 'field2)
->>>>>>> 62782873
                ; .. > )
              Spec.T.t
 
@@ -1536,24 +1391,7 @@
                  * ( ('d, Nat.N3.n) Vector.t
                    * ('e * (('f, Nat.N1.n) Vector.t * unit)) ) ) ) )
              Hlist.HlistId.t
-<<<<<<< HEAD
-          -> feature_flags:Pickles_types.Plonk_types.Features.options
-          -> option_map:
-               (   'g Hlist0.Id.t
-                -> f:
-                     (   ('h * unit) Hlist.HlistId.t
-                      -> 'h Deferred_values.Plonk.In_circuit.Lookup.t )
-                -> 'j )
-          -> of_opt:(('fp, 'f) Pickles_types.Opt.t -> 'fp_opt2)
-          -> ('c, 'd, 'a, 'fp_opt2, 'j, 'e, 'b, 'f) t
-
-        val map_lookup :
-             ('a, 'b, 'c, 'fp_opt, 'd, 'e, 'f, 'g) t
-          -> f:('d -> 'h)
-          -> ('a, 'b, 'c, 'fp_opt, 'h, 'e, 'f, 'g) t
-=======
           -> ('c, 'd, 'a, 'e, 'b, 'f) t
->>>>>>> 62782873
       end
 
       val typ :
@@ -1571,10 +1409,6 @@
              , 'c Hlist0.Id.t
              , 'b Hlist0.Id.t )
              Zero_values.t
-<<<<<<< HEAD
-        -> feature_flags:Plonk_types.Features.options
-=======
->>>>>>> 62782873
         -> ( ( 'a Limb_vector.Challenge.t
              , 'a Limb_vector.Challenge.t Scalar_challenge.t
              , 'b
@@ -1716,17 +1550,6 @@
            Vector.t
          * ('i * ('j * unit)) )
          Hlist.HlistId.t
-<<<<<<< HEAD
-      -> feature_flags:Pickles_types.Plonk_types.Features.options
-      -> option_map:
-           (   'g Hlist0.Id.t
-            -> f:
-                 (   ('k * unit) Hlist.HlistId.t
-                  -> 'k Proof_state.Deferred_values.Plonk.In_circuit.Lookup.t )
-            -> 'm )
-      -> of_opt:(('fp, 'f) Pickles_types.Opt.t -> 'fp_opt2)
-=======
->>>>>>> 62782873
       -> ( ( ( 'c
              , 'd
              , 'a
@@ -1741,115 +1564,6 @@
          t
 
     val spec :
-<<<<<<< HEAD
-         'a Spec.impl
-      -> 'b Pickles_types.Nat.t
-      -> 'c Pickles_types.Nat.t
-      -> ('d, 'e, 'f, 'g) Wrap.Lookup_parameters.t
-      -> Opt.Flag.t Pickles_types.Plonk_types.Features.t
-      -> ( ( ( ( ( 'f
-                 , Pickles_types.Nat.z Pickles_types.Nat.N9.plus_n )
-                 Pickles_types.Vector.t
-               * ( ( 'h
-                   , Pickles_types.Nat.z Pickles_types.Nat.N1.plus_n )
-                   Pickles_types.Vector.t
-                 * ( ( 'd
-                     , Pickles_types.Nat.z Pickles_types.Nat.N2.plus_n )
-                     Pickles_types.Vector.t
-                   * ( ( 'd Kimchi_backend_common.Scalar_challenge.t
-                       , Pickles_types.Nat.z Pickles_types.Nat.N3.plus_n )
-                       Pickles_types.Vector.t
-                     * ( ('i, 'c) Pickles_types.Vector.t
-                       * ( ( Core_kernel.Bool.t
-                           , Pickles_types.Nat.z Pickles_types.Nat.N1.plus_n )
-                           Pickles_types.Vector.t
-                         * ( ( Core_kernel.Bool.t
-                             * ( Core_kernel.Bool.t
-                               * ( Core_kernel.Bool.t
-                                 * ( Core_kernel.Bool.t
-                                   * ( Core_kernel.Bool.t
-                                     * ( Core_kernel.Bool.t
-                                       * ( Core_kernel.Bool.t
-                                         * (Core_kernel.Bool.t * unit) ) ) ) )
-                                 ) ) )
-                             Pickles_types.Hlist.HlistId.t
-                           * ( ( 'd Kimchi_backend_common.Scalar_challenge.t
-                               * unit )
-                               Pickles_types.Hlist.HlistId.t
-                               option
-                             * ( ( 'f option
-                                 * ( 'f option
-                                   * ( 'f option
-                                     * ( 'f option
-                                       * ( 'f option
-                                         * ( 'f option
-                                           * ('f option * ('f option * unit)) )
-                                         ) ) ) ) )
-                                 Pickles_types.Hlist.HlistId.t
-                               * unit ) ) ) ) ) ) ) ) )
-               Pickles_types.Hlist.HlistId.t
-             , 'b )
-             Pickles_types.Vector.t
-           * ('h * (('h, 'b) Pickles_types.Vector.t * unit)) )
-           Pickles_types.Hlist.HlistId.t
-         , ( ( ( ( 'g
-                 , Pickles_types.Nat.z Pickles_types.Nat.N9.plus_n )
-                 Pickles_types.Vector.t
-               * ( ( 'j
-                   , Pickles_types.Nat.z Pickles_types.Nat.N1.plus_n )
-                   Pickles_types.Vector.t
-                 * ( ( 'e
-                     , Pickles_types.Nat.z Pickles_types.Nat.N2.plus_n )
-                     Pickles_types.Vector.t
-                   * ( ( 'e Kimchi_backend_common.Scalar_challenge.t
-                       , Pickles_types.Nat.z Pickles_types.Nat.N3.plus_n )
-                       Pickles_types.Vector.t
-                     * ( ('k, 'c) Pickles_types.Vector.t
-                       * ( ( 'a Snarky_backendless__.Cvar.t
-                             Snarky_backendless.Snark_intf.Boolean0.t
-                           , Pickles_types.Nat.z Pickles_types.Nat.N1.plus_n )
-                           Pickles_types.Vector.t
-                         * ( ( 'a Snarky_backendless__.Cvar.t
-                               Snarky_backendless.Snark_intf.Boolean0.t
-                             * ( 'a Snarky_backendless__.Cvar.t
-                                 Snarky_backendless.Snark_intf.Boolean0.t
-                               * ( 'a Snarky_backendless__.Cvar.t
-                                   Snarky_backendless.Snark_intf.Boolean0.t
-                                 * ( 'a Snarky_backendless__.Cvar.t
-                                     Snarky_backendless.Snark_intf.Boolean0.t
-                                   * ( 'a Snarky_backendless__.Cvar.t
-                                       Snarky_backendless.Snark_intf.Boolean0.t
-                                     * ( 'a Snarky_backendless__.Cvar.t
-                                         Snarky_backendless.Snark_intf.Boolean0
-                                         .t
-                                       * ( 'a Snarky_backendless__.Cvar.t
-                                           Snarky_backendless.Snark_intf
-                                           .Boolean0
-                                           .t
-                                         * ( 'a Snarky_backendless__.Cvar.t
-                                             Snarky_backendless.Snark_intf
-                                             .Boolean0
-                                             .t
-                                           * unit ) ) ) ) ) ) ) )
-                             Pickles_types.Hlist.HlistId.t
-                           * ( ( ( 'e Kimchi_backend_common.Scalar_challenge.t
-                                 * unit )
-                                 Pickles_types.Hlist.HlistId.t
-                               , 'a Snarky_backendless__.Cvar.t
-                                 Snarky_backendless.Snark_intf.Boolean0.t )
-                               Pickles_types.Opt.t
-                             * ( ( 'g option
-                                 * ( 'g option
-                                   * ( 'g option
-                                     * ( 'g option
-                                       * ( 'g option
-                                         * ( 'g option
-                                           * ('g option * ('g option * unit)) )
-                                         ) ) ) ) )
-                                 Pickles_types.Hlist.HlistId.t
-                               * unit ) ) ) ) ) ) ) ) )
-               Pickles_types.Hlist.HlistId.t
-=======
          'b Nat.t
       -> 'c Nat.t
       -> ( ( ( ( ('f, Nat.N5.n) Vector.t
@@ -1874,7 +1588,6 @@
                            Vector.t
                          * unit ) ) ) ) ) )
                Hlist.HlistId.t
->>>>>>> 62782873
              , 'b )
              Pickles_types.Vector.t
            * ('j * (('j, 'b) Pickles_types.Vector.t * unit)) )
