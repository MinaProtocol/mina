--- conflicted
+++ resolved
@@ -120,11 +120,7 @@
             Option.map t_constant_opt ~f:(fun t_const -> t_const.(i))
           in
           pack ~zero ~one p spec t_constant_opt t )
-<<<<<<< HEAD
-  | Opt { inner; flag; dummy1; dummy2 } -> (
-=======
   | Opt { inner; dummy1; dummy2; flag = _; bool = _ } -> (
->>>>>>> 9fb710f4
       match t with
       | None ->
           let t_constant_opt = Option.map t_constant_opt ~f:(fun _ -> dummy1) in
@@ -143,11 +139,7 @@
           Array.append
             (p.pack Bool b_constant_opt b)
             (pack ~zero ~one p inner x_constant_opt x) )
-<<<<<<< HEAD
-  | Opt_unflagged { inner; flag; dummy1; dummy2 } -> (
-=======
   | Opt_unflagged { inner; dummy1; dummy2; flag = _ } -> (
->>>>>>> 9fb710f4
       match t with
       | None ->
           let t_constant_opt = Option.map t_constant_opt ~f:(fun _ -> dummy1) in
@@ -211,11 +203,7 @@
                  ~back:(fun () -> None)
             |> Snarky_backendless.Typ.transport_var
                  ~there:(function Some _ -> assert false | None -> ())
-<<<<<<< HEAD
-                 ~back:(fun x -> None)
-=======
                  ~back:(fun _ -> None)
->>>>>>> 9fb710f4
         | Plonk_types.Opt.Flag.(Yes | Maybe) ->
             typ t inner
             |> Snarky_backendless.Typ.transport
@@ -237,13 +225,6 @@
         unit ()
         |> transport ~there:(fun y -> assert_eq x y) ~back:(fun () -> x)
         |> transport_var ~there:(fun _ -> ()) ~back:(fun () -> constant_var)
-<<<<<<< HEAD
-
-type 'env exists = T : ('t1, 't2, 'env) T.t -> 'env exists
-
-type generic_spec = { spec : 'env. 'env exists }
-=======
->>>>>>> 9fb710f4
 
 module ETyp = struct
   type ('var, 'value, 'f) t =
@@ -314,11 +295,7 @@
               ~false_:(f_bool' B.false_) bool flag a
           , f
           , f' )
-<<<<<<< HEAD
-    | Opt_unflagged { inner; flag; dummy1; dummy2 } ->
-=======
     | Opt_unflagged { inner; dummy1; dummy2; flag = _ } ->
->>>>>>> 9fb710f4
         let (T (typ, f, f_inv)) = etyp e inner in
         let f x = Some (f x) in
         let f_inv = function None -> f_inv dummy2 | Some x -> f_inv x in
@@ -328,11 +305,7 @@
                ~there:(Option.value ~default:dummy1) ~back:(fun x -> Some x)
         in
         T (typ, f, f_inv)
-<<<<<<< HEAD
-    | Constant (x, assert_eq, spec) ->
-=======
     | Constant (x, _assert_eq, spec) ->
->>>>>>> 9fb710f4
         let (T (Typ typ, f, f')) = etyp e spec in
         let constant_var =
           let fields, aux = typ.value_to_fields x in
