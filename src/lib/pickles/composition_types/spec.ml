--- conflicted
+++ resolved
@@ -58,26 +58,15 @@
         -> ('xs1 Hlist.HlistId.t, 'xs2 Hlist.HlistId.t, 'env) t
     | Opt :
         { inner : ('a1, 'a2, (< bool1 : bool ; bool2 : 'bool ; .. > as 'env)) t
-<<<<<<< HEAD
-        ; flag : Plonk_types.Opt.Flag.t
-=======
         ; flag : Opt.Flag.t
->>>>>>> fe8d85b4
         ; dummy1 : 'a1
         ; dummy2 : 'a2
         ; bool : (module Bool_intf with type var = 'bool)
         }
-<<<<<<< HEAD
-        -> ('a1 option, ('a2, 'bool) Plonk_types.Opt.t, 'env) t
-    | Opt_unflagged :
-        { inner : ('a1, 'a2, (< bool1 : bool ; bool2 : 'bool ; .. > as 'env)) t
-        ; flag : Plonk_types.Opt.Flag.t
-=======
         -> ('a1 option, ('a2, 'bool) Opt.t, 'env) t
     | Opt_unflagged :
         { inner : ('a1, 'a2, (< bool1 : bool ; bool2 : 'bool ; .. > as 'env)) t
         ; flag : Opt.Flag.t
->>>>>>> fe8d85b4
         ; dummy1 : 'a1
         ; dummy2 : 'a2
         }
@@ -131,15 +120,6 @@
             Option.map t_constant_opt ~f:(fun t_const -> t_const.(i))
           in
           pack ~zero ~one p spec t_constant_opt t )
-<<<<<<< HEAD
-  | Opt { inner; flag; dummy1; dummy2 } -> (
-      match t with
-      | None ->
-          let t_constant_opt = Option.map t_constant_opt ~f:(fun _ -> dummy1) in
-          Array.append [| zero |]
-            (pack ~zero ~one p inner t_constant_opt dummy2)
-      | Some x ->
-=======
   | Opt { inner; dummy1; dummy2; flag = _; bool = _ } -> (
       match t with
       | Nothing ->
@@ -147,7 +127,6 @@
           Array.append [| zero |]
             (pack ~zero ~one p inner t_constant_opt dummy2)
       | Just x ->
->>>>>>> fe8d85b4
           let t_constant_opt =
             Option.map ~f:(fun x -> Option.value_exn x) t_constant_opt
           in
@@ -160,11 +139,7 @@
           Array.append
             (p.pack Bool b_constant_opt b)
             (pack ~zero ~one p inner x_constant_opt x) )
-<<<<<<< HEAD
-  | Opt_unflagged { inner; flag; dummy1; dummy2 } -> (
-=======
   | Opt_unflagged { inner; dummy1; dummy2; flag = _ } -> (
->>>>>>> fe8d85b4
       match t with
       | None ->
           let t_constant_opt = Option.map t_constant_opt ~f:(fun _ -> dummy1) in
@@ -216,19 +191,11 @@
         let bool = typ t (B Bool) in
         let open B in
         (* Always use the same "maybe" layout which is a boolean and then the value *)
-<<<<<<< HEAD
-        Plonk_types.Opt.constant_layout_typ bool flag ~dummy:dummy1
-          ~dummy_var:dummy2 ~true_ ~false_ (typ t inner)
-    | Opt_unflagged { inner; flag; dummy1; dummy2 } -> (
-        match flag with
-        | Plonk_types.Opt.Flag.No ->
-=======
         Opt.constant_layout_typ bool flag ~dummy:dummy1 ~dummy_var:dummy2 ~true_
           ~false_ (typ t inner)
     | Opt_unflagged { inner; flag; dummy1; dummy2 } -> (
         match flag with
         | Opt.Flag.No ->
->>>>>>> fe8d85b4
             let open Snarky_backendless.Typ in
             unit ()
             |> Snarky_backendless.Typ.transport
@@ -236,13 +203,8 @@
                  ~back:(fun () -> None)
             |> Snarky_backendless.Typ.transport_var
                  ~there:(function Some _ -> assert false | None -> ())
-<<<<<<< HEAD
-                 ~back:(fun x -> None)
-        | Plonk_types.Opt.Flag.(Yes | Maybe) ->
-=======
                  ~back:(fun _ -> None)
         | Opt.Flag.(Yes | Maybe) ->
->>>>>>> fe8d85b4
             typ t inner
             |> Snarky_backendless.Typ.transport
                  ~there:(function Some x -> x | None -> dummy1)
@@ -263,13 +225,6 @@
         unit ()
         |> transport ~there:(fun y -> assert_eq x y) ~back:(fun () -> x)
         |> transport_var ~there:(fun _ -> ()) ~back:(fun () -> constant_var)
-<<<<<<< HEAD
-
-type 'env exists = T : ('t1, 't2, 'env) T.t -> 'env exists
-
-type generic_spec = { spec : 'env. 'env exists }
-=======
->>>>>>> fe8d85b4
 
 module ETyp = struct
   type ('var, 'value, 'f) t =
@@ -323,41 +278,23 @@
     | Opt { inner; flag; dummy1; dummy2; bool = (module B) } ->
         let (T (bool, f_bool, f_bool')) = etyp e (B Bool) in
         let (T (a, f_a, f_a')) = etyp e inner in
-<<<<<<< HEAD
-        let opt_map ~f1 ~f2 (x : _ Plonk_types.Opt.t) : _ Plonk_types.Opt.t =
-          match x with
-          | None ->
-              None
-          | Some x ->
-              Some (f1 x)
-=======
         let opt_map ~f1 ~f2 (x : _ Opt.t) : _ Opt.t =
           match x with
           | Nothing ->
               Opt.nothing
           | Just x ->
               Opt.just (f1 x)
->>>>>>> fe8d85b4
           | Maybe (b, x) ->
               Maybe (f2 b, f1 x)
         in
         let f = opt_map ~f1:f_a ~f2:f_bool in
         let f' = opt_map ~f1:f_a' ~f2:f_bool' in
         T
-<<<<<<< HEAD
-          ( Plonk_types.Opt.constant_layout_typ ~dummy:dummy1
-              ~dummy_var:(f_a' dummy2) ~true_:(f_bool' B.true_)
-              ~false_:(f_bool' B.false_) bool flag a
-          , f
-          , f' )
-    | Opt_unflagged { inner; flag; dummy1; dummy2 } ->
-=======
           ( Opt.constant_layout_typ ~dummy:dummy1 ~dummy_var:(f_a' dummy2)
               ~true_:(f_bool' B.true_) ~false_:(f_bool' B.false_) bool flag a
           , f
           , f' )
     | Opt_unflagged { inner; dummy1; dummy2; flag = _ } ->
->>>>>>> fe8d85b4
         let (T (typ, f, f_inv)) = etyp e inner in
         let f x = Some (f x) in
         let f_inv = function None -> f_inv dummy2 | Some x -> f_inv x in
@@ -367,11 +304,7 @@
                ~there:(Option.value ~default:dummy1) ~back:(fun x -> Some x)
         in
         T (typ, f, f_inv)
-<<<<<<< HEAD
-    | Constant (x, assert_eq, spec) ->
-=======
     | Constant (x, _assert_eq, spec) ->
->>>>>>> fe8d85b4
         let (T (Typ typ, f, f')) = etyp e spec in
         let constant_var =
           let fields, aux = typ.value_to_fields x in
