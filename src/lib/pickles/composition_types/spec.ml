--- conflicted
+++ resolved
@@ -239,11 +239,6 @@
     | Bulletproof_challenge ->
         let { Bulletproof_challenge.prechallenge = { Sc.inner = pre } } = x in
         [| `Packed_bits (pre, Challenge.length) |]
-<<<<<<< HEAD
-    | _ ->
-        failwith "unknown basic spec"
-=======
->>>>>>> 2a77cca7
   in
   { pack }
 
@@ -273,11 +268,6 @@
         Challenge.typ
     | Bulletproof_challenge ->
         Bulletproof_challenge.typ Challenge.typ
-<<<<<<< HEAD
-    | _ ->
-        failwith "unknown basic spec"
-=======
->>>>>>> 2a77cca7
   in
   { typ }
 
@@ -319,11 +309,7 @@
     | Digest ->
         T (Digest.typ, Fn.id, Fn.id)
     | Challenge ->
-<<<<<<< HEAD
-        T (Challenge.typ, Fn.id)
-=======
         T (Challenge.typ, Fn.id, Fn.id)
->>>>>>> 2a77cca7
     | Index ->
         T (Index.packed_typ (module Impl), Fn.id, Fn.id)
     | Bulletproof_challenge ->
