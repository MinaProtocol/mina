--- conflicted
+++ resolved
@@ -11,10 +11,7 @@
    core_kernel
    base.caml
    ;; local libraries
-<<<<<<< HEAD
-=======
    mina_wire_types
->>>>>>> a5d2b57c
    kimchi_backend.pasta
    snarky.backendless
    pickles_types
