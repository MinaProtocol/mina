(library
 (name composition_types)
 (public_name pickles.composition_types)
 ; Deactivated warnings
 ; 40: name-out-scope (activate later)
 ;
 ; 41: ambiguous name (too many of them for now, activate later)
 ;
 ; 42: disambiguated-name (rely on type disambiguation ,not too bad but closer
 ; module openings may both solve the warning *and* help the reader)
 ;
 ; 44: open-shadow-identifier (operation overloading is common in the codebase)
 ;
 ; Warning 70 (no interface) is activated but not considered as an error since
 ; we use the `_intf` module naming pattern (see
 ; https://www.craigfe.io/posts/the-intf-trick for a rationale)
 (flags
  (:standard
    -w +a-40..42-44
    -warn-error +a-70-27)
  -open Core_kernel)
 (instrumentation (backend bisect_ppx))
 (preprocess (pps ppx_version ppx_mina ppx_jane ppx_deriving.std ppx_deriving_yojson h_list.ppx ))
 (libraries
   ;; opam libraries
<<<<<<< HEAD
   sexplib0
   bin_prot.shape
   core_kernel
   base.caml
   ;; local libraries
   mina_wire_types
   kimchi_backend.pasta
   kimchi_backend.pasta.basic
   snarky.backendless
   pickles_types
   pickles.limb_vector
   kimchi_backend
   pickles_base
   pickles.backend
   kimchi_backend.common
   ppx_version.runtime
 )
)
=======
  sexplib0
  bin_prot.shape
  core_kernel
  base.caml
  ;; local libraries
  mina_wire_types
  kimchi_backend.pasta
  kimchi_backend.pasta.basic
  snarky.backendless
  pickles_types
  pickles.limb_vector
  kimchi_backend
  pickles_base
  pickles.backend
  kimchi_backend.common
  ppx_version.runtime
  )
 )
>>>>>>> fe8d85b4
<|MERGE_RESOLUTION|>--- conflicted
+++ resolved
@@ -23,26 +23,6 @@
  (preprocess (pps ppx_version ppx_mina ppx_jane ppx_deriving.std ppx_deriving_yojson h_list.ppx ))
  (libraries
    ;; opam libraries
-<<<<<<< HEAD
-   sexplib0
-   bin_prot.shape
-   core_kernel
-   base.caml
-   ;; local libraries
-   mina_wire_types
-   kimchi_backend.pasta
-   kimchi_backend.pasta.basic
-   snarky.backendless
-   pickles_types
-   pickles.limb_vector
-   kimchi_backend
-   pickles_base
-   pickles.backend
-   kimchi_backend.common
-   ppx_version.runtime
- )
-)
-=======
   sexplib0
   bin_prot.shape
   core_kernel
@@ -60,5 +40,4 @@
   kimchi_backend.common
   ppx_version.runtime
   )
- )
->>>>>>> fe8d85b4
+ )