open Pickles_types
module Scalar_challenge = Kimchi_backend_common.Scalar_challenge
module Bulletproof_challenge = Bulletproof_challenge
module Branch_data = Branch_data
module Digest = Digest
module Spec = Spec
<<<<<<< HEAD
module Opt = Plonk_types.Opt
=======
module Opt = Opt
>>>>>>> 96453589
open Core_kernel

type 'f impl = 'f Spec.impl

let index_to_field_elements =
  Pickles_base.Side_loaded_verification_key.index_to_field_elements

module Zero_values = struct
  type ('chal, 'fp) single = { challenge : 'chal; scalar : 'fp }

  type ('chal, 'chal_var, 'fp, 'fp_var) t =
    { value : ('chal, 'fp) single; var : ('chal_var, 'fp_var) single }
end

module Wrap = struct
  module Proof_state = struct
    (** This module contains structures which contain the scalar-field elements that
        are required to finalize the verification of a proof that is partially verified inside
        a circuit.

        Each verifier circuit starts by verifying the parts of a proof involving group operations.
        At the end, there is a sequence of scalar-field computations it must perform. Instead of
        performing them directly, it exposes the values needed for those computations as a part of
        its own public-input, so that the next circuit can do them (since it will use the other curve on the cycle,
        and hence can efficiently perform computations in that scalar field). *)
    module Deferred_values = struct
      module Plonk = struct
        module Minimal = struct
          [%%versioned
          module Stable = struct
            module V1 = struct
              (** Challenges from the PLONK IOP. These, plus the evaluations that are already in the proof, are
                  all that's needed to derive all the values in the [In_circuit] version below.

                  See src/lib/pickles/plonk_checks/plonk_checks.ml for the computation of the [In_circuit] value
                  from the [Minimal] value.
              *)
              type ('challenge, 'scalar_challenge, 'bool) t =
                    ( 'challenge
                    , 'scalar_challenge
                    , 'bool )
                    Mina_wire_types.Pickles_composition_types.Wrap.Proof_state
                    .Deferred_values
                    .Plonk
                    .Minimal
                    .V1
                    .t =
                { alpha : 'scalar_challenge
                ; beta : 'challenge
                ; gamma : 'challenge
                ; zeta : 'scalar_challenge
                ; joint_combiner : 'scalar_challenge option
                ; feature_flags : 'bool Plonk_types.Features.Stable.V1.t
                }
              [@@deriving sexp, compare, yojson, hlist, hash, equal]

              let to_latest = Fn.id
            end
          end]

          let map_challenges t ~f ~scalar =
            { t with
              alpha = scalar t.alpha
            ; beta = f t.beta
            ; gamma = f t.gamma
            ; zeta = scalar t.zeta
            ; joint_combiner = Option.map ~f:scalar t.joint_combiner
            }
<<<<<<< HEAD
=======

          module In_circuit = struct
            type ('challenge, 'scalar_challenge, 'bool) t =
              { alpha : 'scalar_challenge
              ; beta : 'challenge
              ; gamma : 'challenge
              ; zeta : 'scalar_challenge
              ; joint_combiner : ('scalar_challenge, 'bool) Opt.t
              ; feature_flags : 'bool Plonk_types.Features.t
              }
          end
>>>>>>> 96453589
        end

        open Pickles_types

        module In_circuit = struct
<<<<<<< HEAD
          module Lookup = struct
            type 'scalar_challenge t = { joint_combiner : 'scalar_challenge }
            [@@deriving sexp, compare, yojson, hlist, hash, equal, fields]

            let to_struct l = Hlist.HlistId.[ l.joint_combiner ]

            let of_struct Hlist.HlistId.[ joint_combiner ] = { joint_combiner }

            let map ~f { joint_combiner } =
              { joint_combiner = f joint_combiner }

            let typ (type f fp) scalar_challenge =
              Snarky_backendless.Typ.of_hlistable ~var_to_hlist:to_hlist
                ~var_of_hlist:of_hlist ~value_to_hlist:to_hlist
                ~value_of_hlist:of_hlist [ scalar_challenge ]
          end

=======
>>>>>>> 96453589
          (** All scalar values deferred by a verifier circuit.
              We expose them so the next guy (who can do scalar arithmetic) can check that they
              were computed correctly from the evaluations in the proof and the challenges.
          *)
          type ( 'challenge
               , 'scalar_challenge
               , 'fp
               , 'fp_opt
<<<<<<< HEAD
               , 'lookup_opt
=======
               , 'scalar_challenge_opt
>>>>>>> 96453589
               , 'bool )
               t =
            { alpha : 'scalar_challenge
            ; beta : 'challenge
            ; gamma : 'challenge
            ; zeta : 'scalar_challenge
                  (* TODO: zeta_to_srs_length is kind of unnecessary.
                     Try to get rid of it when you can.
                  *)
            ; zeta_to_srs_length : 'fp
            ; zeta_to_domain_size : 'fp
            ; perm : 'fp
                  (** scalar used on one of the permutation polynomial commitments. *)
            ; feature_flags : 'bool Plonk_types.Features.t
<<<<<<< HEAD
            ; lookup : 'lookup_opt
=======
            ; joint_combiner : 'scalar_challenge_opt
>>>>>>> 96453589
            }
          [@@deriving sexp, compare, yojson, hlist, hash, equal, fields]

          let map_challenges t ~f ~scalar =
            { t with
              alpha = scalar t.alpha
            ; beta = f t.beta
            ; gamma = f t.gamma
            ; joint_combiner = Opt.map ~f:scalar t.joint_combiner
            ; zeta = scalar t.zeta
            ; lookup = Opt.map ~f:(Lookup.map ~f:scalar) t.lookup
            }

          let map_fields t ~f =
            { t with
              zeta_to_srs_length = f t.zeta_to_srs_length
            ; zeta_to_domain_size = f t.zeta_to_domain_size
            ; perm = f t.perm
            }

          let typ (type f fp)
              (module Impl : Snarky_backendless.Snark_intf.Run
<<<<<<< HEAD
                with type field = f ) ~dummy_scalar ~dummy_scalar_challenge
              ~challenge ~scalar_challenge ~bool ~feature_flags
=======
                with type field = f ) ~dummy_scalar_challenge ~challenge
              ~scalar_challenge ~bool
              ~feature_flags:
                ({ Plonk_types.Features.Full.uses_lookups; _ } as feature_flags)
>>>>>>> 96453589
              (fp : (fp, _, f) Snarky_backendless.Typ.t) =
            let uses_lookup =
              let { Plonk_types.Features.range_check0
                  ; range_check1
                  ; foreign_field_add = _ (* Doesn't use lookup *)
                  ; foreign_field_mul
                  ; xor
                  ; rot
                  ; lookup
                  ; runtime_tables = _ (* Fixme *)
                  } =
                feature_flags
              in
              Array.reduce_exn ~f:Opt.Flag.( ||| )
                [| range_check0
                 ; range_check1
                 ; foreign_field_mul
                 ; xor
                 ; rot
                 ; lookup
                |]
            in
            Snarky_backendless.Typ.of_hlistable
              [ Scalar_challenge.typ scalar_challenge
              ; challenge
              ; challenge
              ; Scalar_challenge.typ scalar_challenge
              ; fp
              ; fp
              ; fp
<<<<<<< HEAD
              ; Plonk_types.Features.typ ~feature_flags bool
              ; Plonk_types.Opt.typ Impl.Boolean.typ uses_lookup
                  ~dummy:{ joint_combiner = dummy_scalar_challenge }
                  (Lookup.typ (Scalar_challenge.typ scalar_challenge))
=======
              ; Plonk_types.Features.typ
                  ~feature_flags:(Plonk_types.Features.of_full feature_flags)
                  bool
              ; Opt.typ Impl.Boolean.typ uses_lookups
                  ~dummy:dummy_scalar_challenge
                  (Scalar_challenge.typ scalar_challenge)
>>>>>>> 96453589
              ]
              ~var_to_hlist:to_hlist ~var_of_hlist:of_hlist
              ~value_to_hlist:to_hlist ~value_of_hlist:of_hlist
        end

        let to_minimal (type challenge scalar_challenge fp fp_opt lookup_opt)
            (t :
              ( challenge
              , scalar_challenge
              , fp
              , fp_opt
              , lookup_opt
              , 'bool )
<<<<<<< HEAD
              In_circuit.t )
            ~(to_option :
               lookup_opt -> scalar_challenge In_circuit.Lookup.t option ) :
            (challenge, scalar_challenge, 'bool) Minimal.t =
=======
              In_circuit.t ) ~(to_option : lookup_opt -> scalar_challenge option)
            : (challenge, scalar_challenge, 'bool) Minimal.t =
>>>>>>> 96453589
          { alpha = t.alpha
          ; beta = t.beta
          ; zeta = t.zeta
          ; gamma = t.gamma
<<<<<<< HEAD
          ; joint_combiner =
              Option.map (to_option t.lookup) ~f:(fun l ->
                  l.In_circuit.Lookup.joint_combiner )
=======
          ; joint_combiner = to_option t.joint_combiner
>>>>>>> 96453589
          ; feature_flags = t.feature_flags
          }
      end

      [%%versioned
      module Stable = struct
        [@@@no_toplevel_latest_type]

        module V1 = struct
          (** All the deferred values needed, comprising values from the PLONK IOP verification,
    values from the inner-product argument, and [which_branch] which is needed to know
    the proper domain to use. *)
          type ( 'plonk
               , 'scalar_challenge
               , 'fp
               , 'bulletproof_challenges
               , 'branch_data )
               t =
                ( 'plonk
                , 'scalar_challenge
                , 'fp
                , 'bulletproof_challenges
                , 'branch_data )
                Mina_wire_types.Pickles_composition_types.Wrap.Proof_state
                .Deferred_values
                .V1
                .t =
            { plonk : 'plonk
            ; combined_inner_product : 'fp
                  (** combined_inner_product = sum_{i < num_evaluation_points} sum_{j < num_polys} r^i xi^j f_j(pt_i) *)
            ; b : 'fp
                  (** b = challenge_poly plonk.zeta + r * challenge_poly (domain_generrator * plonk.zeta)
                where challenge_poly(x) = \prod_i (1 + bulletproof_challenges.(i) * x^{2^{k - 1 - i}})
            *)
            ; xi : 'scalar_challenge
                  (** The challenge used for combining polynomials *)
            ; bulletproof_challenges : 'bulletproof_challenges
                  (** The challenges from the inner-product argument that was partially verified. *)
            ; branch_data : 'branch_data
                  (** Data specific to which step branch of the proof-system was verified *)
            }
          [@@deriving sexp, compare, yojson, hlist, hash, equal]

          let to_latest = Fn.id
        end
      end]

      type ( 'plonk
           , 'scalar_challenge
           , 'fp
           , 'bulletproof_challenges
           , 'branch_data )
           t =
            ( 'plonk
            , 'scalar_challenge
            , 'fp
            , 'bulletproof_challenges
            , 'branch_data )
            Stable.Latest.t =
        { plonk : 'plonk
        ; combined_inner_product : 'fp
        ; b : 'fp
        ; xi : 'scalar_challenge
        ; bulletproof_challenges : 'bulletproof_challenges
        ; branch_data : 'branch_data
        }
      [@@deriving sexp, compare, yojson, hlist, hash, equal]

      module Minimal = struct
        [%%versioned
        module Stable = struct
          module V1 = struct
            type ( 'challenge
                 , 'scalar_challenge
                 , 'fp
                 , 'bool
                 , 'bulletproof_challenges
                 , 'branch_data )
                 t =
                  ( 'challenge
                  , 'scalar_challenge
                  , 'fp
                  , 'bool
                  , 'bulletproof_challenges
                  , 'branch_data )
                  Mina_wire_types.Pickles_composition_types.Wrap.Proof_state
                  .Deferred_values
                  .Minimal
                  .V1
                  .t =
              { plonk :
                  ( 'challenge
                  , 'scalar_challenge
                  , 'bool )
                  Plonk.Minimal.Stable.V1.t
              ; bulletproof_challenges : 'bulletproof_challenges
              ; branch_data : 'branch_data
              }
            [@@deriving sexp, compare, yojson, hash, equal]
          end
        end]

        let map_challenges { plonk; bulletproof_challenges; branch_data } ~f
            ~scalar =
          { plonk = Plonk.Minimal.map_challenges ~f ~scalar plonk
          ; bulletproof_challenges
          ; branch_data
          }
      end

      let map_challenges
          { plonk
          ; combined_inner_product
          ; b : 'fp
          ; xi
          ; bulletproof_challenges
          ; branch_data
<<<<<<< HEAD
          } ~f ~scalar =
=======
          } ~f:_ ~scalar =
>>>>>>> 96453589
        { xi = scalar xi
        ; combined_inner_product
        ; b
        ; plonk
        ; bulletproof_challenges
        ; branch_data
        }

      module In_circuit = struct
        type ( 'challenge
             , 'scalar_challenge
             , 'fp
             , 'fp_opt
             , 'lookup_opt
             , 'bulletproof_challenges
             , 'branch_data
             , 'bool )
             t =
          ( ( 'challenge
            , 'scalar_challenge
            , 'fp
            , 'fp_opt
            , 'lookup_opt
            , 'bool )
            Plonk.In_circuit.t
          , 'scalar_challenge
          , 'fp
          , 'bulletproof_challenges
          , 'branch_data )
          Stable.Latest.t
        [@@deriving sexp, compare, yojson, hash, equal]

        let to_hlist, of_hlist = (to_hlist, of_hlist)

        let typ (type f fp)
            ((module Impl) as impl :
              (module Snarky_backendless.Snark_intf.Run with type field = f) )
<<<<<<< HEAD
            ~dummy_scalar ~dummy_scalar_challenge ~challenge ~scalar_challenge
            ~feature_flags (fp : (fp, _, f) Snarky_backendless.Typ.t) index =
          Snarky_backendless.Typ.of_hlistable
            [ Plonk.In_circuit.typ impl ~dummy_scalar ~dummy_scalar_challenge
                ~challenge ~scalar_challenge ~bool:Impl.Boolean.typ
                ~feature_flags fp
=======
            ~dummy_scalar_challenge ~challenge ~scalar_challenge ~feature_flags
            (fp : (fp, _, f) Snarky_backendless.Typ.t) index =
          Snarky_backendless.Typ.of_hlistable
            [ Plonk.In_circuit.typ impl ~dummy_scalar_challenge ~challenge
                ~scalar_challenge ~bool:Impl.Boolean.typ ~feature_flags fp
>>>>>>> 96453589
            ; fp
            ; fp
            ; Scalar_challenge.typ scalar_challenge
            ; Vector.typ
                (Bulletproof_challenge.typ scalar_challenge)
                Backend.Tick.Rounds.n
            ; index
            ]
            ~var_to_hlist:to_hlist ~var_of_hlist:of_hlist
            ~value_to_hlist:to_hlist ~value_of_hlist:of_hlist
      end

      let to_minimal
          ({ plonk
<<<<<<< HEAD
           ; combined_inner_product
           ; b
           ; xi
=======
           ; combined_inner_product = _
           ; b = _
           ; xi = _
>>>>>>> 96453589
           ; bulletproof_challenges
           ; branch_data
           } :
            _ In_circuit.t ) ~to_option : _ Minimal.t =
        { plonk = Plonk.to_minimal ~to_option plonk
        ; bulletproof_challenges
        ; branch_data
        }
    end

    (** The component of the proof accumulation state that is only computed on by the
        "wrapping" proof system, and that can be handled opaquely by any "step" circuits. *)
    module Messages_for_next_wrap_proof = struct
      [%%versioned
      module Stable = struct
        module V1 = struct
          type ('g1, 'bulletproof_challenges) t =
                ( 'g1
                , 'bulletproof_challenges )
                Mina_wire_types.Pickles_composition_types.Wrap.Proof_state
                .Messages_for_next_wrap_proof
                .V1
                .t =
            { challenge_polynomial_commitment : 'g1
            ; old_bulletproof_challenges : 'bulletproof_challenges
            }
          [@@deriving sexp, compare, yojson, hlist, hash, equal]
        end
      end]

      let to_field_elements (type g f)
          { challenge_polynomial_commitment; old_bulletproof_challenges }
          ~g1:(g1_to_field_elements : g -> f list) =
        Array.concat
          [ Vector.to_array old_bulletproof_challenges
            |> Array.concat_map ~f:Vector.to_array
          ; Array.of_list (g1_to_field_elements challenge_polynomial_commitment)
          ]

      let typ g1 chal ~length =
        Snarky_backendless.Typ.of_hlistable
          [ g1; Vector.typ chal length ]
          ~var_to_hlist:to_hlist ~var_of_hlist:of_hlist ~value_to_hlist:to_hlist
          ~value_of_hlist:of_hlist
    end

    [%%versioned
    module Stable = struct
      module V1 = struct
        type ( 'plonk
             , 'scalar_challenge
             , 'fp
             , 'messages_for_next_wrap_proof
             , 'digest
             , 'bp_chals
             , 'index )
             t =
              ( 'plonk
              , 'scalar_challenge
              , 'fp
              , 'messages_for_next_wrap_proof
              , 'digest
              , 'bp_chals
              , 'index )
              Mina_wire_types.Pickles_composition_types.Wrap.Proof_state.V1.t =
          { deferred_values :
              ( 'plonk
              , 'scalar_challenge
              , 'fp
              , 'bp_chals
              , 'index )
              Deferred_values.Stable.V1.t
          ; sponge_digest_before_evaluations : 'digest
          ; messages_for_next_wrap_proof : 'messages_for_next_wrap_proof
                (** Parts of the statement not needed by the other circuit. Represented as a hash inside the
              circuit which is then "unhashed". *)
          }
        [@@deriving sexp, compare, yojson, hlist, hash, equal]
      end
    end]

    module Minimal = struct
      [%%versioned
      module Stable = struct
        module V1 = struct
          type ( 'challenge
               , 'scalar_challenge
               , 'fp
               , 'bool
               , 'messages_for_next_wrap_proof
               , 'digest
               , 'bp_chals
               , 'index )
               t =
                ( 'challenge
                , 'scalar_challenge
                , 'fp
                , 'bool
                , 'messages_for_next_wrap_proof
                , 'digest
                , 'bp_chals
                , 'index )
                Mina_wire_types.Pickles_composition_types.Wrap.Proof_state
                .Minimal
                .V1
                .t =
            { deferred_values :
                ( 'challenge
                , 'scalar_challenge
                , 'fp
                , 'bool
                , 'bp_chals
                , 'index )
                Deferred_values.Minimal.Stable.V1.t
            ; sponge_digest_before_evaluations : 'digest
            ; messages_for_next_wrap_proof : 'messages_for_next_wrap_proof
                  (** Parts of the statement not needed by the other circuit. Represented as a hash inside the
              circuit which is then "unhashed". *)
            }
          [@@deriving sexp, compare, yojson, hash, equal]
        end
      end]
    end

    module In_circuit = struct
      type ( 'challenge
           , 'scalar_challenge
           , 'fp
           , 'fp_opt
           , 'lookup_opt
           , 'bool
           , 'messages_for_next_wrap_proof
           , 'digest
           , 'bp_chals
           , 'index )
           t =
        ( ( 'challenge
          , 'scalar_challenge
          , 'fp
          , 'fp_opt
          , 'lookup_opt
          , 'bool )
          Deferred_values.Plonk.In_circuit.t
        , 'scalar_challenge
        , 'fp
        , 'messages_for_next_wrap_proof
        , 'digest
        , 'bp_chals
        , 'index )
        Stable.Latest.t
      [@@deriving sexp, compare, yojson, hash, equal]

      let to_hlist, of_hlist = (to_hlist, of_hlist)

      let typ (type f fp)
          (impl : (module Snarky_backendless.Snark_intf.Run with type field = f))
<<<<<<< HEAD
          ~dummy_scalar ~dummy_scalar_challenge ~challenge ~scalar_challenge
          ~feature_flags (fp : (fp, _, f) Snarky_backendless.Typ.t)
          messages_for_next_wrap_proof digest index =
        Snarky_backendless.Typ.of_hlistable
          [ Deferred_values.In_circuit.typ impl ~dummy_scalar
              ~dummy_scalar_challenge ~challenge ~scalar_challenge
              ~feature_flags fp index
=======
          ~dummy_scalar_challenge ~challenge ~scalar_challenge ~feature_flags
          (fp : (fp, _, f) Snarky_backendless.Typ.t)
          messages_for_next_wrap_proof digest index =
        Snarky_backendless.Typ.of_hlistable
          [ Deferred_values.In_circuit.typ impl ~dummy_scalar_challenge
              ~challenge ~scalar_challenge ~feature_flags fp index
>>>>>>> 96453589
          ; digest
          ; messages_for_next_wrap_proof
          ]
          ~var_to_hlist:to_hlist ~var_of_hlist:of_hlist ~value_to_hlist:to_hlist
          ~value_of_hlist:of_hlist
    end

    let to_minimal
        ({ deferred_values
         ; sponge_digest_before_evaluations
         ; messages_for_next_wrap_proof
         } :
          _ In_circuit.t ) ~to_option : _ Minimal.t =
      { deferred_values = Deferred_values.to_minimal ~to_option deferred_values
      ; sponge_digest_before_evaluations
      ; messages_for_next_wrap_proof
      }
  end

  (** The component of the proof accumulation state that is only computed on by the
      "stepping" proof system, and that can be handled opaquely by any "wrap" circuits. *)
  module Messages_for_next_step_proof = struct
    type ('g, 's, 'challenge_polynomial_commitments, 'bulletproof_challenges) t =
      { app_state : 's
            (** The actual application-level state (e.g., for Mina, this is the protocol state which contains the
    merkle root of the ledger, state related to consensus, etc.) *)
      ; dlog_plonk_index : 'g Plonk_verification_key_evals.t
            (** The verification key corresponding to the wrap-circuit for this recursive proof system.
          It gets threaded through all the circuits so that the step circuits can verify proofs against
          it.
      *)
      ; challenge_polynomial_commitments : 'challenge_polynomial_commitments
      ; old_bulletproof_challenges : 'bulletproof_challenges
      }
    [@@deriving sexp]

    let to_field_elements (type g f)
        { app_state
        ; dlog_plonk_index
        ; challenge_polynomial_commitments
        ; old_bulletproof_challenges
        } ~app_state:app_state_to_field_elements ~comm ~(g : g -> f list) =
      Array.concat
        [ index_to_field_elements ~g:comm dlog_plonk_index
        ; app_state_to_field_elements app_state
        ; Vector.map2 challenge_polynomial_commitments
            old_bulletproof_challenges ~f:(fun comm chals ->
              Array.append (Array.of_list (g comm)) (Vector.to_array chals) )
          |> Vector.to_list |> Array.concat
        ]

    let to_field_elements_without_index (type g f)
        { app_state
        ; dlog_plonk_index = _
        ; challenge_polynomial_commitments
        ; old_bulletproof_challenges
        } ~app_state:app_state_to_field_elements ~(g : g -> f list) =
      Array.concat
        [ app_state_to_field_elements app_state
        ; Vector.map2 challenge_polynomial_commitments
            old_bulletproof_challenges ~f:(fun comm chals ->
              Array.append (Array.of_list (g comm)) (Vector.to_array chals) )
          |> Vector.to_list |> Array.concat
        ]

    open Snarky_backendless.H_list

<<<<<<< HEAD
    let to_hlist
=======
    let[@warning "-45"] to_hlist
>>>>>>> 96453589
        { app_state
        ; dlog_plonk_index
        ; challenge_polynomial_commitments
        ; old_bulletproof_challenges
        } =
      [ app_state
      ; dlog_plonk_index
      ; challenge_polynomial_commitments
      ; old_bulletproof_challenges
      ]

<<<<<<< HEAD
    let of_hlist
=======
    let[@warning "-45"] of_hlist
>>>>>>> 96453589
        ([ app_state
         ; dlog_plonk_index
         ; challenge_polynomial_commitments
         ; old_bulletproof_challenges
         ] :
          (unit, _) t ) =
      { app_state
      ; dlog_plonk_index
      ; challenge_polynomial_commitments
      ; old_bulletproof_challenges
      }

    let typ comm g s chal proofs_verified =
      Snarky_backendless.Typ.of_hlistable
        [ s
        ; Plonk_verification_key_evals.typ comm
        ; Vector.typ g proofs_verified
        ; chal
        ]
        (* TODO: Should this really just be a vector typ of length Rounds.n ?*)
        ~var_to_hlist:to_hlist ~var_of_hlist:of_hlist ~value_to_hlist:to_hlist
        ~value_of_hlist:of_hlist
  end

  module Lookup_parameters = struct
    (* Values needed for computing lookup parts of the verifier circuit. *)
    type ('chal, 'chal_var, 'fp, 'fp_var) t =
      { zero : ('chal, 'chal_var, 'fp, 'fp_var) Zero_values.t
      ; use : Opt.Flag.t
      }

    let opt_spec (type f) ((module Impl) : f impl)
        { zero = { value; var }; use } =
      Spec.T.Opt
        { inner = Struct [ Scalar Challenge ]
        ; flag = use
        ; dummy1 =
            [ Kimchi_backend_common.Scalar_challenge.create value.challenge ]
        ; dummy2 =
            [ Kimchi_backend_common.Scalar_challenge.create var.challenge ]
        ; bool = (module Impl.Boolean)
        }
  end

  (** This is the full statement for "wrap" proofs which contains
      - the application-level statement (app_state)
      - data needed to perform the final verification of the proof, which correspond
        to parts of incompletely verified proofs.
  *)
  module Statement = struct
    [%%versioned
    module Stable = struct
      module V1 = struct
        type ( 'plonk
             , 'scalar_challenge
             , 'fp
             , 'messages_for_next_wrap_proof
             , 'digest
             , 'messages_for_next_step_proof
             , 'bp_chals
             , 'index )
             t =
              ( 'plonk
              , 'scalar_challenge
              , 'fp
              , 'messages_for_next_wrap_proof
              , 'digest
              , 'messages_for_next_step_proof
              , 'bp_chals
              , 'index )
              Mina_wire_types.Pickles_composition_types.Wrap.Statement.V1.t =
          { proof_state :
              ( 'plonk
              , 'scalar_challenge
              , 'fp
              , 'messages_for_next_wrap_proof
              , 'digest
              , 'bp_chals
              , 'index )
              Proof_state.Stable.V1.t
          ; messages_for_next_step_proof : 'messages_for_next_step_proof
          }
        [@@deriving compare, yojson, sexp, hash, equal]
      end
    end]

    module Minimal = struct
      [%%versioned
      module Stable = struct
        module V1 = struct
          type ( 'challenge
               , 'scalar_challenge
               , 'fp
               , 'bool
               , 'messages_for_next_wrap_proof
               , 'digest
               , 'messages_for_next_step_proof
               , 'bp_chals
               , 'index )
               t =
                ( 'challenge
                , 'scalar_challenge
                , 'fp
                , 'bool
                , 'messages_for_next_wrap_proof
                , 'digest
                , 'messages_for_next_step_proof
                , 'bp_chals
                , 'index )
                Mina_wire_types.Pickles_composition_types.Wrap.Statement.Minimal
                .V1
                .t =
            { proof_state :
                ( 'challenge
                , 'scalar_challenge
                , 'fp
                , 'bool
                , 'messages_for_next_wrap_proof
                , 'digest
                , 'bp_chals
                , 'index )
                Proof_state.Minimal.Stable.V1.t
            ; messages_for_next_step_proof : 'messages_for_next_step_proof
            }
          [@@deriving compare, yojson, sexp, hash, equal]
        end
      end]
    end

    module In_circuit = struct
      type ( 'challenge
           , 'scalar_challenge
           , 'fp
           , 'fp_opt
           , 'lookup_opt
           , 'bool
           , 'messages_for_next_wrap_proof
           , 'digest
           , 'messages_for_next_step_proof
           , 'bp_chals
           , 'index )
           t =
        ( ( 'challenge
          , 'scalar_challenge
          , 'fp
          , 'fp_opt
          , 'lookup_opt
          , 'bool )
          Proof_state.Deferred_values.Plonk.In_circuit.t
        , 'scalar_challenge
        , 'fp
        , 'messages_for_next_wrap_proof
        , 'digest
        , 'messages_for_next_step_proof
        , 'bp_chals
        , 'index )
        Stable.Latest.t
      [@@deriving compare, yojson, sexp, hash, equal]

      (** A layout of the raw data in a statement, which is needed for
          representing it inside the circuit. *)
      let spec impl lookup feature_flags =
        let feature_flags_spec =
          let [ f1; f2; f3; f4; f5; f6; f7; f8 ] =
            (* Ensure that layout is the same *)
            Plonk_types.Features.to_data feature_flags
          in
          let constant x =
            Spec.T.Constant (x, (fun x y -> assert (Bool.equal x y)), B Bool)
          in
          let maybe_constant flag =
            match flag with
<<<<<<< HEAD
            | Plonk_types.Opt.Flag.Yes ->
                constant true
            | Plonk_types.Opt.Flag.No ->
                constant false
            | Plonk_types.Opt.Flag.Maybe ->
=======
            | Opt.Flag.Yes ->
                constant true
            | Opt.Flag.No ->
                constant false
            | Opt.Flag.Maybe ->
>>>>>>> 96453589
                Spec.T.B Bool
          in
          Spec.T.Struct
            [ maybe_constant f1
            ; maybe_constant f2
            ; maybe_constant f3
            ; maybe_constant f4
            ; maybe_constant f5
            ; maybe_constant f6
            ; maybe_constant f7
            ; maybe_constant f8
            ]
        in
        Spec.T.Struct
          [ Vector (B Field, Nat.N5.n)
          ; Vector (B Challenge, Nat.N2.n)
          ; Vector (Scalar Challenge, Nat.N3.n)
          ; Vector (B Digest, Nat.N3.n)
          ; Vector (B Bulletproof_challenge, Backend.Tick.Rounds.n)
          ; Vector (B Branch_data, Nat.N1.n)
          ; feature_flags_spec
          ; Lookup_parameters.opt_spec impl lookup
          ]

      (** Convert a statement (as structured data) into the flat data-based representation. *)
<<<<<<< HEAD
      let to_data
=======
      let[@warning "-45"] to_data
>>>>>>> 96453589
          ({ proof_state =
               { deferred_values =
                   { xi
                   ; combined_inner_product
                   ; b
                   ; branch_data
                   ; bulletproof_challenges
                   ; plonk =
                       { alpha
                       ; beta
                       ; gamma
                       ; zeta
                       ; zeta_to_srs_length
                       ; zeta_to_domain_size
                       ; perm
                       ; feature_flags
<<<<<<< HEAD
                       ; lookup
=======
                       ; joint_combiner
>>>>>>> 96453589
                       }
                   }
               ; sponge_digest_before_evaluations
               ; messages_for_next_wrap_proof
                 (* messages_for_next_wrap_proof is represented as a digest (and then unhashed) inside the circuit *)
               }
           ; messages_for_next_step_proof
             (* messages_for_next_step_proof is represented as a digest inside the circuit *)
           } :
<<<<<<< HEAD
            _ t ) ~option_map ~to_opt =
=======
            _ t ) ~option_map =
>>>>>>> 96453589
        let open Vector in
        let fp =
          [ combined_inner_product
          ; b
          ; zeta_to_srs_length
          ; zeta_to_domain_size
          ; perm
          ]
        in
        let challenge = [ beta; gamma ] in
        let scalar_challenge = [ alpha; zeta; xi ] in
        let digest =
          [ sponge_digest_before_evaluations
          ; messages_for_next_wrap_proof
          ; messages_for_next_step_proof
          ]
        in
        let index = [ branch_data ] in
        Hlist.HlistId.
          [ fp
          ; challenge
          ; scalar_challenge
          ; digest
          ; bulletproof_challenges
          ; index
          ; Plonk_types.Features.to_data feature_flags
<<<<<<< HEAD
          ; option_map lookup
              ~f:Proof_state.Deferred_values.Plonk.In_circuit.Lookup.to_struct
          ]

      (** Construct a statement (as structured data) from the flat data-based representation. *)
      let of_data
=======
          ; option_map joint_combiner ~f:(fun x -> Hlist.HlistId.[ x ])
          ]

      (** Construct a statement (as structured data) from the flat data-based representation. *)
      let[@warning "-45"] of_data
>>>>>>> 96453589
          Hlist.HlistId.
            [ fp
            ; challenge
            ; scalar_challenge
            ; digest
            ; bulletproof_challenges
            ; index
            ; feature_flags
<<<<<<< HEAD
            ; lookup
            ] ~feature_flags:flags ~option_map ~of_opt : _ t =
=======
            ; joint_combiner
            ] ~option_map : _ t =
>>>>>>> 96453589
        let open Vector in
        let [ combined_inner_product
            ; b
            ; zeta_to_srs_length
            ; zeta_to_domain_size
            ; perm
            ] =
          fp
        in
        let [ beta; gamma ] = challenge in
        let [ alpha; zeta; xi ] = scalar_challenge in
        let [ sponge_digest_before_evaluations
            ; messages_for_next_wrap_proof
            ; messages_for_next_step_proof
            ] =
          digest
        in
        let [ branch_data ] = index in
        let feature_flags = Plonk_types.Features.of_data feature_flags in
        { proof_state =
            { deferred_values =
                { xi
                ; combined_inner_product
                ; b
                ; branch_data
                ; bulletproof_challenges
                ; plonk =
                    { alpha
                    ; beta
                    ; gamma
                    ; zeta
                    ; zeta_to_srs_length
                    ; zeta_to_domain_size
                    ; perm
                    ; feature_flags
<<<<<<< HEAD
                    ; lookup =
                        option_map lookup
                          ~f:
                            Proof_state.Deferred_values.Plonk.In_circuit.Lookup
                            .of_struct
=======
                    ; joint_combiner =
                        option_map joint_combiner ~f:(fun Hlist.HlistId.[ x ] ->
                            x )
>>>>>>> 96453589
                    }
                }
            ; sponge_digest_before_evaluations
            ; messages_for_next_wrap_proof
            }
        ; messages_for_next_step_proof
        }
    end

    let to_minimal
        ({ proof_state; messages_for_next_step_proof } : _ In_circuit.t)
        ~to_option : _ Minimal.t =
      { proof_state = Proof_state.to_minimal ~to_option proof_state
      ; messages_for_next_step_proof
      }
  end
end

module Step = struct
  module Plonk_polys = Nat.N10

  module Bulletproof = struct
    include Plonk_types.Openings.Bulletproof
<<<<<<< HEAD

    module Advice = struct
      (** This is data that can be computed in linear time from the proof + statement.

=======

    module Advice = struct
      (** This is data that can be computed in linear time from the proof + statement.

>>>>>>> 96453589
          It doesn't need to be sent on the wire, but it does need to be provided to the verifier
      *)
      type 'fq t =
        { b : 'fq
        ; combined_inner_product : 'fq (* sum_i r^i sum_j xi^j f_j(pt_i) *)
        }
      [@@deriving hlist]
    end
  end

  module Proof_state = struct
    module Deferred_values = struct
      module Plonk = struct
        module Minimal = struct
          [%%versioned
          module Stable = struct
            module V1 = struct
              (** Challenges from the PLONK IOP. These, plus the evaluations that are already in the proof, are
                  all that's needed to derive all the values in the [In_circuit] version below.

                  See src/lib/pickles/plonk_checks/plonk_checks.ml for the computation of the [In_circuit] value
                  from the [Minimal] value.
              *)
              type ('challenge, 'scalar_challenge) t =
                { alpha : 'scalar_challenge
                ; beta : 'challenge
                ; gamma : 'challenge
                ; zeta : 'scalar_challenge
                }
              [@@deriving sexp, compare, yojson, hlist, hash, equal]
<<<<<<< HEAD

              let to_latest = Fn.id
            end
          end]

          let to_wrap ~feature_flags { alpha; beta; gamma; zeta } :
              _ Wrap.Proof_state.Deferred_values.Plonk.Minimal.t =
            { alpha; beta; gamma; zeta; joint_combiner = None; feature_flags }

          let of_wrap
              ({ alpha; beta; gamma; zeta; joint_combiner = _; feature_flags } :
                _ Wrap.Proof_state.Deferred_values.Plonk.Minimal.t ) =
            { alpha; beta; gamma; zeta }
        end

        open Pickles_types

        module In_circuit = struct
          (** All scalar values deferred by a verifier circuit.
              The values in [vbmul], [complete_add], [endomul], [endomul_scalar], and [perm]
              are all scalars which will have been used to scale selector polynomials during the
              computation of the linearized polynomial commitment.

              Then, we expose them so the next guy (who can do scalar arithmetic) can check that they
              were computed correctly from the evaluations in the proof and the challenges.
          *)
          type ('challenge, 'scalar_challenge, 'fp) t =
            { alpha : 'scalar_challenge
            ; beta : 'challenge
            ; gamma : 'challenge
            ; zeta : 'scalar_challenge
                  (* TODO: zeta_to_srs_length is kind of unnecessary.
                     Try to get rid of it when you can.
                  *)
            ; zeta_to_srs_length : 'fp
            ; zeta_to_domain_size : 'fp
            ; perm : 'fp
                  (** scalar used on one of the permutation polynomial commitments. *)
            }
          [@@deriving sexp, compare, yojson, hlist, hash, equal, fields]

=======
            end
          end]

          let to_wrap ~feature_flags { alpha; beta; gamma; zeta } :
              _ Wrap.Proof_state.Deferred_values.Plonk.Minimal.t =
            { alpha; beta; gamma; zeta; joint_combiner = None; feature_flags }

          let of_wrap
              ({ alpha
               ; beta
               ; gamma
               ; zeta
               ; joint_combiner = _
               ; feature_flags = _
               } :
                _ Wrap.Proof_state.Deferred_values.Plonk.Minimal.t ) =
            { alpha; beta; gamma; zeta }
        end

        open Pickles_types

        module In_circuit = struct
          (** All scalar values deferred by a verifier circuit.
              The values in [vbmul], [complete_add], [endomul], [endomul_scalar], and [perm]
              are all scalars which will have been used to scale selector polynomials during the
              computation of the linearized polynomial commitment.

              Then, we expose them so the next guy (who can do scalar arithmetic) can check that they
              were computed correctly from the evaluations in the proof and the challenges.
          *)
          type ('challenge, 'scalar_challenge, 'fp) t =
            { alpha : 'scalar_challenge
            ; beta : 'challenge
            ; gamma : 'challenge
            ; zeta : 'scalar_challenge
                  (* TODO: zeta_to_srs_length is kind of unnecessary.
                     Try to get rid of it when you can.
                  *)
            ; zeta_to_srs_length : 'fp
            ; zeta_to_domain_size : 'fp
            ; perm : 'fp
                  (** scalar used on one of the permutation polynomial commitments. *)
            }
          [@@deriving sexp, compare, yojson, hlist, hash, equal, fields]

>>>>>>> 96453589
          let to_wrap ~opt_none ~false_
              { alpha
              ; beta
              ; gamma
              ; zeta
              ; zeta_to_srs_length
              ; zeta_to_domain_size
              ; perm
              } : _ Wrap.Proof_state.Deferred_values.Plonk.In_circuit.t =
            { alpha
            ; beta
            ; gamma
            ; zeta
            ; zeta_to_srs_length
            ; zeta_to_domain_size
            ; perm
            ; feature_flags =
                { range_check0 = false_
                ; range_check1 = false_
                ; foreign_field_add = false_
                ; foreign_field_mul = false_
                ; xor = false_
                ; rot = false_
                ; lookup = false_
                ; runtime_tables = false_
                }
<<<<<<< HEAD
            ; lookup = opt_none
            }

          let of_wrap ~assert_none ~assert_false
              ({ alpha
               ; beta
               ; gamma
               ; zeta
               ; zeta_to_srs_length
               ; zeta_to_domain_size
               ; perm
               ; feature_flags
               ; lookup
               } :
                _ Wrap.Proof_state.Deferred_values.Plonk.In_circuit.t ) =
            let () =
              let { Plonk_types.Features.range_check0
                  ; range_check1
                  ; foreign_field_add
                  ; foreign_field_mul
                  ; xor
                  ; rot
                  ; lookup
                  ; runtime_tables
                  } =
                feature_flags
              in
              assert_false range_check0 ;
              assert_false range_check1 ;
              assert_false foreign_field_add ;
              assert_false foreign_field_mul ;
              assert_false xor ;
              assert_false rot ;
              assert_false lookup ;
              assert_false runtime_tables
            in
            assert_none lookup ;
            { alpha
            ; beta
            ; gamma
            ; zeta
            ; zeta_to_srs_length
            ; zeta_to_domain_size
            ; perm
            }

          let map_challenges t ~f ~scalar =
            { t with
              alpha = scalar t.alpha
            ; beta = f t.beta
            ; gamma = f t.gamma
            ; zeta = scalar t.zeta
            }

=======
            ; joint_combiner = opt_none
            }

          let of_wrap ~assert_none ~assert_false
              ({ alpha
               ; beta
               ; gamma
               ; zeta
               ; zeta_to_srs_length
               ; zeta_to_domain_size
               ; perm
               ; feature_flags
               ; joint_combiner
               } :
                _ Wrap.Proof_state.Deferred_values.Plonk.In_circuit.t ) =
            let () =
              let { Plonk_types.Features.range_check0
                  ; range_check1
                  ; foreign_field_add
                  ; foreign_field_mul
                  ; xor
                  ; rot
                  ; lookup
                  ; runtime_tables
                  } =
                feature_flags
              in
              assert_false range_check0 ;
              assert_false range_check1 ;
              assert_false foreign_field_add ;
              assert_false foreign_field_mul ;
              assert_false xor ;
              assert_false rot ;
              assert_false lookup ;
              assert_false runtime_tables
            in
            assert_none joint_combiner ;
            { alpha
            ; beta
            ; gamma
            ; zeta
            ; zeta_to_srs_length
            ; zeta_to_domain_size
            ; perm
            }

          let map_challenges t ~f ~scalar =
            { t with
              alpha = scalar t.alpha
            ; beta = f t.beta
            ; gamma = f t.gamma
            ; zeta = scalar t.zeta
            }

>>>>>>> 96453589
          let map_fields t ~f =
            { t with
              zeta_to_srs_length = f t.zeta_to_srs_length
            ; zeta_to_domain_size = f t.zeta_to_domain_size
            ; perm = f t.perm
            }

<<<<<<< HEAD
          let typ (type f fp)
              (module Impl : Snarky_backendless.Snark_intf.Run
                with type field = f ) ~dummy_scalar ~dummy_scalar_challenge
              ~challenge ~scalar_challenge ~bool ~feature_flags
=======
          let typ (type f fp) _ ~challenge ~scalar_challenge
>>>>>>> 96453589
              (fp : (fp, _, f) Snarky_backendless.Typ.t) =
            Snarky_backendless.Typ.of_hlistable
              [ Scalar_challenge.typ scalar_challenge
              ; challenge
              ; challenge
              ; Scalar_challenge.typ scalar_challenge
              ; fp
              ; fp
              ; fp
              ]
              ~var_to_hlist:to_hlist ~var_of_hlist:of_hlist
              ~value_to_hlist:to_hlist ~value_of_hlist:of_hlist
        end

        let to_minimal (type challenge scalar_challenge fp)
            (t : (challenge, scalar_challenge, fp) In_circuit.t) :
            (challenge, scalar_challenge) Minimal.t =
          { alpha = t.alpha; beta = t.beta; zeta = t.zeta; gamma = t.gamma }
      end

      (** All the scalar-field values needed to finalize the verification of a proof
    by checking that the correct values were used in the "group operations" part of the
    verifier.

    Consists of some evaluations of PLONK polynomials (columns, permutation aggregation, etc.)
    and the remainder are things related to the inner product argument.
*)
      type ('plonk, 'scalar_challenge, 'fq, 'bulletproof_challenges) t_ =
        { plonk : 'plonk
        ; combined_inner_product : 'fq
              (** combined_inner_product = sum_{i < num_evaluation_points} sum_{j < num_polys} r^i xi^j f_j(pt_i) *)
        ; xi : 'scalar_challenge
              (** The challenge used for combining polynomials *)
        ; bulletproof_challenges : 'bulletproof_challenges
              (** The challenges from the inner-product argument that was partially verified. *)
        ; b : 'fq
              (** b = challenge_poly plonk.zeta + r * challenge_poly (domain_generrator * plonk.zeta)
                where challenge_poly(x) = \prod_i (1 + bulletproof_challenges.(i) * x^{2^{k - 1 - i}})
            *)
        }
      [@@deriving sexp, compare, yojson]

      module Minimal = struct
        type ('challenge, 'scalar_challenge, 'fq, 'bulletproof_challenges) t =
          ( ('challenge, 'scalar_challenge) Plonk.Minimal.t
          , 'scalar_challenge
          , 'fq
          , 'bulletproof_challenges )
          t_
        [@@deriving sexp, compare, yojson]
      end

      module In_circuit = struct
        type ('challenge, 'scalar_challenge, 'fq, 'bulletproof_challenges) t =
          ( ('challenge, 'scalar_challenge, 'fq) Plonk.In_circuit.t
          , 'scalar_challenge
          , 'fq
          , 'bulletproof_challenges )
          t_
        [@@deriving sexp, compare, yojson]
      end
    end

    module Messages_for_next_wrap_proof =
      Wrap.Proof_state.Messages_for_next_wrap_proof
    module Messages_for_next_step_proof = Wrap.Messages_for_next_step_proof

    module Per_proof = struct
      (** For each proof that a step circuit verifies, we do not verify the whole proof.
          Specifically,
          - we defer calculations involving the "other field" (i.e., the scalar-field of the group
            elements involved in the proof.
          - we do not fully verify the inner-product argument as that would be O(n) and instead
            do the accumulator trick.

          As a result, for each proof that a step circuit verifies, we must expose some data
          related to it as part of the step circuit's statement, in order to allow those proofs
          to be fully verified eventually.

          This is that data. *)
      type ( 'plonk
           , 'scalar_challenge
           , 'fq
           , 'bulletproof_challenges
           , 'digest
           , 'bool )
           t_ =
        { deferred_values :
            ( 'plonk
            , 'scalar_challenge
            , 'fq
            , 'bulletproof_challenges )
            Deferred_values.t_
              (** Scalar values related to the proof *)
        ; should_finalize : 'bool
              (** We allow circuits in pickles proof systems to decide if it's OK that a proof did
    not recursively verify. In that case, when we expose the unfinalized bits, we need
    to communicate that it's OK if those bits do not "finalize". That's what this boolean
    is for. *)
        ; sponge_digest_before_evaluations : 'digest
        }
      [@@deriving sexp, compare, yojson]

      module Minimal = struct
        type ( 'challenge
             , 'scalar_challenge
             , 'fq
             , 'bulletproof_challenges
             , 'digest
             , 'bool )
             t =
          ( ('challenge, 'scalar_challenge) Deferred_values.Plonk.Minimal.t
          , 'scalar_challenge
          , 'fq
          , 'bulletproof_challenges
          , 'digest
          , 'bool )
          t_
        [@@deriving sexp, compare, yojson]
      end

      module In_circuit = struct
        type ( 'challenge
             , 'scalar_challenge
             , 'fq
             , 'bulletproof_challenges
             , 'digest
             , 'bool )
             t =
          ( ( 'challenge
            , 'scalar_challenge
            , 'fq )
            Deferred_values.Plonk.In_circuit.t
          , 'scalar_challenge
          , 'fq
          , 'bulletproof_challenges
          , 'digest
          , 'bool )
          t_
        [@@deriving sexp, compare, yojson]

        (** A layout of the raw data in this value, which is needed for
          representing it inside the circuit. *)
        let spec bp_log2 =
          Spec.T.Struct
            [ Vector (B Field, Nat.N5.n)
            ; Vector (B Digest, Nat.N1.n)
            ; Vector (B Challenge, Nat.N2.n)
            ; Vector (Scalar Challenge, Nat.N3.n)
            ; Vector (B Bulletproof_challenge, bp_log2)
            ; Vector (B Bool, Nat.N1.n)
            ]

        let[@warning "-45"] to_data
            ({ deferred_values =
                 { xi
                 ; bulletproof_challenges
                 ; b
                 ; combined_inner_product
                 ; plonk =
                     { alpha
                     ; beta
                     ; gamma
                     ; zeta
                     ; zeta_to_srs_length
                     ; zeta_to_domain_size
                     ; perm
                     }
                 }
             ; should_finalize
             ; sponge_digest_before_evaluations
             } :
              _ t ) =
          let open Vector in
          let fq =
            [ combined_inner_product
            ; b
            ; zeta_to_srs_length
            ; zeta_to_domain_size
            ; perm
            ]
          in
          let challenge = [ beta; gamma ] in
          let scalar_challenge = [ alpha; zeta; xi ] in
          let digest = [ sponge_digest_before_evaluations ] in
          let bool = [ should_finalize ] in
          let open Hlist.HlistId in
          [ fq
          ; digest
          ; challenge
          ; scalar_challenge
          ; bulletproof_challenges
          ; bool
          ]

        let[@warning "-45"] of_data
            Hlist.HlistId.
              [ Vector.
                  [ combined_inner_product
                  ; b
                  ; zeta_to_srs_length
                  ; zeta_to_domain_size
                  ; perm
                  ]
              ; Vector.[ sponge_digest_before_evaluations ]
              ; Vector.[ beta; gamma ]
              ; Vector.[ alpha; zeta; xi ]
              ; bulletproof_challenges
              ; Vector.[ should_finalize ]
              ] : _ t =
          { deferred_values =
              { xi
              ; bulletproof_challenges
              ; b
              ; combined_inner_product
              ; plonk =
                  { alpha
                  ; beta
                  ; gamma
                  ; zeta
                  ; zeta_to_srs_length
                  ; zeta_to_domain_size
                  ; perm
                  }
              }
          ; should_finalize
          ; sponge_digest_before_evaluations
          }
      end

<<<<<<< HEAD
      let typ impl fq ~assert_16_bits ~zero =
=======
      let typ impl fq ~assert_16_bits =
>>>>>>> 96453589
        let open In_circuit in
        Spec.typ impl fq ~assert_16_bits (spec Backend.Tock.Rounds.n)
        |> Snarky_backendless.Typ.transport ~there:to_data ~back:of_data
        |> Snarky_backendless.Typ.transport_var ~there:to_data ~back:of_data
    end

    type ('unfinalized_proofs, 'messages_for_next_step_proof) t =
      { unfinalized_proofs : 'unfinalized_proofs
            (** A vector of the "per-proof" structures defined above, one for each proof
    that the step-circuit partially verifies. *)
      ; messages_for_next_step_proof : 'messages_for_next_step_proof
            (** The component of the proof accumulation state that is only computed on by the
          "stepping" proof system, and that can be handled opaquely by any "wrap" circuits. *)
      }
    [@@deriving sexp, compare, yojson, hlist]

    let spec unfinalized_proofs messages_for_next_step_proof =
      Spec.T.Struct [ unfinalized_proofs; messages_for_next_step_proof ]

    include struct
      open Hlist.HlistId

<<<<<<< HEAD
      let to_data { unfinalized_proofs; messages_for_next_step_proof } =
=======
      let _to_data { unfinalized_proofs; messages_for_next_step_proof } =
>>>>>>> 96453589
        [ Vector.map unfinalized_proofs ~f:Per_proof.In_circuit.to_data
        ; messages_for_next_step_proof
        ]

<<<<<<< HEAD
      let of_data [ unfinalized_proofs; messages_for_next_step_proof ] =
=======
      let _of_data [ unfinalized_proofs; messages_for_next_step_proof ] =
>>>>>>> 96453589
        { unfinalized_proofs =
            Vector.map unfinalized_proofs ~f:Per_proof.In_circuit.of_data
        ; messages_for_next_step_proof
        }
    end [@@warning "-45"]

<<<<<<< HEAD
    let typ (type n f)
        ( (module Impl : Snarky_backendless.Snark_intf.Run with type field = f)
        as impl ) zero ~assert_16_bits
        (proofs_verified :
          (Plonk_types.Opt.Flag.t Plonk_types.Features.t, n) Vector.t ) fq :
=======
    let[@warning "-60"] typ (type n f)
        ( (module Impl : Snarky_backendless.Snark_intf.Run with type field = f)
        as impl ) ~assert_16_bits
        (proofs_verified : (Opt.Flag.t Plonk_types.Features.t, n) Vector.t) fq :
>>>>>>> 96453589
        ( ((_, _) Vector.t, _) t
        , ((_, _) Vector.t, _) t
        , _ )
        Snarky_backendless.Typ.t =
<<<<<<< HEAD
      let per_proof feature_flags =
        Per_proof.typ impl fq ~assert_16_bits ~zero
      in
=======
      let per_proof _ = Per_proof.typ impl fq ~assert_16_bits in
>>>>>>> 96453589
      let unfinalized_proofs =
        Vector.typ' (Vector.map proofs_verified ~f:per_proof)
      in
      let messages_for_next_step_proof =
        Spec.typ impl fq ~assert_16_bits (B Spec.Digest)
      in
      Snarky_backendless.Typ.of_hlistable
        [ unfinalized_proofs; messages_for_next_step_proof ]
        ~var_to_hlist:to_hlist ~var_of_hlist:of_hlist ~value_to_hlist:to_hlist
        ~value_of_hlist:of_hlist
  end

  module Statement = struct
    type ( 'unfinalized_proofs
         , 'messages_for_next_step_proof
         , 'messages_for_next_wrap_proof )
         t =
      { proof_state :
          ('unfinalized_proofs, 'messages_for_next_step_proof) Proof_state.t
      ; messages_for_next_wrap_proof : 'messages_for_next_wrap_proof
            (** The component of the proof accumulation state that is only computed on by the
        "wrapping" proof system, and that can be handled opaquely by any "step" circuits. *)
      }
    [@@deriving sexp, compare, yojson]

<<<<<<< HEAD
    let to_data
=======
    let[@warning "-45"] to_data
>>>>>>> 96453589
        { proof_state = { unfinalized_proofs; messages_for_next_step_proof }
        ; messages_for_next_wrap_proof
        } =
      let open Hlist.HlistId in
      [ Vector.map unfinalized_proofs
          ~f:Proof_state.Per_proof.In_circuit.to_data
      ; messages_for_next_step_proof
      ; messages_for_next_wrap_proof
      ]

<<<<<<< HEAD
    let of_data
=======
    let[@warning "-45"] of_data
>>>>>>> 96453589
        Hlist.HlistId.
          [ unfinalized_proofs
          ; messages_for_next_step_proof
          ; messages_for_next_wrap_proof
          ] =
      { proof_state =
          { unfinalized_proofs =
              Vector.map unfinalized_proofs
                ~f:Proof_state.Per_proof.In_circuit.of_data
          ; messages_for_next_step_proof
          }
      ; messages_for_next_wrap_proof
      }

    let spec proofs_verified bp_log2 =
      let per_proof = Proof_state.Per_proof.In_circuit.spec bp_log2 in
      Spec.T.Struct
        [ Vector (per_proof, proofs_verified)
        ; B Digest
        ; Vector (B Digest, proofs_verified)
        ]
  end
end

module Nvector = Vector.With_length
module Wrap_bp_vec = Backend.Tock.Rounds_vector
module Step_bp_vec = Backend.Tick.Rounds_vector

module Challenges_vector = struct
  type 'n t =
    (Backend.Tock.Field.t Snarky_backendless.Cvar.t Wrap_bp_vec.t, 'n) Vector.t

  module Constant = struct
    type 'n t = (Backend.Tock.Field.t Wrap_bp_vec.t, 'n) Vector.t
  end
end<|MERGE_RESOLUTION|>--- conflicted
+++ resolved
@@ -4,11 +4,7 @@
 module Branch_data = Branch_data
 module Digest = Digest
 module Spec = Spec
-<<<<<<< HEAD
-module Opt = Plonk_types.Opt
-=======
 module Opt = Opt
->>>>>>> 96453589
 open Core_kernel
 
 type 'f impl = 'f Spec.impl
@@ -77,8 +73,6 @@
             ; zeta = scalar t.zeta
             ; joint_combiner = Option.map ~f:scalar t.joint_combiner
             }
-<<<<<<< HEAD
-=======
 
           module In_circuit = struct
             type ('challenge, 'scalar_challenge, 'bool) t =
@@ -90,32 +84,11 @@
               ; feature_flags : 'bool Plonk_types.Features.t
               }
           end
->>>>>>> 96453589
         end
 
         open Pickles_types
 
         module In_circuit = struct
-<<<<<<< HEAD
-          module Lookup = struct
-            type 'scalar_challenge t = { joint_combiner : 'scalar_challenge }
-            [@@deriving sexp, compare, yojson, hlist, hash, equal, fields]
-
-            let to_struct l = Hlist.HlistId.[ l.joint_combiner ]
-
-            let of_struct Hlist.HlistId.[ joint_combiner ] = { joint_combiner }
-
-            let map ~f { joint_combiner } =
-              { joint_combiner = f joint_combiner }
-
-            let typ (type f fp) scalar_challenge =
-              Snarky_backendless.Typ.of_hlistable ~var_to_hlist:to_hlist
-                ~var_of_hlist:of_hlist ~value_to_hlist:to_hlist
-                ~value_of_hlist:of_hlist [ scalar_challenge ]
-          end
-
-=======
->>>>>>> 96453589
           (** All scalar values deferred by a verifier circuit.
               We expose them so the next guy (who can do scalar arithmetic) can check that they
               were computed correctly from the evaluations in the proof and the challenges.
@@ -124,11 +97,7 @@
                , 'scalar_challenge
                , 'fp
                , 'fp_opt
-<<<<<<< HEAD
-               , 'lookup_opt
-=======
                , 'scalar_challenge_opt
->>>>>>> 96453589
                , 'bool )
                t =
             { alpha : 'scalar_challenge
@@ -143,11 +112,7 @@
             ; perm : 'fp
                   (** scalar used on one of the permutation polynomial commitments. *)
             ; feature_flags : 'bool Plonk_types.Features.t
-<<<<<<< HEAD
-            ; lookup : 'lookup_opt
-=======
             ; joint_combiner : 'scalar_challenge_opt
->>>>>>> 96453589
             }
           [@@deriving sexp, compare, yojson, hlist, hash, equal, fields]
 
@@ -158,7 +123,6 @@
             ; gamma = f t.gamma
             ; joint_combiner = Opt.map ~f:scalar t.joint_combiner
             ; zeta = scalar t.zeta
-            ; lookup = Opt.map ~f:(Lookup.map ~f:scalar) t.lookup
             }
 
           let map_fields t ~f =
@@ -170,37 +134,11 @@
 
           let typ (type f fp)
               (module Impl : Snarky_backendless.Snark_intf.Run
-<<<<<<< HEAD
-                with type field = f ) ~dummy_scalar ~dummy_scalar_challenge
-              ~challenge ~scalar_challenge ~bool ~feature_flags
-=======
                 with type field = f ) ~dummy_scalar_challenge ~challenge
               ~scalar_challenge ~bool
               ~feature_flags:
                 ({ Plonk_types.Features.Full.uses_lookups; _ } as feature_flags)
->>>>>>> 96453589
               (fp : (fp, _, f) Snarky_backendless.Typ.t) =
-            let uses_lookup =
-              let { Plonk_types.Features.range_check0
-                  ; range_check1
-                  ; foreign_field_add = _ (* Doesn't use lookup *)
-                  ; foreign_field_mul
-                  ; xor
-                  ; rot
-                  ; lookup
-                  ; runtime_tables = _ (* Fixme *)
-                  } =
-                feature_flags
-              in
-              Array.reduce_exn ~f:Opt.Flag.( ||| )
-                [| range_check0
-                 ; range_check1
-                 ; foreign_field_mul
-                 ; xor
-                 ; rot
-                 ; lookup
-                |]
-            in
             Snarky_backendless.Typ.of_hlistable
               [ Scalar_challenge.typ scalar_challenge
               ; challenge
@@ -209,19 +147,12 @@
               ; fp
               ; fp
               ; fp
-<<<<<<< HEAD
-              ; Plonk_types.Features.typ ~feature_flags bool
-              ; Plonk_types.Opt.typ Impl.Boolean.typ uses_lookup
-                  ~dummy:{ joint_combiner = dummy_scalar_challenge }
-                  (Lookup.typ (Scalar_challenge.typ scalar_challenge))
-=======
               ; Plonk_types.Features.typ
                   ~feature_flags:(Plonk_types.Features.of_full feature_flags)
                   bool
               ; Opt.typ Impl.Boolean.typ uses_lookups
                   ~dummy:dummy_scalar_challenge
                   (Scalar_challenge.typ scalar_challenge)
->>>>>>> 96453589
               ]
               ~var_to_hlist:to_hlist ~var_of_hlist:of_hlist
               ~value_to_hlist:to_hlist ~value_of_hlist:of_hlist
@@ -235,26 +166,13 @@
               , fp_opt
               , lookup_opt
               , 'bool )
-<<<<<<< HEAD
-              In_circuit.t )
-            ~(to_option :
-               lookup_opt -> scalar_challenge In_circuit.Lookup.t option ) :
-            (challenge, scalar_challenge, 'bool) Minimal.t =
-=======
               In_circuit.t ) ~(to_option : lookup_opt -> scalar_challenge option)
             : (challenge, scalar_challenge, 'bool) Minimal.t =
->>>>>>> 96453589
           { alpha = t.alpha
           ; beta = t.beta
           ; zeta = t.zeta
           ; gamma = t.gamma
-<<<<<<< HEAD
-          ; joint_combiner =
-              Option.map (to_option t.lookup) ~f:(fun l ->
-                  l.In_circuit.Lookup.joint_combiner )
-=======
           ; joint_combiner = to_option t.joint_combiner
->>>>>>> 96453589
           ; feature_flags = t.feature_flags
           }
       end
@@ -372,11 +290,7 @@
           ; xi
           ; bulletproof_challenges
           ; branch_data
-<<<<<<< HEAD
-          } ~f ~scalar =
-=======
           } ~f:_ ~scalar =
->>>>>>> 96453589
         { xi = scalar xi
         ; combined_inner_product
         ; b
@@ -414,20 +328,11 @@
         let typ (type f fp)
             ((module Impl) as impl :
               (module Snarky_backendless.Snark_intf.Run with type field = f) )
-<<<<<<< HEAD
-            ~dummy_scalar ~dummy_scalar_challenge ~challenge ~scalar_challenge
-            ~feature_flags (fp : (fp, _, f) Snarky_backendless.Typ.t) index =
-          Snarky_backendless.Typ.of_hlistable
-            [ Plonk.In_circuit.typ impl ~dummy_scalar ~dummy_scalar_challenge
-                ~challenge ~scalar_challenge ~bool:Impl.Boolean.typ
-                ~feature_flags fp
-=======
             ~dummy_scalar_challenge ~challenge ~scalar_challenge ~feature_flags
             (fp : (fp, _, f) Snarky_backendless.Typ.t) index =
           Snarky_backendless.Typ.of_hlistable
             [ Plonk.In_circuit.typ impl ~dummy_scalar_challenge ~challenge
                 ~scalar_challenge ~bool:Impl.Boolean.typ ~feature_flags fp
->>>>>>> 96453589
             ; fp
             ; fp
             ; Scalar_challenge.typ scalar_challenge
@@ -442,15 +347,9 @@
 
       let to_minimal
           ({ plonk
-<<<<<<< HEAD
-           ; combined_inner_product
-           ; b
-           ; xi
-=======
            ; combined_inner_product = _
            ; b = _
            ; xi = _
->>>>>>> 96453589
            ; bulletproof_challenges
            ; branch_data
            } :
@@ -607,22 +506,12 @@
 
       let typ (type f fp)
           (impl : (module Snarky_backendless.Snark_intf.Run with type field = f))
-<<<<<<< HEAD
-          ~dummy_scalar ~dummy_scalar_challenge ~challenge ~scalar_challenge
-          ~feature_flags (fp : (fp, _, f) Snarky_backendless.Typ.t)
-          messages_for_next_wrap_proof digest index =
-        Snarky_backendless.Typ.of_hlistable
-          [ Deferred_values.In_circuit.typ impl ~dummy_scalar
-              ~dummy_scalar_challenge ~challenge ~scalar_challenge
-              ~feature_flags fp index
-=======
           ~dummy_scalar_challenge ~challenge ~scalar_challenge ~feature_flags
           (fp : (fp, _, f) Snarky_backendless.Typ.t)
           messages_for_next_wrap_proof digest index =
         Snarky_backendless.Typ.of_hlistable
           [ Deferred_values.In_circuit.typ impl ~dummy_scalar_challenge
               ~challenge ~scalar_challenge ~feature_flags fp index
->>>>>>> 96453589
           ; digest
           ; messages_for_next_wrap_proof
           ]
@@ -690,11 +579,7 @@
 
     open Snarky_backendless.H_list
 
-<<<<<<< HEAD
-    let to_hlist
-=======
     let[@warning "-45"] to_hlist
->>>>>>> 96453589
         { app_state
         ; dlog_plonk_index
         ; challenge_polynomial_commitments
@@ -706,11 +591,7 @@
       ; old_bulletproof_challenges
       ]
 
-<<<<<<< HEAD
-    let of_hlist
-=======
     let[@warning "-45"] of_hlist
->>>>>>> 96453589
         ([ app_state
          ; dlog_plonk_index
          ; challenge_polynomial_commitments
@@ -883,19 +764,11 @@
           in
           let maybe_constant flag =
             match flag with
-<<<<<<< HEAD
-            | Plonk_types.Opt.Flag.Yes ->
-                constant true
-            | Plonk_types.Opt.Flag.No ->
-                constant false
-            | Plonk_types.Opt.Flag.Maybe ->
-=======
             | Opt.Flag.Yes ->
                 constant true
             | Opt.Flag.No ->
                 constant false
             | Opt.Flag.Maybe ->
->>>>>>> 96453589
                 Spec.T.B Bool
           in
           Spec.T.Struct
@@ -921,11 +794,7 @@
           ]
 
       (** Convert a statement (as structured data) into the flat data-based representation. *)
-<<<<<<< HEAD
-      let to_data
-=======
       let[@warning "-45"] to_data
->>>>>>> 96453589
           ({ proof_state =
                { deferred_values =
                    { xi
@@ -942,11 +811,7 @@
                        ; zeta_to_domain_size
                        ; perm
                        ; feature_flags
-<<<<<<< HEAD
-                       ; lookup
-=======
                        ; joint_combiner
->>>>>>> 96453589
                        }
                    }
                ; sponge_digest_before_evaluations
@@ -956,11 +821,7 @@
            ; messages_for_next_step_proof
              (* messages_for_next_step_proof is represented as a digest inside the circuit *)
            } :
-<<<<<<< HEAD
-            _ t ) ~option_map ~to_opt =
-=======
             _ t ) ~option_map =
->>>>>>> 96453589
         let open Vector in
         let fp =
           [ combined_inner_product
@@ -987,20 +848,11 @@
           ; bulletproof_challenges
           ; index
           ; Plonk_types.Features.to_data feature_flags
-<<<<<<< HEAD
-          ; option_map lookup
-              ~f:Proof_state.Deferred_values.Plonk.In_circuit.Lookup.to_struct
-          ]
-
-      (** Construct a statement (as structured data) from the flat data-based representation. *)
-      let of_data
-=======
           ; option_map joint_combiner ~f:(fun x -> Hlist.HlistId.[ x ])
           ]
 
       (** Construct a statement (as structured data) from the flat data-based representation. *)
       let[@warning "-45"] of_data
->>>>>>> 96453589
           Hlist.HlistId.
             [ fp
             ; challenge
@@ -1009,13 +861,8 @@
             ; bulletproof_challenges
             ; index
             ; feature_flags
-<<<<<<< HEAD
-            ; lookup
-            ] ~feature_flags:flags ~option_map ~of_opt : _ t =
-=======
             ; joint_combiner
             ] ~option_map : _ t =
->>>>>>> 96453589
         let open Vector in
         let [ combined_inner_product
             ; b
@@ -1051,17 +898,9 @@
                     ; zeta_to_domain_size
                     ; perm
                     ; feature_flags
-<<<<<<< HEAD
-                    ; lookup =
-                        option_map lookup
-                          ~f:
-                            Proof_state.Deferred_values.Plonk.In_circuit.Lookup
-                            .of_struct
-=======
                     ; joint_combiner =
                         option_map joint_combiner ~f:(fun Hlist.HlistId.[ x ] ->
                             x )
->>>>>>> 96453589
                     }
                 }
             ; sponge_digest_before_evaluations
@@ -1085,17 +924,10 @@
 
   module Bulletproof = struct
     include Plonk_types.Openings.Bulletproof
-<<<<<<< HEAD
 
     module Advice = struct
       (** This is data that can be computed in linear time from the proof + statement.
 
-=======
-
-    module Advice = struct
-      (** This is data that can be computed in linear time from the proof + statement.
-
->>>>>>> 96453589
           It doesn't need to be sent on the wire, but it does need to be provided to the verifier
       *)
       type 'fq t =
@@ -1126,9 +958,6 @@
                 ; zeta : 'scalar_challenge
                 }
               [@@deriving sexp, compare, yojson, hlist, hash, equal]
-<<<<<<< HEAD
-
-              let to_latest = Fn.id
             end
           end]
 
@@ -1137,7 +966,13 @@
             { alpha; beta; gamma; zeta; joint_combiner = None; feature_flags }
 
           let of_wrap
-              ({ alpha; beta; gamma; zeta; joint_combiner = _; feature_flags } :
+              ({ alpha
+               ; beta
+               ; gamma
+               ; zeta
+               ; joint_combiner = _
+               ; feature_flags = _
+               } :
                 _ Wrap.Proof_state.Deferred_values.Plonk.Minimal.t ) =
             { alpha; beta; gamma; zeta }
         end
@@ -1168,53 +1003,6 @@
             }
           [@@deriving sexp, compare, yojson, hlist, hash, equal, fields]
 
-=======
-            end
-          end]
-
-          let to_wrap ~feature_flags { alpha; beta; gamma; zeta } :
-              _ Wrap.Proof_state.Deferred_values.Plonk.Minimal.t =
-            { alpha; beta; gamma; zeta; joint_combiner = None; feature_flags }
-
-          let of_wrap
-              ({ alpha
-               ; beta
-               ; gamma
-               ; zeta
-               ; joint_combiner = _
-               ; feature_flags = _
-               } :
-                _ Wrap.Proof_state.Deferred_values.Plonk.Minimal.t ) =
-            { alpha; beta; gamma; zeta }
-        end
-
-        open Pickles_types
-
-        module In_circuit = struct
-          (** All scalar values deferred by a verifier circuit.
-              The values in [vbmul], [complete_add], [endomul], [endomul_scalar], and [perm]
-              are all scalars which will have been used to scale selector polynomials during the
-              computation of the linearized polynomial commitment.
-
-              Then, we expose them so the next guy (who can do scalar arithmetic) can check that they
-              were computed correctly from the evaluations in the proof and the challenges.
-          *)
-          type ('challenge, 'scalar_challenge, 'fp) t =
-            { alpha : 'scalar_challenge
-            ; beta : 'challenge
-            ; gamma : 'challenge
-            ; zeta : 'scalar_challenge
-                  (* TODO: zeta_to_srs_length is kind of unnecessary.
-                     Try to get rid of it when you can.
-                  *)
-            ; zeta_to_srs_length : 'fp
-            ; zeta_to_domain_size : 'fp
-            ; perm : 'fp
-                  (** scalar used on one of the permutation polynomial commitments. *)
-            }
-          [@@deriving sexp, compare, yojson, hlist, hash, equal, fields]
-
->>>>>>> 96453589
           let to_wrap ~opt_none ~false_
               { alpha
               ; beta
@@ -1241,62 +1029,6 @@
                 ; lookup = false_
                 ; runtime_tables = false_
                 }
-<<<<<<< HEAD
-            ; lookup = opt_none
-            }
-
-          let of_wrap ~assert_none ~assert_false
-              ({ alpha
-               ; beta
-               ; gamma
-               ; zeta
-               ; zeta_to_srs_length
-               ; zeta_to_domain_size
-               ; perm
-               ; feature_flags
-               ; lookup
-               } :
-                _ Wrap.Proof_state.Deferred_values.Plonk.In_circuit.t ) =
-            let () =
-              let { Plonk_types.Features.range_check0
-                  ; range_check1
-                  ; foreign_field_add
-                  ; foreign_field_mul
-                  ; xor
-                  ; rot
-                  ; lookup
-                  ; runtime_tables
-                  } =
-                feature_flags
-              in
-              assert_false range_check0 ;
-              assert_false range_check1 ;
-              assert_false foreign_field_add ;
-              assert_false foreign_field_mul ;
-              assert_false xor ;
-              assert_false rot ;
-              assert_false lookup ;
-              assert_false runtime_tables
-            in
-            assert_none lookup ;
-            { alpha
-            ; beta
-            ; gamma
-            ; zeta
-            ; zeta_to_srs_length
-            ; zeta_to_domain_size
-            ; perm
-            }
-
-          let map_challenges t ~f ~scalar =
-            { t with
-              alpha = scalar t.alpha
-            ; beta = f t.beta
-            ; gamma = f t.gamma
-            ; zeta = scalar t.zeta
-            }
-
-=======
             ; joint_combiner = opt_none
             }
 
@@ -1351,7 +1083,6 @@
             ; zeta = scalar t.zeta
             }
 
->>>>>>> 96453589
           let map_fields t ~f =
             { t with
               zeta_to_srs_length = f t.zeta_to_srs_length
@@ -1359,14 +1090,7 @@
             ; perm = f t.perm
             }
 
-<<<<<<< HEAD
-          let typ (type f fp)
-              (module Impl : Snarky_backendless.Snark_intf.Run
-                with type field = f ) ~dummy_scalar ~dummy_scalar_challenge
-              ~challenge ~scalar_challenge ~bool ~feature_flags
-=======
           let typ (type f fp) _ ~challenge ~scalar_challenge
->>>>>>> 96453589
               (fp : (fp, _, f) Snarky_backendless.Typ.t) =
             Snarky_backendless.Typ.of_hlistable
               [ Scalar_challenge.typ scalar_challenge
@@ -1597,11 +1321,7 @@
           }
       end
 
-<<<<<<< HEAD
-      let typ impl fq ~assert_16_bits ~zero =
-=======
       let typ impl fq ~assert_16_bits =
->>>>>>> 96453589
         let open In_circuit in
         Spec.typ impl fq ~assert_16_bits (spec Backend.Tock.Rounds.n)
         |> Snarky_backendless.Typ.transport ~there:to_data ~back:of_data
@@ -1624,49 +1344,27 @@
     include struct
       open Hlist.HlistId
 
-<<<<<<< HEAD
-      let to_data { unfinalized_proofs; messages_for_next_step_proof } =
-=======
       let _to_data { unfinalized_proofs; messages_for_next_step_proof } =
->>>>>>> 96453589
         [ Vector.map unfinalized_proofs ~f:Per_proof.In_circuit.to_data
         ; messages_for_next_step_proof
         ]
 
-<<<<<<< HEAD
-      let of_data [ unfinalized_proofs; messages_for_next_step_proof ] =
-=======
       let _of_data [ unfinalized_proofs; messages_for_next_step_proof ] =
->>>>>>> 96453589
         { unfinalized_proofs =
             Vector.map unfinalized_proofs ~f:Per_proof.In_circuit.of_data
         ; messages_for_next_step_proof
         }
     end [@@warning "-45"]
 
-<<<<<<< HEAD
-    let typ (type n f)
-        ( (module Impl : Snarky_backendless.Snark_intf.Run with type field = f)
-        as impl ) zero ~assert_16_bits
-        (proofs_verified :
-          (Plonk_types.Opt.Flag.t Plonk_types.Features.t, n) Vector.t ) fq :
-=======
     let[@warning "-60"] typ (type n f)
         ( (module Impl : Snarky_backendless.Snark_intf.Run with type field = f)
         as impl ) ~assert_16_bits
         (proofs_verified : (Opt.Flag.t Plonk_types.Features.t, n) Vector.t) fq :
->>>>>>> 96453589
         ( ((_, _) Vector.t, _) t
         , ((_, _) Vector.t, _) t
         , _ )
         Snarky_backendless.Typ.t =
-<<<<<<< HEAD
-      let per_proof feature_flags =
-        Per_proof.typ impl fq ~assert_16_bits ~zero
-      in
-=======
       let per_proof _ = Per_proof.typ impl fq ~assert_16_bits in
->>>>>>> 96453589
       let unfinalized_proofs =
         Vector.typ' (Vector.map proofs_verified ~f:per_proof)
       in
@@ -1692,11 +1390,7 @@
       }
     [@@deriving sexp, compare, yojson]
 
-<<<<<<< HEAD
-    let to_data
-=======
     let[@warning "-45"] to_data
->>>>>>> 96453589
         { proof_state = { unfinalized_proofs; messages_for_next_step_proof }
         ; messages_for_next_wrap_proof
         } =
@@ -1707,11 +1401,7 @@
       ; messages_for_next_wrap_proof
       ]
 
-<<<<<<< HEAD
-    let of_data
-=======
     let[@warning "-45"] of_data
->>>>>>> 96453589
         Hlist.HlistId.
           [ unfinalized_proofs
           ; messages_for_next_step_proof
