open Pickles_types
module Scalar_challenge = Kimchi_backend_common.Scalar_challenge
module Bulletproof_challenge = Bulletproof_challenge
module Branch_data = Branch_data
module Digest = Digest
module Spec = Spec
module Opt = Pickles_types.Opt
open Core_kernel

type 'f impl = 'f Spec.impl

let index_to_field_elements =
  Pickles_base.Side_loaded_verification_key.index_to_field_elements

module Zero_values = struct
  type ('chal, 'fp) single = { challenge : 'chal; scalar : 'fp }

  type ('chal, 'chal_var, 'fp, 'fp_var) t =
    { value : ('chal, 'fp) single; var : ('chal_var, 'fp_var) single }
end

module Wrap = struct
  module Proof_state = struct
    (** This module contains structures which contain the scalar-field elements that
        are required to finalize the verification of a proof that is partially verified inside
        a circuit.

        Each verifier circuit starts by verifying the parts of a proof involving group operations.
        At the end, there is a sequence of scalar-field computations it must perform. Instead of
        performing them directly, it exposes the values needed for those computations as a part of
        its own public-input, so that the next circuit can do them (since it will use the other curve on the cycle,
        and hence can efficiently perform computations in that scalar field). *)
    module Deferred_values = struct
      module Plonk = struct
        module Minimal = struct
          [%%versioned
          module Stable = struct
            module V1 = struct
              (** Challenges from the PLONK IOP. These, plus the evaluations that are already in the proof, are
                  all that's needed to derive all the values in the [In_circuit] version below.

                  See src/lib/pickles/plonk_checks/plonk_checks.ml for the computation of the [In_circuit] value
                  from the [Minimal] value.
              *)
              type ('challenge, 'scalar_challenge, 'bool) t =
                    ( 'challenge
                    , 'scalar_challenge
                    , 'bool )
                    Mina_wire_types.Pickles_composition_types.Wrap.Proof_state
                    .Deferred_values
                    .Plonk
                    .Minimal
                    .V1
                    .t =
                { alpha : 'scalar_challenge
                ; beta : 'challenge
                ; gamma : 'challenge
                ; zeta : 'scalar_challenge
                ; joint_combiner : 'scalar_challenge option
                ; feature_flags : 'bool Plonk_types.Features.Stable.V1.t
                }
              [@@deriving sexp, compare, yojson, hlist, hash, equal]

              let to_latest = Fn.id
            end
          end]

          let map_challenges t ~f ~scalar =
            { t with
              alpha = scalar t.alpha
            ; beta = f t.beta
            ; gamma = f t.gamma
            ; zeta = scalar t.zeta
            ; joint_combiner = Option.map ~f:scalar t.joint_combiner
            }
        end

        open Pickles_types

        module In_circuit = struct
          module Lookup = struct
            type 'scalar_challenge t = { joint_combiner : 'scalar_challenge }
            [@@deriving sexp, compare, yojson, hlist, hash, equal, fields]

            let[@warning "-45"] to_struct l = Hlist.HlistId.[ l.joint_combiner ]

            let[@warning "-45"] of_struct Hlist.HlistId.[ joint_combiner ] =
              { joint_combiner }

            let map ~f { joint_combiner } =
              { joint_combiner = f joint_combiner }

            let typ scalar_challenge =
              Snarky_backendless.Typ.of_hlistable ~var_to_hlist:to_hlist
                ~var_of_hlist:of_hlist ~value_to_hlist:to_hlist
                ~value_of_hlist:of_hlist [ scalar_challenge ]
          end

<<<<<<< HEAD
          module Optional_column_scalars = struct
            include Pickles_types.Plonk_verification_key_evals.Optional_columns

            let[@warning "-45"] to_data
                { range_check0
                ; range_check1
                ; foreign_field_add
                ; foreign_field_mul
                ; xor
                ; rot
                ; lookup_gate
                ; runtime_tables
                } =
              Hlist.HlistId.
                [ range_check0
                ; range_check1
                ; foreign_field_add
                ; foreign_field_mul
                ; xor
                ; rot
                ; lookup_gate
                ; runtime_tables
                ]

            let[@warning "-45"] of_data
                Hlist.HlistId.
                  [ range_check0
                  ; range_check1
                  ; foreign_field_add
                  ; foreign_field_mul
                  ; xor
                  ; rot
                  ; lookup_gate
                  ; runtime_tables
                  ] =
              { range_check0
              ; range_check1
              ; foreign_field_add
              ; foreign_field_mul
              ; xor
              ; rot
              ; lookup_gate
              ; runtime_tables
              }

            let of_feature_flags (feature_flags : _ Plonk_types.Features.t) =
              { range_check0 = feature_flags.range_check0
              ; range_check1 = feature_flags.range_check1
              ; foreign_field_add = feature_flags.foreign_field_add
              ; foreign_field_mul = feature_flags.foreign_field_mul
              ; xor = feature_flags.xor
              ; rot = feature_flags.rot
              ; lookup_gate = feature_flags.lookup
              ; runtime_tables = feature_flags.runtime_tables
              }

            let make_opt feature_flags t =
              let flags = of_feature_flags feature_flags in
              map2 flags t ~f:(fun flag v ->
                  match v with Some v -> Opt.maybe flag v | None -> Opt.none )

            let[@warning "-45"] refine_opt feature_flags t =
              let flags = of_feature_flags feature_flags in
              map2 flags t ~f:(fun flag v ->
                  match (flag, v) with
                  | Opt.Flag.Yes, Opt.Maybe (_, v) ->
                      Opt.some v
                  | Opt.Flag.Yes, (Some _ | None) ->
                      assert false
                  | Opt.Flag.Maybe, v ->
                      v
                  | Opt.Flag.No, (None | Some _ | Maybe _) ->
                      Opt.none )

            let spec (* (type f) *) _
                (* ((module Impl) : f impl) *) (zero : _ Zero_values.t)
                (feature_flags : Plonk_types.Features.options) =
              let opt_spec flag =
                let opt_spec =
                  Spec.T.Opt_unflagged
                    { inner = B Field
                    ; flag
                    ; dummy1 = zero.value.scalar
                    ; dummy2 = zero.var.scalar
                    }
                in
                match flag with
                | Opt.Flag.No ->
                    Spec.T.Constant (None, (fun _ _ -> (* TODO *) ()), opt_spec)
                | Opt.Flag.(Yes | Maybe) ->
                    opt_spec
              in
              let [ f1; f2; f3; f4; f5; f6; f7; f8 ] =
                of_feature_flags feature_flags |> to_data
              in
              Spec.T.Struct
                [ opt_spec f1
                ; opt_spec f2
                ; opt_spec f3
                ; opt_spec f4
                ; opt_spec f5
                ; opt_spec f6
                ; opt_spec f7
                ; opt_spec f8
                ]
          end

=======
>>>>>>> 62782873
          (** All scalar values deferred by a verifier circuit.
              We expose them so the next guy (who can do scalar arithmetic) can check that they
              were computed correctly from the evaluations in the proof and the challenges.
          *)
          type ( 'challenge
               , 'scalar_challenge
               , 'fp
               , 'fp_opt
               , 'lookup_opt
               , 'bool )
               t =
            { alpha : 'scalar_challenge
            ; beta : 'challenge
            ; gamma : 'challenge
            ; zeta : 'scalar_challenge
                  (* TODO: zeta_to_srs_length is kind of unnecessary.
                     Try to get rid of it when you can.
                  *)
            ; zeta_to_srs_length : 'fp
            ; zeta_to_domain_size : 'fp
            ; perm : 'fp
                  (** scalar used on one of the permutation polynomial commitments. *)
            ; feature_flags : 'bool Plonk_types.Features.t
            ; lookup : 'lookup_opt
            }
          [@@deriving sexp, compare, yojson, hlist, hash, equal, fields]

          let map_challenges t ~f ~scalar =
            { t with
              alpha = scalar t.alpha
            ; beta = f t.beta
            ; gamma = f t.gamma
            ; zeta = scalar t.zeta
            ; lookup = Opt.map ~f:(Lookup.map ~f:scalar) t.lookup
            }

          let map_fields t ~f =
            { t with
              zeta_to_srs_length = f t.zeta_to_srs_length
            ; zeta_to_domain_size = f t.zeta_to_domain_size
            ; perm = f t.perm
            }

          let typ (type f fp)
              (module Impl : Snarky_backendless.Snark_intf.Run
                with type field = f ) ~dummy_scalar ~dummy_scalar_challenge
              ~challenge ~scalar_challenge ~bool ~feature_flags
              (fp : (fp, _, f) Snarky_backendless.Typ.t) =
            let uses_lookup =
              let { Plonk_types.Features.range_check0
                  ; range_check1
                  ; foreign_field_add = _ (* Doesn't use lookup *)
                  ; foreign_field_mul
                  ; xor
                  ; rot
                  ; lookup
                  ; runtime_tables = _ (* Fixme *)
                  } =
                feature_flags
              in
              Array.reduce_exn ~f:Opt.Flag.( ||| )
                [| range_check0
                 ; range_check1
                 ; foreign_field_mul
                 ; xor
                 ; rot
                 ; lookup
                |]
            in
            Snarky_backendless.Typ.of_hlistable
              [ Scalar_challenge.typ scalar_challenge
              ; challenge
              ; challenge
              ; Scalar_challenge.typ scalar_challenge
              ; fp
              ; fp
              ; fp
              ; Plonk_types.Features.typ ~feature_flags bool
<<<<<<< HEAD
              ; Opt.typ Impl.Boolean.typ
                  feature_flags.Plonk_types.Features.lookup
                  ~dummy:{ joint_combiner = dummy_scalar_challenge }
                  (Lookup.typ (Scalar_challenge.typ scalar_challenge))
              ; Optional_column_scalars.typ
                  (module Impl)
                  ~dummy:dummy_scalar fp feature_flags
=======
              ; Plonk_types.Opt.typ Impl.Boolean.typ uses_lookup
                  ~dummy:{ joint_combiner = dummy_scalar_challenge }
                  (Lookup.typ (Scalar_challenge.typ scalar_challenge))
>>>>>>> 62782873
              ]
              ~var_to_hlist:to_hlist ~var_of_hlist:of_hlist
              ~value_to_hlist:to_hlist ~value_of_hlist:of_hlist
        end

        let to_minimal (type challenge scalar_challenge fp fp_opt lookup_opt)
            (t :
              ( challenge
              , scalar_challenge
              , fp
              , fp_opt
              , lookup_opt
              , 'bool )
              In_circuit.t )
            ~(to_option :
               lookup_opt -> scalar_challenge In_circuit.Lookup.t option ) :
            (challenge, scalar_challenge, 'bool) Minimal.t =
          { alpha = t.alpha
          ; beta = t.beta
          ; zeta = t.zeta
          ; gamma = t.gamma
          ; joint_combiner =
              Option.map (to_option t.lookup) ~f:(fun l ->
                  l.In_circuit.Lookup.joint_combiner )
          ; feature_flags = t.feature_flags
          }
      end

      [%%versioned
      module Stable = struct
        [@@@no_toplevel_latest_type]

        module V1 = struct
          (** All the deferred values needed, comprising values from the PLONK IOP verification,
    values from the inner-product argument, and [which_branch] which is needed to know
    the proper domain to use. *)
          type ( 'plonk
               , 'scalar_challenge
               , 'fp
               , 'bulletproof_challenges
               , 'branch_data )
               t =
                ( 'plonk
                , 'scalar_challenge
                , 'fp
                , 'bulletproof_challenges
                , 'branch_data )
                Mina_wire_types.Pickles_composition_types.Wrap.Proof_state
                .Deferred_values
                .V1
                .t =
            { plonk : 'plonk
            ; combined_inner_product : 'fp
                  (** combined_inner_product = sum_{i < num_evaluation_points} sum_{j < num_polys} r^i xi^j f_j(pt_i) *)
            ; b : 'fp
                  (** b = challenge_poly plonk.zeta + r * challenge_poly (domain_generrator * plonk.zeta)
                where challenge_poly(x) = \prod_i (1 + bulletproof_challenges.(i) * x^{2^{k - 1 - i}})
            *)
            ; xi : 'scalar_challenge
                  (** The challenge used for combining polynomials *)
            ; bulletproof_challenges : 'bulletproof_challenges
                  (** The challenges from the inner-product argument that was partially verified. *)
            ; branch_data : 'branch_data
                  (** Data specific to which step branch of the proof-system was verified *)
            }
          [@@deriving sexp, compare, yojson, hlist, hash, equal]

          let to_latest = Fn.id
        end
      end]

      type ( 'plonk
           , 'scalar_challenge
           , 'fp
           , 'bulletproof_challenges
           , 'branch_data )
           t =
            ( 'plonk
            , 'scalar_challenge
            , 'fp
            , 'bulletproof_challenges
            , 'branch_data )
            Stable.Latest.t =
        { plonk : 'plonk
        ; combined_inner_product : 'fp
        ; b : 'fp
        ; xi : 'scalar_challenge
        ; bulletproof_challenges : 'bulletproof_challenges
        ; branch_data : 'branch_data
        }
      [@@deriving sexp, compare, yojson, hlist, hash, equal]

      module Minimal = struct
        [%%versioned
        module Stable = struct
          module V1 = struct
            type ( 'challenge
                 , 'scalar_challenge
                 , 'fp
                 , 'bool
                 , 'bulletproof_challenges
                 , 'branch_data )
                 t =
                  ( 'challenge
                  , 'scalar_challenge
                  , 'fp
                  , 'bool
                  , 'bulletproof_challenges
                  , 'branch_data )
                  Mina_wire_types.Pickles_composition_types.Wrap.Proof_state
                  .Deferred_values
                  .Minimal
                  .V1
                  .t =
              { plonk :
                  ( 'challenge
                  , 'scalar_challenge
                  , 'bool )
                  Plonk.Minimal.Stable.V1.t
              ; bulletproof_challenges : 'bulletproof_challenges
              ; branch_data : 'branch_data
              }
            [@@deriving sexp, compare, yojson, hash, equal]
          end
        end]

        let map_challenges { plonk; bulletproof_challenges; branch_data } ~f
            ~scalar =
          { plonk = Plonk.Minimal.map_challenges ~f ~scalar plonk
          ; bulletproof_challenges
          ; branch_data
          }
      end

      let map_challenges
          { plonk
          ; combined_inner_product
          ; b : 'fp
          ; xi
          ; bulletproof_challenges
          ; branch_data
          } ~f:_ ~scalar =
        { xi = scalar xi
        ; combined_inner_product
        ; b
        ; plonk
        ; bulletproof_challenges
        ; branch_data
        }

      module In_circuit = struct
        type ( 'challenge
             , 'scalar_challenge
             , 'fp
             , 'fp_opt
             , 'lookup_opt
             , 'bulletproof_challenges
             , 'branch_data
             , 'bool )
             t =
          ( ( 'challenge
            , 'scalar_challenge
            , 'fp
            , 'fp_opt
            , 'lookup_opt
            , 'bool )
            Plonk.In_circuit.t
          , 'scalar_challenge
          , 'fp
          , 'bulletproof_challenges
          , 'branch_data )
          Stable.Latest.t
        [@@deriving sexp, compare, yojson, hash, equal]

        let to_hlist, of_hlist = (to_hlist, of_hlist)

        let typ (type f fp)
            ((module Impl) as impl :
              (module Snarky_backendless.Snark_intf.Run with type field = f) )
            ~dummy_scalar ~dummy_scalar_challenge ~challenge ~scalar_challenge
            ~feature_flags (fp : (fp, _, f) Snarky_backendless.Typ.t) index =
          Snarky_backendless.Typ.of_hlistable
            [ Plonk.In_circuit.typ impl ~dummy_scalar ~dummy_scalar_challenge
                ~challenge ~scalar_challenge ~bool:Impl.Boolean.typ
                ~feature_flags fp
            ; fp
            ; fp
            ; Scalar_challenge.typ scalar_challenge
            ; Vector.typ
                (Bulletproof_challenge.typ scalar_challenge)
                Backend.Tick.Rounds.n
            ; index
            ]
            ~var_to_hlist:to_hlist ~var_of_hlist:of_hlist
            ~value_to_hlist:to_hlist ~value_of_hlist:of_hlist
      end

      let to_minimal
          ({ plonk
           ; combined_inner_product
           ; b
           ; xi
           ; bulletproof_challenges
           ; branch_data
           } :
            _ In_circuit.t ) ~to_option : _ Minimal.t =
        { plonk = Plonk.to_minimal ~to_option plonk
        ; bulletproof_challenges
        ; branch_data
        }
    end

    (** The component of the proof accumulation state that is only computed on by the
        "wrapping" proof system, and that can be handled opaquely by any "step" circuits. *)
    module Messages_for_next_wrap_proof = struct
      [%%versioned
      module Stable = struct
        module V1 = struct
          type ('g1, 'bulletproof_challenges) t =
                ( 'g1
                , 'bulletproof_challenges )
                Mina_wire_types.Pickles_composition_types.Wrap.Proof_state
                .Messages_for_next_wrap_proof
                .V1
                .t =
            { challenge_polynomial_commitment : 'g1
            ; old_bulletproof_challenges : 'bulletproof_challenges
            }
          [@@deriving sexp, compare, yojson, hlist, hash, equal]
        end
      end]

      let to_field_elements (type g f)
          { challenge_polynomial_commitment; old_bulletproof_challenges }
          ~g1:(g1_to_field_elements : g -> f list) =
        Array.concat
          [ Vector.to_array old_bulletproof_challenges
            |> Array.concat_map ~f:Vector.to_array
          ; Array.of_list (g1_to_field_elements challenge_polynomial_commitment)
          ]

      let typ g1 chal ~length =
        Snarky_backendless.Typ.of_hlistable
          [ g1; Vector.typ chal length ]
          ~var_to_hlist:to_hlist ~var_of_hlist:of_hlist ~value_to_hlist:to_hlist
          ~value_of_hlist:of_hlist
    end

    [%%versioned
    module Stable = struct
      module V1 = struct
        type ( 'plonk
             , 'scalar_challenge
             , 'fp
             , 'messages_for_next_wrap_proof
             , 'digest
             , 'bp_chals
             , 'index )
             t =
              ( 'plonk
              , 'scalar_challenge
              , 'fp
              , 'messages_for_next_wrap_proof
              , 'digest
              , 'bp_chals
              , 'index )
              Mina_wire_types.Pickles_composition_types.Wrap.Proof_state.V1.t =
          { deferred_values :
              ( 'plonk
              , 'scalar_challenge
              , 'fp
              , 'bp_chals
              , 'index )
              Deferred_values.Stable.V1.t
          ; sponge_digest_before_evaluations : 'digest
          ; messages_for_next_wrap_proof : 'messages_for_next_wrap_proof
                (** Parts of the statement not needed by the other circuit. Represented as a hash inside the
              circuit which is then "unhashed". *)
          }
        [@@deriving sexp, compare, yojson, hlist, hash, equal]
      end
    end]

    module Minimal = struct
      [%%versioned
      module Stable = struct
        module V1 = struct
          type ( 'challenge
               , 'scalar_challenge
               , 'fp
               , 'bool
               , 'messages_for_next_wrap_proof
               , 'digest
               , 'bp_chals
               , 'index )
               t =
                ( 'challenge
                , 'scalar_challenge
                , 'fp
                , 'bool
                , 'messages_for_next_wrap_proof
                , 'digest
                , 'bp_chals
                , 'index )
                Mina_wire_types.Pickles_composition_types.Wrap.Proof_state
                .Minimal
                .V1
                .t =
            { deferred_values :
                ( 'challenge
                , 'scalar_challenge
                , 'fp
                , 'bool
                , 'bp_chals
                , 'index )
                Deferred_values.Minimal.Stable.V1.t
            ; sponge_digest_before_evaluations : 'digest
            ; messages_for_next_wrap_proof : 'messages_for_next_wrap_proof
                  (** Parts of the statement not needed by the other circuit. Represented as a hash inside the
              circuit which is then "unhashed". *)
            }
          [@@deriving sexp, compare, yojson, hash, equal]
        end
      end]
    end

    module In_circuit = struct
      type ( 'challenge
           , 'scalar_challenge
           , 'fp
           , 'fp_opt
           , 'lookup_opt
           , 'bool
           , 'messages_for_next_wrap_proof
           , 'digest
           , 'bp_chals
           , 'index )
           t =
        ( ( 'challenge
          , 'scalar_challenge
          , 'fp
          , 'fp_opt
          , 'lookup_opt
          , 'bool )
          Deferred_values.Plonk.In_circuit.t
        , 'scalar_challenge
        , 'fp
        , 'messages_for_next_wrap_proof
        , 'digest
        , 'bp_chals
        , 'index )
        Stable.Latest.t
      [@@deriving sexp, compare, yojson, hash, equal]

      let to_hlist, of_hlist = (to_hlist, of_hlist)

      let typ (type f fp)
          (impl : (module Snarky_backendless.Snark_intf.Run with type field = f))
          ~dummy_scalar ~dummy_scalar_challenge ~challenge ~scalar_challenge
          ~feature_flags (fp : (fp, _, f) Snarky_backendless.Typ.t)
          messages_for_next_wrap_proof digest index =
        Snarky_backendless.Typ.of_hlistable
          [ Deferred_values.In_circuit.typ impl ~dummy_scalar
              ~dummy_scalar_challenge ~challenge ~scalar_challenge
              ~feature_flags fp index
          ; digest
          ; messages_for_next_wrap_proof
          ]
          ~var_to_hlist:to_hlist ~var_of_hlist:of_hlist ~value_to_hlist:to_hlist
          ~value_of_hlist:of_hlist
    end

    let to_minimal
        ({ deferred_values
         ; sponge_digest_before_evaluations
         ; messages_for_next_wrap_proof
         } :
          _ In_circuit.t ) ~to_option : _ Minimal.t =
      { deferred_values = Deferred_values.to_minimal ~to_option deferred_values
      ; sponge_digest_before_evaluations
      ; messages_for_next_wrap_proof
      }
  end

  (** The component of the proof accumulation state that is only computed on by the
      "stepping" proof system, and that can be handled opaquely by any "wrap" circuits. *)
  module Messages_for_next_step_proof = struct
    type ( 'g
         , 'g_opt
         , 's
         , 'challenge_polynomial_commitments
         , 'bulletproof_challenges )
         t =
      { app_state : 's
            (** The actual application-level state (e.g., for Mina, this is the protocol state which contains the
    merkle root of the ledger, state related to consensus, etc.) *)
      ; dlog_plonk_index :
          ('g, 'g_opt) Pickles_types.Plonk_verification_key_evals.t
            (** The verification key corresponding to the wrap-circuit for this
                recursive proof system.  It gets threaded through all the
                circuits so that the step circuits can verify proofs against
                it.  *)
      ; challenge_polynomial_commitments : 'challenge_polynomial_commitments
      ; old_bulletproof_challenges : 'bulletproof_challenges
      }
    [@@deriving sexp]

    let to_field_elements (type g f)
        { app_state
        ; dlog_plonk_index
        ; challenge_polynomial_commitments
        ; old_bulletproof_challenges
        } ~app_state:app_state_to_field_elements ~comm ~(g : g -> f list) =
      Array.concat
        [ index_to_field_elements ~g:comm
            ~g_opt:(function None -> [||] | Some v -> comm v)
            dlog_plonk_index
        ; app_state_to_field_elements app_state
        ; Vector.map2 challenge_polynomial_commitments
            old_bulletproof_challenges ~f:(fun comm chals ->
              Array.append (Array.of_list (g comm)) (Vector.to_array chals) )
          |> Vector.to_list |> Array.concat
        ]

    let to_field_elements_without_index (type g f)
        { app_state
        ; dlog_plonk_index = _
        ; challenge_polynomial_commitments
        ; old_bulletproof_challenges
        } ~app_state:app_state_to_field_elements ~(g : g -> f list) =
      Array.concat
        [ app_state_to_field_elements app_state
        ; Vector.map2 challenge_polynomial_commitments
            old_bulletproof_challenges ~f:(fun comm chals ->
              Array.append (Array.of_list (g comm)) (Vector.to_array chals) )
          |> Vector.to_list |> Array.concat
        ]

    open Snarky_backendless.H_list

    let[@warning "-45"] to_hlist
        { app_state
        ; dlog_plonk_index
        ; challenge_polynomial_commitments
        ; old_bulletproof_challenges
        } =
      [ app_state
      ; dlog_plonk_index
      ; challenge_polynomial_commitments
      ; old_bulletproof_challenges
      ]

    let[@warning "-45"] of_hlist
        ([ app_state
         ; dlog_plonk_index
         ; challenge_polynomial_commitments
         ; old_bulletproof_challenges
         ] :
          (unit, _) t ) =
      { app_state
      ; dlog_plonk_index
      ; challenge_polynomial_commitments
      ; old_bulletproof_challenges
      }

    let typ _comm _commopt g s chal proofs_verified =
      Snarky_backendless.Typ.of_hlistable
        [ s; assert false; Vector.typ g proofs_verified; chal ]
        (* TODO: Should this really just be a vector typ of length Rounds.n ?*)
        ~var_to_hlist:to_hlist ~var_of_hlist:of_hlist ~value_to_hlist:to_hlist
        ~value_of_hlist:of_hlist
  end

  module Lookup_parameters = struct
    (* Values needed for computing lookup parts of the verifier circuit. *)
    type ('chal, 'chal_var, 'fp, 'fp_var) t =
      { zero : ('chal, 'chal_var, 'fp, 'fp_var) Zero_values.t
      ; use : Opt.Flag.t
      }

    let opt_spec (type f) ((module Impl) : f impl)
        { zero = { value; var }; use } =
      Spec.T.Opt
        { inner = Struct [ Scalar Challenge ]
        ; flag = use
        ; dummy1 =
            [ Kimchi_backend_common.Scalar_challenge.create value.challenge ]
        ; dummy2 =
            [ Kimchi_backend_common.Scalar_challenge.create var.challenge ]
        ; bool = (module Impl.Boolean)
        }
  end

  (** This is the full statement for "wrap" proofs which contains
      - the application-level statement (app_state)
      - data needed to perform the final verification of the proof, which correspond
        to parts of incompletely verified proofs.
  *)
  module Statement = struct
    [%%versioned
    module Stable = struct
      module V1 = struct
        type ( 'plonk
             , 'scalar_challenge
             , 'fp
             , 'messages_for_next_wrap_proof
             , 'digest
             , 'messages_for_next_step_proof
             , 'bp_chals
             , 'index )
             t =
              ( 'plonk
              , 'scalar_challenge
              , 'fp
              , 'messages_for_next_wrap_proof
              , 'digest
              , 'messages_for_next_step_proof
              , 'bp_chals
              , 'index )
              Mina_wire_types.Pickles_composition_types.Wrap.Statement.V1.t =
          { proof_state :
              ( 'plonk
              , 'scalar_challenge
              , 'fp
              , 'messages_for_next_wrap_proof
              , 'digest
              , 'bp_chals
              , 'index )
              Proof_state.Stable.V1.t
          ; messages_for_next_step_proof : 'messages_for_next_step_proof
          }
        [@@deriving compare, yojson, sexp, hash, equal]
      end
    end]

    module Minimal = struct
      [%%versioned
      module Stable = struct
        module V1 = struct
          type ( 'challenge
               , 'scalar_challenge
               , 'fp
               , 'bool
               , 'messages_for_next_wrap_proof
               , 'digest
               , 'messages_for_next_step_proof
               , 'bp_chals
               , 'index )
               t =
                ( 'challenge
                , 'scalar_challenge
                , 'fp
                , 'bool
                , 'messages_for_next_wrap_proof
                , 'digest
                , 'messages_for_next_step_proof
                , 'bp_chals
                , 'index )
                Mina_wire_types.Pickles_composition_types.Wrap.Statement.Minimal
                .V1
                .t =
            { proof_state :
                ( 'challenge
                , 'scalar_challenge
                , 'fp
                , 'bool
                , 'messages_for_next_wrap_proof
                , 'digest
                , 'bp_chals
                , 'index )
                Proof_state.Minimal.Stable.V1.t
            ; messages_for_next_step_proof : 'messages_for_next_step_proof
            }
          [@@deriving compare, yojson, sexp, hash, equal]
        end
      end]
    end

    module In_circuit = struct
      type ( 'challenge
           , 'scalar_challenge
           , 'fp
           , 'fp_opt
           , 'lookup_opt
           , 'bool
           , 'messages_for_next_wrap_proof
           , 'digest
           , 'messages_for_next_step_proof
           , 'bp_chals
           , 'index )
           t =
        ( ( 'challenge
          , 'scalar_challenge
          , 'fp
          , 'fp_opt
          , 'lookup_opt
          , 'bool )
          Proof_state.Deferred_values.Plonk.In_circuit.t
        , 'scalar_challenge
        , 'fp
        , 'messages_for_next_wrap_proof
        , 'digest
        , 'messages_for_next_step_proof
        , 'bp_chals
        , 'index )
        Stable.Latest.t
      [@@deriving compare, yojson, sexp, hash, equal]

      (** A layout of the raw data in a statement, which is needed for
          representing it inside the circuit. *)
      let spec impl lookup feature_flags =
        let feature_flags_spec =
          let [ f1; f2; f3; f4; f5; f6; f7; f8 ] =
            (* Ensure that layout is the same *)
            Plonk_types.Features.to_data feature_flags
          in
          let constant x =
            Spec.T.Constant (x, (fun x y -> assert (Bool.equal x y)), B Bool)
          in
          let maybe_constant flag =
            match flag with
            | Opt.Flag.Yes ->
                constant true
            | Opt.Flag.No ->
                constant false
            | Opt.Flag.Maybe ->
                Spec.T.B Bool
          in
          Spec.T.Struct
            [ maybe_constant f1
            ; maybe_constant f2
            ; maybe_constant f3
            ; maybe_constant f4
            ; maybe_constant f5
            ; maybe_constant f6
            ; maybe_constant f7
            ; maybe_constant f8
            ]
        in
        Spec.T.Struct
          [ Vector (B Field, Nat.N5.n)
          ; Vector (B Challenge, Nat.N2.n)
          ; Vector (Scalar Challenge, Nat.N3.n)
          ; Vector (B Digest, Nat.N3.n)
          ; Vector (B Bulletproof_challenge, Backend.Tick.Rounds.n)
          ; Vector (B Branch_data, Nat.N1.n)
          ; feature_flags_spec
          ; Lookup_parameters.opt_spec impl lookup
          ]

      (** Convert a statement (as structured data) into the flat data-based representation. *)
      let[@warning "-45"] to_data
          ({ proof_state =
               { deferred_values =
                   { xi
                   ; combined_inner_product
                   ; b
                   ; branch_data
                   ; bulletproof_challenges
                   ; plonk =
                       { alpha
                       ; beta
                       ; gamma
                       ; zeta
                       ; zeta_to_srs_length
                       ; zeta_to_domain_size
                       ; perm
                       ; feature_flags
                       ; lookup
                       }
                   }
               ; sponge_digest_before_evaluations
               ; messages_for_next_wrap_proof
                 (* messages_for_next_wrap_proof is represented as a digest (and then unhashed) inside the circuit *)
               }
           ; messages_for_next_step_proof
             (* messages_for_next_step_proof is represented as a digest inside the circuit *)
           } :
            _ t ) ~option_map ~to_opt =
        let open Vector in
        let fp =
          [ combined_inner_product
          ; b
          ; zeta_to_srs_length
          ; zeta_to_domain_size
          ; perm
          ]
        in
        let challenge = [ beta; gamma ] in
        let scalar_challenge = [ alpha; zeta; xi ] in
        let digest =
          [ sponge_digest_before_evaluations
          ; messages_for_next_wrap_proof
          ; messages_for_next_step_proof
          ]
        in
        let index = [ branch_data ] in
        Hlist.HlistId.
          [ fp
          ; challenge
          ; scalar_challenge
          ; digest
          ; bulletproof_challenges
          ; index
          ; Plonk_types.Features.to_data feature_flags
          ; option_map lookup
              ~f:Proof_state.Deferred_values.Plonk.In_circuit.Lookup.to_struct
          ]

      (** Construct a statement (as structured data) from the flat data-based representation. *)
      let[@warning "-45"] of_data
          Hlist.HlistId.
            [ fp
            ; challenge
            ; scalar_challenge
            ; digest
            ; bulletproof_challenges
            ; index
            ; feature_flags
            ; lookup
            ] ~feature_flags:flags ~option_map ~of_opt : _ t =
        let open Vector in
        let [ combined_inner_product
            ; b
            ; zeta_to_srs_length
            ; zeta_to_domain_size
            ; perm
            ] =
          fp
        in
        let [ beta; gamma ] = challenge in
        let [ alpha; zeta; xi ] = scalar_challenge in
        let [ sponge_digest_before_evaluations
            ; messages_for_next_wrap_proof
            ; messages_for_next_step_proof
            ] =
          digest
        in
        let [ branch_data ] = index in
        let feature_flags = Plonk_types.Features.of_data feature_flags in
        { proof_state =
            { deferred_values =
                { xi
                ; combined_inner_product
                ; b
                ; branch_data
                ; bulletproof_challenges
                ; plonk =
                    { alpha
                    ; beta
                    ; gamma
                    ; zeta
                    ; zeta_to_srs_length
                    ; zeta_to_domain_size
                    ; perm
                    ; feature_flags
                    ; lookup =
                        option_map lookup
                          ~f:
                            Proof_state.Deferred_values.Plonk.In_circuit.Lookup
                            .of_struct
                    }
                }
            ; sponge_digest_before_evaluations
            ; messages_for_next_wrap_proof
            }
        ; messages_for_next_step_proof
        }
    end

    let to_minimal
        ({ proof_state; messages_for_next_step_proof } : _ In_circuit.t)
        ~to_option : _ Minimal.t =
      { proof_state = Proof_state.to_minimal ~to_option proof_state
      ; messages_for_next_step_proof
      }
  end
end

module Step = struct
  module Plonk_polys = Nat.N10

  module Bulletproof = struct
    include Plonk_types.Openings.Bulletproof

    module Advice = struct
      (** This is data that can be computed in linear time from the proof + statement.

          It doesn't need to be sent on the wire, but it does need to be provided to the verifier
      *)
      type 'fq t =
        { b : 'fq
        ; combined_inner_product : 'fq (* sum_i r^i sum_j xi^j f_j(pt_i) *)
        }
      [@@deriving hlist]
    end
  end

  module Proof_state = struct
    module Deferred_values = struct
      module Plonk = struct
        module Minimal = struct
          [%%versioned
          module Stable = struct
            module V1 = struct
              (** Challenges from the PLONK IOP. These, plus the evaluations that are already in the proof, are
                  all that's needed to derive all the values in the [In_circuit] version below.

                  See src/lib/pickles/plonk_checks/plonk_checks.ml for the computation of the [In_circuit] value
                  from the [Minimal] value.
              *)
              type ('challenge, 'scalar_challenge) t =
                { alpha : 'scalar_challenge
                ; beta : 'challenge
                ; gamma : 'challenge
                ; zeta : 'scalar_challenge
                }
              [@@deriving sexp, compare, yojson, hlist, hash, equal]
            end
          end]

          let to_wrap ~feature_flags { alpha; beta; gamma; zeta } :
              _ Wrap.Proof_state.Deferred_values.Plonk.Minimal.t =
            { alpha; beta; gamma; zeta; joint_combiner = None; feature_flags }

          let of_wrap
              ({ alpha
               ; beta
               ; gamma
               ; zeta
               ; joint_combiner = _
               ; feature_flags = _
               } :
                _ Wrap.Proof_state.Deferred_values.Plonk.Minimal.t ) =
            { alpha; beta; gamma; zeta }
        end

        open Pickles_types

        module In_circuit = struct
          (** All scalar values deferred by a verifier circuit.
              The values in [vbmul], [complete_add], [endomul], [endomul_scalar], and [perm]
              are all scalars which will have been used to scale selector polynomials during the
              computation of the linearized polynomial commitment.

              Then, we expose them so the next guy (who can do scalar arithmetic) can check that they
              were computed correctly from the evaluations in the proof and the challenges.
          *)
          type ('challenge, 'scalar_challenge, 'fp) t =
            { alpha : 'scalar_challenge
            ; beta : 'challenge
            ; gamma : 'challenge
            ; zeta : 'scalar_challenge
                  (* TODO: zeta_to_srs_length is kind of unnecessary.
                     Try to get rid of it when you can.
                  *)
            ; zeta_to_srs_length : 'fp
            ; zeta_to_domain_size : 'fp
            ; perm : 'fp
                  (** scalar used on one of the permutation polynomial commitments. *)
            }
          [@@deriving sexp, compare, yojson, hlist, hash, equal, fields]

          let to_wrap ~opt_none ~false_
              { alpha
              ; beta
              ; gamma
              ; zeta
              ; zeta_to_srs_length
              ; zeta_to_domain_size
              ; perm
              } : _ Wrap.Proof_state.Deferred_values.Plonk.In_circuit.t =
            { alpha
            ; beta
            ; gamma
            ; zeta
            ; zeta_to_srs_length
            ; zeta_to_domain_size
            ; perm
            ; feature_flags =
                { range_check0 = false_
                ; range_check1 = false_
                ; foreign_field_add = false_
                ; foreign_field_mul = false_
                ; xor = false_
                ; rot = false_
                ; lookup = false_
                ; runtime_tables = false_
                }
            ; lookup = opt_none
            }

          let of_wrap ~assert_none ~assert_false
              ({ alpha
               ; beta
               ; gamma
               ; zeta
               ; zeta_to_srs_length
               ; zeta_to_domain_size
               ; perm
               ; feature_flags
               ; lookup
               } :
                _ Wrap.Proof_state.Deferred_values.Plonk.In_circuit.t ) =
            let () =
              let { Plonk_types.Features.range_check0
                  ; range_check1
                  ; foreign_field_add
                  ; foreign_field_mul
                  ; xor
                  ; rot
                  ; lookup
                  ; runtime_tables
                  } =
                feature_flags
              in
              assert_false range_check0 ;
              assert_false range_check1 ;
              assert_false foreign_field_add ;
              assert_false foreign_field_mul ;
              assert_false xor ;
              assert_false rot ;
              assert_false lookup ;
              assert_false runtime_tables
            in
            assert_none lookup ;
            { alpha
            ; beta
            ; gamma
            ; zeta
            ; zeta_to_srs_length
            ; zeta_to_domain_size
            ; perm
            }

          let map_challenges t ~f ~scalar =
            { t with
              alpha = scalar t.alpha
            ; beta = f t.beta
            ; gamma = f t.gamma
            ; zeta = scalar t.zeta
            }

          let map_fields t ~f =
            { t with
              zeta_to_srs_length = f t.zeta_to_srs_length
            ; zeta_to_domain_size = f t.zeta_to_domain_size
            ; perm = f t.perm
            }

          let typ (type f fp) _ ~dummy_scalar ~dummy_scalar_challenge ~challenge
              ~scalar_challenge ~bool ~feature_flags
              (fp : (fp, _, f) Snarky_backendless.Typ.t) =
            Snarky_backendless.Typ.of_hlistable
              [ Scalar_challenge.typ scalar_challenge
              ; challenge
              ; challenge
              ; Scalar_challenge.typ scalar_challenge
              ; fp
              ; fp
              ; fp
              ]
              ~var_to_hlist:to_hlist ~var_of_hlist:of_hlist
              ~value_to_hlist:to_hlist ~value_of_hlist:of_hlist
        end

        let to_minimal (type challenge scalar_challenge fp)
            (t : (challenge, scalar_challenge, fp) In_circuit.t) :
            (challenge, scalar_challenge) Minimal.t =
          { alpha = t.alpha; beta = t.beta; zeta = t.zeta; gamma = t.gamma }
      end

      (** All the scalar-field values needed to finalize the verification of a proof
    by checking that the correct values were used in the "group operations" part of the
    verifier.

    Consists of some evaluations of PLONK polynomials (columns, permutation aggregation, etc.)
    and the remainder are things related to the inner product argument.
*)
      type ('plonk, 'scalar_challenge, 'fq, 'bulletproof_challenges) t_ =
        { plonk : 'plonk
        ; combined_inner_product : 'fq
              (** combined_inner_product = sum_{i < num_evaluation_points} sum_{j < num_polys} r^i xi^j f_j(pt_i) *)
        ; xi : 'scalar_challenge
              (** The challenge used for combining polynomials *)
        ; bulletproof_challenges : 'bulletproof_challenges
              (** The challenges from the inner-product argument that was partially verified. *)
        ; b : 'fq
              (** b = challenge_poly plonk.zeta + r * challenge_poly (domain_generrator * plonk.zeta)
                where challenge_poly(x) = \prod_i (1 + bulletproof_challenges.(i) * x^{2^{k - 1 - i}})
            *)
        }
      [@@deriving sexp, compare, yojson]

      module Minimal = struct
        type ('challenge, 'scalar_challenge, 'fq, 'bulletproof_challenges) t =
          ( ('challenge, 'scalar_challenge) Plonk.Minimal.t
          , 'scalar_challenge
          , 'fq
          , 'bulletproof_challenges )
          t_
        [@@deriving sexp, compare, yojson]
      end

      module In_circuit = struct
        type ('challenge, 'scalar_challenge, 'fq, 'bulletproof_challenges) t =
          ( ('challenge, 'scalar_challenge, 'fq) Plonk.In_circuit.t
          , 'scalar_challenge
          , 'fq
          , 'bulletproof_challenges )
          t_
        [@@deriving sexp, compare, yojson]
      end
    end

    module Messages_for_next_wrap_proof =
      Wrap.Proof_state.Messages_for_next_wrap_proof
    module Messages_for_next_step_proof = Wrap.Messages_for_next_step_proof

    module Per_proof = struct
      (** For each proof that a step circuit verifies, we do not verify the whole proof.
          Specifically,
          - we defer calculations involving the "other field" (i.e., the scalar-field of the group
            elements involved in the proof.
          - we do not fully verify the inner-product argument as that would be O(n) and instead
            do the accumulator trick.

          As a result, for each proof that a step circuit verifies, we must expose some data
          related to it as part of the step circuit's statement, in order to allow those proofs
          to be fully verified eventually.

          This is that data. *)
      type ( 'plonk
           , 'scalar_challenge
           , 'fq
           , 'bulletproof_challenges
           , 'digest
           , 'bool )
           t_ =
        { deferred_values :
            ( 'plonk
            , 'scalar_challenge
            , 'fq
            , 'bulletproof_challenges )
            Deferred_values.t_
              (** Scalar values related to the proof *)
        ; should_finalize : 'bool
              (** We allow circuits in pickles proof systems to decide if it's OK that a proof did
    not recursively verify. In that case, when we expose the unfinalized bits, we need
    to communicate that it's OK if those bits do not "finalize". That's what this boolean
    is for. *)
        ; sponge_digest_before_evaluations : 'digest
        }
      [@@deriving sexp, compare, yojson]

      module Minimal = struct
        type ( 'challenge
             , 'scalar_challenge
             , 'fq
             , 'bulletproof_challenges
             , 'digest
             , 'bool )
             t =
          ( ('challenge, 'scalar_challenge) Deferred_values.Plonk.Minimal.t
          , 'scalar_challenge
          , 'fq
          , 'bulletproof_challenges
          , 'digest
          , 'bool )
          t_
        [@@deriving sexp, compare, yojson]
      end

      module In_circuit = struct
        type ( 'challenge
             , 'scalar_challenge
             , 'fq
             , 'bulletproof_challenges
             , 'digest
             , 'bool )
             t =
          ( ( 'challenge
            , 'scalar_challenge
            , 'fq )
            Deferred_values.Plonk.In_circuit.t
          , 'scalar_challenge
          , 'fq
          , 'bulletproof_challenges
          , 'digest
          , 'bool )
          t_
        [@@deriving sexp, compare, yojson]

        (** A layout of the raw data in this value, which is needed for
          representing it inside the circuit. *)
<<<<<<< HEAD
        let spec impl bp_log2 lookup feature_flags =
          let feature_flags_spec =
            let [ f1; f2; f3; f4; f5; f6; f7; f8 ] =
              (* Ensure that layout is the same *)
              Plonk_types.Features.to_data feature_flags
            in
            let constant x =
              Spec.T.Constant (x, (fun x y -> assert (Bool.equal x y)), B Bool)
            in
            let maybe_constant flag =
              match flag with
              | Opt.Flag.Yes ->
                  constant true
              | Opt.Flag.No ->
                  constant false
              | Opt.Flag.Maybe ->
                  Spec.T.B Bool
            in
            Spec.T.Struct
              [ maybe_constant f1
              ; maybe_constant f2
              ; maybe_constant f3
              ; maybe_constant f4
              ; maybe_constant f5
              ; maybe_constant f6
              ; maybe_constant f7
              ; maybe_constant f8
              ]
          in
=======
        let spec bp_log2 =
>>>>>>> 62782873
          Spec.T.Struct
            [ Vector (B Field, Nat.N5.n)
            ; Vector (B Digest, Nat.N1.n)
            ; Vector (B Challenge, Nat.N2.n)
            ; Vector (Scalar Challenge, Nat.N3.n)
            ; Vector (B Bulletproof_challenge, bp_log2)
            ; Vector (B Bool, Nat.N1.n)
            ]

        let[@warning "-45"] to_data
            ({ deferred_values =
                 { xi
                 ; bulletproof_challenges
                 ; b
                 ; combined_inner_product
                 ; plonk =
                     { alpha
                     ; beta
                     ; gamma
                     ; zeta
                     ; zeta_to_srs_length
                     ; zeta_to_domain_size
                     ; perm
                     }
                 }
             ; should_finalize
             ; sponge_digest_before_evaluations
             } :
              _ t ) =
          let open Vector in
          let fq =
            [ combined_inner_product
            ; b
            ; zeta_to_srs_length
            ; zeta_to_domain_size
            ; perm
            ]
          in
          let challenge = [ beta; gamma ] in
          let scalar_challenge = [ alpha; zeta; xi ] in
          let digest = [ sponge_digest_before_evaluations ] in
          let bool = [ should_finalize ] in
          let open Hlist.HlistId in
          [ fq
          ; digest
          ; challenge
          ; scalar_challenge
          ; bulletproof_challenges
          ; bool
          ]

        let[@warning "-45"] of_data
            Hlist.HlistId.
              [ Vector.
                  [ combined_inner_product
                  ; b
                  ; zeta_to_srs_length
                  ; zeta_to_domain_size
                  ; perm
                  ]
              ; Vector.[ sponge_digest_before_evaluations ]
              ; Vector.[ beta; gamma ]
              ; Vector.[ alpha; zeta; xi ]
              ; bulletproof_challenges
              ; Vector.[ should_finalize ]
              ] : _ t =
          { deferred_values =
              { xi
              ; bulletproof_challenges
              ; b
              ; combined_inner_product
              ; plonk =
                  { alpha
                  ; beta
                  ; gamma
                  ; zeta
                  ; zeta_to_srs_length
                  ; zeta_to_domain_size
                  ; perm
                  }
              }
          ; should_finalize
          ; sponge_digest_before_evaluations
          }
      end

      let typ impl fq ~assert_16_bits ~zero =
        let open In_circuit in
        Spec.typ impl fq ~assert_16_bits (spec Backend.Tock.Rounds.n)
        |> Snarky_backendless.Typ.transport ~there:to_data ~back:of_data
        |> Snarky_backendless.Typ.transport_var ~there:to_data ~back:of_data
    end

    type ('unfinalized_proofs, 'messages_for_next_step_proof) t =
      { unfinalized_proofs : 'unfinalized_proofs
            (** A vector of the "per-proof" structures defined above, one for each proof
    that the step-circuit partially verifies. *)
      ; messages_for_next_step_proof : 'messages_for_next_step_proof
            (** The component of the proof accumulation state that is only computed on by the
          "stepping" proof system, and that can be handled opaquely by any "wrap" circuits. *)
      }
    [@@deriving sexp, compare, yojson, hlist]

    let spec unfinalized_proofs messages_for_next_step_proof =
      Spec.T.Struct [ unfinalized_proofs; messages_for_next_step_proof ]

    include struct
      open Hlist.HlistId

      let _to_data { unfinalized_proofs; messages_for_next_step_proof } =
        [ Vector.map unfinalized_proofs ~f:Per_proof.In_circuit.to_data
        ; messages_for_next_step_proof
        ]

      let _of_data [ unfinalized_proofs; messages_for_next_step_proof ] =
        { unfinalized_proofs =
            Vector.map unfinalized_proofs ~f:Per_proof.In_circuit.of_data
        ; messages_for_next_step_proof
        }
    end [@@warning "-45"]

    let[@warning "-60"] typ (type n f)
        ( (module Impl : Snarky_backendless.Snark_intf.Run with type field = f)
        as impl ) zero ~assert_16_bits
        (proofs_verified : (Plonk_types.Features.options, n) Vector.t) fq :
        ( ((_, _) Vector.t, _) t
        , ((_, _) Vector.t, _) t
        , _ )
        Snarky_backendless.Typ.t =
      let per_proof feature_flags =
        Per_proof.typ impl fq ~assert_16_bits ~zero
      in
      let unfinalized_proofs =
        Vector.typ' (Vector.map proofs_verified ~f:per_proof)
      in
      let messages_for_next_step_proof =
        Spec.typ impl fq ~assert_16_bits (B Spec.Digest)
      in
      Snarky_backendless.Typ.of_hlistable
        [ unfinalized_proofs; messages_for_next_step_proof ]
        ~var_to_hlist:to_hlist ~var_of_hlist:of_hlist ~value_to_hlist:to_hlist
        ~value_of_hlist:of_hlist
  end

  module Statement = struct
    type ( 'unfinalized_proofs
         , 'messages_for_next_step_proof
         , 'messages_for_next_wrap_proof )
         t =
      { proof_state :
          ('unfinalized_proofs, 'messages_for_next_step_proof) Proof_state.t
      ; messages_for_next_wrap_proof : 'messages_for_next_wrap_proof
            (** The component of the proof accumulation state that is only computed on by the
        "wrapping" proof system, and that can be handled opaquely by any "step" circuits. *)
      }
    [@@deriving sexp, compare, yojson]

    let[@warning "-45"] to_data
        { proof_state = { unfinalized_proofs; messages_for_next_step_proof }
        ; messages_for_next_wrap_proof
        } =
      let open Hlist.HlistId in
      [ Vector.map unfinalized_proofs
          ~f:Proof_state.Per_proof.In_circuit.to_data
      ; messages_for_next_step_proof
      ; messages_for_next_wrap_proof
      ]

    let[@warning "-45"] of_data
        Hlist.HlistId.
          [ unfinalized_proofs
          ; messages_for_next_step_proof
          ; messages_for_next_wrap_proof
          ] =
      { proof_state =
          { unfinalized_proofs =
              Vector.map unfinalized_proofs
                ~f:Proof_state.Per_proof.In_circuit.of_data
          ; messages_for_next_step_proof
          }
      ; messages_for_next_wrap_proof
      }

    let spec proofs_verified bp_log2 =
      let per_proof = Proof_state.Per_proof.In_circuit.spec bp_log2 in
      Spec.T.Struct
        [ Vector (per_proof, proofs_verified)
        ; B Digest
        ; Vector (B Digest, proofs_verified)
        ]
  end
end

module Nvector = Vector.With_length
module Wrap_bp_vec = Backend.Tock.Rounds_vector
module Step_bp_vec = Backend.Tick.Rounds_vector

module Challenges_vector = struct
  type 'n t =
    (Backend.Tock.Field.t Snarky_backendless.Cvar.t Wrap_bp_vec.t, 'n) Vector.t

  module Constant = struct
    type 'n t = (Backend.Tock.Field.t Wrap_bp_vec.t, 'n) Vector.t
  end
end<|MERGE_RESOLUTION|>--- conflicted
+++ resolved
@@ -96,116 +96,6 @@
                 ~value_of_hlist:of_hlist [ scalar_challenge ]
           end
 
-<<<<<<< HEAD
-          module Optional_column_scalars = struct
-            include Pickles_types.Plonk_verification_key_evals.Optional_columns
-
-            let[@warning "-45"] to_data
-                { range_check0
-                ; range_check1
-                ; foreign_field_add
-                ; foreign_field_mul
-                ; xor
-                ; rot
-                ; lookup_gate
-                ; runtime_tables
-                } =
-              Hlist.HlistId.
-                [ range_check0
-                ; range_check1
-                ; foreign_field_add
-                ; foreign_field_mul
-                ; xor
-                ; rot
-                ; lookup_gate
-                ; runtime_tables
-                ]
-
-            let[@warning "-45"] of_data
-                Hlist.HlistId.
-                  [ range_check0
-                  ; range_check1
-                  ; foreign_field_add
-                  ; foreign_field_mul
-                  ; xor
-                  ; rot
-                  ; lookup_gate
-                  ; runtime_tables
-                  ] =
-              { range_check0
-              ; range_check1
-              ; foreign_field_add
-              ; foreign_field_mul
-              ; xor
-              ; rot
-              ; lookup_gate
-              ; runtime_tables
-              }
-
-            let of_feature_flags (feature_flags : _ Plonk_types.Features.t) =
-              { range_check0 = feature_flags.range_check0
-              ; range_check1 = feature_flags.range_check1
-              ; foreign_field_add = feature_flags.foreign_field_add
-              ; foreign_field_mul = feature_flags.foreign_field_mul
-              ; xor = feature_flags.xor
-              ; rot = feature_flags.rot
-              ; lookup_gate = feature_flags.lookup
-              ; runtime_tables = feature_flags.runtime_tables
-              }
-
-            let make_opt feature_flags t =
-              let flags = of_feature_flags feature_flags in
-              map2 flags t ~f:(fun flag v ->
-                  match v with Some v -> Opt.maybe flag v | None -> Opt.none )
-
-            let[@warning "-45"] refine_opt feature_flags t =
-              let flags = of_feature_flags feature_flags in
-              map2 flags t ~f:(fun flag v ->
-                  match (flag, v) with
-                  | Opt.Flag.Yes, Opt.Maybe (_, v) ->
-                      Opt.some v
-                  | Opt.Flag.Yes, (Some _ | None) ->
-                      assert false
-                  | Opt.Flag.Maybe, v ->
-                      v
-                  | Opt.Flag.No, (None | Some _ | Maybe _) ->
-                      Opt.none )
-
-            let spec (* (type f) *) _
-                (* ((module Impl) : f impl) *) (zero : _ Zero_values.t)
-                (feature_flags : Plonk_types.Features.options) =
-              let opt_spec flag =
-                let opt_spec =
-                  Spec.T.Opt_unflagged
-                    { inner = B Field
-                    ; flag
-                    ; dummy1 = zero.value.scalar
-                    ; dummy2 = zero.var.scalar
-                    }
-                in
-                match flag with
-                | Opt.Flag.No ->
-                    Spec.T.Constant (None, (fun _ _ -> (* TODO *) ()), opt_spec)
-                | Opt.Flag.(Yes | Maybe) ->
-                    opt_spec
-              in
-              let [ f1; f2; f3; f4; f5; f6; f7; f8 ] =
-                of_feature_flags feature_flags |> to_data
-              in
-              Spec.T.Struct
-                [ opt_spec f1
-                ; opt_spec f2
-                ; opt_spec f3
-                ; opt_spec f4
-                ; opt_spec f5
-                ; opt_spec f6
-                ; opt_spec f7
-                ; opt_spec f8
-                ]
-          end
-
-=======
->>>>>>> 62782873
           (** All scalar values deferred by a verifier circuit.
               We expose them so the next guy (who can do scalar arithmetic) can check that they
               were computed correctly from the evaluations in the proof and the challenges.
@@ -284,19 +174,10 @@
               ; fp
               ; fp
               ; Plonk_types.Features.typ ~feature_flags bool
-<<<<<<< HEAD
               ; Opt.typ Impl.Boolean.typ
                   feature_flags.Plonk_types.Features.lookup
                   ~dummy:{ joint_combiner = dummy_scalar_challenge }
                   (Lookup.typ (Scalar_challenge.typ scalar_challenge))
-              ; Optional_column_scalars.typ
-                  (module Impl)
-                  ~dummy:dummy_scalar fp feature_flags
-=======
-              ; Plonk_types.Opt.typ Impl.Boolean.typ uses_lookup
-                  ~dummy:{ joint_combiner = dummy_scalar_challenge }
-                  (Lookup.typ (Scalar_challenge.typ scalar_challenge))
->>>>>>> 62782873
               ]
               ~var_to_hlist:to_hlist ~var_of_hlist:of_hlist
               ~value_to_hlist:to_hlist ~value_of_hlist:of_hlist
@@ -1392,39 +1273,7 @@
 
         (** A layout of the raw data in this value, which is needed for
           representing it inside the circuit. *)
-<<<<<<< HEAD
-        let spec impl bp_log2 lookup feature_flags =
-          let feature_flags_spec =
-            let [ f1; f2; f3; f4; f5; f6; f7; f8 ] =
-              (* Ensure that layout is the same *)
-              Plonk_types.Features.to_data feature_flags
-            in
-            let constant x =
-              Spec.T.Constant (x, (fun x y -> assert (Bool.equal x y)), B Bool)
-            in
-            let maybe_constant flag =
-              match flag with
-              | Opt.Flag.Yes ->
-                  constant true
-              | Opt.Flag.No ->
-                  constant false
-              | Opt.Flag.Maybe ->
-                  Spec.T.B Bool
-            in
-            Spec.T.Struct
-              [ maybe_constant f1
-              ; maybe_constant f2
-              ; maybe_constant f3
-              ; maybe_constant f4
-              ; maybe_constant f5
-              ; maybe_constant f6
-              ; maybe_constant f7
-              ; maybe_constant f8
-              ]
-          in
-=======
         let spec bp_log2 =
->>>>>>> 62782873
           Spec.T.Struct
             [ Vector (B Field, Nat.N5.n)
             ; Vector (B Digest, Nat.N1.n)
