--- conflicted
+++ resolved
@@ -991,8 +991,6 @@
                 ; zeta : 'scalar_challenge
                 }
               [@@deriving sexp, compare, yojson, hlist, hash, equal]
-
-              let to_latest = Fn.id
             end
           end]
 
@@ -1001,7 +999,13 @@
             { alpha; beta; gamma; zeta; joint_combiner = None; feature_flags }
 
           let of_wrap
-              ({ alpha; beta; gamma; zeta; joint_combiner = _; feature_flags } :
+              ({ alpha
+               ; beta
+               ; gamma
+               ; zeta
+               ; joint_combiner = _
+               ; feature_flags = _
+               } :
                 _ Wrap.Proof_state.Deferred_values.Plonk.Minimal.t ) =
             { alpha; beta; gamma; zeta }
         end
@@ -1119,10 +1123,8 @@
             ; perm = f t.perm
             }
 
-          let typ (type f fp)
-              (module Impl : Snarky_backendless.Snark_intf.Run
-                with type field = f ) ~dummy_scalar ~dummy_scalar_challenge
-              ~challenge ~scalar_challenge ~bool ~feature_flags
+          let typ (type f fp) _ ~dummy_scalar ~dummy_scalar_challenge ~challenge
+              ~scalar_challenge ~bool ~feature_flags
               (fp : (fp, _, f) Snarky_backendless.Typ.t) =
             Snarky_backendless.Typ.of_hlistable
               [ Scalar_challenge.typ scalar_challenge
@@ -1353,17 +1355,7 @@
           }
       end
 
-<<<<<<< HEAD
       let typ impl fq ~assert_16_bits ~zero =
-=======
-      let typ impl fq ~assert_16_bits ~zero ~feature_flags =
-        let lookup_config =
-          { Wrap.Lookup_parameters.use =
-              feature_flags.Plonk_types.Features.lookup
-          ; zero
-          }
-        in
->>>>>>> 9aacfa73
         let open In_circuit in
         Spec.typ impl fq ~assert_16_bits (spec Backend.Tock.Rounds.n)
         |> Snarky_backendless.Typ.transport ~there:to_data ~back:of_data
