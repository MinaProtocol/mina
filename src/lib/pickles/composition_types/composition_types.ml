open Pickles_types
module Scalar_challenge = Kimchi_backend_common.Scalar_challenge
module Bulletproof_challenge = Bulletproof_challenge
module Branch_data = Branch_data
module Digest = Digest
module Spec = Spec
module Opt = Plonk_types.Opt
open Core_kernel

type 'f impl = 'f Spec.impl

let index_to_field_elements =
  Pickles_base.Side_loaded_verification_key.index_to_field_elements

module Zero_values = struct
  type ('chal, 'fp) single = { challenge : 'chal; scalar : 'fp }

  type ('chal, 'chal_var, 'fp, 'fp_var) t =
    { value : ('chal, 'fp) single; var : ('chal_var, 'fp_var) single }
end

module Wrap = struct
  module Proof_state = struct
    (** This module contains structures which contain the scalar-field elements that
        are required to finalize the verification of a proof that is partially verified inside
        a circuit.

        Each verifier circuit starts by verifying the parts of a proof involving group operations.
        At the end, there is a sequence of scalar-field computations it must perform. Instead of
        performing them directly, it exposes the values needed for those computations as a part of
        its own public-input, so that the next circuit can do them (since it will use the other curve on the cycle,
        and hence can efficiently perform computations in that scalar field). *)
    module Deferred_values = struct
      module Plonk = struct
        module Minimal = struct
          [%%versioned
          module Stable = struct
            module V1 = struct
              (** Challenges from the PLONK IOP. These, plus the evaluations that are already in the proof, are
                  all that's needed to derive all the values in the [In_circuit] version below.

                  See src/lib/pickles/plonk_checks/plonk_checks.ml for the computation of the [In_circuit] value
                  from the [Minimal] value.
              *)
              type ('challenge, 'scalar_challenge, 'bool) t =
                    ( 'challenge
                    , 'scalar_challenge
                    , 'bool )
                    Mina_wire_types.Pickles_composition_types.Wrap.Proof_state
                    .Deferred_values
                    .Plonk
                    .Minimal
                    .V1
                    .t =
                { alpha : 'scalar_challenge
                ; beta : 'challenge
                ; gamma : 'challenge
                ; zeta : 'scalar_challenge
                ; joint_combiner : 'scalar_challenge option
                ; feature_flags : 'bool Plonk_types.Features.Stable.V1.t
                }
              [@@deriving sexp, compare, yojson, hlist, hash, equal]

              let to_latest = Fn.id
            end
          end]

          let map_challenges t ~f ~scalar =
            { t with
              alpha = scalar t.alpha
            ; beta = f t.beta
            ; gamma = f t.gamma
            ; zeta = scalar t.zeta
            ; joint_combiner = Option.map ~f:scalar t.joint_combiner
            }
        end

        open Pickles_types

        module In_circuit = struct
          module Lookup = struct
            type 'scalar_challenge t = { joint_combiner : 'scalar_challenge }
            [@@deriving sexp, compare, yojson, hlist, hash, equal, fields]

            let[@warning "-45"] to_struct l = Hlist.HlistId.[ l.joint_combiner ]

            let[@warning "-45"] of_struct Hlist.HlistId.[ joint_combiner ] =
              { joint_combiner }

            let map ~f { joint_combiner } =
              { joint_combiner = f joint_combiner }

            let typ scalar_challenge =
              Snarky_backendless.Typ.of_hlistable ~var_to_hlist:to_hlist
                ~var_of_hlist:of_hlist ~value_to_hlist:to_hlist
                ~value_of_hlist:of_hlist [ scalar_challenge ]
          end

<<<<<<< HEAD
          module Optional_column_scalars = struct
            type 'fp t =
              { range_check0 : 'fp
              ; range_check1 : 'fp
              ; foreign_field_add : 'fp
              ; foreign_field_mul : 'fp
              ; xor : 'fp
              ; rot : 'fp
              ; lookup_gate : 'fp
              ; runtime_tables : 'fp
              }
            [@@deriving sexp, compare, yojson, hlist, hash, equal, fields]

            let map ~f
                { range_check0
                ; range_check1
                ; foreign_field_add
                ; foreign_field_mul
                ; xor
                ; rot
                ; lookup_gate
                ; runtime_tables
                } =
              { range_check0 = f range_check0
              ; range_check1 = f range_check1
              ; foreign_field_add = f foreign_field_add
              ; foreign_field_mul = f foreign_field_mul
              ; xor = f xor
              ; rot = f rot
              ; lookup_gate = f lookup_gate
              ; runtime_tables = f runtime_tables
              }

            let map2 ~f t1 t2 =
              { range_check0 = f t1.range_check0 t2.range_check0
              ; range_check1 = f t1.range_check1 t2.range_check1
              ; foreign_field_add = f t1.foreign_field_add t2.foreign_field_add
              ; foreign_field_mul = f t1.foreign_field_mul t2.foreign_field_mul
              ; xor = f t1.xor t2.xor
              ; rot = f t1.rot t2.rot
              ; lookup_gate = f t1.lookup_gate t2.lookup_gate
              ; runtime_tables = f t1.runtime_tables t2.runtime_tables
              }

            let to_list
                { range_check0
                ; range_check1
                ; foreign_field_add
                ; foreign_field_mul
                ; xor
                ; rot
                ; lookup_gate
                ; runtime_tables
                } =
              [ range_check0
              ; range_check1
              ; foreign_field_add
              ; foreign_field_mul
              ; xor
              ; rot
              ; lookup_gate
              ; runtime_tables
              ]

            let[@warning "-45"] to_data
                { range_check0
                ; range_check1
                ; foreign_field_add
                ; foreign_field_mul
                ; xor
                ; rot
                ; lookup_gate
                ; runtime_tables
                } =
              Hlist.HlistId.
                [ range_check0
                ; range_check1
                ; foreign_field_add
                ; foreign_field_mul
                ; xor
                ; rot
                ; lookup_gate
                ; runtime_tables
                ]

            let[@warning "-45"] of_data
                Hlist.HlistId.
                  [ range_check0
                  ; range_check1
                  ; foreign_field_add
                  ; foreign_field_mul
                  ; xor
                  ; rot
                  ; lookup_gate
                  ; runtime_tables
                  ] =
              { range_check0
              ; range_check1
              ; foreign_field_add
              ; foreign_field_mul
              ; xor
              ; rot
              ; lookup_gate
              ; runtime_tables
              }

            let of_feature_flags (feature_flags : _ Plonk_types.Features.t) =
              { range_check0 = feature_flags.range_check0
              ; range_check1 = feature_flags.range_check1
              ; foreign_field_add = feature_flags.foreign_field_add
              ; foreign_field_mul = feature_flags.foreign_field_mul
              ; xor = feature_flags.xor
              ; rot = feature_flags.rot
              ; lookup_gate = feature_flags.lookup
              ; runtime_tables = feature_flags.runtime_tables
              }

            let make_opt feature_flags t =
              let flags = of_feature_flags feature_flags in
              map2 flags t ~f:(fun flag v ->
                  match v with
                  | Some v ->
                      Plonk_types.Opt.Maybe (flag, v)
                  | None ->
                      Plonk_types.Opt.None )

            let[@warning "-45"] refine_opt feature_flags t =
              let flags = of_feature_flags feature_flags in
              map2 flags t ~f:(fun flag v ->
                  let open Plonk_types.Opt in
                  match (flag, v) with
                  | Flag.Yes, Plonk_types.Opt.Maybe (_, v) ->
                      Plonk_types.Opt.Some v
                  | Flag.Yes, (Some _ | None) ->
                      assert false
                  | Flag.Maybe, v ->
                      v
                  | Flag.No, (None | Some _ | Maybe _) ->
                      Plonk_types.Opt.None )

            let spec (* (type f) *) _
                (* ((module Impl) : f impl) *) (zero : _ Zero_values.t)
                (feature_flags : Plonk_types.Opt.Flag.t Plonk_types.Features.t)
                =
              let opt_spec flag =
                let opt_spec =
                  Spec.T.Opt_unflagged
                    { inner = B Field
                    ; flag
                    ; dummy1 = zero.value.scalar
                    ; dummy2 = zero.var.scalar
                    }
                in
                match flag with
                | Plonk_types.Opt.Flag.No ->
                    Spec.T.Constant (None, (fun _ _ -> (* TODO *) ()), opt_spec)
                | Plonk_types.Opt.Flag.(Yes | Maybe) ->
                    opt_spec
              in
              let [ f1; f2; f3; f4; f5; f6; f7; f8 ] =
                of_feature_flags feature_flags |> to_data
              in
              Spec.T.Struct
                [ opt_spec f1
                ; opt_spec f2
                ; opt_spec f3
                ; opt_spec f4
                ; opt_spec f5
                ; opt_spec f6
                ; opt_spec f7
                ; opt_spec f8
                ]

            let typ (type f fp)
                (module Impl : Snarky_backendless.Snark_intf.Run
                  with type field = f ) (fp : (fp, _) Impl.Typ.t) ~dummy_scalar
                (feature_flags : Plonk_types.Opt.Flag.t Plonk_types.Features.t)
                =
              let opt_typ flag =
                Plonk_types.Opt.typ Impl.Boolean.typ flag fp ~dummy:dummy_scalar
              in
              Snarky_backendless.Typ.of_hlistable
                [ opt_typ feature_flags.range_check0
                ; opt_typ feature_flags.range_check1
                ; opt_typ feature_flags.foreign_field_add
                ; opt_typ feature_flags.foreign_field_mul
                ; opt_typ feature_flags.xor
                ; opt_typ feature_flags.rot
                ; opt_typ feature_flags.lookup
                ; opt_typ feature_flags.runtime_tables
                ]
                ~var_to_hlist:to_hlist ~var_of_hlist:of_hlist
                ~value_to_hlist:to_hlist ~value_of_hlist:of_hlist
          end

=======
>>>>>>> 67808bec
          (** All scalar values deferred by a verifier circuit.
              We expose them so the next guy (who can do scalar arithmetic) can check that they
              were computed correctly from the evaluations in the proof and the challenges.
          *)
          type ( 'challenge
               , 'scalar_challenge
               , 'fp
               , 'fp_opt
               , 'lookup_opt
               , 'bool )
               t =
            { alpha : 'scalar_challenge
            ; beta : 'challenge
            ; gamma : 'challenge
            ; zeta : 'scalar_challenge
                  (* TODO: zeta_to_srs_length is kind of unnecessary.
                     Try to get rid of it when you can.
                  *)
            ; zeta_to_srs_length : 'fp
            ; zeta_to_domain_size : 'fp
            ; perm : 'fp
                  (** scalar used on one of the permutation polynomial commitments. *)
            ; feature_flags : 'bool Plonk_types.Features.t
            ; lookup : 'lookup_opt
            }
          [@@deriving sexp, compare, yojson, hlist, hash, equal, fields]

          let map_challenges t ~f ~scalar =
            { t with
              alpha = scalar t.alpha
            ; beta = f t.beta
            ; gamma = f t.gamma
            ; zeta = scalar t.zeta
            ; lookup = Opt.map ~f:(Lookup.map ~f:scalar) t.lookup
            }

          let map_fields t ~f =
            { t with
              zeta_to_srs_length = f t.zeta_to_srs_length
            ; zeta_to_domain_size = f t.zeta_to_domain_size
            ; perm = f t.perm
            }

          let typ (type f fp)
              (module Impl : Snarky_backendless.Snark_intf.Run
                with type field = f ) ~dummy_scalar ~dummy_scalar_challenge
              ~challenge ~scalar_challenge ~bool ~feature_flags
              (fp : (fp, _, f) Snarky_backendless.Typ.t) =
            let uses_lookup =
              let { Plonk_types.Features.range_check0
                  ; range_check1
                  ; foreign_field_add = _ (* Doesn't use lookup *)
                  ; foreign_field_mul
                  ; xor
                  ; rot
                  ; lookup
                  ; runtime_tables = _ (* Fixme *)
                  } =
                feature_flags
              in
              Array.reduce_exn ~f:Opt.Flag.( ||| )
                [| range_check0
                 ; range_check1
                 ; foreign_field_mul
                 ; xor
                 ; rot
                 ; lookup
                |]
            in
            Snarky_backendless.Typ.of_hlistable
              [ Scalar_challenge.typ scalar_challenge
              ; challenge
              ; challenge
              ; Scalar_challenge.typ scalar_challenge
              ; fp
              ; fp
              ; fp
              ; Plonk_types.Features.typ ~feature_flags bool
              ; Plonk_types.Opt.typ Impl.Boolean.typ uses_lookup
                  ~dummy:{ joint_combiner = dummy_scalar_challenge }
                  (Lookup.typ (Scalar_challenge.typ scalar_challenge))
              ]
              ~var_to_hlist:to_hlist ~var_of_hlist:of_hlist
              ~value_to_hlist:to_hlist ~value_of_hlist:of_hlist
        end

        let to_minimal (type challenge scalar_challenge fp fp_opt lookup_opt)
            (t :
              ( challenge
              , scalar_challenge
              , fp
              , fp_opt
              , lookup_opt
              , 'bool )
              In_circuit.t )
            ~(to_option :
               lookup_opt -> scalar_challenge In_circuit.Lookup.t option ) :
            (challenge, scalar_challenge, 'bool) Minimal.t =
          { alpha = t.alpha
          ; beta = t.beta
          ; zeta = t.zeta
          ; gamma = t.gamma
          ; joint_combiner =
              Option.map (to_option t.lookup) ~f:(fun l ->
                  l.In_circuit.Lookup.joint_combiner )
          ; feature_flags = t.feature_flags
          }
      end

      [%%versioned
      module Stable = struct
        [@@@no_toplevel_latest_type]

        module V1 = struct
          (** All the deferred values needed, comprising values from the PLONK IOP verification,
    values from the inner-product argument, and [which_branch] which is needed to know
    the proper domain to use. *)
          type ( 'plonk
               , 'scalar_challenge
               , 'fp
               , 'bulletproof_challenges
               , 'branch_data )
               t =
                ( 'plonk
                , 'scalar_challenge
                , 'fp
                , 'bulletproof_challenges
                , 'branch_data )
                Mina_wire_types.Pickles_composition_types.Wrap.Proof_state
                .Deferred_values
                .V1
                .t =
            { plonk : 'plonk
            ; combined_inner_product : 'fp
                  (** combined_inner_product = sum_{i < num_evaluation_points} sum_{j < num_polys} r^i xi^j f_j(pt_i) *)
            ; b : 'fp
                  (** b = challenge_poly plonk.zeta + r * challenge_poly (domain_generrator * plonk.zeta)
                where challenge_poly(x) = \prod_i (1 + bulletproof_challenges.(i) * x^{2^{k - 1 - i}})
            *)
            ; xi : 'scalar_challenge
                  (** The challenge used for combining polynomials *)
            ; bulletproof_challenges : 'bulletproof_challenges
                  (** The challenges from the inner-product argument that was partially verified. *)
            ; branch_data : 'branch_data
                  (** Data specific to which step branch of the proof-system was verified *)
            }
          [@@deriving sexp, compare, yojson, hlist, hash, equal]

          let to_latest = Fn.id
        end
      end]

      type ( 'plonk
           , 'scalar_challenge
           , 'fp
           , 'bulletproof_challenges
           , 'branch_data )
           t =
            ( 'plonk
            , 'scalar_challenge
            , 'fp
            , 'bulletproof_challenges
            , 'branch_data )
            Stable.Latest.t =
        { plonk : 'plonk
        ; combined_inner_product : 'fp
        ; b : 'fp
        ; xi : 'scalar_challenge
        ; bulletproof_challenges : 'bulletproof_challenges
        ; branch_data : 'branch_data
        }
      [@@deriving sexp, compare, yojson, hlist, hash, equal]

      module Minimal = struct
        [%%versioned
        module Stable = struct
          module V1 = struct
            type ( 'challenge
                 , 'scalar_challenge
                 , 'fp
                 , 'bool
                 , 'bulletproof_challenges
                 , 'branch_data )
                 t =
                  ( 'challenge
                  , 'scalar_challenge
                  , 'fp
                  , 'bool
                  , 'bulletproof_challenges
                  , 'branch_data )
                  Mina_wire_types.Pickles_composition_types.Wrap.Proof_state
                  .Deferred_values
                  .Minimal
                  .V1
                  .t =
              { plonk :
                  ( 'challenge
                  , 'scalar_challenge
                  , 'bool )
                  Plonk.Minimal.Stable.V1.t
              ; bulletproof_challenges : 'bulletproof_challenges
              ; branch_data : 'branch_data
              }
            [@@deriving sexp, compare, yojson, hash, equal]
          end
        end]

        let map_challenges { plonk; bulletproof_challenges; branch_data } ~f
            ~scalar =
          { plonk = Plonk.Minimal.map_challenges ~f ~scalar plonk
          ; bulletproof_challenges
          ; branch_data
          }
      end

      let map_challenges
          { plonk
          ; combined_inner_product
          ; b : 'fp
          ; xi
          ; bulletproof_challenges
          ; branch_data
          } ~f:_ ~scalar =
        { xi = scalar xi
        ; combined_inner_product
        ; b
        ; plonk
        ; bulletproof_challenges
        ; branch_data
        }

      module In_circuit = struct
        type ( 'challenge
             , 'scalar_challenge
             , 'fp
             , 'fp_opt
             , 'lookup_opt
             , 'bulletproof_challenges
             , 'branch_data
             , 'bool )
             t =
          ( ( 'challenge
            , 'scalar_challenge
            , 'fp
            , 'fp_opt
            , 'lookup_opt
            , 'bool )
            Plonk.In_circuit.t
          , 'scalar_challenge
          , 'fp
          , 'bulletproof_challenges
          , 'branch_data )
          Stable.Latest.t
        [@@deriving sexp, compare, yojson, hash, equal]

        let to_hlist, of_hlist = (to_hlist, of_hlist)

        let typ (type f fp)
            ((module Impl) as impl :
              (module Snarky_backendless.Snark_intf.Run with type field = f) )
            ~dummy_scalar ~dummy_scalar_challenge ~challenge ~scalar_challenge
            ~feature_flags (fp : (fp, _, f) Snarky_backendless.Typ.t) index =
          Snarky_backendless.Typ.of_hlistable
            [ Plonk.In_circuit.typ impl ~dummy_scalar ~dummy_scalar_challenge
                ~challenge ~scalar_challenge ~bool:Impl.Boolean.typ
                ~feature_flags fp
            ; fp
            ; fp
            ; Scalar_challenge.typ scalar_challenge
            ; Vector.typ
                (Bulletproof_challenge.typ scalar_challenge)
                Backend.Tick.Rounds.n
            ; index
            ]
            ~var_to_hlist:to_hlist ~var_of_hlist:of_hlist
            ~value_to_hlist:to_hlist ~value_of_hlist:of_hlist
      end

      let to_minimal
          ({ plonk
           ; combined_inner_product
           ; b
           ; xi
           ; bulletproof_challenges
           ; branch_data
           } :
            _ In_circuit.t ) ~to_option : _ Minimal.t =
        { plonk = Plonk.to_minimal ~to_option plonk
        ; bulletproof_challenges
        ; branch_data
        }
    end

    (** The component of the proof accumulation state that is only computed on by the
        "wrapping" proof system, and that can be handled opaquely by any "step" circuits. *)
    module Messages_for_next_wrap_proof = struct
      [%%versioned
      module Stable = struct
        module V1 = struct
          type ('g1, 'bulletproof_challenges) t =
                ( 'g1
                , 'bulletproof_challenges )
                Mina_wire_types.Pickles_composition_types.Wrap.Proof_state
                .Messages_for_next_wrap_proof
                .V1
                .t =
            { challenge_polynomial_commitment : 'g1
            ; old_bulletproof_challenges : 'bulletproof_challenges
            }
          [@@deriving sexp, compare, yojson, hlist, hash, equal]
        end
      end]

      let to_field_elements (type g f)
          { challenge_polynomial_commitment; old_bulletproof_challenges }
          ~g1:(g1_to_field_elements : g -> f list) =
        Array.concat
          [ Vector.to_array old_bulletproof_challenges
            |> Array.concat_map ~f:Vector.to_array
          ; Array.of_list (g1_to_field_elements challenge_polynomial_commitment)
          ]

      let typ g1 chal ~length =
        Snarky_backendless.Typ.of_hlistable
          [ g1; Vector.typ chal length ]
          ~var_to_hlist:to_hlist ~var_of_hlist:of_hlist ~value_to_hlist:to_hlist
          ~value_of_hlist:of_hlist
    end

    [%%versioned
    module Stable = struct
      module V1 = struct
        type ( 'plonk
             , 'scalar_challenge
             , 'fp
             , 'messages_for_next_wrap_proof
             , 'digest
             , 'bp_chals
             , 'index )
             t =
              ( 'plonk
              , 'scalar_challenge
              , 'fp
              , 'messages_for_next_wrap_proof
              , 'digest
              , 'bp_chals
              , 'index )
              Mina_wire_types.Pickles_composition_types.Wrap.Proof_state.V1.t =
          { deferred_values :
              ( 'plonk
              , 'scalar_challenge
              , 'fp
              , 'bp_chals
              , 'index )
              Deferred_values.Stable.V1.t
          ; sponge_digest_before_evaluations : 'digest
          ; messages_for_next_wrap_proof : 'messages_for_next_wrap_proof
                (** Parts of the statement not needed by the other circuit. Represented as a hash inside the
              circuit which is then "unhashed". *)
          }
        [@@deriving sexp, compare, yojson, hlist, hash, equal]
      end
    end]

    module Minimal = struct
      [%%versioned
      module Stable = struct
        module V1 = struct
          type ( 'challenge
               , 'scalar_challenge
               , 'fp
               , 'bool
               , 'messages_for_next_wrap_proof
               , 'digest
               , 'bp_chals
               , 'index )
               t =
                ( 'challenge
                , 'scalar_challenge
                , 'fp
                , 'bool
                , 'messages_for_next_wrap_proof
                , 'digest
                , 'bp_chals
                , 'index )
                Mina_wire_types.Pickles_composition_types.Wrap.Proof_state
                .Minimal
                .V1
                .t =
            { deferred_values :
                ( 'challenge
                , 'scalar_challenge
                , 'fp
                , 'bool
                , 'bp_chals
                , 'index )
                Deferred_values.Minimal.Stable.V1.t
            ; sponge_digest_before_evaluations : 'digest
            ; messages_for_next_wrap_proof : 'messages_for_next_wrap_proof
                  (** Parts of the statement not needed by the other circuit. Represented as a hash inside the
              circuit which is then "unhashed". *)
            }
          [@@deriving sexp, compare, yojson, hash, equal]
        end
      end]
    end

    module In_circuit = struct
      type ( 'challenge
           , 'scalar_challenge
           , 'fp
           , 'fp_opt
           , 'lookup_opt
           , 'bool
           , 'messages_for_next_wrap_proof
           , 'digest
           , 'bp_chals
           , 'index )
           t =
        ( ( 'challenge
          , 'scalar_challenge
          , 'fp
          , 'fp_opt
          , 'lookup_opt
          , 'bool )
          Deferred_values.Plonk.In_circuit.t
        , 'scalar_challenge
        , 'fp
        , 'messages_for_next_wrap_proof
        , 'digest
        , 'bp_chals
        , 'index )
        Stable.Latest.t
      [@@deriving sexp, compare, yojson, hash, equal]

      let to_hlist, of_hlist = (to_hlist, of_hlist)

      let typ (type f fp)
          (impl : (module Snarky_backendless.Snark_intf.Run with type field = f))
          ~dummy_scalar ~dummy_scalar_challenge ~challenge ~scalar_challenge
          ~feature_flags (fp : (fp, _, f) Snarky_backendless.Typ.t)
          messages_for_next_wrap_proof digest index =
        Snarky_backendless.Typ.of_hlistable
          [ Deferred_values.In_circuit.typ impl ~dummy_scalar
              ~dummy_scalar_challenge ~challenge ~scalar_challenge
              ~feature_flags fp index
          ; digest
          ; messages_for_next_wrap_proof
          ]
          ~var_to_hlist:to_hlist ~var_of_hlist:of_hlist ~value_to_hlist:to_hlist
          ~value_of_hlist:of_hlist
    end

    let to_minimal
        ({ deferred_values
         ; sponge_digest_before_evaluations
         ; messages_for_next_wrap_proof
         } :
          _ In_circuit.t ) ~to_option : _ Minimal.t =
      { deferred_values = Deferred_values.to_minimal ~to_option deferred_values
      ; sponge_digest_before_evaluations
      ; messages_for_next_wrap_proof
      }
  end

  (** The component of the proof accumulation state that is only computed on by the
      "stepping" proof system, and that can be handled opaquely by any "wrap" circuits. *)
  module Messages_for_next_step_proof = struct
    type ('g, 's, 'challenge_polynomial_commitments, 'bulletproof_challenges) t =
      { app_state : 's
            (** The actual application-level state (e.g., for Mina, this is the protocol state which contains the
    merkle root of the ledger, state related to consensus, etc.) *)
      ; dlog_plonk_index : 'g Plonk_verification_key_evals.t
            (** The verification key corresponding to the wrap-circuit for this recursive proof system.
          It gets threaded through all the circuits so that the step circuits can verify proofs against
          it.
      *)
      ; challenge_polynomial_commitments : 'challenge_polynomial_commitments
      ; old_bulletproof_challenges : 'bulletproof_challenges
      }
    [@@deriving sexp]

    let to_field_elements (type g f)
        { app_state
        ; dlog_plonk_index
        ; challenge_polynomial_commitments
        ; old_bulletproof_challenges
        } ~app_state:app_state_to_field_elements ~comm ~(g : g -> f list) =
      Array.concat
        [ index_to_field_elements ~g:comm dlog_plonk_index
        ; app_state_to_field_elements app_state
        ; Vector.map2 challenge_polynomial_commitments
            old_bulletproof_challenges ~f:(fun comm chals ->
              Array.append (Array.of_list (g comm)) (Vector.to_array chals) )
          |> Vector.to_list |> Array.concat
        ]

    let to_field_elements_without_index (type g f)
        { app_state
        ; dlog_plonk_index = _
        ; challenge_polynomial_commitments
        ; old_bulletproof_challenges
        } ~app_state:app_state_to_field_elements ~(g : g -> f list) =
      Array.concat
        [ app_state_to_field_elements app_state
        ; Vector.map2 challenge_polynomial_commitments
            old_bulletproof_challenges ~f:(fun comm chals ->
              Array.append (Array.of_list (g comm)) (Vector.to_array chals) )
          |> Vector.to_list |> Array.concat
        ]

    open Snarky_backendless.H_list

    let[@warning "-45"] to_hlist
        { app_state
        ; dlog_plonk_index
        ; challenge_polynomial_commitments
        ; old_bulletproof_challenges
        } =
      [ app_state
      ; dlog_plonk_index
      ; challenge_polynomial_commitments
      ; old_bulletproof_challenges
      ]

    let[@warning "-45"] of_hlist
        ([ app_state
         ; dlog_plonk_index
         ; challenge_polynomial_commitments
         ; old_bulletproof_challenges
         ] :
          (unit, _) t ) =
      { app_state
      ; dlog_plonk_index
      ; challenge_polynomial_commitments
      ; old_bulletproof_challenges
      }

    let typ comm g s chal proofs_verified =
      Snarky_backendless.Typ.of_hlistable
        [ s
        ; Plonk_verification_key_evals.typ comm
        ; Vector.typ g proofs_verified
        ; chal
        ]
        (* TODO: Should this really just be a vector typ of length Rounds.n ?*)
        ~var_to_hlist:to_hlist ~var_of_hlist:of_hlist ~value_to_hlist:to_hlist
        ~value_of_hlist:of_hlist
  end

  module Lookup_parameters = struct
    (* Values needed for computing lookup parts of the verifier circuit. *)
    type ('chal, 'chal_var, 'fp, 'fp_var) t =
      { zero : ('chal, 'chal_var, 'fp, 'fp_var) Zero_values.t
      ; use : Opt.Flag.t
      }

    let opt_spec (type f) ((module Impl) : f impl)
        { zero = { value; var }; use } =
      Spec.T.Opt
        { inner = Struct [ Scalar Challenge ]
        ; flag = use
        ; dummy1 =
            [ Kimchi_backend_common.Scalar_challenge.create value.challenge ]
        ; dummy2 =
            [ Kimchi_backend_common.Scalar_challenge.create var.challenge ]
        ; bool = (module Impl.Boolean)
        }
  end

  (** This is the full statement for "wrap" proofs which contains
      - the application-level statement (app_state)
      - data needed to perform the final verification of the proof, which correspond
        to parts of incompletely verified proofs.
  *)
  module Statement = struct
    [%%versioned
    module Stable = struct
      module V1 = struct
        type ( 'plonk
             , 'scalar_challenge
             , 'fp
             , 'messages_for_next_wrap_proof
             , 'digest
             , 'messages_for_next_step_proof
             , 'bp_chals
             , 'index )
             t =
              ( 'plonk
              , 'scalar_challenge
              , 'fp
              , 'messages_for_next_wrap_proof
              , 'digest
              , 'messages_for_next_step_proof
              , 'bp_chals
              , 'index )
              Mina_wire_types.Pickles_composition_types.Wrap.Statement.V1.t =
          { proof_state :
              ( 'plonk
              , 'scalar_challenge
              , 'fp
              , 'messages_for_next_wrap_proof
              , 'digest
              , 'bp_chals
              , 'index )
              Proof_state.Stable.V1.t
          ; messages_for_next_step_proof : 'messages_for_next_step_proof
          }
        [@@deriving compare, yojson, sexp, hash, equal]
      end
    end]

    module Minimal = struct
      [%%versioned
      module Stable = struct
        module V1 = struct
          type ( 'challenge
               , 'scalar_challenge
               , 'fp
               , 'bool
               , 'messages_for_next_wrap_proof
               , 'digest
               , 'messages_for_next_step_proof
               , 'bp_chals
               , 'index )
               t =
                ( 'challenge
                , 'scalar_challenge
                , 'fp
                , 'bool
                , 'messages_for_next_wrap_proof
                , 'digest
                , 'messages_for_next_step_proof
                , 'bp_chals
                , 'index )
                Mina_wire_types.Pickles_composition_types.Wrap.Statement.Minimal
                .V1
                .t =
            { proof_state :
                ( 'challenge
                , 'scalar_challenge
                , 'fp
                , 'bool
                , 'messages_for_next_wrap_proof
                , 'digest
                , 'bp_chals
                , 'index )
                Proof_state.Minimal.Stable.V1.t
            ; messages_for_next_step_proof : 'messages_for_next_step_proof
            }
          [@@deriving compare, yojson, sexp, hash, equal]
        end
      end]
    end

    module In_circuit = struct
      type ( 'challenge
           , 'scalar_challenge
           , 'fp
           , 'fp_opt
           , 'lookup_opt
           , 'bool
           , 'messages_for_next_wrap_proof
           , 'digest
           , 'messages_for_next_step_proof
           , 'bp_chals
           , 'index )
           t =
        ( ( 'challenge
          , 'scalar_challenge
          , 'fp
          , 'fp_opt
          , 'lookup_opt
          , 'bool )
          Proof_state.Deferred_values.Plonk.In_circuit.t
        , 'scalar_challenge
        , 'fp
        , 'messages_for_next_wrap_proof
        , 'digest
        , 'messages_for_next_step_proof
        , 'bp_chals
        , 'index )
        Stable.Latest.t
      [@@deriving compare, yojson, sexp, hash, equal]

      (** A layout of the raw data in a statement, which is needed for
          representing it inside the circuit. *)
      let spec impl lookup feature_flags =
        let feature_flags_spec =
          let [ f1; f2; f3; f4; f5; f6; f7; f8 ] =
            (* Ensure that layout is the same *)
            Plonk_types.Features.to_data feature_flags
          in
          let constant x =
            Spec.T.Constant (x, (fun x y -> assert (Bool.equal x y)), B Bool)
          in
          let maybe_constant flag =
            match flag with
            | Plonk_types.Opt.Flag.Yes ->
                constant true
            | Plonk_types.Opt.Flag.No ->
                constant false
            | Plonk_types.Opt.Flag.Maybe ->
                Spec.T.B Bool
          in
          Spec.T.Struct
            [ maybe_constant f1
            ; maybe_constant f2
            ; maybe_constant f3
            ; maybe_constant f4
            ; maybe_constant f5
            ; maybe_constant f6
            ; maybe_constant f7
            ; maybe_constant f8
            ]
        in
        Spec.T.Struct
          [ Vector (B Field, Nat.N5.n)
          ; Vector (B Challenge, Nat.N2.n)
          ; Vector (Scalar Challenge, Nat.N3.n)
          ; Vector (B Digest, Nat.N3.n)
          ; Vector (B Bulletproof_challenge, Backend.Tick.Rounds.n)
          ; Vector (B Branch_data, Nat.N1.n)
          ; feature_flags_spec
          ; Lookup_parameters.opt_spec impl lookup
          ]

      (** Convert a statement (as structured data) into the flat data-based representation. *)
      let[@warning "-45"] to_data
          ({ proof_state =
               { deferred_values =
                   { xi
                   ; combined_inner_product
                   ; b
                   ; branch_data
                   ; bulletproof_challenges
                   ; plonk =
                       { alpha
                       ; beta
                       ; gamma
                       ; zeta
                       ; zeta_to_srs_length
                       ; zeta_to_domain_size
                       ; perm
                       ; feature_flags
                       ; lookup
                       }
                   }
               ; sponge_digest_before_evaluations
               ; messages_for_next_wrap_proof
                 (* messages_for_next_wrap_proof is represented as a digest (and then unhashed) inside the circuit *)
               }
           ; messages_for_next_step_proof
             (* messages_for_next_step_proof is represented as a digest inside the circuit *)
           } :
            _ t ) ~option_map ~to_opt =
        let open Vector in
        let fp =
          [ combined_inner_product
          ; b
          ; zeta_to_srs_length
          ; zeta_to_domain_size
          ; perm
          ]
        in
        let challenge = [ beta; gamma ] in
        let scalar_challenge = [ alpha; zeta; xi ] in
        let digest =
          [ sponge_digest_before_evaluations
          ; messages_for_next_wrap_proof
          ; messages_for_next_step_proof
          ]
        in
        let index = [ branch_data ] in
        Hlist.HlistId.
          [ fp
          ; challenge
          ; scalar_challenge
          ; digest
          ; bulletproof_challenges
          ; index
          ; Plonk_types.Features.to_data feature_flags
          ; option_map lookup
              ~f:Proof_state.Deferred_values.Plonk.In_circuit.Lookup.to_struct
          ]

      (** Construct a statement (as structured data) from the flat data-based representation. *)
      let[@warning "-45"] of_data
          Hlist.HlistId.
            [ fp
            ; challenge
            ; scalar_challenge
            ; digest
            ; bulletproof_challenges
            ; index
            ; feature_flags
            ; lookup
            ] ~feature_flags:flags ~option_map ~of_opt : _ t =
        let open Vector in
        let [ combined_inner_product
            ; b
            ; zeta_to_srs_length
            ; zeta_to_domain_size
            ; perm
            ] =
          fp
        in
        let [ beta; gamma ] = challenge in
        let [ alpha; zeta; xi ] = scalar_challenge in
        let [ sponge_digest_before_evaluations
            ; messages_for_next_wrap_proof
            ; messages_for_next_step_proof
            ] =
          digest
        in
        let [ branch_data ] = index in
        let feature_flags = Plonk_types.Features.of_data feature_flags in
        { proof_state =
            { deferred_values =
                { xi
                ; combined_inner_product
                ; b
                ; branch_data
                ; bulletproof_challenges
                ; plonk =
                    { alpha
                    ; beta
                    ; gamma
                    ; zeta
                    ; zeta_to_srs_length
                    ; zeta_to_domain_size
                    ; perm
                    ; feature_flags
                    ; lookup =
                        option_map lookup
                          ~f:
                            Proof_state.Deferred_values.Plonk.In_circuit.Lookup
                            .of_struct
                    }
                }
            ; sponge_digest_before_evaluations
            ; messages_for_next_wrap_proof
            }
        ; messages_for_next_step_proof
        }
    end

    let to_minimal
        ({ proof_state; messages_for_next_step_proof } : _ In_circuit.t)
        ~to_option : _ Minimal.t =
      { proof_state = Proof_state.to_minimal ~to_option proof_state
      ; messages_for_next_step_proof
      }
  end
end

module Step = struct
  module Plonk_polys = Nat.N10

  module Bulletproof = struct
    include Plonk_types.Openings.Bulletproof

    module Advice = struct
      (** This is data that can be computed in linear time from the proof + statement.

          It doesn't need to be sent on the wire, but it does need to be provided to the verifier
      *)
      type 'fq t =
        { b : 'fq
        ; combined_inner_product : 'fq (* sum_i r^i sum_j xi^j f_j(pt_i) *)
        }
      [@@deriving hlist]
    end
  end

  module Proof_state = struct
    module Deferred_values = struct
      module Plonk = struct
        module Minimal = struct
          [%%versioned
          module Stable = struct
            module V1 = struct
              (** Challenges from the PLONK IOP. These, plus the evaluations that are already in the proof, are
                  all that's needed to derive all the values in the [In_circuit] version below.

                  See src/lib/pickles/plonk_checks/plonk_checks.ml for the computation of the [In_circuit] value
                  from the [Minimal] value.
              *)
              type ('challenge, 'scalar_challenge) t =
                { alpha : 'scalar_challenge
                ; beta : 'challenge
                ; gamma : 'challenge
                ; zeta : 'scalar_challenge
                }
              [@@deriving sexp, compare, yojson, hlist, hash, equal]

              let to_latest = Fn.id
            end
          end]

          let to_wrap ~feature_flags { alpha; beta; gamma; zeta } :
              _ Wrap.Proof_state.Deferred_values.Plonk.Minimal.t =
            { alpha; beta; gamma; zeta; joint_combiner = None; feature_flags }

          let of_wrap
              ({ alpha; beta; gamma; zeta; joint_combiner = _; feature_flags } :
                _ Wrap.Proof_state.Deferred_values.Plonk.Minimal.t ) =
            { alpha; beta; gamma; zeta }
        end

        open Pickles_types

        module In_circuit = struct
          (** All scalar values deferred by a verifier circuit.
              The values in [vbmul], [complete_add], [endomul], [endomul_scalar], and [perm]
              are all scalars which will have been used to scale selector polynomials during the
              computation of the linearized polynomial commitment.

              Then, we expose them so the next guy (who can do scalar arithmetic) can check that they
              were computed correctly from the evaluations in the proof and the challenges.
          *)
          type ('challenge, 'scalar_challenge, 'fp) t =
            { alpha : 'scalar_challenge
            ; beta : 'challenge
            ; gamma : 'challenge
            ; zeta : 'scalar_challenge
                  (* TODO: zeta_to_srs_length is kind of unnecessary.
                     Try to get rid of it when you can.
                  *)
            ; zeta_to_srs_length : 'fp
            ; zeta_to_domain_size : 'fp
            ; perm : 'fp
                  (** scalar used on one of the permutation polynomial commitments. *)
            }
          [@@deriving sexp, compare, yojson, hlist, hash, equal, fields]

          let to_wrap ~opt_none ~false_
              { alpha
              ; beta
              ; gamma
              ; zeta
              ; zeta_to_srs_length
              ; zeta_to_domain_size
              ; perm
              } : _ Wrap.Proof_state.Deferred_values.Plonk.In_circuit.t =
            { alpha
            ; beta
            ; gamma
            ; zeta
            ; zeta_to_srs_length
            ; zeta_to_domain_size
            ; perm
            ; feature_flags =
                { range_check0 = false_
                ; range_check1 = false_
                ; foreign_field_add = false_
                ; foreign_field_mul = false_
                ; xor = false_
                ; rot = false_
                ; lookup = false_
                ; runtime_tables = false_
                }
            ; lookup = opt_none
            }

          let of_wrap ~assert_none ~assert_false
              ({ alpha
               ; beta
               ; gamma
               ; zeta
               ; zeta_to_srs_length
               ; zeta_to_domain_size
               ; perm
               ; feature_flags
               ; lookup
               } :
                _ Wrap.Proof_state.Deferred_values.Plonk.In_circuit.t ) =
            let () =
              let { Plonk_types.Features.range_check0
                  ; range_check1
                  ; foreign_field_add
                  ; foreign_field_mul
                  ; xor
                  ; rot
                  ; lookup
                  ; runtime_tables
                  } =
                feature_flags
              in
              assert_false range_check0 ;
              assert_false range_check1 ;
              assert_false foreign_field_add ;
              assert_false foreign_field_mul ;
              assert_false xor ;
              assert_false rot ;
              assert_false lookup ;
              assert_false runtime_tables
            in
            assert_none lookup ;
            { alpha
            ; beta
            ; gamma
            ; zeta
            ; zeta_to_srs_length
            ; zeta_to_domain_size
            ; perm
            }

          let map_challenges t ~f ~scalar =
            { t with
              alpha = scalar t.alpha
            ; beta = f t.beta
            ; gamma = f t.gamma
            ; zeta = scalar t.zeta
            }

          let map_fields t ~f =
            { t with
              zeta_to_srs_length = f t.zeta_to_srs_length
            ; zeta_to_domain_size = f t.zeta_to_domain_size
            ; perm = f t.perm
            }

          let typ (type f fp)
              (module Impl : Snarky_backendless.Snark_intf.Run
                with type field = f ) ~dummy_scalar ~dummy_scalar_challenge
              ~challenge ~scalar_challenge ~bool ~feature_flags
              (fp : (fp, _, f) Snarky_backendless.Typ.t) =
            Snarky_backendless.Typ.of_hlistable
              [ Scalar_challenge.typ scalar_challenge
              ; challenge
              ; challenge
              ; Scalar_challenge.typ scalar_challenge
              ; fp
              ; fp
              ; fp
              ]
              ~var_to_hlist:to_hlist ~var_of_hlist:of_hlist
              ~value_to_hlist:to_hlist ~value_of_hlist:of_hlist
        end

        let to_minimal (type challenge scalar_challenge fp)
            (t : (challenge, scalar_challenge, fp) In_circuit.t) :
            (challenge, scalar_challenge) Minimal.t =
          { alpha = t.alpha; beta = t.beta; zeta = t.zeta; gamma = t.gamma }
      end

      (** All the scalar-field values needed to finalize the verification of a proof
    by checking that the correct values were used in the "group operations" part of the
    verifier.

    Consists of some evaluations of PLONK polynomials (columns, permutation aggregation, etc.)
    and the remainder are things related to the inner product argument.
*)
      type ('plonk, 'scalar_challenge, 'fq, 'bulletproof_challenges) t_ =
        { plonk : 'plonk
        ; combined_inner_product : 'fq
              (** combined_inner_product = sum_{i < num_evaluation_points} sum_{j < num_polys} r^i xi^j f_j(pt_i) *)
        ; xi : 'scalar_challenge
              (** The challenge used for combining polynomials *)
        ; bulletproof_challenges : 'bulletproof_challenges
              (** The challenges from the inner-product argument that was partially verified. *)
        ; b : 'fq
              (** b = challenge_poly plonk.zeta + r * challenge_poly (domain_generrator * plonk.zeta)
                where challenge_poly(x) = \prod_i (1 + bulletproof_challenges.(i) * x^{2^{k - 1 - i}})
            *)
        }
      [@@deriving sexp, compare, yojson]

      module Minimal = struct
        type ('challenge, 'scalar_challenge, 'fq, 'bulletproof_challenges) t =
          ( ('challenge, 'scalar_challenge) Plonk.Minimal.t
          , 'scalar_challenge
          , 'fq
          , 'bulletproof_challenges )
          t_
        [@@deriving sexp, compare, yojson]
      end

      module In_circuit = struct
        type ('challenge, 'scalar_challenge, 'fq, 'bulletproof_challenges) t =
          ( ('challenge, 'scalar_challenge, 'fq) Plonk.In_circuit.t
          , 'scalar_challenge
          , 'fq
          , 'bulletproof_challenges )
          t_
        [@@deriving sexp, compare, yojson]
      end
    end

    module Messages_for_next_wrap_proof =
      Wrap.Proof_state.Messages_for_next_wrap_proof
    module Messages_for_next_step_proof = Wrap.Messages_for_next_step_proof

    module Per_proof = struct
      (** For each proof that a step circuit verifies, we do not verify the whole proof.
          Specifically,
          - we defer calculations involving the "other field" (i.e., the scalar-field of the group
            elements involved in the proof.
          - we do not fully verify the inner-product argument as that would be O(n) and instead
            do the accumulator trick.

          As a result, for each proof that a step circuit verifies, we must expose some data
          related to it as part of the step circuit's statement, in order to allow those proofs
          to be fully verified eventually.

          This is that data. *)
      type ( 'plonk
           , 'scalar_challenge
           , 'fq
           , 'bulletproof_challenges
           , 'digest
           , 'bool )
           t_ =
        { deferred_values :
            ( 'plonk
            , 'scalar_challenge
            , 'fq
            , 'bulletproof_challenges )
            Deferred_values.t_
              (** Scalar values related to the proof *)
        ; should_finalize : 'bool
              (** We allow circuits in pickles proof systems to decide if it's OK that a proof did
    not recursively verify. In that case, when we expose the unfinalized bits, we need
    to communicate that it's OK if those bits do not "finalize". That's what this boolean
    is for. *)
        ; sponge_digest_before_evaluations : 'digest
        }
      [@@deriving sexp, compare, yojson]

      module Minimal = struct
        type ( 'challenge
             , 'scalar_challenge
             , 'fq
             , 'bulletproof_challenges
             , 'digest
             , 'bool )
             t =
          ( ('challenge, 'scalar_challenge) Deferred_values.Plonk.Minimal.t
          , 'scalar_challenge
          , 'fq
          , 'bulletproof_challenges
          , 'digest
          , 'bool )
          t_
        [@@deriving sexp, compare, yojson]
      end

      module In_circuit = struct
        type ( 'challenge
             , 'scalar_challenge
             , 'fq
             , 'bulletproof_challenges
             , 'digest
             , 'bool )
             t =
          ( ( 'challenge
            , 'scalar_challenge
            , 'fq )
            Deferred_values.Plonk.In_circuit.t
          , 'scalar_challenge
          , 'fq
          , 'bulletproof_challenges
          , 'digest
          , 'bool )
          t_
        [@@deriving sexp, compare, yojson]

        (** A layout of the raw data in this value, which is needed for
          representing it inside the circuit. *)
        let spec bp_log2 =
          Spec.T.Struct
            [ Vector (B Field, Nat.N5.n)
            ; Vector (B Digest, Nat.N1.n)
            ; Vector (B Challenge, Nat.N2.n)
            ; Vector (Scalar Challenge, Nat.N3.n)
            ; Vector (B Bulletproof_challenge, bp_log2)
            ; Vector (B Bool, Nat.N1.n)
            ]

        let[@warning "-45"] to_data
            ({ deferred_values =
                 { xi
                 ; bulletproof_challenges
                 ; b
                 ; combined_inner_product
                 ; plonk =
                     { alpha
                     ; beta
                     ; gamma
                     ; zeta
                     ; zeta_to_srs_length
                     ; zeta_to_domain_size
                     ; perm
                     }
                 }
             ; should_finalize
             ; sponge_digest_before_evaluations
             } :
              _ t ) =
          let open Vector in
          let fq =
            [ combined_inner_product
            ; b
            ; zeta_to_srs_length
            ; zeta_to_domain_size
            ; perm
            ]
          in
          let challenge = [ beta; gamma ] in
          let scalar_challenge = [ alpha; zeta; xi ] in
          let digest = [ sponge_digest_before_evaluations ] in
          let bool = [ should_finalize ] in
          let open Hlist.HlistId in
          [ fq
          ; digest
          ; challenge
          ; scalar_challenge
          ; bulletproof_challenges
          ; bool
          ]

        let[@warning "-45"] of_data
            Hlist.HlistId.
              [ Vector.
                  [ combined_inner_product
                  ; b
                  ; zeta_to_srs_length
                  ; zeta_to_domain_size
                  ; perm
                  ]
              ; Vector.[ sponge_digest_before_evaluations ]
              ; Vector.[ beta; gamma ]
              ; Vector.[ alpha; zeta; xi ]
              ; bulletproof_challenges
              ; Vector.[ should_finalize ]
              ] : _ t =
          { deferred_values =
              { xi
              ; bulletproof_challenges
              ; b
              ; combined_inner_product
              ; plonk =
                  { alpha
                  ; beta
                  ; gamma
                  ; zeta
                  ; zeta_to_srs_length
                  ; zeta_to_domain_size
                  ; perm
                  }
              }
          ; should_finalize
          ; sponge_digest_before_evaluations
          }
      end

<<<<<<< HEAD
      let typ impl fq ~assert_16_bits ~zero ~feature_flags =
        let lookup_config =
          { Wrap.Lookup_parameters.use =
              feature_flags.Plonk_types.Features.lookup
          ; zero
          }
        in
=======
      let typ impl fq ~assert_16_bits ~zero =
>>>>>>> 67808bec
        let open In_circuit in
        Spec.typ impl fq ~assert_16_bits (spec Backend.Tock.Rounds.n)
        |> Snarky_backendless.Typ.transport ~there:to_data ~back:of_data
        |> Snarky_backendless.Typ.transport_var ~there:to_data ~back:of_data
    end

    type ('unfinalized_proofs, 'messages_for_next_step_proof) t =
      { unfinalized_proofs : 'unfinalized_proofs
            (** A vector of the "per-proof" structures defined above, one for each proof
    that the step-circuit partially verifies. *)
      ; messages_for_next_step_proof : 'messages_for_next_step_proof
            (** The component of the proof accumulation state that is only computed on by the
          "stepping" proof system, and that can be handled opaquely by any "wrap" circuits. *)
      }
    [@@deriving sexp, compare, yojson, hlist]

    let spec unfinalized_proofs messages_for_next_step_proof =
      Spec.T.Struct [ unfinalized_proofs; messages_for_next_step_proof ]

    include struct
      open Hlist.HlistId

      let _to_data { unfinalized_proofs; messages_for_next_step_proof } =
        [ Vector.map unfinalized_proofs ~f:Per_proof.In_circuit.to_data
        ; messages_for_next_step_proof
        ]

      let _of_data [ unfinalized_proofs; messages_for_next_step_proof ] =
        { unfinalized_proofs =
            Vector.map unfinalized_proofs ~f:Per_proof.In_circuit.of_data
        ; messages_for_next_step_proof
        }
    end [@@warning "-45"]

    let[@warning "-60"] typ (type n f)
        ( (module Impl : Snarky_backendless.Snark_intf.Run with type field = f)
        as impl ) zero ~assert_16_bits
        (proofs_verified :
          (Plonk_types.Opt.Flag.t Plonk_types.Features.t, n) Vector.t ) fq :
        ( ((_, _) Vector.t, _) t
        , ((_, _) Vector.t, _) t
        , _ )
        Snarky_backendless.Typ.t =
      let per_proof feature_flags =
        Per_proof.typ impl fq ~assert_16_bits ~zero
      in
      let unfinalized_proofs =
        Vector.typ' (Vector.map proofs_verified ~f:per_proof)
      in
      let messages_for_next_step_proof =
        Spec.typ impl fq ~assert_16_bits (B Spec.Digest)
      in
      Snarky_backendless.Typ.of_hlistable
        [ unfinalized_proofs; messages_for_next_step_proof ]
        ~var_to_hlist:to_hlist ~var_of_hlist:of_hlist ~value_to_hlist:to_hlist
        ~value_of_hlist:of_hlist
  end

  module Statement = struct
    type ( 'unfinalized_proofs
         , 'messages_for_next_step_proof
         , 'messages_for_next_wrap_proof )
         t =
      { proof_state :
          ('unfinalized_proofs, 'messages_for_next_step_proof) Proof_state.t
      ; messages_for_next_wrap_proof : 'messages_for_next_wrap_proof
            (** The component of the proof accumulation state that is only computed on by the
        "wrapping" proof system, and that can be handled opaquely by any "step" circuits. *)
      }
    [@@deriving sexp, compare, yojson]

    let[@warning "-45"] to_data
        { proof_state = { unfinalized_proofs; messages_for_next_step_proof }
        ; messages_for_next_wrap_proof
        } =
      let open Hlist.HlistId in
      [ Vector.map unfinalized_proofs
          ~f:Proof_state.Per_proof.In_circuit.to_data
      ; messages_for_next_step_proof
      ; messages_for_next_wrap_proof
      ]

    let[@warning "-45"] of_data
        Hlist.HlistId.
          [ unfinalized_proofs
          ; messages_for_next_step_proof
          ; messages_for_next_wrap_proof
          ] =
      { proof_state =
          { unfinalized_proofs =
              Vector.map unfinalized_proofs
                ~f:Proof_state.Per_proof.In_circuit.of_data
          ; messages_for_next_step_proof
          }
      ; messages_for_next_wrap_proof
      }

    let spec proofs_verified bp_log2 =
      let per_proof = Proof_state.Per_proof.In_circuit.spec bp_log2 in
      Spec.T.Struct
        [ Vector (per_proof, proofs_verified)
        ; B Digest
        ; Vector (B Digest, proofs_verified)
        ]
  end
end

module Nvector = Vector.With_length
module Wrap_bp_vec = Backend.Tock.Rounds_vector
module Step_bp_vec = Backend.Tick.Rounds_vector

module Challenges_vector = struct
  type 'n t =
    (Backend.Tock.Field.t Snarky_backendless.Cvar.t Wrap_bp_vec.t, 'n) Vector.t

  module Constant = struct
    type 'n t = (Backend.Tock.Field.t Wrap_bp_vec.t, 'n) Vector.t
  end
end<|MERGE_RESOLUTION|>--- conflicted
+++ resolved
@@ -96,204 +96,6 @@
                 ~value_of_hlist:of_hlist [ scalar_challenge ]
           end
 
-<<<<<<< HEAD
-          module Optional_column_scalars = struct
-            type 'fp t =
-              { range_check0 : 'fp
-              ; range_check1 : 'fp
-              ; foreign_field_add : 'fp
-              ; foreign_field_mul : 'fp
-              ; xor : 'fp
-              ; rot : 'fp
-              ; lookup_gate : 'fp
-              ; runtime_tables : 'fp
-              }
-            [@@deriving sexp, compare, yojson, hlist, hash, equal, fields]
-
-            let map ~f
-                { range_check0
-                ; range_check1
-                ; foreign_field_add
-                ; foreign_field_mul
-                ; xor
-                ; rot
-                ; lookup_gate
-                ; runtime_tables
-                } =
-              { range_check0 = f range_check0
-              ; range_check1 = f range_check1
-              ; foreign_field_add = f foreign_field_add
-              ; foreign_field_mul = f foreign_field_mul
-              ; xor = f xor
-              ; rot = f rot
-              ; lookup_gate = f lookup_gate
-              ; runtime_tables = f runtime_tables
-              }
-
-            let map2 ~f t1 t2 =
-              { range_check0 = f t1.range_check0 t2.range_check0
-              ; range_check1 = f t1.range_check1 t2.range_check1
-              ; foreign_field_add = f t1.foreign_field_add t2.foreign_field_add
-              ; foreign_field_mul = f t1.foreign_field_mul t2.foreign_field_mul
-              ; xor = f t1.xor t2.xor
-              ; rot = f t1.rot t2.rot
-              ; lookup_gate = f t1.lookup_gate t2.lookup_gate
-              ; runtime_tables = f t1.runtime_tables t2.runtime_tables
-              }
-
-            let to_list
-                { range_check0
-                ; range_check1
-                ; foreign_field_add
-                ; foreign_field_mul
-                ; xor
-                ; rot
-                ; lookup_gate
-                ; runtime_tables
-                } =
-              [ range_check0
-              ; range_check1
-              ; foreign_field_add
-              ; foreign_field_mul
-              ; xor
-              ; rot
-              ; lookup_gate
-              ; runtime_tables
-              ]
-
-            let[@warning "-45"] to_data
-                { range_check0
-                ; range_check1
-                ; foreign_field_add
-                ; foreign_field_mul
-                ; xor
-                ; rot
-                ; lookup_gate
-                ; runtime_tables
-                } =
-              Hlist.HlistId.
-                [ range_check0
-                ; range_check1
-                ; foreign_field_add
-                ; foreign_field_mul
-                ; xor
-                ; rot
-                ; lookup_gate
-                ; runtime_tables
-                ]
-
-            let[@warning "-45"] of_data
-                Hlist.HlistId.
-                  [ range_check0
-                  ; range_check1
-                  ; foreign_field_add
-                  ; foreign_field_mul
-                  ; xor
-                  ; rot
-                  ; lookup_gate
-                  ; runtime_tables
-                  ] =
-              { range_check0
-              ; range_check1
-              ; foreign_field_add
-              ; foreign_field_mul
-              ; xor
-              ; rot
-              ; lookup_gate
-              ; runtime_tables
-              }
-
-            let of_feature_flags (feature_flags : _ Plonk_types.Features.t) =
-              { range_check0 = feature_flags.range_check0
-              ; range_check1 = feature_flags.range_check1
-              ; foreign_field_add = feature_flags.foreign_field_add
-              ; foreign_field_mul = feature_flags.foreign_field_mul
-              ; xor = feature_flags.xor
-              ; rot = feature_flags.rot
-              ; lookup_gate = feature_flags.lookup
-              ; runtime_tables = feature_flags.runtime_tables
-              }
-
-            let make_opt feature_flags t =
-              let flags = of_feature_flags feature_flags in
-              map2 flags t ~f:(fun flag v ->
-                  match v with
-                  | Some v ->
-                      Plonk_types.Opt.Maybe (flag, v)
-                  | None ->
-                      Plonk_types.Opt.None )
-
-            let[@warning "-45"] refine_opt feature_flags t =
-              let flags = of_feature_flags feature_flags in
-              map2 flags t ~f:(fun flag v ->
-                  let open Plonk_types.Opt in
-                  match (flag, v) with
-                  | Flag.Yes, Plonk_types.Opt.Maybe (_, v) ->
-                      Plonk_types.Opt.Some v
-                  | Flag.Yes, (Some _ | None) ->
-                      assert false
-                  | Flag.Maybe, v ->
-                      v
-                  | Flag.No, (None | Some _ | Maybe _) ->
-                      Plonk_types.Opt.None )
-
-            let spec (* (type f) *) _
-                (* ((module Impl) : f impl) *) (zero : _ Zero_values.t)
-                (feature_flags : Plonk_types.Opt.Flag.t Plonk_types.Features.t)
-                =
-              let opt_spec flag =
-                let opt_spec =
-                  Spec.T.Opt_unflagged
-                    { inner = B Field
-                    ; flag
-                    ; dummy1 = zero.value.scalar
-                    ; dummy2 = zero.var.scalar
-                    }
-                in
-                match flag with
-                | Plonk_types.Opt.Flag.No ->
-                    Spec.T.Constant (None, (fun _ _ -> (* TODO *) ()), opt_spec)
-                | Plonk_types.Opt.Flag.(Yes | Maybe) ->
-                    opt_spec
-              in
-              let [ f1; f2; f3; f4; f5; f6; f7; f8 ] =
-                of_feature_flags feature_flags |> to_data
-              in
-              Spec.T.Struct
-                [ opt_spec f1
-                ; opt_spec f2
-                ; opt_spec f3
-                ; opt_spec f4
-                ; opt_spec f5
-                ; opt_spec f6
-                ; opt_spec f7
-                ; opt_spec f8
-                ]
-
-            let typ (type f fp)
-                (module Impl : Snarky_backendless.Snark_intf.Run
-                  with type field = f ) (fp : (fp, _) Impl.Typ.t) ~dummy_scalar
-                (feature_flags : Plonk_types.Opt.Flag.t Plonk_types.Features.t)
-                =
-              let opt_typ flag =
-                Plonk_types.Opt.typ Impl.Boolean.typ flag fp ~dummy:dummy_scalar
-              in
-              Snarky_backendless.Typ.of_hlistable
-                [ opt_typ feature_flags.range_check0
-                ; opt_typ feature_flags.range_check1
-                ; opt_typ feature_flags.foreign_field_add
-                ; opt_typ feature_flags.foreign_field_mul
-                ; opt_typ feature_flags.xor
-                ; opt_typ feature_flags.rot
-                ; opt_typ feature_flags.lookup
-                ; opt_typ feature_flags.runtime_tables
-                ]
-                ~var_to_hlist:to_hlist ~var_of_hlist:of_hlist
-                ~value_to_hlist:to_hlist ~value_of_hlist:of_hlist
-          end
-
-=======
->>>>>>> 67808bec
           (** All scalar values deferred by a verifier circuit.
               We expose them so the next guy (who can do scalar arithmetic) can check that they
               were computed correctly from the evaluations in the proof and the challenges.
@@ -1551,17 +1353,7 @@
           }
       end
 
-<<<<<<< HEAD
-      let typ impl fq ~assert_16_bits ~zero ~feature_flags =
-        let lookup_config =
-          { Wrap.Lookup_parameters.use =
-              feature_flags.Plonk_types.Features.lookup
-          ; zero
-          }
-        in
-=======
       let typ impl fq ~assert_16_bits ~zero =
->>>>>>> 67808bec
         let open In_circuit in
         Spec.typ impl fq ~assert_16_bits (spec Backend.Tock.Rounds.n)
         |> Snarky_backendless.Typ.transport ~there:to_data ~back:of_data
