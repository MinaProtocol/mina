--- conflicted
+++ resolved
@@ -89,27 +89,6 @@
         open Pickles_types
 
         module In_circuit = struct
-<<<<<<< HEAD
-=======
-          module Lookup = struct
-            type 'scalar_challenge t = { joint_combiner : 'scalar_challenge }
-            [@@deriving sexp, compare, yojson, hlist, hash, equal, fields]
-
-            let[@warning "-45"] to_struct l = Hlist.HlistId.[ l.joint_combiner ]
-
-            let[@warning "-45"] of_struct Hlist.HlistId.[ joint_combiner ] =
-              { joint_combiner }
-
-            let map ~f { joint_combiner } =
-              { joint_combiner = f joint_combiner }
-
-            let typ scalar_challenge =
-              Snarky_backendless.Typ.of_hlistable ~var_to_hlist:to_hlist
-                ~var_of_hlist:of_hlist ~value_to_hlist:to_hlist
-                ~value_of_hlist:of_hlist [ scalar_challenge ]
-          end
-
->>>>>>> 1a3fde01
           (** All scalar values deferred by a verifier circuit.
               We expose them so the next guy (who can do scalar arithmetic) can check that they
               were computed correctly from the evaluations in the proof and the challenges.
