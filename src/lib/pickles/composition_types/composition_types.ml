open Pickles_types
module Scalar_challenge = Kimchi_backend_common.Scalar_challenge
module Bulletproof_challenge = Bulletproof_challenge
module Branch_data = Branch_data
module Digest = Digest
module Spec = Spec
module Opt = Plonk_types.Opt
open Core_kernel

type 'f impl = 'f Spec.impl

let index_to_field_elements =
  Pickles_base.Side_loaded_verification_key.index_to_field_elements

module Zero_values = struct
  type ('chal, 'fp) single = { challenge : 'chal; scalar : 'fp }

  type ('chal, 'chal_var, 'fp, 'fp_var) t =
    { value : ('chal, 'fp) single; var : ('chal_var, 'fp_var) single }
end

module Wrap = struct
  module Proof_state = struct
    (** This module contains structures which contain the scalar-field elements that
        are required to finalize the verification of a proof that is partially verified inside
        a circuit.

        Each verifier circuit starts by verifying the parts of a proof involving group operations.
        At the end, there is a sequence of scalar-field computations it must perform. Instead of
        performing them directly, it exposes the values needed for those computations as a part of
        its own public-input, so that the next circuit can do them (since it will use the other curve on the cycle,
        and hence can efficiently perform computations in that scalar field). *)
    module Deferred_values = struct
      module Plonk = struct
        module Minimal = struct
          [%%versioned
          module Stable = struct
            module V1 = struct
              (** Challenges from the PLONK IOP. These, plus the evaluations that are already in the proof, are
                  all that's needed to derive all the values in the [In_circuit] version below.

                  See src/lib/pickles/plonk_checks/plonk_checks.ml for the computation of the [In_circuit] value
                  from the [Minimal] value.
              *)
              type ('challenge, 'scalar_challenge) t =
                    ( 'challenge
                    , 'scalar_challenge )
                    Mina_wire_types.Pickles_composition_types.Wrap.Proof_state
                    .Deferred_values
                    .Plonk
                    .Minimal
                    .V1
                    .t =
                { alpha : 'scalar_challenge
                ; beta : 'challenge
                ; gamma : 'challenge
                ; zeta : 'scalar_challenge
                ; joint_combiner : 'scalar_challenge option
                }
              [@@deriving sexp, compare, yojson, hlist, hash, equal]

              let to_latest = Fn.id
            end
          end]
        end

        open Pickles_types
        module Generic_coeffs_vec = Vector.With_length (Nat.N9)

        module In_circuit = struct
          module Lookup = struct
            type ('scalar_challenge, 'fp) t =
              { joint_combiner : 'scalar_challenge
              ; lookup_gate : 'fp
                    (** scalar used on the lookup gate selector. *)
              }
            [@@deriving sexp, compare, yojson, hlist, hash, equal, fields]

            let to_struct l = Hlist.HlistId.[ l.joint_combiner; l.lookup_gate ]

            let of_struct Hlist.HlistId.[ joint_combiner; lookup_gate ] =
              { joint_combiner; lookup_gate }

            let typ (type f fp) scalar_challenge
                (scalar : (fp, _, f) Snarky_backendless.Typ.t) =
              Snarky_backendless.Typ.of_hlistable ~var_to_hlist:to_hlist
                ~var_of_hlist:of_hlist ~value_to_hlist:to_hlist
                ~value_of_hlist:of_hlist
                [ scalar_challenge; scalar ]
          end

          (** All scalar values deferred by a verifier circuit.
              The values in [poseidon_selector], [vbmul], [complete_add], [endomul], [endomul_scalar], [perm], and [generic]
              are all scalars which will have been used to scale selector polynomials during the
              computation of the linearized polynomial commitment.

              Then, we expose them so the next guy (who can do scalar arithmetic) can check that they
              were computed correctly from the evaluations in the proof and the challenges.
          *)
          type ('challenge, 'scalar_challenge, 'fp, 'lookup_opt) t =
            { alpha : 'scalar_challenge
            ; beta : 'challenge
            ; gamma : 'challenge
            ; zeta : 'scalar_challenge
                  (* TODO: zeta_to_srs_length is kind of unnecessary.
                     Try to get rid of it when you can.
                  *)
            ; zeta_to_srs_length : 'fp
            ; zeta_to_domain_size : 'fp
            ; poseidon_selector : 'fp
                  (** scalar used on the poseidon selector *)
            ; vbmul : 'fp  (** scalar used on the vbmul selector *)
            ; complete_add : 'fp
                  (** scalar used on the complete_add selector *)
            ; endomul : 'fp  (** scalar used on the endomul selector *)
            ; endomul_scalar : 'fp
                  (** scalar used on the endomul_scalar selector *)
            ; perm : 'fp
                  (** scalar used on one of the permutation polynomial commitments. *)
            ; generic : 'fp Generic_coeffs_vec.t
                  (** scalars used on the coefficient column commitments. *)
            ; lookup : 'lookup_opt
            }
          [@@deriving sexp, compare, yojson, hlist, hash, equal, fields]

          let map_challenges t ~f ~scalar =
            { t with
              alpha = scalar t.alpha
            ; beta = f t.beta
            ; gamma = f t.gamma
            ; zeta = scalar t.zeta
            ; lookup =
                Opt.map t.lookup ~f:(fun (l : _ Lookup.t) ->
                    { l with joint_combiner = scalar l.joint_combiner } )
            }

          let map_fields t ~f =
            { t with
              poseidon_selector = f t.poseidon_selector
            ; zeta_to_srs_length = f t.zeta_to_srs_length
            ; zeta_to_domain_size = f t.zeta_to_domain_size
            ; vbmul = f t.vbmul
            ; complete_add = f t.complete_add
            ; endomul = f t.endomul
            ; endomul_scalar = f t.endomul_scalar
            ; perm = f t.perm
            ; generic = Vector.map ~f t.generic
            ; lookup =
                Opt.map t.lookup ~f:(fun (l : _ Lookup.t) ->
                    { l with lookup_gate = f l.lookup_gate } )
            }

          let typ (type f fp)
              (module Impl : Snarky_backendless.Snark_intf.Run
                with type field = f ) ~(lookup : Plonk_types.Opt.Flag.t)
              ~dummy_scalar ~dummy_scalar_challenge ~challenge ~scalar_challenge
              (fp : (fp, _, f) Snarky_backendless.Typ.t) =
            Snarky_backendless.Typ.of_hlistable
              [ Scalar_challenge.typ scalar_challenge
              ; challenge
              ; challenge
              ; Scalar_challenge.typ scalar_challenge
              ; fp
              ; fp
              ; fp
              ; fp
              ; fp
              ; fp
              ; fp
              ; fp
              ; Vector.typ fp Nat.N9.n
              ; Plonk_types.Opt.typ Impl.Boolean.typ lookup
                  ~dummy:
                    { joint_combiner = dummy_scalar_challenge
                    ; lookup_gate = dummy_scalar
                    }
                  (Lookup.typ (Scalar_challenge.typ scalar_challenge) fp)
              ]
              ~var_to_hlist:to_hlist ~var_of_hlist:of_hlist
              ~value_to_hlist:to_hlist ~value_of_hlist:of_hlist
        end

        let to_minimal (type challenge scalar_challenge fp lookup_opt)
            (t : (challenge, scalar_challenge, fp, lookup_opt) In_circuit.t)
            ~(to_option :
               lookup_opt -> (scalar_challenge, fp) In_circuit.Lookup.t option
               ) : (challenge, scalar_challenge) Minimal.t =
          { alpha = t.alpha
          ; beta = t.beta
          ; zeta = t.zeta
          ; gamma = t.gamma
          ; joint_combiner =
              Option.map (to_option t.lookup) ~f:(fun l ->
                  l.In_circuit.Lookup.joint_combiner )
          }
      end

      [%%versioned
      module Stable = struct
        [@@@no_toplevel_latest_type]

        module V1 = struct
          (** All the deferred values needed, comprising values from the PLONK IOP verification,
    values from the inner-product argument, and [which_branch] which is needed to know
    the proper domain to use. *)
          type ( 'plonk
               , 'scalar_challenge
               , 'fp
               , 'bulletproof_challenges
               , 'branch_data )
               t =
                ( 'plonk
                , 'scalar_challenge
                , 'fp
                , 'bulletproof_challenges
                , 'branch_data )
                Mina_wire_types.Pickles_composition_types.Wrap.Proof_state
                .Deferred_values
                .V1
                .t =
            { plonk : 'plonk
            ; combined_inner_product : 'fp
                  (** combined_inner_product = sum_{i < num_evaluation_points} sum_{j < num_polys} r^i xi^j f_j(pt_i) *)
            ; b : 'fp
                  (** b = challenge_poly plonk.zeta + r * challenge_poly (domain_generrator * plonk.zeta)
                where challenge_poly(x) = \prod_i (1 + bulletproof_challenges.(i) * x^{2^{k - 1 - i}})
            *)
            ; xi : 'scalar_challenge
                  (** The challenge used for combining polynomials *)
            ; bulletproof_challenges : 'bulletproof_challenges
                  (** The challenges from the inner-product argument that was partially verified. *)
            ; branch_data : 'branch_data
                  (** Data specific to which step branch of the proof-system was verified *)
            }
          [@@deriving sexp, compare, yojson, hlist, hash, equal]

          let to_latest = Fn.id
        end
      end]

      type ( 'plonk
           , 'scalar_challenge
           , 'fp
           , 'bulletproof_challenges
           , 'branch_data )
           t =
            ( 'plonk
            , 'scalar_challenge
            , 'fp
            , 'bulletproof_challenges
            , 'branch_data )
            Stable.Latest.t =
        { plonk : 'plonk
        ; combined_inner_product : 'fp
        ; b : 'fp
        ; xi : 'scalar_challenge
        ; bulletproof_challenges : 'bulletproof_challenges
        ; branch_data : 'branch_data
        }
      [@@deriving sexp, compare, yojson, hlist, hash, equal]

      module Minimal = struct
        type ( 'challenge
             , 'scalar_challenge
             , 'fp
             , 'bulletproof_challenges
             , 'index )
             t =
          ( ('challenge, 'scalar_challenge) Plonk.Minimal.t
          , 'scalar_challenge
          , 'fp
          , 'bulletproof_challenges
          , 'index )
          Stable.Latest.t
        [@@deriving sexp, compare, yojson, hash, equal]
      end

      let map_challenges
          { plonk
          ; combined_inner_product
          ; b : 'fp
          ; xi
          ; bulletproof_challenges
          ; branch_data
          } ~f ~scalar =
        { xi = scalar xi
        ; combined_inner_product
        ; b
        ; plonk
        ; bulletproof_challenges
        ; branch_data
        }

      module In_circuit = struct
        type ( 'challenge
             , 'scalar_challenge
             , 'fp
             , 'lookup_opt
             , 'bulletproof_challenges
             , 'branch_data )
             t =
          ( ('challenge, 'scalar_challenge, 'fp, 'lookup_opt) Plonk.In_circuit.t
          , 'scalar_challenge
          , 'fp
          , 'bulletproof_challenges
          , 'branch_data )
          Stable.Latest.t
        [@@deriving sexp, compare, yojson, hash, equal]

        let to_hlist, of_hlist = (to_hlist, of_hlist)

        let typ (type f fp)
            (impl :
              (module Snarky_backendless.Snark_intf.Run with type field = f) )
            ~lookup ~dummy_scalar ~dummy_scalar_challenge ~challenge
            ~scalar_challenge (fp : (fp, _, f) Snarky_backendless.Typ.t) index =
          Snarky_backendless.Typ.of_hlistable
            [ Plonk.In_circuit.typ impl ~lookup ~dummy_scalar
                ~dummy_scalar_challenge ~challenge ~scalar_challenge fp
            ; fp
            ; fp
            ; Scalar_challenge.typ scalar_challenge
            ; Vector.typ
                (Bulletproof_challenge.typ scalar_challenge)
                Backend.Tick.Rounds.n
            ; index
            ]
            ~var_to_hlist:to_hlist ~var_of_hlist:of_hlist
            ~value_to_hlist:to_hlist ~value_of_hlist:of_hlist
      end

      let to_minimal (t : _ In_circuit.t) ~to_option : _ Minimal.t =
        { t with plonk = Plonk.to_minimal ~to_option t.plonk }
    end

    (** The component of the proof accumulation state that is only computed on by the
        "wrapping" proof system, and that can be handled opaquely by any "step" circuits. *)
    module Messages_for_next_wrap_proof = struct
      [%%versioned
      module Stable = struct
        module V1 = struct
          type ('g1, 'bulletproof_challenges) t =
<<<<<<< HEAD
=======
                ( 'g1
                , 'bulletproof_challenges )
                Mina_wire_types.Pickles_composition_types.Wrap.Proof_state
                .Messages_for_next_wrap_proof
                .V1
                .t =
>>>>>>> a5d2b57c
            { challenge_polynomial_commitment : 'g1
            ; old_bulletproof_challenges : 'bulletproof_challenges
            }
          [@@deriving sexp, compare, yojson, hlist, hash, equal]
        end
      end]

      let to_field_elements (type g f)
          { challenge_polynomial_commitment; old_bulletproof_challenges }
          ~g1:(g1_to_field_elements : g -> f list) =
        Array.concat
          [ Vector.to_array old_bulletproof_challenges
            |> Array.concat_map ~f:Vector.to_array
          ; Array.of_list (g1_to_field_elements challenge_polynomial_commitment)
          ]

      let typ g1 chal ~length =
        Snarky_backendless.Typ.of_hlistable
          [ g1; Vector.typ chal length ]
          ~var_to_hlist:to_hlist ~var_of_hlist:of_hlist ~value_to_hlist:to_hlist
          ~value_of_hlist:of_hlist
    end

    [%%versioned
    module Stable = struct
      module V1 = struct
        type ( 'plonk
             , 'scalar_challenge
             , 'fp
             , 'messages_for_next_wrap_proof
             , 'digest
             , 'bp_chals
             , 'index )
             t =
              ( 'plonk
              , 'scalar_challenge
              , 'fp
              , 'messages_for_next_wrap_proof
              , 'digest
              , 'bp_chals
              , 'index )
              Mina_wire_types.Pickles_composition_types.Wrap.Proof_state.V1.t =
          { deferred_values :
              ( 'plonk
              , 'scalar_challenge
              , 'fp
              , 'bp_chals
              , 'index )
              Deferred_values.Stable.V1.t
          ; sponge_digest_before_evaluations : 'digest
          ; messages_for_next_wrap_proof : 'messages_for_next_wrap_proof
                (** Parts of the statement not needed by the other circuit. Represented as a hash inside the
              circuit which is then "unhashed". *)
          }
        [@@deriving sexp, compare, yojson, hlist, hash, equal]
      end
    end]

    module Minimal = struct
      type ( 'challenge
           , 'scalar_challenge
           , 'scalar_challenge_opt
           , 'fp
           , 'messages_for_next_wrap_proof
           , 'digest
           , 'bp_chals
           , 'index )
           t =
        ( ('challenge, 'scalar_challenge) Deferred_values.Plonk.Minimal.t
        , 'scalar_challenge
        , 'fp
        , 'messages_for_next_wrap_proof
        , 'digest
        , 'bp_chals
        , 'index )
        Stable.Latest.t
      [@@deriving sexp, compare, yojson, hash, equal]
    end

    module In_circuit = struct
      type ( 'challenge
           , 'scalar_challenge
           , 'fp
           , 'lookup_opt
           , 'messages_for_next_wrap_proof
           , 'digest
           , 'bp_chals
           , 'index )
           t =
        ( ( 'challenge
          , 'scalar_challenge
          , 'fp
          , 'lookup_opt )
          Deferred_values.Plonk.In_circuit.t
        , 'scalar_challenge
        , 'fp
        , 'messages_for_next_wrap_proof
        , 'digest
        , 'bp_chals
        , 'index )
        Stable.Latest.t
      [@@deriving sexp, compare, yojson, hash, equal]

      let to_hlist, of_hlist = (to_hlist, of_hlist)

      let typ (type f fp)
          (impl : (module Snarky_backendless.Snark_intf.Run with type field = f))
          ~lookup ~dummy_scalar ~dummy_scalar_challenge ~challenge
          ~scalar_challenge (fp : (fp, _, f) Snarky_backendless.Typ.t)
          messages_for_next_wrap_proof digest index =
        Snarky_backendless.Typ.of_hlistable
          [ Deferred_values.In_circuit.typ impl ~lookup ~dummy_scalar
              ~dummy_scalar_challenge ~challenge ~scalar_challenge fp index
          ; digest
          ; messages_for_next_wrap_proof
          ]
          ~var_to_hlist:to_hlist ~var_of_hlist:of_hlist ~value_to_hlist:to_hlist
          ~value_of_hlist:of_hlist
    end

    let to_minimal (t : _ In_circuit.t) ~to_option : _ Minimal.t =
      { t with
        deferred_values =
          Deferred_values.to_minimal ~to_option t.deferred_values
      }
  end

  (** The component of the proof accumulation state that is only computed on by the
      "stepping" proof system, and that can be handled opaquely by any "wrap" circuits. *)
  module Messages_for_next_step_proof = struct
    type ('g, 's, 'challenge_polynomial_commitments, 'bulletproof_challenges) t =
      { app_state : 's
            (** The actual application-level state (e.g., for Mina, this is the protocol state which contains the
    merkle root of the ledger, state related to consensus, etc.) *)
      ; dlog_plonk_index : 'g Plonk_verification_key_evals.t
            (** The verification key corresponding to the wrap-circuit for this recursive proof system.
          It gets threaded through all the circuits so that the step circuits can verify proofs against
          it.
      *)
      ; challenge_polynomial_commitments : 'challenge_polynomial_commitments
      ; old_bulletproof_challenges : 'bulletproof_challenges
      }
    [@@deriving sexp]

    let to_field_elements (type g f)
        { app_state
        ; dlog_plonk_index
        ; challenge_polynomial_commitments
        ; old_bulletproof_challenges
        } ~app_state:app_state_to_field_elements ~comm ~(g : g -> f list) =
      Array.concat
        [ index_to_field_elements ~g:comm dlog_plonk_index
        ; app_state_to_field_elements app_state
        ; Vector.map2 challenge_polynomial_commitments
            old_bulletproof_challenges ~f:(fun comm chals ->
              Array.append (Array.of_list (g comm)) (Vector.to_array chals) )
          |> Vector.to_list |> Array.concat
        ]

    let to_field_elements_without_index (type g f)
        { app_state
        ; dlog_plonk_index = _
        ; challenge_polynomial_commitments
        ; old_bulletproof_challenges
        } ~app_state:app_state_to_field_elements ~(g : g -> f list) =
      Array.concat
        [ app_state_to_field_elements app_state
        ; Vector.map2 challenge_polynomial_commitments
            old_bulletproof_challenges ~f:(fun comm chals ->
              Array.append (Array.of_list (g comm)) (Vector.to_array chals) )
          |> Vector.to_list |> Array.concat
        ]

    open Snarky_backendless.H_list

    let to_hlist
        { app_state
        ; dlog_plonk_index
        ; challenge_polynomial_commitments
        ; old_bulletproof_challenges
        } =
      [ app_state
      ; dlog_plonk_index
      ; challenge_polynomial_commitments
      ; old_bulletproof_challenges
      ]

    let of_hlist
        ([ app_state
         ; dlog_plonk_index
         ; challenge_polynomial_commitments
         ; old_bulletproof_challenges
         ] :
          (unit, _) t ) =
      { app_state
      ; dlog_plonk_index
      ; challenge_polynomial_commitments
      ; old_bulletproof_challenges
      }

    let typ comm g s chal proofs_verified =
      Snarky_backendless.Typ.of_hlistable
        [ s
        ; Plonk_verification_key_evals.typ comm
        ; Vector.typ g proofs_verified
        ; chal
        ]
        (* TODO: Should this really just be a vector typ of length Rounds.n ?*)
        ~var_to_hlist:to_hlist ~var_of_hlist:of_hlist ~value_to_hlist:to_hlist
        ~value_of_hlist:of_hlist
  end

  module Lookup_parameters = struct
    (* Values needed for computing lookup parts of the verifier circuit. *)
    type ('chal, 'chal_var, 'fp, 'fp_var) t =
      { zero : ('chal, 'chal_var, 'fp, 'fp_var) Zero_values.t
      ; use : Opt.Flag.t
      }

    let opt_spec (type f) ((module Impl) : f impl)
        { zero = { value; var }; use } =
      Spec.Opt
        { inner = Struct [ Scalar Challenge; B Field ]
        ; flag = use
        ; dummy1 = [ Spec.Sc.create value.challenge; value.scalar ]
        ; dummy2 = [ Spec.Sc.create var.challenge; var.scalar ]
        ; bool = (module Impl.Boolean)
        }
  end

  (** This is the full statement for "wrap" proofs which contains
      - the application-level statement (app_state)
      - data needed to perform the final verification of the proof, which correspond
        to parts of incompletely verified proofs.
  *)
  module Statement = struct
    [%%versioned
    module Stable = struct
      module V1 = struct
        type ( 'plonk
             , 'scalar_challenge
             , 'fp
             , 'messages_for_next_wrap_proof
             , 'digest
             , 'messages_for_next_step_proof
             , 'bp_chals
             , 'index )
             t =
              ( 'plonk
              , 'scalar_challenge
              , 'fp
              , 'messages_for_next_wrap_proof
              , 'digest
              , 'messages_for_next_step_proof
              , 'bp_chals
              , 'index )
              Mina_wire_types.Pickles_composition_types.Wrap.Statement.V1.t =
          { proof_state :
              ( 'plonk
              , 'scalar_challenge
              , 'fp
              , 'messages_for_next_wrap_proof
              , 'digest
              , 'bp_chals
              , 'index )
              Proof_state.Stable.V1.t
          ; messages_for_next_step_proof : 'messages_for_next_step_proof
          }
        [@@deriving compare, yojson, sexp, hash, equal]
      end
    end]

    module Minimal = struct
      [%%versioned
      module Stable = struct
        module V1 = struct
          type ( 'challenge
               , 'scalar_challenge
               , 'fp
               , 'messages_for_next_wrap_proof
               , 'digest
               , 'messages_for_next_step_proof
               , 'bp_chals
               , 'index )
               t =
            ( ( 'challenge
              , 'scalar_challenge )
              Proof_state.Deferred_values.Plonk.Minimal.Stable.V1.t
            , 'scalar_challenge
            , 'fp
            , 'messages_for_next_wrap_proof
            , 'digest
            , 'messages_for_next_step_proof
            , 'bp_chals
            , 'index )
            Stable.V1.t
          [@@deriving compare, yojson, sexp, hash, equal]
        end
      end]
    end

    module In_circuit = struct
      type ( 'challenge
           , 'scalar_challenge
           , 'fp
           , 'lookup_opt
           , 'messages_for_next_wrap_proof
           , 'digest
           , 'messages_for_next_step_proof
           , 'bp_chals
           , 'index )
           t =
        ( ( 'challenge
          , 'scalar_challenge
          , 'fp
          , 'lookup_opt )
          Proof_state.Deferred_values.Plonk.In_circuit.t
        , 'scalar_challenge
        , 'fp
        , 'messages_for_next_wrap_proof
        , 'digest
        , 'messages_for_next_step_proof
        , 'bp_chals
        , 'index )
        Stable.Latest.t
      [@@deriving compare, yojson, sexp, hash, equal]

      (** A layout of the raw data in a statement, which is needed for
          representing it inside the circuit. *)
      let spec impl lookup =
        let open Spec in
        Struct
          [ Vector (B Field, Nat.N19.n)
          ; Vector (B Challenge, Nat.N2.n)
          ; Vector (Scalar Challenge, Nat.N3.n)
          ; Vector (B Digest, Nat.N3.n)
          ; Vector (B Bulletproof_challenge, Backend.Tick.Rounds.n)
          ; Vector (B Branch_data, Nat.N1.n)
          ; Lookup_parameters.opt_spec impl lookup
          ]

      (** Convert a statement (as structured data) into the flat data-based representation. *)
      let to_data
          ({ proof_state =
               { deferred_values =
                   { xi
                   ; combined_inner_product
                   ; b
                   ; branch_data
                   ; bulletproof_challenges
                   ; plonk =
                       { alpha
                       ; beta
                       ; gamma
                       ; zeta
                       ; zeta_to_srs_length
                       ; zeta_to_domain_size
                       ; poseidon_selector
                       ; vbmul
                       ; complete_add
                       ; endomul
                       ; endomul_scalar
                       ; perm
                       ; generic
                       ; lookup
                       }
                   }
               ; sponge_digest_before_evaluations
               ; messages_for_next_wrap_proof
                 (* messages_for_next_wrap_proof is represented as a digest (and then unhashed) inside the circuit *)
               }
           ; messages_for_next_step_proof
             (* messages_for_next_step_proof is represented as a digest inside the circuit *)
           } :
            _ t ) ~option_map =
        let open Vector in
        let fp =
          combined_inner_product :: b :: zeta_to_srs_length
          :: zeta_to_domain_size :: poseidon_selector :: vbmul :: complete_add
          :: endomul :: endomul_scalar :: perm :: generic
        in
        let challenge = [ beta; gamma ] in
        let scalar_challenge = [ alpha; zeta; xi ] in
        let digest =
          [ sponge_digest_before_evaluations
          ; messages_for_next_wrap_proof
          ; messages_for_next_step_proof
          ]
        in
        let index = [ branch_data ] in
        Hlist.HlistId.
          [ fp
          ; challenge
          ; scalar_challenge
          ; digest
          ; bulletproof_challenges
          ; index
          ; option_map lookup
              ~f:Proof_state.Deferred_values.Plonk.In_circuit.Lookup.to_struct
          ]

      (** Construct a statement (as structured data) from the flat data-based representation. *)
      let of_data
          Hlist.HlistId.
            [ fp
            ; challenge
            ; scalar_challenge
            ; digest
            ; bulletproof_challenges
            ; index
            ; lookup
            ] ~option_map : _ t =
        let open Vector in
        let (combined_inner_product
            :: b
               :: zeta_to_srs_length
                  :: zeta_to_domain_size
                     :: poseidon_selector
                        :: vbmul
                           :: complete_add
                              :: endomul :: endomul_scalar :: perm :: generic )
            =
          fp
        in
        let [ beta; gamma ] = challenge in
        let [ alpha; zeta; xi ] = scalar_challenge in
        let [ sponge_digest_before_evaluations
            ; messages_for_next_wrap_proof
            ; messages_for_next_step_proof
            ] =
          digest
        in
        let [ branch_data ] = index in
        { proof_state =
            { deferred_values =
                { xi
                ; combined_inner_product
                ; b
                ; branch_data
                ; bulletproof_challenges
                ; plonk =
                    { alpha
                    ; beta
                    ; gamma
                    ; zeta
                    ; zeta_to_srs_length
                    ; zeta_to_domain_size
                    ; poseidon_selector
                    ; vbmul
                    ; complete_add
                    ; endomul
                    ; endomul_scalar
                    ; perm
                    ; generic
                    ; lookup =
                        option_map lookup
                          ~f:
                            Proof_state.Deferred_values.Plonk.In_circuit.Lookup
                            .of_struct
                    }
                }
            ; sponge_digest_before_evaluations
            ; messages_for_next_wrap_proof
            }
        ; messages_for_next_step_proof
        }
    end

    let to_minimal (t : _ In_circuit.t) ~to_option : _ Minimal.t =
      { t with proof_state = Proof_state.to_minimal ~to_option t.proof_state }
  end
end

module Step = struct
  module Plonk_polys = Vector.Nat.N10

  module Bulletproof = struct
    include Plonk_types.Openings.Bulletproof

    module Advice = struct
      (** This is data that can be computed in linear time from the proof + statement.

          It doesn't need to be sent on the wire, but it does need to be provided to the verifier
      *)
      type 'fq t =
        { b : 'fq
        ; combined_inner_product : 'fq (* sum_i r^i sum_j xi^j f_j(pt_i) *)
        }
      [@@deriving hlist]
    end
  end

  module Proof_state = struct
    module Deferred_values = struct
      module Plonk = Wrap.Proof_state.Deferred_values.Plonk
<<<<<<< HEAD

      (** All the scalar-field values needed to finalize the verification of a proof
    by checking that the correct values were used in the "group operations" part of the
    verifier.

=======

      (** All the scalar-field values needed to finalize the verification of a proof
    by checking that the correct values were used in the "group operations" part of the
    verifier.

>>>>>>> a5d2b57c
    Consists of some evaluations of PLONK polynomials (columns, permutation aggregation, etc.)
    and the remainder are things related to the inner product argument.
*)
      type ('plonk, 'scalar_challenge, 'fq, 'bulletproof_challenges) t_ =
        { plonk : 'plonk
        ; combined_inner_product : 'fq
              (** combined_inner_product = sum_{i < num_evaluation_points} sum_{j < num_polys} r^i xi^j f_j(pt_i) *)
        ; xi : 'scalar_challenge
              (** The challenge used for combining polynomials *)
        ; bulletproof_challenges : 'bulletproof_challenges
              (** The challenges from the inner-product argument that was partially verified. *)
        ; b : 'fq
              (** b = challenge_poly plonk.zeta + r * challenge_poly (domain_generrator * plonk.zeta)
                where challenge_poly(x) = \prod_i (1 + bulletproof_challenges.(i) * x^{2^{k - 1 - i}})
            *)
        }
      [@@deriving sexp, compare, yojson]

      module Minimal = struct
        type ('challenge, 'scalar_challenge, 'fq, 'bulletproof_challenges) t =
          ( ('challenge, 'scalar_challenge) Plonk.Minimal.t
          , 'scalar_challenge
          , 'fq
          , 'bulletproof_challenges )
          t_
        [@@deriving sexp, compare, yojson]
      end

      module In_circuit = struct
        type ( 'challenge
             , 'scalar_challenge
             , 'fq
             , 'bool
             , 'bulletproof_challenges )
             t =
          ( ( 'challenge
            , 'scalar_challenge
            , 'fq
            , (('scalar_challenge, 'fq) Plonk.In_circuit.Lookup.t, 'bool) Opt.t
            )
            Plonk.In_circuit.t
          , 'scalar_challenge
          , 'fq
          , 'bulletproof_challenges )
          t_
        [@@deriving sexp, compare, yojson]
      end
    end

    module Messages_for_next_wrap_proof =
      Wrap.Proof_state.Messages_for_next_wrap_proof
    module Messages_for_next_step_proof = Wrap.Messages_for_next_step_proof

    module Per_proof = struct
      (** For each proof that a step circuit verifies, we do not verify the whole proof.
          Specifically,
          - we defer calculations involving the "other field" (i.e., the scalar-field of the group
            elements involved in the proof.
          - we do not fully verify the inner-product argument as that would be O(n) and instead
            do the accumulator trick.

          As a result, for each proof that a step circuit verifies, we must expose some data
          related to it as part of the step circuit's statement, in order to allow those proofs
          to be fully verified eventually.

          This is that data. *)
      type ( 'plonk
           , 'scalar_challenge
           , 'fq
           , 'bulletproof_challenges
           , 'digest
           , 'bool )
           t_ =
        { deferred_values :
            ( 'plonk
            , 'scalar_challenge
            , 'fq
            , 'bulletproof_challenges )
            Deferred_values.t_
              (** Scalar values related to the proof *)
        ; should_finalize : 'bool
              (** We allow circuits in pickles proof systems to decide if it's OK that a proof did
    not recursively verify. In that case, when we expose the unfinalized bits, we need
    to communicate that it's OK if those bits do not "finalize". That's what this boolean
    is for. *)
        ; sponge_digest_before_evaluations : 'digest
        }
      [@@deriving sexp, compare, yojson]

      module Minimal = struct
        type ( 'challenge
             , 'scalar_challenge
             , 'fq
             , 'bulletproof_challenges
             , 'digest
             , 'bool )
             t =
          ( ('challenge, 'scalar_challenge) Deferred_values.Plonk.Minimal.t
          , 'scalar_challenge
          , 'fq
          , 'bulletproof_challenges
          , 'digest
          , 'bool )
          t_
        [@@deriving sexp, compare, yojson]
      end

      module In_circuit = struct
        type ( 'challenge
             , 'scalar_challenge
             , 'fq
             , 'lookup_opt
             , 'bulletproof_challenges
             , 'digest
             , 'bool )
             t =
          ( ( 'challenge
            , 'scalar_challenge
            , 'fq
            , 'lookup_opt )
            Deferred_values.Plonk.In_circuit.t
          , 'scalar_challenge
          , 'fq
          , 'bulletproof_challenges
          , 'digest
          , 'bool )
          t_
        [@@deriving sexp, compare, yojson]

        (** A layout of the raw data in this value, which is needed for
          representing it inside the circuit. *)
        let spec impl bp_log2 lookup =
          let open Spec in
          Struct
            [ Vector (B Field, Nat.N19.n)
            ; Vector (B Digest, Nat.N1.n)
            ; Vector (B Challenge, Nat.N2.n)
            ; Vector (Scalar Challenge, Nat.N3.n)
            ; Vector (B Bulletproof_challenge, bp_log2)
            ; Vector (B Bool, Nat.N1.n)
            ; Wrap.Lookup_parameters.opt_spec impl lookup
            ]

        let to_data
            ({ deferred_values =
                 { xi
                 ; bulletproof_challenges
                 ; b
                 ; combined_inner_product
                 ; plonk =
                     { alpha
                     ; beta
                     ; gamma
                     ; zeta
                     ; zeta_to_srs_length
                     ; zeta_to_domain_size
                     ; poseidon_selector
                     ; vbmul
                     ; complete_add
                     ; endomul
                     ; endomul_scalar
                     ; perm
                     ; generic
                     ; lookup
                     }
                 }
             ; should_finalize
             ; sponge_digest_before_evaluations
             } :
              _ t ) ~option_map =
          let open Vector in
          let fq =
            combined_inner_product :: b :: zeta_to_srs_length
            :: zeta_to_domain_size :: poseidon_selector :: vbmul :: complete_add
            :: endomul :: endomul_scalar :: perm :: generic
          in
          let challenge = [ beta; gamma ] in
          let scalar_challenge = [ alpha; zeta; xi ] in
          let digest = [ sponge_digest_before_evaluations ] in
          let bool = [ should_finalize ] in
          let open Hlist.HlistId in
          [ fq
          ; digest
          ; challenge
          ; scalar_challenge
          ; bulletproof_challenges
          ; bool
          ; option_map lookup
              ~f:Deferred_values.Plonk.In_circuit.Lookup.to_struct
          ]

        let of_data
            Hlist.HlistId.
              [ Vector.(
                  combined_inner_product
                  :: b
                     :: zeta_to_srs_length
                        :: zeta_to_domain_size
                           :: poseidon_selector
                              :: vbmul
                                 :: complete_add
                                    :: endomul
                                       :: endomul_scalar :: perm :: generic)
              ; Vector.[ sponge_digest_before_evaluations ]
              ; Vector.[ beta; gamma ]
              ; Vector.[ alpha; zeta; xi ]
              ; bulletproof_challenges
              ; Vector.[ should_finalize ]
              ; lookup
              ] ~option_map : _ t =
          { deferred_values =
              { xi
              ; bulletproof_challenges
              ; b
              ; combined_inner_product
              ; plonk =
                  { alpha
                  ; beta
                  ; gamma
                  ; zeta
                  ; zeta_to_srs_length
                  ; zeta_to_domain_size
                  ; poseidon_selector
                  ; vbmul
                  ; complete_add
                  ; endomul
                  ; endomul_scalar
                  ; perm
                  ; generic
                  ; lookup =
                      option_map lookup
                        ~f:Deferred_values.Plonk.In_circuit.Lookup.of_struct
                  }
              }
          ; should_finalize
          ; sponge_digest_before_evaluations
          }

        let map_lookup (t : _ t) ~f =
          { t with
            deferred_values =
              { t.deferred_values with
                plonk =
                  { t.deferred_values.plonk with
                    lookup = f t.deferred_values.plonk.lookup
                  }
              }
          }
      end

      let typ impl fq ~assert_16_bits ~zero ~uses_lookup =
        let open Deferred_values.Plonk.In_circuit.Lookup in
        let lookup_config =
          { Wrap.Lookup_parameters.use = uses_lookup; zero }
        in
        let open In_circuit in
        Spec.typ impl fq ~assert_16_bits
          (spec impl Backend.Tock.Rounds.n lookup_config)
        |> Snarky_backendless.Typ.transport
             ~there:(to_data ~option_map:Option.map)
             ~back:(of_data ~option_map:Option.map)
        |> Snarky_backendless.Typ.transport_var
             ~there:(to_data ~option_map:Opt.map)
             ~back:(of_data ~option_map:Opt.map)
    end

    type ('unfinalized_proofs, 'messages_for_next_step_proof) t =
      { unfinalized_proofs : 'unfinalized_proofs
            (** A vector of the "per-proof" structures defined above, one for each proof
    that the step-circuit partially verifies. *)
      ; messages_for_next_step_proof : 'messages_for_next_step_proof
            (** The component of the proof accumulation state that is only computed on by the
          "stepping" proof system, and that can be handled opaquely by any "wrap" circuits. *)
      }
    [@@deriving sexp, compare, yojson, hlist]

    let spec unfinalized_proofs messages_for_next_step_proof =
      let open Spec in
      Struct [ unfinalized_proofs; messages_for_next_step_proof ]

    include struct
      open Hlist.HlistId

      let to_data { unfinalized_proofs; messages_for_next_step_proof } =
        [ Vector.map unfinalized_proofs ~f:Per_proof.In_circuit.to_data
        ; messages_for_next_step_proof
        ]

      let of_data [ unfinalized_proofs; messages_for_next_step_proof ] =
        { unfinalized_proofs =
            Vector.map unfinalized_proofs ~f:Per_proof.In_circuit.of_data
        ; messages_for_next_step_proof
        }
    end

    let typ (type n f)
        ( (module Impl : Snarky_backendless.Snark_intf.Run with type field = f)
        as impl ) zero ~assert_16_bits
        (proofs_verified : (Pickles_types.Plonk_types.Opt.Flag.t, n) Vector.t)
        fq :
        ( ((_, _) Vector.t, _) t
        , ((_, _) Vector.t, _) t
        , _ )
        Snarky_backendless.Typ.t =
      let per_proof uses_lookup =
        Per_proof.typ impl fq ~assert_16_bits ~zero ~uses_lookup
      in
      let unfinalized_proofs =
        Vector.typ' (Vector.map proofs_verified ~f:per_proof)
<<<<<<< HEAD
      in
      let messages_for_next_step_proof =
        Spec.typ impl fq ~assert_16_bits (B Spec.Digest)
      in
=======
      in
      let messages_for_next_step_proof =
        Spec.typ impl fq ~assert_16_bits (B Spec.Digest)
      in
>>>>>>> a5d2b57c
      Snarky_backendless.Typ.of_hlistable
        [ unfinalized_proofs; messages_for_next_step_proof ]
        ~var_to_hlist:to_hlist ~var_of_hlist:of_hlist ~value_to_hlist:to_hlist
        ~value_of_hlist:of_hlist
  end

  module Statement = struct
    type ( 'unfinalized_proofs
         , 'messages_for_next_step_proof
         , 'messages_for_next_wrap_proof )
         t =
      { proof_state :
          ('unfinalized_proofs, 'messages_for_next_step_proof) Proof_state.t
      ; messages_for_next_wrap_proof : 'messages_for_next_wrap_proof
            (** The component of the proof accumulation state that is only computed on by the
        "wrapping" proof system, and that can be handled opaquely by any "step" circuits. *)
      }
    [@@deriving sexp, compare, yojson]

    let to_data
        { proof_state = { unfinalized_proofs; messages_for_next_step_proof }
        ; messages_for_next_wrap_proof
        } ~option_map =
      let open Hlist.HlistId in
      [ Vector.map unfinalized_proofs
          ~f:(Proof_state.Per_proof.In_circuit.to_data ~option_map)
      ; messages_for_next_step_proof
      ; messages_for_next_wrap_proof
      ]

    let of_data
        Hlist.HlistId.
          [ unfinalized_proofs
          ; messages_for_next_step_proof
          ; messages_for_next_wrap_proof
          ] ~option_map =
      { proof_state =
          { unfinalized_proofs =
              Vector.map unfinalized_proofs
                ~f:(Proof_state.Per_proof.In_circuit.of_data ~option_map)
          ; messages_for_next_step_proof
          }
      ; messages_for_next_wrap_proof
      }

    let spec impl proofs_verified bp_log2 lookup =
      let open Spec in
      let per_proof =
        Proof_state.Per_proof.In_circuit.spec impl bp_log2 lookup
      in
      Struct
        [ Vector (per_proof, proofs_verified)
        ; B Digest
        ; Vector (B Digest, proofs_verified)
        ]
  end
end

module Nvector = Vector.With_length
module Wrap_bp_vec = Backend.Tock.Rounds_vector
module Step_bp_vec = Backend.Tick.Rounds_vector

module Challenges_vector = struct
  type 'n t =
    (Backend.Tock.Field.t Snarky_backendless.Cvar.t Wrap_bp_vec.t, 'n) Vector.t

  module Constant = struct
    type 'n t = (Backend.Tock.Field.t Wrap_bp_vec.t, 'n) Vector.t
  end
end<|MERGE_RESOLUTION|>--- conflicted
+++ resolved
@@ -340,15 +340,12 @@
       module Stable = struct
         module V1 = struct
           type ('g1, 'bulletproof_challenges) t =
-<<<<<<< HEAD
-=======
                 ( 'g1
                 , 'bulletproof_challenges )
                 Mina_wire_types.Pickles_composition_types.Wrap.Proof_state
                 .Messages_for_next_wrap_proof
                 .V1
                 .t =
->>>>>>> a5d2b57c
             { challenge_polynomial_commitment : 'g1
             ; old_bulletproof_challenges : 'bulletproof_challenges
             }
@@ -844,19 +841,11 @@
   module Proof_state = struct
     module Deferred_values = struct
       module Plonk = Wrap.Proof_state.Deferred_values.Plonk
-<<<<<<< HEAD
 
       (** All the scalar-field values needed to finalize the verification of a proof
     by checking that the correct values were used in the "group operations" part of the
     verifier.
 
-=======
-
-      (** All the scalar-field values needed to finalize the verification of a proof
-    by checking that the correct values were used in the "group operations" part of the
-    verifier.
-
->>>>>>> a5d2b57c
     Consists of some evaluations of PLONK polynomials (columns, permutation aggregation, etc.)
     and the remainder are things related to the inner product argument.
 *)
@@ -1166,17 +1155,10 @@
       in
       let unfinalized_proofs =
         Vector.typ' (Vector.map proofs_verified ~f:per_proof)
-<<<<<<< HEAD
       in
       let messages_for_next_step_proof =
         Spec.typ impl fq ~assert_16_bits (B Spec.Digest)
       in
-=======
-      in
-      let messages_for_next_step_proof =
-        Spec.typ impl fq ~assert_16_bits (B Spec.Digest)
-      in
->>>>>>> a5d2b57c
       Snarky_backendless.Typ.of_hlistable
         [ unfinalized_proofs; messages_for_next_step_proof ]
         ~var_to_hlist:to_hlist ~var_of_hlist:of_hlist ~value_to_hlist:to_hlist
