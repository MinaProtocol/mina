open Core_kernel
open Backend
open Impls.Step
open Pickles_types
open Common
open Import
module Shifted_value = Shifted_value.Type2

(* Unfinalized dlog-based proof, along with a flag which is true iff it
   is expected to verify. This allows for situations like the blockchain
   SNARK where we let the previous proof fail in the base case.
*)
type t =
  ( Field.t
  , Field.t Scalar_challenge.t
  , Other_field.t Shifted_value.t
  , ( Field.t Scalar_challenge.t Bulletproof_challenge.t
    , Tock.Rounds.n )
    Pickles_types.Vector.t
  , Field.t
  , Boolean.var )
  Types.Step.Proof_state.Per_proof.In_circuit.t

module Plonk_checks = struct
  include Plonk_checks
  include Plonk_checks.Make (Shifted_value) (Plonk_checks.Scalars.Tock)
end

module Constant = struct
  type t =
    ( Challenge.Constant.t
    , Challenge.Constant.t Scalar_challenge.t
    , Tock.Field.t Shifted_value.t
    , ( Challenge.Constant.t Scalar_challenge.t Bulletproof_challenge.t
      , Tock.Rounds.n )
      Vector.t
    , Digest.Constant.t
    , bool )
    Types.Step.Proof_state.Per_proof.In_circuit.t

  let shift = Shifted_value.Shift.create (module Tock.Field)

  let dummy : t Lazy.t =
    lazy
      (let one_chal = Challenge.Constant.dummy in
       let open Ro in
       let alpha = scalar_chal () in
       let beta = chal () in
       let gamma = chal () in
       let zeta = scalar_chal () in
       let chals :
           _ Composition_types.Wrap.Proof_state.Deferred_values.Plonk.Minimal.t
           =
         { alpha = Common.Ipa.Wrap.endo_to_field alpha
         ; beta = Challenge.Constant.to_tock_field beta
         ; gamma = Challenge.Constant.to_tock_field gamma
         ; zeta = Common.Ipa.Wrap.endo_to_field zeta
         ; joint_combiner = None
         ; feature_flags = Plonk_types.Features.none_bool
         }
       in
       let evals =
         Plonk_types.Evals.to_in_circuit Dummy.evals_combined.evals.evals
       in
       let env =
         let module Env_bool = struct
           type t = bool

           let true_ = true

           let false_ = false

           let ( &&& ) = ( && )

           let ( ||| ) = ( || )

           let any = List.exists ~f:Fn.id
         end in
         let module Env_field = struct
           include Tock.Field

           type bool = Env_bool.t

           let if_ (b : bool) ~then_ ~else_ = if b then then_ () else else_ ()
         end in
         Plonk_checks.scalars_env
           (module Env_bool)
           (module Env_field)
           ~srs_length_log2:Common.Max_degree.wrap_log2
           ~endo:Endo.Wrap_inner_curve.base ~mds:Tock_field_sponge.params.mds
           ~field_of_hex:
<<<<<<< HEAD
             (Core_kernel.Fn.compose Tock.Field.of_bigint
                Kimchi_pasta.Pasta.Bigint256.of_hex_string )
=======
             (Core_kernel.Fn.compose Tock.Field.of_bigint (fun x ->
                  Kimchi_pasta.Pasta.Bigint256.of_hex_string x ) )
>>>>>>> 9fb710f4
           ~domain:
             (Plonk_checks.domain
                (module Tock.Field)
                (wrap_domains ~proofs_verified:2).h ~shifts:Common.tock_shifts
                ~domain_generator:Tock.Field.domain_generator )
           chals evals
       in
       let plonk =
         let module Field = struct
           include Tock.Field
<<<<<<< HEAD

           type nonrec bool = bool
=======
>>>>>>> 9fb710f4
         end in
         Plonk_checks.derive_plonk (module Field) ~env ~shift chals evals
         |> Composition_types.Step.Proof_state.Deferred_values.Plonk.In_circuit
            .of_wrap
              ~assert_none:(fun x ->
                assert (Option.is_none (Plonk_types.Opt.to_option x)) )
              ~assert_false:(fun x -> assert (not x))
       in
       { deferred_values =
           { plonk = { plonk with alpha; beta; gamma; zeta }
           ; combined_inner_product = Shifted_value (tock ())
           ; xi = Scalar_challenge.create one_chal
           ; bulletproof_challenges = Dummy.Ipa.Wrap.challenges
           ; b = Shifted_value (tock ())
           }
       ; should_finalize = false
       ; sponge_digest_before_evaluations = Digest.Constant.dummy
       } )
end

<<<<<<< HEAD
let typ ~wrap_rounds : (t, Constant.t) Typ.t =
=======
let typ ~wrap_rounds:_ : (t, Constant.t) Typ.t =
>>>>>>> 9fb710f4
  Types.Step.Proof_state.Per_proof.typ
    (module Impl)
    (Shifted_value.typ Other_field.typ)
    ~assert_16_bits:(Step_verifier.assert_n_bits ~n:16)
    ~zero:Common.Lookup_parameters.tick_zero

let dummy : unit -> t =
  Memo.unit (fun () ->
      let (Typ { var_of_fields; value_to_fields; _ }) =
        typ ~wrap_rounds:Backend.Tock.Rounds.n
      in
      let xs, aux = value_to_fields (Lazy.force Constant.dummy) in
      var_of_fields (Array.map ~f:Field.constant xs, aux) )<|MERGE_RESOLUTION|>--- conflicted
+++ resolved
@@ -89,13 +89,8 @@
            ~srs_length_log2:Common.Max_degree.wrap_log2
            ~endo:Endo.Wrap_inner_curve.base ~mds:Tock_field_sponge.params.mds
            ~field_of_hex:
-<<<<<<< HEAD
-             (Core_kernel.Fn.compose Tock.Field.of_bigint
-                Kimchi_pasta.Pasta.Bigint256.of_hex_string )
-=======
              (Core_kernel.Fn.compose Tock.Field.of_bigint (fun x ->
                   Kimchi_pasta.Pasta.Bigint256.of_hex_string x ) )
->>>>>>> 9fb710f4
            ~domain:
              (Plonk_checks.domain
                 (module Tock.Field)
@@ -106,11 +101,6 @@
        let plonk =
          let module Field = struct
            include Tock.Field
-<<<<<<< HEAD
-
-           type nonrec bool = bool
-=======
->>>>>>> 9fb710f4
          end in
          Plonk_checks.derive_plonk (module Field) ~env ~shift chals evals
          |> Composition_types.Step.Proof_state.Deferred_values.Plonk.In_circuit
@@ -131,11 +121,7 @@
        } )
 end
 
-<<<<<<< HEAD
-let typ ~wrap_rounds : (t, Constant.t) Typ.t =
-=======
 let typ ~wrap_rounds:_ : (t, Constant.t) Typ.t =
->>>>>>> 9fb710f4
   Types.Step.Proof_state.Per_proof.typ
     (module Impl)
     (Shifted_value.typ Other_field.typ)
