open Core_kernel
open Backend
open Impls.Step
open Pickles_types
open Common
open Import
module Shifted_value = Shifted_value.Type2

(* Unfinalized dlog-based proof, along with a flag which is true iff it
   is expected to verify. This allows for situations like the blockchain
   SNARK where we let the previous proof fail in the base case.
*)
type t =
  ( Field.t
  , Field.t Scalar_challenge.t
  , Other_field.t Shifted_value.t
  , ( Field.t Scalar_challenge.t Bulletproof_challenge.t
    , Tock.Rounds.n )
    Pickles_types.Vector.t
  , Field.t
  , Boolean.var )
  Types.Step.Proof_state.Per_proof.In_circuit.t

module Plonk_checks = struct
  include Plonk_checks
  include Plonk_checks.Make (Shifted_value) (Plonk_checks.Scalars.Tock)
end

module Constant = struct
  type t =
    ( Challenge.Constant.t
    , Challenge.Constant.t Scalar_challenge.t
    , Tock.Field.t Shifted_value.t
    , ( Challenge.Constant.t Scalar_challenge.t Bulletproof_challenge.t
      , Tock.Rounds.n )
      Vector.t
    , Digest.Constant.t
    , bool )
    Types.Step.Proof_state.Per_proof.In_circuit.t

  let shift = Shifted_value.Shift.create (module Tock.Field)

  let dummy : t Lazy.t =
    lazy
      (let one_chal = Challenge.Constant.dummy in
       let open Ro in
       let alpha = scalar_chal () in
       let beta = chal () in
       let gamma = chal () in
       let zeta = scalar_chal () in
       let chals :
           _ Composition_types.Wrap.Proof_state.Deferred_values.Plonk.Minimal.t
           =
         { alpha = Common.Ipa.Wrap.endo_to_field alpha
         ; beta = Challenge.Constant.to_tock_field beta
         ; gamma = Challenge.Constant.to_tock_field gamma
         ; zeta = Common.Ipa.Wrap.endo_to_field zeta
         ; joint_combiner = None
         ; feature_flags = Plonk_types.Features.none_bool
         }
       in
       let evals =
         Plonk_types.Evals.to_in_circuit Dummy.evals_combined.evals.evals
       in
       let env =
         let module Env_bool = struct
           type t = bool

           let true_ = true

           let false_ = false

           let ( &&& ) = ( && )

           let ( ||| ) = ( || )

           let any = List.exists ~f:Fn.id
         end in
         let module Env_field = struct
           include Tock.Field

           type bool = Env_bool.t

           let if_ (b : bool) ~then_ ~else_ = if b then then_ () else else_ ()
         end in
         Plonk_checks.scalars_env
           (module Env_bool)
           (module Env_field)
           ~srs_length_log2:Common.Max_degree.wrap_log2
           ~endo:Endo.Wrap_inner_curve.base ~mds:Tock_field_sponge.params.mds
           ~field_of_hex:
             (Core_kernel.Fn.compose Tock.Field.of_bigint (fun x ->
                  Kimchi_pasta.Pasta.Bigint256.of_hex_string x ) )
           ~domain:
             (Plonk_checks.domain
                (module Tock.Field)
                (wrap_domains ~proofs_verified:2).h ~shifts:Common.tock_shifts
                ~domain_generator:Tock.Field.domain_generator )
           chals evals
       in
       let plonk =
         let module Field = struct
           include Tock.Field
         end in
         Plonk_checks.derive_plonk (module Field) ~env ~shift chals evals
         |> Composition_types.Step.Proof_state.Deferred_values.Plonk.In_circuit
            .of_wrap
              ~assert_none:(fun x ->
                assert (Option.is_none (Plonk_types.Opt.to_option x)) )
              ~assert_false:(fun x -> assert (not x))
       in
       { deferred_values =
           { plonk = { plonk with alpha; beta; gamma; zeta }
           ; combined_inner_product = Shifted_value (tock ())
           ; xi = Scalar_challenge.create one_chal
           ; bulletproof_challenges = Dummy.Ipa.Wrap.challenges
           ; b = Shifted_value (tock ())
           }
       ; should_finalize = false
       ; sponge_digest_before_evaluations = Digest.Constant.dummy
       } )
end

<<<<<<< HEAD
let typ ~wrap_rounds:_ ~feature_flags : (t, Constant.t) Typ.t =
  Types.Step.Proof_state.Per_proof.typ ~feature_flags
=======
let typ ~wrap_rounds : (t, Constant.t) Typ.t =
  Types.Step.Proof_state.Per_proof.typ
>>>>>>> 67808bec
    (module Impl)
    (Shifted_value.typ Other_field.typ)
    ~assert_16_bits:(Step_verifier.assert_n_bits ~n:16)
    ~zero:Common.Lookup_parameters.tick_zero

let dummy : unit -> t =
  Memo.unit (fun () ->
      let (Typ { var_of_fields; value_to_fields; _ }) =
        typ ~wrap_rounds:Backend.Tock.Rounds.n
      in
      let xs, aux = value_to_fields (Lazy.force Constant.dummy) in
      var_of_fields (Array.map ~f:Field.constant xs, aux) )<|MERGE_RESOLUTION|>--- conflicted
+++ resolved
@@ -121,13 +121,8 @@
        } )
 end
 
-<<<<<<< HEAD
-let typ ~wrap_rounds:_ ~feature_flags : (t, Constant.t) Typ.t =
-  Types.Step.Proof_state.Per_proof.typ ~feature_flags
-=======
 let typ ~wrap_rounds : (t, Constant.t) Typ.t =
   Types.Step.Proof_state.Per_proof.typ
->>>>>>> 67808bec
     (module Impl)
     (Shifted_value.typ Other_field.typ)
     ~assert_16_bits:(Step_verifier.assert_n_bits ~n:16)
