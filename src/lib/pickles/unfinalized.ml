open Core_kernel
open Backend
open Impls.Step
open Pickles_types
open Common
open Import
module Shifted_value = Shifted_value.Type2

(* Unfinalized dlog-based proof, along with a flag which is true iff it
   is expected to verify. This allows for situations like the blockchain
   SNARK where we let the previous proof fail in the base case.
*)
type t =
  ( Field.t
  , Field.t Scalar_challenge.t
  , Other_field.t Shifted_value.t
<<<<<<< HEAD
  , (Other_field.t Shifted_value.t, Boolean.var) Opt.t
  , ( Field.t Scalar_challenge.t
      Types.Step.Proof_state.Deferred_values.Plonk.In_circuit.Lookup.t
    , Boolean.var )
    Opt.t
=======
>>>>>>> 62782873
  , ( Field.t Scalar_challenge.t Bulletproof_challenge.t
    , Tock.Rounds.n )
    Pickles_types.Vector.t
  , Field.t
  , Boolean.var )
  Types.Step.Proof_state.Per_proof.In_circuit.t

module Plonk_checks = struct
  include Plonk_checks
  include Plonk_checks.Make (Shifted_value) (Plonk_checks.Scalars.Tock)
end

module Constant = struct
  type t =
    ( Challenge.Constant.t
    , Challenge.Constant.t Scalar_challenge.t
    , Tock.Field.t Shifted_value.t
    , ( Challenge.Constant.t Scalar_challenge.t Bulletproof_challenge.t
      , Tock.Rounds.n )
      Vector.t
    , Digest.Constant.t
    , bool )
    Types.Step.Proof_state.Per_proof.In_circuit.t

  let shift = Shifted_value.Shift.create (module Tock.Field)

  let dummy : t Lazy.t =
    lazy
      (let one_chal = Challenge.Constant.dummy in
       let open Ro in
       let alpha = scalar_chal () in
       let beta = chal () in
       let gamma = chal () in
       let zeta = scalar_chal () in
       let chals :
           _ Composition_types.Wrap.Proof_state.Deferred_values.Plonk.Minimal.t
           =
         { alpha = Common.Ipa.Wrap.endo_to_field alpha
         ; beta = Challenge.Constant.to_tock_field beta
         ; gamma = Challenge.Constant.to_tock_field gamma
         ; zeta = Common.Ipa.Wrap.endo_to_field zeta
         ; joint_combiner = None
         ; feature_flags = Plonk_types.Features.none_bool
         }
       in
       let evals =
         Plonk_types.Evals.to_in_circuit Dummy.evals_combined.evals.evals
       in
       let env =
         let module Env_bool = struct
           type t = bool

           let true_ = true

           let false_ = false

           let ( &&& ) = ( && )

           let ( ||| ) = ( || )

           let any = List.exists ~f:Fn.id
         end in
         let module Env_field = struct
           include Tock.Field

           type bool = Env_bool.t

           let if_ (b : bool) ~then_ ~else_ = if b then then_ () else else_ ()
         end in
         Plonk_checks.scalars_env
           (module Env_bool)
           (module Env_field)
           ~srs_length_log2:Common.Max_degree.wrap_log2
           ~endo:Endo.Wrap_inner_curve.base ~mds:Tock_field_sponge.params.mds
           ~field_of_hex:
             (Core_kernel.Fn.compose Tock.Field.of_bigint (fun x ->
                  Kimchi_pasta.Pasta.Bigint256.of_hex_string x ) )
           ~domain:
             (Plonk_checks.domain
                (module Tock.Field)
                (wrap_domains ~proofs_verified:2).h ~shifts:Common.tock_shifts
                ~domain_generator:Tock.Field.domain_generator )
           chals evals
       in
       let plonk =
         let module Field = struct
           include Tock.Field
         end in
         Plonk_checks.derive_plonk (module Field) ~env ~shift chals evals
         |> Composition_types.Step.Proof_state.Deferred_values.Plonk.In_circuit
            .of_wrap
              ~assert_none:(fun x ->
                assert (Option.is_none (Plonk_types.Opt.to_option x)) )
              ~assert_false:(fun x -> assert (not x))
       in
       { deferred_values =
           { plonk = { plonk with alpha; beta; gamma; zeta }
           ; combined_inner_product = Shifted_value (tock ())
           ; xi = Scalar_challenge.create one_chal
           ; bulletproof_challenges = Dummy.Ipa.Wrap.challenges
           ; b = Shifted_value (tock ())
           }
       ; should_finalize = false
       ; sponge_digest_before_evaluations = Digest.Constant.dummy
       } )
end

let typ ~wrap_rounds:_ : (t, Constant.t) Typ.t =
  Types.Step.Proof_state.Per_proof.typ
    (module Impl)
    (Shifted_value.typ Other_field.typ)
    ~assert_16_bits:(Step_verifier.assert_n_bits ~n:16)
    ~zero:Common.Lookup_parameters.tick_zero

let dummy : unit -> t =
  Memo.unit (fun () ->
      let (Typ { var_of_fields; value_to_fields; _ }) =
        typ ~wrap_rounds:Backend.Tock.Rounds.n
      in
      let xs, aux = value_to_fields (Lazy.force Constant.dummy) in
      var_of_fields (Array.map ~f:Field.constant xs, aux) )<|MERGE_RESOLUTION|>--- conflicted
+++ resolved
@@ -14,14 +14,6 @@
   ( Field.t
   , Field.t Scalar_challenge.t
   , Other_field.t Shifted_value.t
-<<<<<<< HEAD
-  , (Other_field.t Shifted_value.t, Boolean.var) Opt.t
-  , ( Field.t Scalar_challenge.t
-      Types.Step.Proof_state.Deferred_values.Plonk.In_circuit.Lookup.t
-    , Boolean.var )
-    Opt.t
-=======
->>>>>>> 62782873
   , ( Field.t Scalar_challenge.t Bulletproof_challenge.t
     , Tock.Rounds.n )
     Pickles_types.Vector.t
