(library
 (name plonk_checks)
 (public_name pickles.plonk_checks)
 (instrumentation (backend bisect_ppx))
<<<<<<< HEAD
=======
 (flags
  (:standard
    -w +a-40..42-44
    -warn-error +a-4-70)
  -open Core_kernel)
>>>>>>> 96453589
 (preprocess (pps ppx_mina ppx_version ppx_jane ppx_deriving.std ppx_deriving_yojson))
 (libraries
   ;; opam libraries
   sexplib0
   ppxlib.ast
   core_kernel
   ocaml-migrate-parsetree
   base.base_internalhash_types
   ;; local libraries
   pickles_types
   pickles_base
   pickles.composition_types
   kimchi_backend
   kimchi_types
   snarky.backendless
   tuple_lib
 ))

(rule
 (targets scalars.ml)
 (mode promote)
 (action
  (progn
   (run gen_scalars/gen_scalars.exe scalars.ml)
   (run ocamlformat -i scalars.ml))))<|MERGE_RESOLUTION|>--- conflicted
+++ resolved
@@ -2,14 +2,11 @@
  (name plonk_checks)
  (public_name pickles.plonk_checks)
  (instrumentation (backend bisect_ppx))
-<<<<<<< HEAD
-=======
  (flags
   (:standard
     -w +a-40..42-44
     -warn-error +a-4-70)
   -open Core_kernel)
->>>>>>> 96453589
  (preprocess (pps ppx_mina ppx_version ppx_jane ppx_deriving.std ppx_deriving_yojson))
  (libraries
    ;; opam libraries
