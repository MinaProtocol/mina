open Pickles_types

type 'field vanishing_polynomial_domain =
  < vanishing_polynomial : 'field -> 'field >

type 'field plonk_domain =
  < vanishing_polynomial : 'field -> 'field
  ; shifts : 'field Pickles_types.Plonk_types.Shifts.t
  ; generator : 'field >

type 'field domain = < size : 'field ; vanishing_polynomial : 'field -> 'field >

module type Bool_intf = sig
  type t

  val true_ : t

  val false_ : t

  val ( &&& ) : t -> t -> t

  val ( ||| ) : t -> t -> t

  val any : t list -> t
end

module type Field_intf = sig
  type t

  val size_in_bits : int

  val zero : t

  val one : t

  val of_int : int -> t

  val ( * ) : t -> t -> t

  val ( / ) : t -> t -> t

  val ( + ) : t -> t -> t

  val ( - ) : t -> t -> t

  val inv : t -> t

  val negate : t -> t
end

module type Field_with_if_intf = sig
  include Field_intf

  type bool

  val if_ : bool -> then_:(unit -> t) -> else_:(unit -> t) -> t
end

type 'f field = (module Field_intf with type t = 'f)

val lookup_tables_used :
  Opt.Flag.t Plonk_types.Features.t -> Opt.Flag.t

val domain :
     't field
  -> shifts:(log2_size:int -> 't array)
  -> domain_generator:(log2_size:int -> 't)
  -> Pickles_base.Domain.t
  -> 't plonk_domain

val evals_of_split_evals :
     'a field
  -> zeta:'a
  -> zetaw:'a
  -> ('a array * 'a array) Pickles_types.Plonk_types.Evals.t
  -> rounds:int
  -> ('a * 'a) Pickles_types.Plonk_types.Evals.t

val scalars_env :
     (module Bool_intf with type t = 'b)
  -> (module Field_with_if_intf with type t = 't and type bool = 'b)
  -> endo:'t
  -> mds:'t array array
  -> field_of_hex:(string -> 't)
  -> domain:< generator : 't ; vanishing_polynomial : 't -> 't ; .. >
  -> srs_length_log2:int
  -> ( 't
     , 't
     , 'b )
     Composition_types.Wrap.Proof_state.Deferred_values.Plonk.Minimal.t
  -> ('t * 't, 'a) Pickles_types.Plonk_types.Evals.In_circuit.t
  -> 't Scalars.Env.t

module Make (Shifted_value : Pickles_types.Shifted_value.S) (_ : Scalars.S) : sig
  val ft_eval0 :
       't field
    -> domain:< shifts : 't array ; .. >
    -> env:'t Scalars.Env.t
    -> ( 't
       , 't
       , 'b )
       Composition_types.Wrap.Proof_state.Deferred_values.Plonk.Minimal.t
    -> ('t * 't, 'a) Pickles_types.Plonk_types.Evals.In_circuit.t
    -> 't
    -> 't

  val derive_plonk :
       ?with_label:(string -> (unit -> 't) -> 't)
    -> (module Field_intf with type t = 't)
    -> env:'t Scalars.Env.t
    -> shift:'t Shifted_value.Shift.t
<<<<<<< HEAD
    -> feature_flags:Plonk_types.Features.options
=======
>>>>>>> 62782873
    -> ( 't
       , 't
       , 'b )
       Composition_types.Wrap.Proof_state.Deferred_values.Plonk.Minimal.t
    -> ('t * 't, 'a) Pickles_types.Plonk_types.Evals.In_circuit.t
    -> ( 't
       , 't
       , 't Shifted_value.t
       , ('t Shifted_value.t, 'b) Pickles_types.Opt.t
       , ( 't
           Composition_types.Wrap.Proof_state.Deferred_values.Plonk.In_circuit
           .Lookup
           .t
         , 'b )
         Pickles_types.Opt.t
       , 'b )
       Composition_types.Wrap.Proof_state.Deferred_values.Plonk.In_circuit.t

  val checked :
       (module Snarky_backendless.Snark_intf.Run with type field = 't)
    -> shift:'t Snarky_backendless.Cvar.t Shifted_value.Shift.t
    -> env:'t Snarky_backendless.Cvar.t Scalars.Env.t
<<<<<<< HEAD
    -> feature_flags:Opt.Flag.t Plonk_types.Features.t
=======
>>>>>>> 62782873
    -> ( 't Snarky_backendless.Cvar.t
       , 't Snarky_backendless.Cvar.t
       , 't Snarky_backendless.Cvar.t Shifted_value.t
       , ( 't Snarky_backendless.Cvar.t Shifted_value.t
         , 't Snarky_backendless.Cvar.t Snarky_backendless.Boolean.t )
         Pickles_types.Opt.t
       , ( 't Snarky_backendless.Cvar.t
           Composition_types.Wrap.Proof_state.Deferred_values.Plonk.In_circuit
           .Lookup
           .t
         , 't Snarky_backendless.Cvar.t Snarky_backendless.Boolean.t )
         Pickles_types.Opt.t
       , 't Snarky_backendless.Cvar.t Snarky_backendless.Boolean.t )
       Composition_types.Wrap.Proof_state.Deferred_values.Plonk.In_circuit.t
    -> ( 't Snarky_backendless.Cvar.t * 't Snarky_backendless.Cvar.t
       , 'a )
       Pickles_types.Plonk_types.Evals.In_circuit.t
    -> 't Snarky_backendless.Cvar.t Snarky_backendless.Boolean.t
end

(** [Domain] is re-exported from library Pickles_base *)
module Domain = Pickles_base.Domain

module Scalars = Scalars<|MERGE_RESOLUTION|>--- conflicted
+++ resolved
@@ -58,8 +58,7 @@
 
 type 'f field = (module Field_intf with type t = 'f)
 
-val lookup_tables_used :
-  Opt.Flag.t Plonk_types.Features.t -> Opt.Flag.t
+val lookup_tables_used : Opt.Flag.t Plonk_types.Features.t -> Opt.Flag.t
 
 val domain :
      't field
@@ -109,10 +108,6 @@
     -> (module Field_intf with type t = 't)
     -> env:'t Scalars.Env.t
     -> shift:'t Shifted_value.Shift.t
-<<<<<<< HEAD
-    -> feature_flags:Plonk_types.Features.options
-=======
->>>>>>> 62782873
     -> ( 't
        , 't
        , 'b )
@@ -135,10 +130,6 @@
        (module Snarky_backendless.Snark_intf.Run with type field = 't)
     -> shift:'t Snarky_backendless.Cvar.t Shifted_value.Shift.t
     -> env:'t Snarky_backendless.Cvar.t Scalars.Env.t
-<<<<<<< HEAD
-    -> feature_flags:Opt.Flag.t Plonk_types.Features.t
-=======
->>>>>>> 62782873
     -> ( 't Snarky_backendless.Cvar.t
        , 't Snarky_backendless.Cvar.t
        , 't Snarky_backendless.Cvar.t Shifted_value.t
