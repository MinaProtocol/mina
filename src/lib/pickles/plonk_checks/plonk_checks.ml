open Core_kernel
open Pickles_types
open Pickles_base
module Scalars = Scalars
module Domain = Domain
module Opt = Opt
<<<<<<< HEAD

type 'field vanishing_polynomial_domain =
  < vanishing_polynomial : 'field -> 'field >
=======
>>>>>>> 1c6a4483

type 'field plonk_domain =
  < vanishing_polynomial : 'field -> 'field
  ; shifts : 'field Plonk_types.Shifts.t
  ; generator : 'field >

type 'field domain = < size : 'field ; vanishing_polynomial : 'field -> 'field >

module type Bool_intf = sig
  type t

  val true_ : t

  val false_ : t

  val ( &&& ) : t -> t -> t

  val ( ||| ) : t -> t -> t

  val any : t list -> t
end

module type Field_intf = sig
  type t

  val size_in_bits : int

  val zero : t

  val one : t

  val of_int : int -> t

  val ( * ) : t -> t -> t

  val ( / ) : t -> t -> t

  val ( + ) : t -> t -> t

  val ( - ) : t -> t -> t

  val inv : t -> t

  val negate : t -> t
end

module type Field_with_if_intf = sig
  include Field_intf

  type bool

  val if_ : bool -> then_:(unit -> t) -> else_:(unit -> t) -> t
end

type 'f field = (module Field_intf with type t = 'f)

let pow2pow (type t) ((module F) : t field) (x : t) n : t =
  let rec go acc i = if i = 0 then acc else go F.(acc * acc) (i - 1) in
  go x n

(* x^{2 ^ k} - 1 *)
let vanishing_polynomial (type t) ((module F) : t field) domain x =
  let k = Domain.log2_size domain in
  F.(pow2pow (module F) x k - one)

let domain (type t) ((module F) : t field) ~shifts ~domain_generator
    (domain : Domain.t) : t plonk_domain =
  let log2_size = Domain.log2_size domain in
  let shifts = shifts ~log2_size in
  let generator = domain_generator ~log2_size in
  object
    method shifts = shifts

    method vanishing_polynomial x = vanishing_polynomial (module F) domain x

    method generator = generator
  end

let actual_evaluation (type f) (module Field : Field_intf with type t = f)
    (e : Field.t array) (pt : Field.t) ~rounds : Field.t =
  let pt_n =
    let rec go acc i = if i = 0 then acc else go Field.(acc * acc) (i - 1) in
    go pt rounds
  in
  match List.rev (Array.to_list e) with
  | e :: es ->
      List.fold ~init:e es ~f:(fun acc fx -> Field.(fx + (pt_n * acc)))
  | [] ->
      Field.of_int 0

let evals_of_split_evals field ~zeta ~zetaw (es : _ Plonk_types.Evals.t) ~rounds
    =
  let e = Fn.flip (actual_evaluation field ~rounds) in
  Plonk_types.Evals.map es ~f:(fun (x1, x2) -> (e zeta x1, e zetaw x2))

open Composition_types.Wrap.Proof_state.Deferred_values.Plonk

type 'bool all_feature_flags = 'bool Lazy.t Plonk_types.Features.Full.t

let expand_feature_flags (type boolean)
    (module B : Bool_intf with type t = boolean)
    (features : boolean Plonk_types.Features.t) : boolean all_feature_flags =
  features
  |> Plonk_types.Features.map ~f:(fun x -> lazy x)
  |> Plonk_types.Features.to_full ~or_:(fun x y ->
         lazy B.(Lazy.force x ||| Lazy.force y) )

let lookup_tables_used feature_flags =
  let module Bool = struct
    type t = Opt.Flag.t

    let (true_ : t) = Yes

    let (false_ : t) = No

    let ( &&& ) (x : t) (y : t) : t =
      match (x, y) with
      | Yes, Yes ->
          Yes
      | Maybe, _ | _, Maybe ->
          Maybe
      | No, _ | _, No ->
          No

    let ( ||| ) (x : t) (y : t) : t =
      match (x, y) with
      | Yes, _ | _, Yes ->
          Yes
      | Maybe, _ | _, Maybe ->
          Maybe
      | No, No ->
          No

    let any = List.fold_left ~f:( ||| ) ~init:false_
  end in
  let all_feature_flags = expand_feature_flags (module Bool) feature_flags in
  Lazy.force all_feature_flags.uses_lookups

let get_feature_flag (feature_flags : _ all_feature_flags)
    (feature : Kimchi_types.feature_flag) =
  let lazy_flag =
    Plonk_types.Features.Full.get_feature_flag feature_flags feature
  in
  Option.map ~f:Lazy.force lazy_flag

let scalars_env (type boolean t) (module B : Bool_intf with type t = boolean)
    (module F : Field_with_if_intf with type t = t and type bool = boolean)
    ~endo ~mds ~field_of_hex ~domain ~srs_length_log2
    ({ alpha; beta; gamma; zeta; joint_combiner; feature_flags } :
      (t, _, boolean) Minimal.t ) (e : (_ * _, _) Plonk_types.Evals.In_circuit.t)
    =
  let feature_flags = expand_feature_flags (module B) feature_flags in
  let witness = Vector.to_array e.w in
  let coefficients = Vector.to_array e.coefficients in
  let var (col, row) =
    let get_eval =
      match (row : Scalars.curr_or_next) with Curr -> fst | Next -> snd
    in
    match[@warning "-4"] (col : Scalars.Column.t) with
    | Witness i ->
        get_eval witness.(i)
    | Index Poseidon ->
        get_eval e.poseidon_selector
    | Index Generic ->
        get_eval e.generic_selector
    | Index CompleteAdd ->
        get_eval e.complete_add_selector
    | Index VarBaseMul ->
        get_eval e.mul_selector
    | Index EndoMul ->
        get_eval e.emul_selector
    | Index EndoMulScalar ->
        get_eval e.endomul_scalar_selector
    | Index RangeCheck0 ->
        get_eval (Opt.value_exn e.range_check0_selector)
    | Index RangeCheck1 ->
        get_eval (Opt.value_exn e.range_check1_selector)
    | Index ForeignFieldAdd ->
        get_eval (Opt.value_exn e.foreign_field_add_selector)
    | Index ForeignFieldMul ->
        get_eval (Opt.value_exn e.foreign_field_mul_selector)
    | Index Xor16 ->
        get_eval (Opt.value_exn e.xor_selector)
    | Index Rot64 ->
        get_eval (Opt.value_exn e.rot_selector)
    | Index i ->
        failwithf
          !"Index %{sexp:Scalars.Gate_type.t}\n\
            %! should have been linearized away"
          i ()
    | Coefficient i ->
        get_eval coefficients.(i)
    | LookupTable ->
        get_eval (Opt.value_exn e.lookup_table)
    | LookupSorted i ->
        get_eval
          (Opt.value_exn (Option.value_exn (Vector.nth e.lookup_sorted i)))
    | LookupAggreg ->
        get_eval (Opt.value_exn e.lookup_aggregation)
    | LookupRuntimeTable ->
        get_eval (Opt.value_exn e.runtime_lookup_table)
    | LookupKindIndex Lookup ->
        get_eval (Opt.value_exn e.lookup_gate_lookup_selector)
    | LookupKindIndex Xor ->
        get_eval (Opt.value_exn e.xor_lookup_selector)
    | LookupKindIndex RangeCheck ->
        get_eval (Opt.value_exn e.range_check_lookup_selector)
    | LookupKindIndex ForeignFieldMul ->
        get_eval (Opt.value_exn e.foreign_field_mul_lookup_selector)
    | LookupRuntimeSelector ->
        get_eval (Opt.value_exn e.runtime_lookup_table_selector)
  in
  let open F in
  let square x = x * x in
  let rec pow x n =
    if n = 0 then one
    else if n = 1 then x
    else
      let y = pow (square x) Int.(n / 2) in
      if n mod 2 = 0 then y else x * y
  in
  let alpha_pows =
    let arr = Array.create ~len:71 one in
    arr.(1) <- alpha ;
    for i = 2 to Int.(Array.length arr - 1) do
      arr.(i) <- alpha * arr.(Int.(i - 1))
    done ;
    arr
  in
  let w4, w3, w2, w1 =
    (* generator^{n - 3} *)
    let gen = domain#generator in
    (* gen_inv = gen^{n - 1} = gen^{-1} *)
    let w1 = one / gen in
    let w2 = square w1 in
    let w3 = w2 * w1 in
    let w4 = lazy (w3 * w1) in
    (w4, w3, w2, w1)
  in
  let zk_polynomial =
    (* Vanishing polynomial of [w1, w2, w3]
        evaluated at x = zeta
    *)
    (zeta - w1) * (zeta - w2) * (zeta - w3)
  in
  let zeta_to_n_minus_1 = lazy (domain#vanishing_polynomial zeta) in
  { Scalars.Env.add = ( + )
  ; sub = ( - )
  ; mul = ( * )
  ; square
  ; alpha_pow = (fun i -> alpha_pows.(i))
  ; var
  ; pow = Tuple2.uncurry pow
  ; field = field_of_hex
  ; cell = Fn.id
  ; double = (fun x -> of_int 2 * x)
  ; zk_polynomial
  ; omega_to_minus_3 = w3
  ; zeta_to_n_minus_1 = domain#vanishing_polynomial zeta
  ; endo_coefficient = endo
  ; mds = (fun (row, col) -> mds.(row).(col))
  ; srs_length_log2
  ; vanishes_on_zero_knowledge_and_previous_rows =
      ( match joint_combiner with
      | None ->
          (* No need to compute anything when not using lookups *)
          F.one
      | Some _ ->
          zk_polynomial * (zeta - Lazy.force w4) )
  ; joint_combiner = Option.value joint_combiner ~default:F.one
  ; beta
  ; gamma
  ; unnormalized_lagrange_basis =
      (fun i ->
        let w_to_i =
          match i with
          | 0 ->
              one
          | 1 ->
              domain#generator
          | -1 ->
              w1
          | -2 ->
              w2
          | -3 ->
              w3
          | -4 ->
              Lazy.force w4
          | _ ->
              failwith "TODO"
        in
        Lazy.force zeta_to_n_minus_1 / (zeta - w_to_i) )
  ; if_feature =
      (fun (feature, e1, e2) ->
        let if_ b ~then_ ~else_ =
          match b with None -> e2 () | Some b -> F.if_ b ~then_ ~else_
        in
        let b = get_feature_flag feature_flags feature in
        if_ b ~then_:e1 ~else_:e2 )
  }

(* TODO: not true anymore if lookup is used *)

(** The offset of the powers of alpha for the permutation.
(see https://github.com/o1-labs/proof-systems/blob/516b16fc9b0fdcab5c608cd1aea07c0c66b6675d/kimchi/src/index.rs#L190) *)
let perm_alpha0 : int = 21

module Make (Shifted_value : Shifted_value.S) (Sc : Scalars.S) = struct
  (** Computes the ft evaluation at zeta.
  (see https://o1-labs.github.io/mina-book/crypto/plonk/maller_15.html#the-evaluation-of-l)
  *)
  let ft_eval0 (type t) (module F : Field_intf with type t = t) ~domain
      ~(env : t Scalars.Env.t)
      ({ alpha = _; beta; gamma; zeta; joint_combiner = _; feature_flags = _ } :
        _ Minimal.t ) (e : (_ * _, _) Plonk_types.Evals.In_circuit.t) p_eval0 =
    let open Plonk_types.Evals.In_circuit in
    let e0 field = fst (field e) in
    let e1 field = snd (field e) in
    let e0_s = Vector.map e.s ~f:fst in
    let zkp = env.zk_polynomial in
    let alpha_pow = env.alpha_pow in
    let zeta1m1 = env.zeta_to_n_minus_1 in
    let open F in
    let w0 = Vector.to_array e.w |> Array.map ~f:fst in
    let ft_eval0 =
      let a0 = alpha_pow perm_alpha0 in
      let w_n = w0.(Nat.to_int Plonk_types.Permuts_minus_1.n) in
      let init = (w_n + gamma) * e1 z * a0 * zkp in
      (* TODO: This shares some computation with the permutation scalar in
         derive_plonk. Could share between them. *)
      Vector.foldi e0_s ~init ~f:(fun i acc s ->
          ((beta * s) + w0.(i) + gamma) * acc )
    in
    let shifts = domain#shifts in
    let ft_eval0 = ft_eval0 - p_eval0 in
    let ft_eval0 =
      ft_eval0
      - Array.foldi shifts
          ~init:(alpha_pow perm_alpha0 * zkp * e0 z)
          ~f:(fun i acc s -> acc * (gamma + (beta * zeta * s) + w0.(i)))
    in
    let nominator =
      ( zeta1m1
        * alpha_pow Int.(perm_alpha0 + 1)
        * (zeta - env.omega_to_minus_3)
      + (zeta1m1 * alpha_pow Int.(perm_alpha0 + 2) * (zeta - one)) )
      * (one - e0 z)
    in
    let denominator = (zeta - env.omega_to_minus_3) * (zeta - one) in
    let ft_eval0 = ft_eval0 + (nominator / denominator) in
    let constant_term = Sc.constant_term env in
    ft_eval0 - constant_term

  (** Computes the list of scalars used in the linearization. *)
  let derive_plonk (type t) ?(with_label = fun _ (f : unit -> t) -> f ())
      (module F : Field_intf with type t = t) ~(env : t Scalars.Env.t) ~shift =
    let _ = with_label in
    let open F in
    fun ({ alpha
         ; beta
         ; gamma
         ; zeta
         ; joint_combiner
         ; feature_flags = actual_feature_flags
         } :
          _ Minimal.t )
        (e : (_ * _, _) Plonk_types.Evals.In_circuit.t)
          (*((e0, e1) : _ Plonk_types.Evals.In_circuit.t Double.t) *) ->
      let open Plonk_types.Evals.In_circuit in
      let e1 field = snd (field e) in
      let zkp = env.zk_polynomial in
      let alpha_pow = env.alpha_pow in
      let w0 = Vector.map e.w ~f:fst in
      let perm =
        let w0 = Vector.to_array w0 in
        with_label __LOC__ (fun () ->
            Vector.foldi e.s
              ~init:(e1 z * beta * alpha_pow perm_alpha0 * zkp)
              ~f:(fun i acc (s, _) -> acc * (gamma + (beta * s) + w0.(i)))
            |> negate )
      in
      In_circuit.map_fields
        ~f:(Shifted_value.of_field (module F) ~shift)
        { alpha
        ; beta
        ; gamma
        ; zeta
        ; zeta_to_domain_size = env.zeta_to_n_minus_1 + F.one
        ; zeta_to_srs_length = pow2pow (module F) zeta env.srs_length_log2
        ; perm
        ; joint_combiner = Opt.of_option joint_combiner
        ; feature_flags = actual_feature_flags
        }

  (** Check that computed proof scalars match the expected ones,
    using the native field.
    Note that the expected scalars are used to check
    the linearization in a proof over the other field
    (where those checks are more efficient),
    but we deferred the arithmetic checks until here
    so that we have the efficiency of the native field.
  *)
  let checked (type t)
      (module Impl : Snarky_backendless.Snark_intf.Run with type field = t)
      ~shift ~env (plonk : (_, _, _, _ Opt.t, _ Opt.t, _) In_circuit.t) evals =
    let actual =
      derive_plonk ~with_label:Impl.with_label
        (module Impl.Field)
        ~shift ~env
        { alpha = plonk.alpha
        ; beta = plonk.beta
        ; gamma = plonk.gamma
        ; zeta = plonk.zeta
        ; joint_combiner = Opt.to_option_unsafe plonk.joint_combiner
        ; feature_flags = plonk.feature_flags
        }
        evals
    in
    let open Impl in
    let open In_circuit in
    with_label __LOC__ (fun () ->
        with_label __LOC__ (fun () ->
            List.map
              ~f:(fun f -> Shifted_value.equal Field.equal (f plonk) (f actual))
              [ perm ] )
        |> Boolean.all )
end<|MERGE_RESOLUTION|>--- conflicted
+++ resolved
@@ -4,12 +4,6 @@
 module Scalars = Scalars
 module Domain = Domain
 module Opt = Opt
-<<<<<<< HEAD
-
-type 'field vanishing_polynomial_domain =
-  < vanishing_polynomial : 'field -> 'field >
-=======
->>>>>>> 1c6a4483
 
 type 'field plonk_domain =
   < vanishing_polynomial : 'field -> 'field
