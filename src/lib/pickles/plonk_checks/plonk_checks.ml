--- conflicted
+++ resolved
@@ -264,11 +264,7 @@
     let get_eval =
       match (row : Scalars.curr_or_next) with Curr -> fst | Next -> snd
     in
-<<<<<<< HEAD
-    match (col : Scalars.Column.t) with
-=======
     match[@warning "-4"] (col : Scalars.Column.t) with
->>>>>>> 9fb710f4
     | Witness i ->
         get_eval witness.(i)
     | Index Poseidon ->
