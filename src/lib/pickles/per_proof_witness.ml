--- conflicted
+++ resolved
@@ -61,11 +61,7 @@
       , Digest.Make(Impl).t
       , Challenge.Make(Impl).t Scalar_challenge.t Types.Bulletproof_challenge.t
         Types.Step_bp_vec.t
-<<<<<<< HEAD
-      , 'num_branches One_hot_vector.t )
-=======
       , Impl.field Branch_data.Checked.t )
->>>>>>> f9ce12b1
       Types.Wrap.Proof_state.In_circuit.t
         (** The accumulator state corresponding to the above proof. Contains
       - `deferred_values`: The values necessary for finishing the deferred "scalar field" computations.
@@ -109,11 +105,7 @@
         , Digest.Constant.t
         , Challenge.Constant.t Scalar_challenge.t Types.Bulletproof_challenge.t
           Types.Step_bp_vec.t
-<<<<<<< HEAD
-        , Types.Index.t )
-=======
         , Branch_data.t )
->>>>>>> f9ce12b1
         Types.Wrap.Proof_state.In_circuit.t
     ; prev_proof_evals :
         (Tick.Field.t, Tick.Field.t array) Plonk_types.All_evals.t
@@ -138,13 +130,6 @@
   let open Impls.Step in
   let open Step_main_inputs in
   let open Step_verifier in
-<<<<<<< HEAD
-  let index =
-    Typ.transport (One_hot_vector.typ branches) ~there:Types.Index.to_int
-      ~back:(fun x -> Option.value_exn (Types.Index.of_int x))
-  in
-=======
->>>>>>> f9ce12b1
   Snarky_backendless.Typ.of_hlistable ~var_to_hlist:to_hlist
     ~var_of_hlist:of_hlist ~value_to_hlist:Constant.to_hlist
     ~value_of_hlist:Constant.of_hlist
@@ -155,14 +140,10 @@
         (Shifted_value.Type1.typ Field.typ)
         Other_field.typ
         (Snarky_backendless.Typ.unit ())
-<<<<<<< HEAD
-        Digest.typ index
-=======
         Digest.typ
         (Branch_data.typ
            (module Impl)
            ~assert_16_bits:(Step_verifier.assert_n_bits ~n:16) )
->>>>>>> f9ce12b1
     ; (let lengths = Evaluation_lengths.create ~of_int:Fn.id in
        Plonk_types.All_evals.typ lengths Field.typ ~default:Field.Constant.zero
       )
