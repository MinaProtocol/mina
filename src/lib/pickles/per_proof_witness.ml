open Backend
open Pickles_types
open Import
module Impl = Impls.Step
module One_hot_vector = One_hot_vector.Make (Impl)

(* Let F, K be the two fields (either (Fp, Fq) or (Fq, Fp)).
   Each proof over F has an accumulator state which contains
   - a set of IPA challenges c_0, ..., c_{k-1}, which can be interpreted as F elements.
   - a polynomial commitment challenge_polynomial_commitment, which has coordinates in K.

   This part of the accumulator state is finalized by checking that challenge_polynomial_commitment
   is a commitment to the polynomial

   f_c := prod_{i = 0}^{k-1} (1 + c_i x^{2^{k-1 - i}})

   When incrementally-verifying such a proof in a K-circuit (since we need K-arithmetic to perform
   the group operations on the F-polynomial-commitments that constitute the proof),
   instead of checking this, we get an evaluation E_c at a random point zeta and check
   that challenge_polynomial_commitment opens to E_c at zeta. Then we will need to check that
   E_c = f_c(zeta) = prod_{i = 0}^{k-1} (1 + c_i zeta^{2^{k-1 - i}}).

   However, because we are then in a K-circuit, we cannot actually compute f_c(zeta), which requires
   F-arithmetic.

   Therefore, after incrementally verifying the F-proof, the challenges (c_0, ..., c_{k-1}) which are
   part of the accumulator of the F-proof we just incrementally verified, must remain part of
   the accumulator of the K-proof, along with E_c (or at least some kind of commitment to it, which is
   what we actually do).

   Then, when we incrementally verify that K-proof in an F-circuit, we will check that E_c was
   computed correctly using c_0, ..., c_{k-1} and they along with E_c can be discarded.

   So, to summarize, the accumulator state for each proof P (corresponding to an F-circuit)
   contains
   - a set of IPA challenges (thought of as K-elements) for every proof that it incrementally verified inside its circuit
   - a challenge_polynomial_commitment (coordinates in F) for every proof that it incrementally verified inside its circuit
   - a challenge_polynomial_commitment (coordinates in K) corresponding to P's own inner-product argument
   - a set of IPA challenges (thought of as F-elements) corresponding to P's own inner-product argument
*)

type challenge = Challenge.Make(Impl).t

type scalar_challenge = challenge Scalar_challenge.t

(** Represents a proof (along with its accumulation state) which wraps a
    "step" proof S on the other curve.

    To have some notation, the proof S itself comes from a circuit that verified
    up to 'max_proofs_verified many wrap proofs W_0, ..., W_max_proofs_verified.
*)
type ('app_state, 'max_proofs_verified, 'num_branches) t =
  { app_state : 'app_state
        (** The user-level statement corresponding to this proof. *)
  ; wrap_proof : Wrap_proof.Checked.t
        (** The polynomial commitments, polynomial evaluations, and opening proof corresponding to
      this latest wrap proof.
  *)
  ; proof_state :
      ( challenge
      , scalar_challenge
      , Impl.Field.t Shifted_value.Type1.t
      , ( Impl.Field.t Pickles_types.Shifted_value.Type1.t
        , Impl.Boolean.var )
        Opt.t
      , (scalar_challenge, Impl.Boolean.var) Opt.t
      , Impl.Boolean.var
      , unit
      , Digest.Make(Impl).t
      , scalar_challenge Types.Bulletproof_challenge.t Types.Step_bp_vec.t
      , Impl.field Branch_data.Checked.t )
      Types.Wrap.Proof_state.In_circuit.t
        (** The accumulator state corresponding to the above proof. Contains
      - `deferred_values`: The values necessary for finishing the deferred "scalar field" computations.
      That is, computations which are over the "step" circuit's internal field that the
      previous "wrap" circuit was unable to verify directly, due to its internal field
      being different.
      - `sponge_digest_before_evaluations`: the sponge state: TODO
      - `messages_for_next_wrap_proof`
  *)
  ; prev_proof_evals :
      ( Impl.Field.t
      , Impl.Field.t array
      , Impl.Boolean.var )
      Plonk_types.All_evals.In_circuit.t
        (** The evaluations from the step proof that this proof wraps *)
  ; prev_challenges :
      ((Impl.Field.t, Tick.Rounds.n) Vector.t, 'max_proofs_verified) Vector.t
        (** The challenges c_0, ... c_{k - 1} corresponding to each W_i. *)
  ; prev_challenge_polynomial_commitments :
      (Step_main_inputs.Inner_curve.t, 'max_proofs_verified) Vector.t
        (** The commitments to the "challenge polynomials" \prod_{i = 0}^k (1 + c_{k - 1 - i} x^{2^i})
      corresponding to each of the "prev_challenges".
  *)
  }
[@@deriving hlist]

module No_app_state = struct
  type nonrec (_, 'max_proofs_verified, 'num_branches) t =
    (unit, 'max_proofs_verified, 'num_branches) t
end

module Constant = struct
  type challenge = Challenge.Constant.t

  type scalar_challenge = challenge Scalar_challenge.t

  type ('statement, 'max_proofs_verified) t =
    { app_state : 'statement
    ; wrap_proof : Wrap_proof.Constant.t
    ; proof_state :
        ( challenge
        , scalar_challenge
        , Tick.Field.t Shifted_value.Type1.t
        , Tick.Field.t Shifted_value.Type1.t option
        , scalar_challenge option
        , bool
        , unit
        , Digest.Constant.t
        , scalar_challenge Types.Bulletproof_challenge.t Types.Step_bp_vec.t
        , Branch_data.t )
        Types.Wrap.Proof_state.In_circuit.t
    ; prev_proof_evals :
        (Tick.Field.t, Tick.Field.t array) Plonk_types.All_evals.t
    ; prev_challenges :
        ((Tick.Field.t, Tick.Rounds.n) Vector.t, 'max_proofs_verified) Vector.t
    ; prev_challenge_polynomial_commitments :
        (Tick.Inner_curve.Affine.t, 'max_proofs_verified) Vector.t
    }
  [@@deriving hlist]

  module No_app_state = struct
    type nonrec (_, 'max_proofs_verified, _) t = (unit, 'max_proofs_verified) t
  end
end

<<<<<<< HEAD
let typ (type n avar aval) ~feature_flags
=======
let typ (type n avar aval) ~feature_flags ~num_chunks
>>>>>>> 605b8c87
    (statement : (avar, aval) Impls.Step.Typ.t) (max_proofs_verified : n Nat.t)
    =
  let module Sc = Scalar_challenge in
  let open Impls.Step in
  let open Step_main_inputs in
  let open Step_verifier in
  Snarky_backendless.Typ.of_hlistable ~var_to_hlist:to_hlist
    ~var_of_hlist:of_hlist ~value_to_hlist:Constant.to_hlist
    ~value_of_hlist:Constant.of_hlist
    [ statement
    ; Wrap_proof.typ
    ; Types.Wrap.Proof_state.In_circuit.typ
        (module Impl)
        ~challenge:Challenge.typ ~scalar_challenge:Challenge.typ ~feature_flags
        ~dummy_scalar_challenge:(Sc.create Limb_vector.Challenge.Constant.zero)
        (Shifted_value.Type1.typ Field.typ)
        (Snarky_backendless.Typ.unit ())
        Digest.typ
        (Branch_data.typ
           (module Impl)
           ~assert_16_bits:(Step_verifier.assert_n_bits ~n:16) )
    ; Plonk_types.All_evals.typ ~num_chunks
        (module Impl)
        (* Assume we have lookup iff we have runtime tables *)
        feature_flags
    ; Vector.typ (Vector.typ Field.typ Tick.Rounds.n) max_proofs_verified
    ; Vector.typ Inner_curve.typ max_proofs_verified
    ]<|MERGE_RESOLUTION|>--- conflicted
+++ resolved
@@ -134,11 +134,7 @@
   end
 end
 
-<<<<<<< HEAD
-let typ (type n avar aval) ~feature_flags
-=======
 let typ (type n avar aval) ~feature_flags ~num_chunks
->>>>>>> 605b8c87
     (statement : (avar, aval) Impls.Step.Typ.t) (max_proofs_verified : n Nat.t)
     =
   let module Sc = Scalar_challenge in
