open Core_kernel

module Step = struct
  module Key = struct
    module Proving = struct
      type t =
        Type_equal.Id.Uid.t
        * Snark_keys_header.t
        * int
        * Backend.Tick.R1CS_constraint_system.t

      let to_string : t -> _ = function
        | _id, header, n, _h ->
            sprintf !"step-%s-%s-%d-%s" header.kind.type_ header.kind.identifier
              n header.identifying_hash
    end

    module Verification = struct
      type t = Type_equal.Id.Uid.t * Snark_keys_header.t * int * Md5.t
      [@@deriving sexp]

      let to_string : t -> _ = function
        | _id, header, n, _h ->
            sprintf !"vk-step-%s-%s-%d-%s" header.kind.type_
              header.kind.identifier n header.identifying_hash
    end
    [@@warning "-4"]
  end

  type storable =
    (Key.Proving.t, Backend.Tick.Keypair.t) Key_cache.Sync.Disk_storable.t

  type vk_storable =
    ( Key.Verification.t
    , Kimchi_bindings.Protocol.VerifierIndex.Fp.t )
    Key_cache.Sync.Disk_storable.t

  let storable =
    Key_cache.Sync.Disk_storable.simple Key.Proving.to_string
      (fun (_, header, _, cs) ~path ->
        Or_error.try_with_join (fun () ->
            let open Or_error.Let_syntax in
            let%map header_read, index =
              Snark_keys_header.read_with_header
                ~read_data:(fun ~offset ->
                  Kimchi_bindings.Protocol.Index.Fp.read (Some offset)
                    (Backend.Tick.Keypair.load_urs ()) )
                path
            in
            [%test_eq: int] header.header_version header_read.header_version ;
            [%test_eq: Snark_keys_header.Kind.t] header.kind header_read.kind ;
            [%test_eq: Snark_keys_header.Constraint_constants.t]
              header.constraint_constants header_read.constraint_constants ;
            [%test_eq: string] header.constraint_system_hash
              header_read.constraint_system_hash ;
            { Backend.Tick.Keypair.index; cs } ) )
      (fun (_, header, _, _) t path ->
        Or_error.try_with (fun () ->
            Snark_keys_header.write_with_header
              ~expected_max_size_log2:33 (* 8 GB should be enough *)
              ~append_data:
                (Kimchi_bindings.Protocol.Index.Fp.write (Some true)
                   t.Backend.Tick.Keypair.index )
              header path ) )

  let vk_storable =
    Key_cache.Sync.Disk_storable.simple Key.Verification.to_string
      (fun (_, header, _, _) ~path ->
        Or_error.try_with_join (fun () ->
            let open Or_error.Let_syntax in
            let%map header_read, index =
              Snark_keys_header.read_with_header
                ~read_data:(fun ~offset path ->
                  Kimchi_bindings.Protocol.VerifierIndex.Fp.read (Some offset)
                    (Backend.Tick.Keypair.load_urs ())
                    path )
                path
            in
            [%test_eq: int] header.header_version header_read.header_version ;
            [%test_eq: Snark_keys_header.Kind.t] header.kind header_read.kind ;
            [%test_eq: Snark_keys_header.Constraint_constants.t]
              header.constraint_constants header_read.constraint_constants ;
            [%test_eq: string] header.constraint_system_hash
              header_read.constraint_system_hash ;
            index ) )
      (fun (_, header, _, _) x path ->
        Or_error.try_with (fun () ->
            Snark_keys_header.write_with_header
              ~expected_max_size_log2:33 (* 8 GB should be enough *)
              ~append_data:
                (Kimchi_bindings.Protocol.VerifierIndex.Fp.write (Some true) x)
              header path ) )

  let read_or_generate ~prev_challenges cache ?(s_p = storable) k_p
<<<<<<< HEAD
      ?(s_v = vk_storable) k_v typ return_typ main =
    let open Impls.Step in
    let pk =
      lazy
        ( match
            Common.time "step keypair read" (fun () ->
                Key_cache.Sync.read cache s_p (Lazy.force k_p) )
          with
        | Ok (pk, dirty) ->
            Common.time "step keypair create" (fun () -> (pk, dirty))
        | Error _e ->
            let r =
              Common.time "stepkeygen" (fun () ->
                  constraint_system ~input_typ:typ ~return_typ main
                  |> Keypair.generate ~prev_challenges )
            in
            Timer.clock __LOC__ ;
            ignore
              ( Key_cache.Sync.write cache s_p (Lazy.force k_p) (Keypair.pk r)
                : unit Or_error.t ) ;
            (Keypair.pk r, `Generated_something) )
=======
      ?(s_v = vk_storable) k_v =
    let open Impls.Step in
    let pk =
      lazy
        (let%map.Promise k_p = Lazy.force k_p in
         match
           Common.time "step keypair read" (fun () ->
               Key_cache.Sync.read cache s_p k_p )
         with
         | Ok (pk, dirty) ->
             Common.time "step keypair create" (fun () -> (pk, dirty))
         | Error _e ->
             let _, _, _, sys = k_p in
             let r =
               Common.time "stepkeygen" (fun () ->
                   Keypair.generate ~prev_challenges sys )
             in
             Timer.clock __LOC__ ;
             ignore
               ( Key_cache.Sync.write cache s_p k_p (Keypair.pk r)
                 : unit Or_error.t ) ;
             (Keypair.pk r, `Generated_something) )
>>>>>>> 48443f55
    in
    let vk =
      lazy
        (let%bind.Promise k_v = Lazy.force k_v in
         match
           Common.time "step vk read" (fun () ->
               Key_cache.Sync.read cache s_v k_v )
         with
         | Ok (vk, _) ->
             Promise.return (vk, `Cache_hit)
         | Error _e ->
<<<<<<< HEAD
             let pk, c = Lazy.force pk in
=======
             let%map.Promise pk, c = Lazy.force pk in
>>>>>>> 48443f55
             let vk = Backend.Tick.Keypair.vk pk in
             ignore (Key_cache.Sync.write cache s_v k_v vk : unit Or_error.t) ;
             (vk, c) )
    in
    (pk, vk)
end

module Wrap = struct
  module Key = struct
    module Verification = struct
      type t = Type_equal.Id.Uid.t * Snark_keys_header.t * Md5.t
      [@@deriving sexp]

      let equal ((_, x1, y1) : t) ((_, x2, y2) : t) =
        [%equal: unit * Md5.t] ((* TODO: *) ignore x1, y1) (ignore x2, y2)

      let to_string : t -> _ = function
        | _id, header, _h ->
            sprintf !"vk-wrap-%s-%s-%s" header.kind.type_ header.kind.identifier
              header.identifying_hash
    end
    [@@warning "-4"]

    module Proving = struct
      type t =
        Type_equal.Id.Uid.t
        * Snark_keys_header.t
        * Backend.Tock.R1CS_constraint_system.t

      let to_string : t -> _ = function
        | _id, header, _h ->
            sprintf !"wrap-%s-%s-%s" header.kind.type_ header.kind.identifier
              header.identifying_hash
    end
  end

  type storable =
    (Key.Proving.t, Backend.Tock.Keypair.t) Key_cache.Sync.Disk_storable.t

  type vk_storable =
    (Key.Verification.t, Verification_key.t) Key_cache.Sync.Disk_storable.t

  let storable =
    Key_cache.Sync.Disk_storable.simple Key.Proving.to_string
      (fun (_, header, cs) ~path ->
        Or_error.try_with_join (fun () ->
            let open Or_error.Let_syntax in
            let%map header_read, index =
              Snark_keys_header.read_with_header
                ~read_data:(fun ~offset ->
                  Kimchi_bindings.Protocol.Index.Fq.read (Some offset)
                    (Backend.Tock.Keypair.load_urs ()) )
                path
            in
            [%test_eq: int] header.header_version header_read.header_version ;
            [%test_eq: Snark_keys_header.Kind.t] header.kind header_read.kind ;
            [%test_eq: Snark_keys_header.Constraint_constants.t]
              header.constraint_constants header_read.constraint_constants ;
            [%test_eq: string] header.constraint_system_hash
              header_read.constraint_system_hash ;
            { Backend.Tock.Keypair.index; cs } ) )
      (fun (_, header, _) t path ->
        Or_error.try_with (fun () ->
            Snark_keys_header.write_with_header
              ~expected_max_size_log2:33 (* 8 GB should be enough *)
              ~append_data:
                (Kimchi_bindings.Protocol.Index.Fq.write (Some true) t.index)
              header path ) )

  let vk_storable =
    Key_cache.Sync.Disk_storable.simple Key.Verification.to_string
      (fun (_, header, _cs) ~path ->
        Or_error.try_with_join (fun () ->
            let open Or_error.Let_syntax in
            let%map header_read, index =
              Snark_keys_header.read_with_header
                ~read_data:(fun ~offset:_ path ->
                  Binable.of_string
                    (module Verification_key.Stable.Latest)
                    (In_channel.read_all path) )
                path
            in
            [%test_eq: int] header.header_version header_read.header_version ;
            [%test_eq: Snark_keys_header.Kind.t] header.kind header_read.kind ;
            [%test_eq: Snark_keys_header.Constraint_constants.t]
              header.constraint_constants header_read.constraint_constants ;
            [%test_eq: string] header.constraint_system_hash
              header_read.constraint_system_hash ;
            index ) )
      (fun (_, header, _) t path ->
        Or_error.try_with (fun () ->
            Snark_keys_header.write_with_header
              ~expected_max_size_log2:33 (* 8 GB should be enough *)
              ~append_data:(fun path ->
                Out_channel.with_file ~append:true path ~f:(fun file ->
                    Out_channel.output_string file
                      (Binable.to_string
                         (module Verification_key.Stable.Latest)
                         t ) ) )
              header path ) )

  let read_or_generate ~prev_challenges cache ?(s_p = storable) k_p
<<<<<<< HEAD
      ?(s_v = vk_storable) k_v typ return_typ main =
=======
      ?(s_v = vk_storable) k_v =
>>>>>>> 48443f55
    let module Vk = Verification_key in
    let open Impls.Wrap in
    let pk =
      lazy
        (let%map.Promise k = Lazy.force k_p in
         match
           Common.time "wrap key read" (fun () ->
               Key_cache.Sync.read cache s_p k )
         with
         | Ok (pk, d) ->
             (pk, d)
         | Error _e ->
             let _, _, sys = k in
             let r =
               Common.time "wrapkeygen" (fun () ->
                   Keypair.generate ~prev_challenges sys )
             in
             ignore
               ( Key_cache.Sync.write cache s_p k (Keypair.pk r)
                 : unit Or_error.t ) ;
             (Keypair.pk r, `Generated_something) )
    in
    let vk =
      lazy
<<<<<<< HEAD
        (let k_v = Lazy.force k_v in
         match Key_cache.Sync.read cache s_v k_v with
         | Ok (vk, d) ->
             (vk, d)
         | Error _e ->
             let pk, _dirty = Lazy.force pk in
=======
        (let%bind.Promise k_v = Lazy.force k_v in
         match Key_cache.Sync.read cache s_v k_v with
         | Ok (vk, d) ->
             Promise.return (vk, d)
         | Error _e ->
             let%map.Promise pk, _dirty = Lazy.force pk in
>>>>>>> 48443f55
             let vk = Backend.Tock.Keypair.vk pk in
             let vk : Vk.t =
               { index = vk
               ; commitments =
                   Kimchi_pasta.Pallas_based_plonk.Keypair.vk_commitments vk
               ; data =
                   (let open Kimchi_bindings.Protocol.Index.Fq in
                   { constraints = domain_d1_size pk.index })
               }
             in
             ignore (Key_cache.Sync.write cache s_v k_v vk : unit Or_error.t) ;
             let _vk = Key_cache.Sync.read cache s_v k_v in
             (vk, `Generated_something) )
    in
    (pk, vk)
end<|MERGE_RESOLUTION|>--- conflicted
+++ resolved
@@ -92,29 +92,6 @@
               header path ) )
 
   let read_or_generate ~prev_challenges cache ?(s_p = storable) k_p
-<<<<<<< HEAD
-      ?(s_v = vk_storable) k_v typ return_typ main =
-    let open Impls.Step in
-    let pk =
-      lazy
-        ( match
-            Common.time "step keypair read" (fun () ->
-                Key_cache.Sync.read cache s_p (Lazy.force k_p) )
-          with
-        | Ok (pk, dirty) ->
-            Common.time "step keypair create" (fun () -> (pk, dirty))
-        | Error _e ->
-            let r =
-              Common.time "stepkeygen" (fun () ->
-                  constraint_system ~input_typ:typ ~return_typ main
-                  |> Keypair.generate ~prev_challenges )
-            in
-            Timer.clock __LOC__ ;
-            ignore
-              ( Key_cache.Sync.write cache s_p (Lazy.force k_p) (Keypair.pk r)
-                : unit Or_error.t ) ;
-            (Keypair.pk r, `Generated_something) )
-=======
       ?(s_v = vk_storable) k_v =
     let open Impls.Step in
     let pk =
@@ -137,7 +114,6 @@
                ( Key_cache.Sync.write cache s_p k_p (Keypair.pk r)
                  : unit Or_error.t ) ;
              (Keypair.pk r, `Generated_something) )
->>>>>>> 48443f55
     in
     let vk =
       lazy
@@ -149,11 +125,7 @@
          | Ok (vk, _) ->
              Promise.return (vk, `Cache_hit)
          | Error _e ->
-<<<<<<< HEAD
-             let pk, c = Lazy.force pk in
-=======
              let%map.Promise pk, c = Lazy.force pk in
->>>>>>> 48443f55
              let vk = Backend.Tick.Keypair.vk pk in
              ignore (Key_cache.Sync.write cache s_v k_v vk : unit Or_error.t) ;
              (vk, c) )
@@ -256,11 +228,7 @@
               header path ) )
 
   let read_or_generate ~prev_challenges cache ?(s_p = storable) k_p
-<<<<<<< HEAD
-      ?(s_v = vk_storable) k_v typ return_typ main =
-=======
       ?(s_v = vk_storable) k_v =
->>>>>>> 48443f55
     let module Vk = Verification_key in
     let open Impls.Wrap in
     let pk =
@@ -285,21 +253,12 @@
     in
     let vk =
       lazy
-<<<<<<< HEAD
-        (let k_v = Lazy.force k_v in
-         match Key_cache.Sync.read cache s_v k_v with
-         | Ok (vk, d) ->
-             (vk, d)
-         | Error _e ->
-             let pk, _dirty = Lazy.force pk in
-=======
         (let%bind.Promise k_v = Lazy.force k_v in
          match Key_cache.Sync.read cache s_v k_v with
          | Ok (vk, d) ->
              Promise.return (vk, d)
          | Error _e ->
              let%map.Promise pk, _dirty = Lazy.force pk in
->>>>>>> 48443f55
              let vk = Backend.Tock.Keypair.vk pk in
              let vk : Vk.t =
                { index = vk
