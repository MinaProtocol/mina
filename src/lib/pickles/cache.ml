open Core_kernel

module Step = struct
  module Key = struct
    module Proving = struct
      type t =
        Type_equal.Id.Uid.t
        * Snark_keys_header.t
        * int
        * Backend.Tick.R1CS_constraint_system.t

      let to_string : t -> _ = function
        | _id, header, n, _h ->
            sprintf !"step-%s-%s-%d-%s" header.kind.type_ header.kind.identifier
              n header.identifying_hash
    end

    module Verification = struct
      type t = Type_equal.Id.Uid.t * Snark_keys_header.t * int * Md5.t
      [@@deriving sexp]

      let to_string : t -> _ = function
        | _id, header, n, _h ->
            sprintf !"vk-step-%s-%s-%d-%s" header.kind.type_
              header.kind.identifier n header.identifying_hash
    end
    [@@warning "-4"]
  end

  type storable =
    (Key.Proving.t, Backend.Tick.Keypair.t) Key_cache.Sync.Disk_storable.t

  type vk_storable =
    ( Key.Verification.t
    , Kimchi_bindings.Protocol.VerifierIndex.Fp.t )
    Key_cache.Sync.Disk_storable.t

  let storable =
    Key_cache.Sync.Disk_storable.simple Key.Proving.to_string
      (fun (_, header, _, cs) ~path ->
        Or_error.try_with_join (fun () ->
            let open Or_error.Let_syntax in
            let%map header_read, index =
              Snark_keys_header.read_with_header
                ~read_data:(fun ~offset ->
                  Kimchi_bindings.Protocol.Index.Fp.read (Some offset)
                    (Backend.Tick.Keypair.load_urs ()) )
                path
            in
            [%test_eq: int] header.header_version header_read.header_version ;
            [%test_eq: Snark_keys_header.Kind.t] header.kind header_read.kind ;
            [%test_eq: Snark_keys_header.Constraint_constants.t]
              header.constraint_constants header_read.constraint_constants ;
            [%test_eq: string] header.constraint_system_hash
              header_read.constraint_system_hash ;
            { Backend.Tick.Keypair.index; cs } ) )
      (fun (_, header, _, _) t path ->
        Or_error.try_with (fun () ->
            Snark_keys_header.write_with_header
              ~expected_max_size_log2:33 (* 8 GB should be enough *)
              ~append_data:
                (Kimchi_bindings.Protocol.Index.Fp.write (Some true)
                   t.Backend.Tick.Keypair.index )
              header path ) )

  let vk_storable =
    Key_cache.Sync.Disk_storable.simple Key.Verification.to_string
      (fun (_, header, _, _) ~path ->
        Or_error.try_with_join (fun () ->
            let open Or_error.Let_syntax in
            let%map header_read, index =
              Snark_keys_header.read_with_header
                ~read_data:(fun ~offset path ->
                  Kimchi_bindings.Protocol.VerifierIndex.Fp.read (Some offset)
                    (Backend.Tick.Keypair.load_urs ())
                    path )
                path
            in
            [%test_eq: int] header.header_version header_read.header_version ;
            [%test_eq: Snark_keys_header.Kind.t] header.kind header_read.kind ;
            [%test_eq: Snark_keys_header.Constraint_constants.t]
              header.constraint_constants header_read.constraint_constants ;
            [%test_eq: string] header.constraint_system_hash
              header_read.constraint_system_hash ;
            index ) )
      (fun (_, header, _, _) x path ->
        Or_error.try_with (fun () ->
            Snark_keys_header.write_with_header
              ~expected_max_size_log2:33 (* 8 GB should be enough *)
              ~append_data:
                (Kimchi_bindings.Protocol.VerifierIndex.Fp.write (Some true) x)
              header path ) )

<<<<<<< HEAD
  let read_or_generate ~prev_challenges cache k_p k_v typ return_typ main =
    let s_p = storable in
    let s_v = vk_storable in
=======
  let read_or_generate ~prev_challenges cache ?(s_p = storable) k_p
      ?(s_v = vk_storable) k_v typ return_typ main =
>>>>>>> 96453589
    let open Impls.Step in
    let pk =
      lazy
        ( match
            Common.time "step keypair read" (fun () ->
                Key_cache.Sync.read cache s_p (Lazy.force k_p) )
          with
        | Ok (pk, dirty) ->
            Common.time "step keypair create" (fun () -> (pk, dirty))
        | Error _e ->
            let r =
              Common.time "stepkeygen" (fun () ->
                  constraint_system ~input_typ:typ ~return_typ main
                  |> Keypair.generate ~prev_challenges )
            in
            Timer.clock __LOC__ ;
            ignore
              ( Key_cache.Sync.write cache s_p (Lazy.force k_p) (Keypair.pk r)
                : unit Or_error.t ) ;
            (Keypair.pk r, `Generated_something) )
    in
    let vk =
      lazy
        (let k_v = Lazy.force k_v in
         match
           Common.time "step vk read" (fun () ->
               Key_cache.Sync.read cache s_v k_v )
         with
         | Ok (vk, _) ->
             (vk, `Cache_hit)
         | Error _e ->
             let pk, c = Lazy.force pk in
             let vk = Backend.Tick.Keypair.vk pk in
             ignore (Key_cache.Sync.write cache s_v k_v vk : unit Or_error.t) ;
             (vk, c) )
    in
    (pk, vk)
end

module Wrap = struct
  module Key = struct
    module Verification = struct
      type t = Type_equal.Id.Uid.t * Snark_keys_header.t * Md5.t
      [@@deriving sexp]

      let equal ((_, x1, y1) : t) ((_, x2, y2) : t) =
        [%equal: unit * Md5.t] ((* TODO: *) ignore x1, y1) (ignore x2, y2)

      let to_string : t -> _ = function
        | _id, header, _h ->
            sprintf !"vk-wrap-%s-%s-%s" header.kind.type_ header.kind.identifier
              header.identifying_hash
    end
    [@@warning "-4"]

    module Proving = struct
      type t =
        Type_equal.Id.Uid.t
        * Snark_keys_header.t
        * Backend.Tock.R1CS_constraint_system.t

      let to_string : t -> _ = function
        | _id, header, _h ->
            sprintf !"wrap-%s-%s-%s" header.kind.type_ header.kind.identifier
              header.identifying_hash
    end
  end

  type storable =
    (Key.Proving.t, Backend.Tock.Keypair.t) Key_cache.Sync.Disk_storable.t

  type vk_storable =
    (Key.Verification.t, Verification_key.t) Key_cache.Sync.Disk_storable.t

  let storable =
    Key_cache.Sync.Disk_storable.simple Key.Proving.to_string
      (fun (_, header, cs) ~path ->
        Or_error.try_with_join (fun () ->
            let open Or_error.Let_syntax in
            let%map header_read, index =
              Snark_keys_header.read_with_header
                ~read_data:(fun ~offset ->
                  Kimchi_bindings.Protocol.Index.Fq.read (Some offset)
                    (Backend.Tock.Keypair.load_urs ()) )
                path
            in
            [%test_eq: int] header.header_version header_read.header_version ;
            [%test_eq: Snark_keys_header.Kind.t] header.kind header_read.kind ;
            [%test_eq: Snark_keys_header.Constraint_constants.t]
              header.constraint_constants header_read.constraint_constants ;
            [%test_eq: string] header.constraint_system_hash
              header_read.constraint_system_hash ;
            { Backend.Tock.Keypair.index; cs } ) )
      (fun (_, header, _) t path ->
        Or_error.try_with (fun () ->
            Snark_keys_header.write_with_header
              ~expected_max_size_log2:33 (* 8 GB should be enough *)
              ~append_data:
                (Kimchi_bindings.Protocol.Index.Fq.write (Some true) t.index)
<<<<<<< HEAD
              header path ) )

  let read_or_generate ~prev_challenges cache k_p k_v typ return_typ main =
=======
              header path ) )

  let vk_storable =
    Key_cache.Sync.Disk_storable.simple Key.Verification.to_string
      (fun (_, header, _cs) ~path ->
        Or_error.try_with_join (fun () ->
            let open Or_error.Let_syntax in
            let%map header_read, index =
              Snark_keys_header.read_with_header
                ~read_data:(fun ~offset:_ path ->
                  Binable.of_string
                    (module Verification_key.Stable.Latest)
                    (In_channel.read_all path) )
                path
            in
            [%test_eq: int] header.header_version header_read.header_version ;
            [%test_eq: Snark_keys_header.Kind.t] header.kind header_read.kind ;
            [%test_eq: Snark_keys_header.Constraint_constants.t]
              header.constraint_constants header_read.constraint_constants ;
            [%test_eq: string] header.constraint_system_hash
              header_read.constraint_system_hash ;
            index ) )
      (fun (_, header, _) t path ->
        Or_error.try_with (fun () ->
            Snark_keys_header.write_with_header
              ~expected_max_size_log2:33 (* 8 GB should be enough *)
              ~append_data:(fun path ->
                Out_channel.with_file ~append:true path ~f:(fun file ->
                    Out_channel.output_string file
                      (Binable.to_string
                         (module Verification_key.Stable.Latest)
                         t ) ) )
              header path ) )

  let read_or_generate ~prev_challenges cache ?(s_p = storable) k_p
      ?(s_v = vk_storable) k_v typ return_typ main =
>>>>>>> 96453589
    let module Vk = Verification_key in
    let open Impls.Wrap in
    let pk =
      lazy
        (let k = Lazy.force k_p in
         match
           Common.time "wrap key read" (fun () ->
               Key_cache.Sync.read cache s_p k )
         with
         | Ok (pk, d) ->
             (pk, d)
         | Error _e ->
             let r =
               Common.time "wrapkeygen" (fun () ->
                   constraint_system ~input_typ:typ ~return_typ main
                   |> Keypair.generate ~prev_challenges )
             in
             ignore
               ( Key_cache.Sync.write cache s_p k (Keypair.pk r)
                 : unit Or_error.t ) ;
             (Keypair.pk r, `Generated_something) )
    in
    let vk =
      lazy
        (let k_v = Lazy.force k_v in
         match Key_cache.Sync.read cache s_v k_v with
         | Ok (vk, d) ->
             (vk, d)
         | Error _e ->
             let pk, _dirty = Lazy.force pk in
             let vk = Backend.Tock.Keypair.vk pk in
             let vk : Vk.t =
               { index = vk
               ; commitments =
                   Kimchi_pasta.Pallas_based_plonk.Keypair.vk_commitments vk
               ; data =
                   (let open Kimchi_bindings.Protocol.Index.Fq in
                   { constraints = domain_d1_size pk.index })
               }
             in
             ignore (Key_cache.Sync.write cache s_v k_v vk : unit Or_error.t) ;
             let _vk = Key_cache.Sync.read cache s_v k_v in
             (vk, `Generated_something) )
    in
    (pk, vk)
end<|MERGE_RESOLUTION|>--- conflicted
+++ resolved
@@ -91,14 +91,8 @@
                 (Kimchi_bindings.Protocol.VerifierIndex.Fp.write (Some true) x)
               header path ) )
 
-<<<<<<< HEAD
-  let read_or_generate ~prev_challenges cache k_p k_v typ return_typ main =
-    let s_p = storable in
-    let s_v = vk_storable in
-=======
   let read_or_generate ~prev_challenges cache ?(s_p = storable) k_p
       ?(s_v = vk_storable) k_v typ return_typ main =
->>>>>>> 96453589
     let open Impls.Step in
     let pk =
       lazy
@@ -198,11 +192,6 @@
               ~expected_max_size_log2:33 (* 8 GB should be enough *)
               ~append_data:
                 (Kimchi_bindings.Protocol.Index.Fq.write (Some true) t.index)
-<<<<<<< HEAD
-              header path ) )
-
-  let read_or_generate ~prev_challenges cache k_p k_v typ return_typ main =
-=======
               header path ) )
 
   let vk_storable =
@@ -239,7 +228,6 @@
 
   let read_or_generate ~prev_challenges cache ?(s_p = storable) k_p
       ?(s_v = vk_storable) k_v typ return_typ main =
->>>>>>> 96453589
     let module Vk = Verification_key in
     let open Impls.Wrap in
     let pk =
