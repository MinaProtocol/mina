--- conflicted
+++ resolved
@@ -20,30 +20,6 @@
    ppx_let
    ppx_pipebang))
  (libraries
-<<<<<<< HEAD
-   ;; opam libraries
-   ppx_inline_test.config
-   integers
-   async_unix
-   base.base_internalhash_types
-   core_kernel
-   async
-   core
-   ctypes
-   ctypes.foreign
-   base
-   ppx_hash.runtime-lib
-   async_kernel
-   base.caml
-   sexplib0
-   ;; local libraries
-   file_system
-   error_json
-   logger
-   pipe_lib
- )
-)
-=======
   ;; opam libraries
   ppx_inline_test.config
   integers
@@ -63,5 +39,4 @@
   file_system
   error_json
   logger
-  pipe_lib))
->>>>>>> 297ad51c
+  pipe_lib))