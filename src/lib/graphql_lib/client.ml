open Core
open Async

module type Config_intf = sig
  val headers : string String.Map.t

  val preprocess_variables_string : string -> string
end

let make_local_uri port address =
  Uri.of_string ("http://localhost:" ^ string_of_int port ^/ address)

module type S = sig
  val query_or_error :
       < parse : Yojson.Basic.t -> 'response
       ; query : string
       ; variables : Yojson.Basic.t >
    -> int
    -> 'response Deferred.Or_error.t

  val query :
       < parse : Yojson.Basic.t -> 'response
       ; query : string
       ; variables : Yojson.Basic.t >
    -> int
    -> 'response Deferred.t
end

let graphql_error_to_string e =
  let error_obj_to_string obj =
    let open Yojson.Basic in
    let obj_message =
      let open Option.Let_syntax in
      let%bind message = Util.to_option (Util.member "message") obj in
      let%map path = Util.to_option (Util.member "path") obj in
      let message =
        Util.to_string_option message
        |> Option.value ~default:(Yojson.Basic.to_string message)
      in
      Printf.sprintf "%s (in %s)" message (Yojson.Basic.to_string path)
    in
    match obj_message with Some m -> m | None -> to_string obj
  in
  match e with
  | `List l ->
      List.map ~f:error_obj_to_string l |> String.concat ~sep:"\n"
  | e ->
      error_obj_to_string e

module Connection_error = struct
  type t = [ `Failed_request of Error.t | `Graphql_error of Error.t ]

  let ok_exn = function
    | `Failed_request e ->
        eprintf "❌ Error connecting to graphql server. Error message: %s\n%!" e ;
        exit 17
    | `Graphql_error e ->
        eprintf "❌ Error: %s\n" e ;
        exit 17

  let to_error = function
    | `Failed_request e ->
        Error.createf !"Failed Request: %s" e
    | `Graphql_error e ->
        Error.createf !"Graphql error: %s" e
end

module Make (Config : Config_intf) = struct
  (* basic version *)
  let query_json' query_obj uri =
    let variables_string =
      Config.preprocess_variables_string
      @@ Yojson.Basic.to_string query_obj#variables
    in
    let body_string =
      Printf.sprintf {|{"query": "%s", "variables": %s}|} query_obj#query
        variables_string
    in
    let open Deferred.Result.Let_syntax in
    let headers =
      List.fold ~init:(Cohttp.Header.init ())
        ( ("Accept", "application/json")
        :: ("Content-Type", "application/json")
        :: Map.to_alist Config.headers ) ~f:(fun header (key, value) ->
          Cohttp.Header.add header key value )
    in
    let%bind response, body =
      Deferred.Or_error.try_with ~here:[%here] ~extract_exn:true (fun () ->
          Cohttp_async.Client.post ~headers
            ~body:(Cohttp_async.Body.of_string body_string)
            uri )
      |> Deferred.Result.map_error ~f:(fun e ->
             `Failed_request (Error.to_string_hum e) )
    in
    let%bind body_str =
      Cohttp_async.Body.to_string body |> Deferred.map ~f:Result.return
    in
    let%bind body_json =
      match
        Cohttp.Code.code_of_status (Cohttp_async.Response.status response)
      with
      | 200 ->
          Deferred.return (Ok (Yojson.Basic.from_string body_str))
      | code ->
          Deferred.return
            (Error
               (`Failed_request
                 (Printf.sprintf "Status code %d -- %s" code body_str) ) )
    in
    let open Yojson.Basic.Util in
    ( match (member "errors" body_json, member "data" body_json) with
    | `Null, `Null ->
        Error (`Graphql_error "Empty response from graphql query")
    | error, `Null ->
        Error (`Graphql_error (graphql_error_to_string error))
    | _, raw_json ->
<<<<<<< HEAD
        Result.try_with (fun () -> query_obj#parse raw_json)
        |> Result.map_error ~f:(fun e ->
               `Graphql_error
                 (Printf.sprintf
                    "Problem parsing graphql response\nError message: %s"
                    (Exn.to_string e) ) ) )
=======
        Ok raw_json )
    |> Deferred.return

  (* safe *)
  let query_json query_obj uri =
    query_json' query_obj uri
    |> Deferred.Result.map ~f:(fun (x : Yojson.Basic.t) -> (x :> Yojson.Safe.t))

  let query query_obj uri =
    let open Deferred.Result.Let_syntax in
    let%bind raw_json = query_json' query_obj uri in
    Result.try_with (fun () -> query_obj#parse raw_json)
    |> Result.map_error ~f:(fun e ->
           `Graphql_error
             (Printf.sprintf
                "Problem parsing graphql response\nError message: %s"
                (Exn.to_string e)))
>>>>>>> ea6c7ee8
    |> Deferred.return

  let query_exn' ~f query_obj port =
    let open Deferred.Let_syntax in
    match%bind f query_obj port with
    | Ok r ->
        Deferred.return r
    | Error error ->
        Connection_error.ok_exn error

  let query_exn query_obj port = query_exn' ~f:query query_obj port

  let query_json_exn query_obj port = query_exn' ~f:query_json query_obj port
end<|MERGE_RESOLUTION|>--- conflicted
+++ resolved
@@ -114,14 +114,6 @@
     | error, `Null ->
         Error (`Graphql_error (graphql_error_to_string error))
     | _, raw_json ->
-<<<<<<< HEAD
-        Result.try_with (fun () -> query_obj#parse raw_json)
-        |> Result.map_error ~f:(fun e ->
-               `Graphql_error
-                 (Printf.sprintf
-                    "Problem parsing graphql response\nError message: %s"
-                    (Exn.to_string e) ) ) )
-=======
         Ok raw_json )
     |> Deferred.return
 
@@ -138,8 +130,7 @@
            `Graphql_error
              (Printf.sprintf
                 "Problem parsing graphql response\nError message: %s"
-                (Exn.to_string e)))
->>>>>>> ea6c7ee8
+                (Exn.to_string e) ) )
     |> Deferred.return
 
   let query_exn' ~f query_obj port =
