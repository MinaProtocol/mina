--- conflicted
+++ resolved
@@ -549,21 +549,12 @@
           ~doc:"Fee for left component of fee excess" ~typ:(non_null signed_fee)
           ~resolve:(fun _ ({ fee_excess_l; _ } : _ M.t) -> fee_excess_l)
       ; field "feeTokenRight"
-<<<<<<< HEAD
           ~args:Arg.[]
           ~doc:"Token id for right component of fee excess"
           ~typ:(non_null token_id)
           ~resolve:(fun _ ({ fee_token_r; _ } : _ M.t) -> fee_token_r)
       ; field "feeExcessRight"
           ~args:Arg.[]
-=======
-          ~args:Arg.[]
-          ~doc:"Token id for right component of fee excess"
-          ~typ:(non_null token_id)
-          ~resolve:(fun _ ({ fee_token_r; _ } : _ M.t) -> fee_token_r)
-      ; field "feeExcessRight"
-          ~args:Arg.[]
->>>>>>> abe0f139
           ~doc:"Fee for right component of fee excess"
           ~typ:(non_null signed_fee)
           ~resolve:(fun _ ({ fee_excess_r; _ } : _ M.t) -> fee_excess_r)
