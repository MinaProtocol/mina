--- conflicted
+++ resolved
@@ -1592,12 +1592,8 @@
   end
 end
 
-module Queries (Context : sig
-  val commit_id : string
-end) =
-struct
+module Queries = struct
   open Schema
-  open Context
 
   (* helper for pooledUserCommands, pooledZkappCommands *)
   let get_commands ~resource_pool ~pk_opt ~hashes_opt ~txns_opt =
@@ -1763,15 +1759,14 @@
              agrees with status; see issue #8251
         *)
         let%map { sync_status; _ } =
-          Mina_commands.get_status ~commit_id ~flag:`Performance mina
+          Mina_commands.get_status ~flag:`Performance mina
         in
         Ok sync_status )
 
   let daemon_status =
     io_field "daemonStatus" ~doc:"Get running daemon status" ~args:[]
       ~typ:(non_null Types.DaemonStatus.t) ~resolve:(fun { ctx = mina; _ } () ->
-        Mina_commands.get_status ~commit_id ~flag:`Performance mina
-        >>| Result.return )
+        Mina_commands.get_status ~flag:`Performance mina >>| Result.return )
 
   let trust_status =
     field "trustStatus"
@@ -1797,11 +1792,7 @@
     field "version" ~typ:string
       ~args:Arg.[]
       ~doc:"The version of the node (git commit hash)"
-<<<<<<< HEAD
-      ~resolve:(fun _ _ -> Some commit_id)
-=======
       ~resolve:(fun { ctx; _ } _ -> Some (Mina_lib.commit_id ctx))
->>>>>>> abe0f139
 
   let get_filtered_log_entries =
     field "getFilteredLogEntries"
@@ -2758,29 +2749,21 @@
   end
 end
 
-let schema ~commit_id =
-  let module Q = Queries (struct
-    let commit_id = commit_id
-  end) in
+let schema =
   Graphql_async.Schema.(
-    schema Q.commands ~mutations:Mutations.commands
+    schema Queries.commands ~mutations:Mutations.commands
       ~subscriptions:Subscriptions.commands)
 
-let schema_limited ~commit_id =
-  let module Q = Queries (struct
-    let commit_id = commit_id
-  end) in
+let schema_limited =
   (* including version because that's the default query *)
   Graphql_async.Schema.(
     schema
-      [ Q.daemon_status; Q.block; Q.version ]
+      [ Queries.daemon_status; Queries.block; Queries.version ]
       ~mutations:[] ~subscriptions:[])
 
-let schema_itn ~commit_id : (bool * Mina_lib.t) Schema.schema =
-  let module Q = Queries (struct
-    let commit_id = commit_id
-  end) in
+let schema_itn : (bool * Mina_lib.t) Schema.schema =
   if Mina_compile_config.itn_features then
     Graphql_async.Schema.(
-      schema Q.Itn.commands ~mutations:Mutations.Itn.commands ~subscriptions:[])
+      schema Queries.Itn.commands ~mutations:Mutations.Itn.commands
+        ~subscriptions:[])
   else Graphql_async.Schema.(schema [] ~mutations:[] ~subscriptions:[])