--- conflicted
+++ resolved
@@ -1525,12 +1525,9 @@
                         (UserCommand.mk_user_command
                            { status; data = { t.data with data = c } })
                   | Parties _ ->
-<<<<<<< HEAD
                       let `Needs_some_work_for_snapps_on_mainnet =
                         Mina_base.Util.todo_snapps
                       in
-=======
->>>>>>> 1575d595
                       (* TODO: This should be supported in some graph QL query *)
                       None))
         ; field "feeTransfer"
@@ -3402,12 +3399,9 @@
                      (Types.UserCommand.mk_user_command
                         { status = Unknown; data = { x with data } })
                | Parties _ ->
-<<<<<<< HEAD
                    let `Needs_some_work_for_snapps_on_mainnet =
                      Mina_base.Util.todo_snapps
                    in
-=======
->>>>>>> 1575d595
                    None))
 
   let sync_status =
