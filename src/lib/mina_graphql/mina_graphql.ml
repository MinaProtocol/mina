open Core
open Async
open Mina_base
open Mina_transaction
module Ledger = Mina_ledger.Ledger
open Signature_lib
open Currency
module Types = Types
module Schema = Schema
module Reflection = Reflection
module Doc = Doc

module Option = struct
  include Option

  module Result = struct
    let sequence (type a b) (o : (a, b) result option) =
      match o with
      | None ->
          Ok None
      | Some r ->
          Result.map r ~f:(fun a -> Some a)
  end
end
<<<<<<< HEAD

let result_of_or_error ?error v =
  Result.map_error v ~f:(fun internal_error ->
      let str_error = Error.to_string_hum internal_error in
      match error with
      | None ->
          str_error
      | Some error ->
          sprintf "%s (%s)" error str_error )

let result_field_no_inputs ~resolve =
  Schema.io_field ~resolve:(fun resolve_info src ->
      Deferred.return @@ resolve resolve_info src )

(* one input *)
let result_field ~resolve =
  Schema.io_field ~resolve:(fun resolve_info src inputs ->
      Deferred.return @@ resolve resolve_info src inputs )

(* two inputs *)
let result_field2 ~resolve =
  Schema.io_field ~resolve:(fun resolve_info src input1 input2 ->
      Deferred.return @@ resolve resolve_info src input1 input2 )

=======

let result_of_or_error ?error v =
  Result.map_error v ~f:(fun internal_error ->
      let str_error = Error.to_string_hum internal_error in
      match error with
      | None ->
          str_error
      | Some error ->
          sprintf "%s (%s)" error str_error )

let result_field_no_inputs ~resolve =
  Schema.io_field ~resolve:(fun resolve_info src ->
      Deferred.return @@ resolve resolve_info src )

(* one input *)
let result_field ~resolve =
  Schema.io_field ~resolve:(fun resolve_info src inputs ->
      Deferred.return @@ resolve resolve_info src inputs )

(* two inputs *)
let result_field2 ~resolve =
  Schema.io_field ~resolve:(fun resolve_info src input1 input2 ->
      Deferred.return @@ resolve resolve_info src input1 input2 )

>>>>>>> 5d48d72b
module Itn_sequencing = struct
  (* we don't have compare, etc. for pubkey type to use Core_kernel.Hashtbl *)
  module Hashtbl = Stdlib.Hashtbl

  let uuid = Uuid.create_random Random.State.default

  let sequence_tbl : (Itn_crypto.pubkey, Unsigned.uint16) Hashtbl.t =
    Hashtbl.create ~random:true 1023

  let get_sequence_number pubkey =
    let key = pubkey in
    match Hashtbl.find_opt sequence_tbl key with
    | None ->
        let data = Unsigned.UInt16.zero in
        Hashtbl.add sequence_tbl key data ;
        data
    | Some n ->
        n

  (* used for `auth` queries, so we can return
     the sequence number for the pubkey that signed
     the query

     this is stateful, but appears to be safe
  *)
  let set_sequence_number_for_auth, get_sequence_no_for_auth =
    let pubkey_sequence_no = ref Unsigned.UInt16.zero in
    let setter pubkey =
      let seq_no = get_sequence_number pubkey in
      pubkey_sequence_no := seq_no
    in
    let getter () = !pubkey_sequence_no in
    (setter, getter)

  let valid_sequence_number query_uuid pubkey seqno_str =
    let%bind.Option () = Option.some_if (Uuid.equal query_uuid uuid) () in
    let seqno = get_sequence_number pubkey in
    if String.equal (Unsigned.UInt16.to_string seqno) seqno_str then Some seqno
    else None

  let incr_sequence_number pubkey =
    let key = pubkey in
    match Hashtbl.find_opt sequence_tbl key with
    | None ->
        failwithf
          "Expected to find sequence number for UUID %s and public key %s"
          (Uuid.to_string uuid)
          (Itn_crypto.pubkey_to_base64 pubkey)
          ()
    | Some n ->
        Hashtbl.replace sequence_tbl key (Unsigned.UInt16.succ n)
end

module Subscriptions = struct
  open Schema

  let new_sync_update =
    subscription_field "newSyncUpdate"
      ~doc:"Event that triggers when the network sync status changes"
      ~deprecated:NotDeprecated
      ~typ:(non_null Types.sync_status)
      ~args:Arg.[]
      ~resolve:(fun { ctx = mina; _ } ->
        Mina_lib.sync_status mina |> Mina_incremental.Status.to_pipe
        |> Deferred.Result.return )

  let new_block =
    subscription_field "newBlock"
      ~doc:
        "Event that triggers when a new block is created that either contains \
         a transaction with the specified public key, or was produced by it. \
         If no public key is provided, then the event will trigger for every \
         new block received"
      ~typ:(non_null Types.block)
      ~args:
        Arg.
          [ arg "publicKey" ~doc:"Public key that is included in the block"
              ~typ:Types.Input.PublicKey.arg_typ
          ]
      ~resolve:(fun { ctx = mina; _ } public_key ->
        Deferred.Result.return
        @@ Mina_commands.Subscriptions.new_block mina public_key )

  let chain_reorganization =
    subscription_field "chainReorganization"
      ~doc:
        "Event that triggers when the best tip changes in a way that is not a \
         trivial extension of the existing one"
      ~typ:(non_null Types.chain_reorganization_status)
      ~args:Arg.[]
      ~resolve:(fun { ctx = mina; _ } ->
        Deferred.Result.return
        @@ Mina_commands.Subscriptions.reorganization mina )

  let commands = [ new_sync_update; new_block; chain_reorganization ]
end

module Mutations = struct
  open Schema

  let create_account_resolver { ctx = t; _ } () password =
    let password = lazy (return (Bytes.of_string password)) in
    let%map pk = Mina_lib.wallets t |> Secrets.Wallets.generate_new ~password in
    Mina_lib.subscriptions t |> Mina_lib.Subscriptions.add_new_subscription ~pk ;
    Result.return pk

  let add_wallet =
    io_field "addWallet"
      ~doc:
        "Add a wallet - this will create a new keypair and store it in the \
         daemon"
      ~deprecated:(Deprecated (Some "use createAccount instead"))
      ~typ:(non_null Types.Payload.create_account)
      ~args:
        Arg.[ arg "input" ~typ:(non_null Types.Input.AddAccountInput.arg_typ) ]
      ~resolve:create_account_resolver

  let start_filtered_log =
    field "startFilteredLog"
      ~doc:
        "TESTING ONLY: Start filtering and recording all structured events in \
         memory"
      ~typ:(non_null bool)
      ~args:Arg.[ arg "filter" ~typ:(non_null (list (non_null string))) ]
      ~resolve:(fun { ctx = t; _ } () filter ->
        Result.is_ok @@ Mina_lib.start_filtered_log t filter )

  let create_account =
    io_field "createAccount"
      ~doc:
        "Create a new account - this will create a new keypair and store it in \
         the daemon"
      ~typ:(non_null Types.Payload.create_account)
      ~args:
        Arg.[ arg "input" ~typ:(non_null Types.Input.AddAccountInput.arg_typ) ]
      ~resolve:create_account_resolver

  let create_hd_account =
    io_field "createHDAccount"
      ~doc:Secrets.Hardware_wallets.create_hd_account_summary
      ~typ:(non_null Types.Payload.create_account)
      ~args:
        Arg.
          [ arg "input" ~typ:(non_null Types.Input.CreateHDAccountInput.arg_typ)
          ]
      ~resolve:(fun { ctx = mina; _ } () hd_index ->
        Mina_lib.wallets mina |> Secrets.Wallets.create_hd_account ~hd_index )

  let unlock_account_resolver { ctx = t; _ } () (password, pk) =
    let password = lazy (return (Bytes.of_string password)) in
    match%map
      Mina_lib.wallets t |> Secrets.Wallets.unlock ~needle:pk ~password
    with
    | Error `Not_found ->
        Error "Could not find owned account associated with provided key"
    | Error `Bad_password ->
        Error "Wrong password provided"
    | Error (`Key_read_error e) ->
        Error
          (sprintf "Error reading the secret key file: %s"
             (Secrets.Privkey_error.to_string e) )
    | Ok () ->
        Ok pk

  let unlock_wallet =
    io_field "unlockWallet"
      ~doc:"Allow transactions to be sent from the unlocked account"
      ~deprecated:(Deprecated (Some "use unlockAccount instead"))
      ~typ:(non_null Types.Payload.unlock_account)
      ~args:Arg.[ arg "input" ~typ:(non_null Types.Input.UnlockInput.arg_typ) ]
      ~resolve:unlock_account_resolver

  let unlock_account =
    io_field "unlockAccount"
      ~doc:"Allow transactions to be sent from the unlocked account"
      ~typ:(non_null Types.Payload.unlock_account)
      ~args:Arg.[ arg "input" ~typ:(non_null Types.Input.UnlockInput.arg_typ) ]
      ~resolve:unlock_account_resolver

  let lock_account_resolver { ctx = t; _ } () pk =
    Mina_lib.wallets t |> Secrets.Wallets.lock ~needle:pk ;
    pk

  let lock_wallet =
    field "lockWallet"
      ~doc:"Lock an unlocked account to prevent transaction being sent from it"
      ~deprecated:(Deprecated (Some "use lockAccount instead"))
      ~typ:(non_null Types.Payload.lock_account)
      ~args:Arg.[ arg "input" ~typ:(non_null Types.Input.LockInput.arg_typ) ]
      ~resolve:lock_account_resolver

  let lock_account =
    field "lockAccount"
      ~doc:"Lock an unlocked account to prevent transaction being sent from it"
      ~typ:(non_null Types.Payload.lock_account)
      ~args:Arg.[ arg "input" ~typ:(non_null Types.Input.LockInput.arg_typ) ]
      ~resolve:lock_account_resolver

  let delete_account_resolver { ctx = mina; _ } () public_key =
    let open Deferred.Result.Let_syntax in
    let wallets = Mina_lib.wallets mina in
    let%map () =
      Deferred.Result.map_error
        ~f:(fun `Not_found -> "Could not find account with specified public key")
        (Secrets.Wallets.delete wallets public_key)
    in
    public_key

  let delete_wallet =
    io_field "deleteWallet"
      ~doc:"Delete the private key for an account that you track"
      ~deprecated:(Deprecated (Some "use deleteAccount instead"))
      ~typ:(non_null Types.Payload.delete_account)
      ~args:
        Arg.
          [ arg "input" ~typ:(non_null Types.Input.DeleteAccountInput.arg_typ) ]
      ~resolve:delete_account_resolver

  let delete_account =
    io_field "deleteAccount"
      ~doc:"Delete the private key for an account that you track"
      ~typ:(non_null Types.Payload.delete_account)
      ~args:
        Arg.
          [ arg "input" ~typ:(non_null Types.Input.DeleteAccountInput.arg_typ) ]
      ~resolve:delete_account_resolver

  let reload_account_resolver { ctx = mina; _ } () =
    let%map _ =
      Secrets.Wallets.reload ~logger:(Logger.create ()) (Mina_lib.wallets mina)
    in
    Ok true

  let reload_wallets =
    io_field "reloadWallets" ~doc:"Reload tracked account information from disk"
      ~deprecated:(Deprecated (Some "use reloadAccounts instead"))
      ~typ:(non_null Types.Payload.reload_accounts)
      ~args:Arg.[]
      ~resolve:reload_account_resolver

  let reload_accounts =
    io_field "reloadAccounts"
      ~doc:"Reload tracked account information from disk"
      ~typ:(non_null Types.Payload.reload_accounts)
      ~args:Arg.[]
      ~resolve:reload_account_resolver

  let import_account =
    io_field "importAccount" ~doc:"Reload tracked account information from disk"
      ~typ:(non_null Types.Payload.import_account)
      ~args:
        Arg.
          [ arg "path"
              ~doc:
                "Path to the wallet file, relative to the daemon's current \
                 working directory."
              ~typ:(non_null string)
          ; arg "password" ~doc:"Password for the account to import"
              ~typ:(non_null string)
          ]
      ~resolve:(fun { ctx = mina; _ } () privkey_path password ->
        let open Deferred.Result.Let_syntax in
        (* the Keypair.read zeroes the password, so copy for use in import step below *)
        let saved_password =
          Lazy.return (Deferred.return (Bytes.of_string password))
        in
        let password =
          Lazy.return (Deferred.return (Bytes.of_string password))
        in
        let%bind ({ Keypair.public_key; _ } as keypair) =
          Secrets.Keypair.read ~privkey_path ~password
          |> Deferred.Result.map_error ~f:Secrets.Privkey_error.to_string
        in
        let pk = Public_key.compress public_key in
        let wallets = Mina_lib.wallets mina in
        match Secrets.Wallets.check_locked wallets ~needle:pk with
        | Some _ ->
            return (pk, true)
        | None ->
            let%map.Async.Deferred pk =
              Secrets.Wallets.import_keypair wallets keypair
                ~password:saved_password
            in
            Ok (pk, false) )

  let reset_trust_status =
    io_field "resetTrustStatus"
      ~doc:"Reset trust status for all peers at a given IP address"
      ~typ:(list (non_null Types.Payload.trust_status))
      ~args:
        Arg.
          [ arg "input"
              ~typ:(non_null Types.Input.ResetTrustStatusInput.arg_typ)
          ]
      ~resolve:(fun { ctx = mina; _ } () ip_address_input ->
        let open Deferred.Result.Let_syntax in
        let%map ip_address =
          Deferred.return
          @@ Types.Arguments.ip_address ~name:"ip_address" ip_address_input
        in
        Some (Mina_commands.reset_trust_status mina ip_address) )

  let send_user_command mina user_command_input =
    match
      Mina_commands.setup_and_submit_user_command mina user_command_input
    with
    | `Active f -> (
        match%map f with
        | Ok user_command ->
            Ok
              { Types.User_command.With_status.data = user_command
              ; status = Enqueued
              }
        | Error e ->
            Error
              (sprintf "Couldn't send user command: %s" (Error.to_string_hum e))
        )
    | `Bootstrapping ->
        return (Error "Daemon is bootstrapping")

  let internal_send_zkapp_commands mina zkapp_commands =
    match Mina_commands.setup_and_submit_zkapp_commands mina zkapp_commands with
    | `Active f -> (
        match%map f with
        | Ok zkapp_commands ->
            let cmds_with_hash =
              List.map zkapp_commands ~f:(fun zkapp_command ->
                  let cmd =
                    { Types.Zkapp_command.With_status.data = zkapp_command
                    ; status = Enqueued
                    }
                  in
                  Types.Zkapp_command.With_status.map cmd ~f:(fun cmd ->
                      { With_hash.data = cmd
                      ; hash = Transaction_hash.hash_command (Zkapp_command cmd)
                      } ) )
            in
            Ok cmds_with_hash
        | Error e ->
            Error
              (sprintf "Couldn't send zkApp commands: %s"
                 (Error.to_string_hum e) ) )
    | `Bootstrapping ->
        return (Error "Daemon is bootstrapping")

  let mock_zkapp_command mina zkapp_command :
      ( (Zkapp_command.t, Transaction_hash.t) With_hash.t
        Types.Zkapp_command.With_status.t
      , string )
      result
      Io.t =
    (* instead of adding the zkapp_command to the transaction pool, as we would for an actual zkapp,
       apply the zkapp using an ephemeral ledger
    *)
    match Mina_lib.best_tip mina with
    | `Active breadcrumb -> (
        let best_tip_ledger =
          Transition_frontier.Breadcrumb.staged_ledger breadcrumb
          |> Staged_ledger.ledger
        in
        let%bind accounts = Ledger.to_list best_tip_ledger in
        let constraint_constants =
          Genesis_constants.Constraint_constants.compiled
        in
        let depth = constraint_constants.ledger_depth in
        let ledger = Ledger.create_ephemeral ~depth () in
        (* Ledger.copy doesn't actually copy
           N.B.: The time for this copy grows with the number of accounts
        *)
        List.iter accounts ~f:(fun account ->
            let pk = Account.public_key account in
            let token = Account.token account in
            let account_id = Account_id.create pk token in
            match Ledger.get_or_create_account ledger account_id account with
            | Ok (`Added, _loc) ->
                ()
            | Ok (`Existed, _loc) ->
                (* should be unreachable *)
                failwithf
                  "When creating ledger for mock zkApp, account with public \
                   key %s and token %s already existed"
                  (Signature_lib.Public_key.Compressed.to_string pk)
                  (Token_id.to_string token) ()
            | Error err ->
                (* should be unreachable *)
                Error.tag_arg err
                  "When creating ledger for mock zkApp, error when adding \
                   account"
                  (("public_key", pk), ("token", token))
                  [%sexp_of:
                    (string * Signature_lib.Public_key.Compressed.t)
                    * (string * Token_id.t)]
                |> Error.raise ) ;
        match
          Pipe_lib.Broadcast_pipe.Reader.peek
            (Mina_lib.transition_frontier mina)
        with
        | None ->
            (* should be unreachable *)
            return (Error "Transition frontier not available")
        | Some tf -> (
            let parent_hash =
              Transition_frontier.Breadcrumb.parent_hash breadcrumb
            in
            match Transition_frontier.find_protocol_state tf parent_hash with
            | None ->
                (* should be unreachable *)
                return (Error "Could not get parent breadcrumb")
            | Some prev_state ->
                let state_view =
                  Mina_state.Protocol_state.body prev_state
                  |> Mina_state.Protocol_state.Body.view
                in
                let applied =
                  Ledger.apply_zkapp_command_unchecked ~constraint_constants
                    ~global_slot:
                      ( Transition_frontier.Breadcrumb.consensus_state breadcrumb
                      |> Consensus.Data.Consensus_state
                         .global_slot_since_genesis )
                    ~state_view ledger zkapp_command
                in
                (* rearrange data to match result type of `send_zkapp_command` *)
                let applied_ok =
                  Result.map applied
                    ~f:(fun (zkapp_command_applied, _local_state_and_amount) ->
                      let ({ data = zkapp_command; status }
                            : Zkapp_command.t With_status.t ) =
                        zkapp_command_applied.command
                      in
                      let hash =
                        Transaction_hash.hash_command
                          (Zkapp_command zkapp_command)
                      in
                      let (with_hash : _ With_hash.t) =
                        { data = zkapp_command; hash }
                      in
                      let (status : Types.Command_status.t) =
                        match status with
                        | Applied ->
                            Applied
                        | Failed failure ->
                            Included_but_failed failure
                      in
                      ( { data = with_hash; status }
                        : _ Types.Zkapp_command.With_status.t ) )
                in
                return @@ Result.map_error applied_ok ~f:Error.to_string_hum ) )
    | `Bootstrapping ->
        return (Error "Daemon is bootstrapping")

  let find_identity ~public_key mina =
    Result.of_option
      (Secrets.Wallets.find_identity (Mina_lib.wallets mina) ~needle:public_key)
      ~error:
        "Couldn't find an unlocked key for specified `sender`. Did you unlock \
         the account you're making a transaction from?"

  let create_user_command_input ~fee ~fee_payer_pk ~nonce_opt ~valid_until ~memo
      ~signer ~body ~sign_choice : (User_command_input.t, string) result =
    let open Result.Let_syntax in
    (* TODO: We should put a more sensible default here. *)
    let valid_until =
      Option.map ~f:Mina_numbers.Global_slot_since_genesis.of_uint32 valid_until
    in
    let%bind fee =
      Utils.result_of_exn Currency.Fee.of_uint64 fee
        ~error:(sprintf "Invalid `fee` provided.")
    in
    let%bind () =
      Result.ok_if_true
        Currency.Fee.(fee >= Signed_command.minimum_fee)
        ~error:
          (* IMPORTANT! Do not change the content of this error without
           * updating Rosetta's construction API to handle the changes *)
          (sprintf
             !"Invalid user command. Fee %s is less than the minimum fee, %s."
             (Currency.Fee.to_mina_string fee)
             (Currency.Fee.to_mina_string Signed_command.minimum_fee) )
    in
    let%map memo =
      Option.value_map memo ~default:(Ok Signed_command_memo.empty)
        ~f:(fun memo ->
          Utils.result_of_exn Signed_command_memo.create_from_string_exn memo
            ~error:"Invalid `memo` provided." )
    in
    User_command_input.create ~signer ~fee ~fee_payer_pk ?nonce:nonce_opt
      ~valid_until ~memo ~body ~sign_choice ()

  let make_signed_user_command ~signature ~nonce_opt ~signer ~memo ~fee
      ~fee_payer_pk ~valid_until ~body =
    let open Deferred.Result.Let_syntax in
    let%bind signature = signature |> Deferred.return in
    let%map user_command_input =
      create_user_command_input ~nonce_opt ~signer ~memo ~fee ~fee_payer_pk
        ~valid_until ~body
        ~sign_choice:(User_command_input.Sign_choice.Signature signature)
      |> Deferred.return
    in
    user_command_input

  let send_signed_user_command ~signature ~mina ~nonce_opt ~signer ~memo ~fee
      ~fee_payer_pk ~valid_until ~body =
    let open Deferred.Result.Let_syntax in
    let%bind user_command_input =
      make_signed_user_command ~signature ~nonce_opt ~signer ~memo ~fee
        ~fee_payer_pk ~valid_until ~body
    in
    let%map cmd = send_user_command mina user_command_input in
    Types.User_command.With_status.map cmd ~f:(fun cmd ->
        { With_hash.data = cmd
        ; hash = Transaction_hash.hash_command (Signed_command cmd)
        } )

  let send_unsigned_user_command ~mina ~nonce_opt ~signer ~memo ~fee
      ~fee_payer_pk ~valid_until ~body =
    let open Deferred.Result.Let_syntax in
    let%bind user_command_input =
      (let open Result.Let_syntax in
      let%bind sign_choice =
        match%map find_identity ~public_key:signer mina with
        | `Keypair sender_kp ->
            User_command_input.Sign_choice.Keypair sender_kp
        | `Hd_index hd_index ->
            Hd_index hd_index
      in
      create_user_command_input ~nonce_opt ~signer ~memo ~fee ~fee_payer_pk
        ~valid_until ~body ~sign_choice)
      |> Deferred.return
    in
    let%map cmd = send_user_command mina user_command_input in
    Types.User_command.With_status.map cmd ~f:(fun cmd ->
        { With_hash.data = cmd
        ; hash = Transaction_hash.hash_command (Signed_command cmd)
        } )

  let export_logs ~mina basename_opt =
    let open Mina_lib in
    let Config.{ conf_dir; _ } = Mina_lib.config mina in
    Conf_dir.export_logs_to_tar ?basename:basename_opt ~conf_dir

  let send_delegation =
    io_field "sendDelegation"
      ~doc:"Change your delegate by sending a transaction"
      ~typ:(non_null Types.Payload.send_delegation)
      ~args:
        Arg.
          [ arg "input" ~typ:(non_null Types.Input.SendDelegationInput.arg_typ)
          ; Types.Input.Fields.signature
          ]
      ~resolve:(fun { ctx = mina; _ } ()
                    (from, to_, fee, valid_until, memo, nonce_opt) signature ->
        let body =
          Signed_command_payload.Body.Stake_delegation
            (Set_delegate { new_delegate = to_ })
        in
        match signature with
        | None ->
            send_unsigned_user_command ~mina ~nonce_opt ~signer:from ~memo ~fee
              ~fee_payer_pk:from ~valid_until ~body
            |> Deferred.Result.map ~f:Types.User_command.mk_user_command
        | Some signature ->
            let%bind signature = signature |> Deferred.return in
            send_signed_user_command ~mina ~nonce_opt ~signer:from ~memo ~fee
              ~fee_payer_pk:from ~valid_until ~body ~signature
            |> Deferred.Result.map ~f:Types.User_command.mk_user_command )

  let send_payment =
    io_field "sendPayment" ~doc:"Send a payment"
      ~typ:(non_null Types.Payload.send_payment)
      ~args:
        Arg.
          [ arg "input" ~typ:(non_null Types.Input.SendPaymentInput.arg_typ)
          ; Types.Input.Fields.signature
          ]
      ~resolve:(fun { ctx = mina; _ } ()
                    (from, to_, amount, fee, valid_until, memo, nonce_opt)
                    signature ->
        let body =
          Signed_command_payload.Body.Payment
            { receiver_pk = to_; amount = Amount.of_uint64 amount }
        in
        match signature with
        | None ->
            send_unsigned_user_command ~mina ~nonce_opt ~signer:from ~memo ~fee
              ~fee_payer_pk:from ~valid_until ~body
            |> Deferred.Result.map ~f:Types.User_command.mk_user_command
        | Some signature ->
            send_signed_user_command ~mina ~nonce_opt ~signer:from ~memo ~fee
              ~fee_payer_pk:from ~valid_until ~body ~signature
            |> Deferred.Result.map ~f:Types.User_command.mk_user_command )

  let make_zkapp_endpoint ~name ~doc ~f =
    io_field name ~doc
      ~typ:(non_null Types.Payload.send_zkapp)
      ~args:
        Arg.[ arg "input" ~typ:(non_null Types.Input.SendZkappInput.arg_typ) ]
      ~resolve:(fun { ctx = mina; _ } () zkapp_command ->
        f mina zkapp_command (* TODO: error handling? *) )

  let send_zkapp =
    make_zkapp_endpoint ~name:"sendZkapp" ~doc:"Send a zkApp transaction"
      ~f:Zkapps.send_zkapp_command

  let mock_zkapp =
    make_zkapp_endpoint ~name:"mockZkapp"
      ~doc:"Mock a zkApp transaction, no effect on blockchain"
      ~f:mock_zkapp_command

  let internal_send_zkapp =
    io_field "internalSendZkapp"
      ~doc:"Send zkApp transactions (for internal testing purposes)"
      ~args:
        Arg.
          [ arg "zkappCommands"
              ~typ:
                ( non_null @@ list
                @@ non_null Types.Input.SendTestZkappInput.arg_typ )
          ]
      ~typ:(non_null @@ list @@ non_null Types.Payload.send_zkapp)
      ~resolve:(fun { ctx = mina; _ } () zkapp_commands ->
        internal_send_zkapp_commands mina zkapp_commands )

  let send_test_payments =
    io_field "sendTestPayments" ~doc:"Send a series of test payments"
      ~typ:(non_null int)
      ~args:
        Types.Input.Fields.
          [ senders
          ; receiver ~doc:"The receiver of the payments"
          ; amount ~doc:"The amount of each payment"
          ; fee ~doc:"The fee of each payment"
          ; repeat_count
          ; repeat_delay_ms
          ]
      ~resolve:(fun { ctx = mina; _ } () senders_list receiver_pk amount fee
                    repeat_count repeat_delay_ms ->
        let dumb_password = lazy (return (Bytes.of_string "dumb")) in
        let senders = Array.of_list senders_list in
        let repeat_delay =
          Time.Span.of_ms @@ float_of_int
          @@ Unsigned.UInt32.to_int repeat_delay_ms
        in
        let start = Time.now () in
        let send_tx i =
          let source_privkey = senders.(i % Array.length senders) in
          let source_pk_decompressed =
            Signature_lib.Public_key.of_private_key_exn source_privkey
          in
          let source_pk =
            Signature_lib.Public_key.compress source_pk_decompressed
          in
          let body =
            Signed_command_payload.Body.Payment
              { receiver_pk; amount = Amount.of_uint64 amount }
          in
          let memo = "" in
          let kp =
            Keypair.
              { private_key = source_privkey
              ; public_key = source_pk_decompressed
              }
          in
          let%bind _ =
            Secrets.Wallets.import_keypair (Mina_lib.wallets mina) kp
              ~password:dumb_password
          in
          send_unsigned_user_command ~mina ~nonce_opt:None ~signer:source_pk
            ~memo:(Some memo) ~fee ~fee_payer_pk:source_pk ~valid_until:None
            ~body
          |> Deferred.Result.map ~f:(const 0)
        in

        let do_ i =
          let pause =
            Time.diff
              (Time.add start @@ Time.Span.scale repeat_delay @@ float_of_int i)
            @@ Time.now ()
          in
          (if Time.Span.(pause > zero) then after pause else Deferred.unit)
          >>= fun () -> send_tx i >>| const ()
        in
        for i = 2 to Unsigned.UInt32.to_int repeat_count do
          don't_wait_for (do_ i)
        done ;
        (* don't_wait_for (Deferred.for_ 2 ~to_:repeat_count ~do_) ; *)
        send_tx 1 )

  let send_rosetta_transaction =
    io_field "sendRosettaTransaction"
      ~doc:"Send a transaction in Rosetta format"
      ~typ:(non_null Types.Payload.send_rosetta_transaction)
      ~args:
        Arg.
          [ arg "input" ~typ:(non_null Types.Input.RosettaTransaction.arg_typ) ]
      ~resolve:(fun { ctx = mina; _ } () signed_command ->
        match%map
          Mina_lib.add_full_transactions mina
            [ User_command.Signed_command signed_command ]
        with
        | Ok
            ( `Broadcasted
            , [ (User_command.Signed_command signed_command as transaction) ]
            , _ ) ->
            Ok
              (Types.User_command.mk_user_command
                 { status = Enqueued
                 ; data =
                     { With_hash.data = signed_command
                     ; hash = Transaction_hash.hash_command transaction
                     }
                 } )
        | Error err ->
            Error (Error.to_string_hum err)
        | Ok (_, [], [ (_, diff_error) ]) ->
            let diff_error =
              Network_pool.Transaction_pool.Resource_pool.Diff.Diff_error
              .to_string_hum diff_error
            in
            Error
              (sprintf "Transaction could not be entered into the pool: %s"
                 diff_error )
        | Ok _ ->
            Error "Internal error: response from transaction pool was malformed"
        )

  let export_logs =
    io_field "exportLogs" ~doc:"Export daemon logs to tar archive"
      ~args:Arg.[ arg "basename" ~typ:string ]
      ~typ:(non_null Types.Payload.export_logs)
      ~resolve:(fun { ctx = mina; _ } () basename_opt ->
        let%map result = export_logs ~mina basename_opt in
        Result.map_error result
          ~f:(Fn.compose Yojson.Safe.to_string Error_json.error_to_yojson) )

  let set_coinbase_receiver =
    field "setCoinbaseReceiver" ~doc:"Set the key to receive coinbases"
      ~args:
        Arg.
          [ arg "input"
              ~typ:(non_null Types.Input.SetCoinbaseReceiverInput.arg_typ)
          ]
      ~typ:(non_null Types.Payload.set_coinbase_receiver)
      ~resolve:(fun { ctx = mina; _ } () coinbase_receiver ->
        let old_coinbase_receiver =
          match Mina_lib.coinbase_receiver mina with
          | `Producer ->
              None
          | `Other pk ->
              Some pk
        in
        let coinbase_receiver_full =
          match coinbase_receiver with
          | None ->
              `Producer
          | Some pk ->
              `Other pk
        in
        Mina_lib.replace_coinbase_receiver mina coinbase_receiver_full ;
        (old_coinbase_receiver, coinbase_receiver) )

  let set_snark_worker =
    io_field "setSnarkWorker"
      ~doc:"Set key you wish to snark work with or disable snark working"
      ~args:
        Arg.
          [ arg "input" ~typ:(non_null Types.Input.SetSnarkWorkerInput.arg_typ)
          ]
      ~typ:(non_null Types.Payload.set_snark_worker)
      ~resolve:(fun { ctx = mina; _ } () pk ->
        let old_snark_worker_key = Mina_lib.snark_worker_key mina in
        let%map () = Mina_lib.replace_snark_worker_key mina pk in
        Ok old_snark_worker_key )

  let set_snark_work_fee =
    result_field "setSnarkWorkFee"
      ~doc:"Set fee that you will like to receive for doing snark work"
      ~args:
        Arg.[ arg "input" ~typ:(non_null Types.Input.SetSnarkWorkFee.arg_typ) ]
      ~typ:(non_null Types.Payload.set_snark_work_fee)
      ~resolve:(fun { ctx = mina; _ } () raw_fee ->
        let open Result.Let_syntax in
        let%map fee =
          Utils.result_of_exn Currency.Fee.of_uint64 raw_fee
            ~error:"Invalid snark work `fee` provided."
        in
        let last_fee = Mina_lib.snark_work_fee mina in
        Mina_lib.set_snark_work_fee mina fee ;
        last_fee )

  let set_connection_gating_config =
    io_field "setConnectionGatingConfig"
      ~args:
        Arg.
          [ arg "input"
              ~typ:(non_null Types.Input.SetConnectionGatingConfigInput.arg_typ)
          ]
      ~doc:
        "Set the connection gating config, returning the current config after \
         the application (which may have failed)"
      ~typ:(non_null Types.Payload.set_connection_gating_config)
      ~resolve:(fun { ctx = mina; _ } () config ->
        let open Deferred.Result.Let_syntax in
        let%bind config, `Clean_added_peers clean_added_peers =
          Deferred.return config
        in
        let open Deferred.Let_syntax in
        Mina_networking.set_connection_gating_config ?clean_added_peers
          (Mina_lib.net mina) config
        >>| Result.return )

  let add_peer =
    io_field "addPeers"
      ~args:
        Arg.
          [ arg "peers"
              ~typ:
                (non_null @@ list @@ non_null @@ Types.Input.NetworkPeer.arg_typ)
          ; arg "seed" ~typ:bool
          ]
      ~doc:"Connect to the given peers"
      ~typ:(non_null @@ list @@ non_null Types.DaemonStatus.peer)
      ~resolve:(fun { ctx = mina; _ } () peers seed ->
        let open Deferred.Result.Let_syntax in
        let%bind peers =
          Result.combine_errors peers
          |> Result.map_error ~f:(fun errs ->
                 Option.value ~default:"Empty peers list" (List.hd errs) )
          |> Deferred.return
        in
        let net = Mina_lib.net mina in
        let is_seed = Option.value ~default:true seed in
        let%bind.Async.Deferred maybe_failure =
          (* Add peers until we find an error *)
          Deferred.List.find_map peers ~f:(fun peer ->
              match%map.Async.Deferred
                Mina_networking.add_peer net peer ~is_seed
              with
              | Ok () ->
                  None
              | Error err ->
                  Some (Error (Error.to_string_hum err)) )
        in
        let%map () =
          match maybe_failure with
          | None ->
              return ()
          | Some err ->
              Deferred.return err
        in
        List.map ~f:Network_peer.Peer.to_display peers )

  let archive_precomputed_block =
    io_field "archivePrecomputedBlock"
      ~args:
        Arg.
          [ arg "block" ~doc:"Block encoded in precomputed block format"
              ~typ:(non_null Types.Input.PrecomputedBlock.arg_typ)
          ]
      ~typ:
        (non_null
           (obj "Applied" ~fields:(fun _ ->
                [ field "applied" ~typ:(non_null bool)
                    ~args:Arg.[]
                    ~resolve:(fun _ _ -> true)
                ] ) ) )
      ~resolve:(fun { ctx = mina; _ } () block ->
        let open Deferred.Result.Let_syntax in
        let%bind archive_location =
          match (Mina_lib.config mina).archive_process_location with
          | Some archive_location ->
              return archive_location
          | None ->
              Deferred.Result.fail
                "Could not find an archive process to connect to"
        in
        let%map () =
          Mina_lib.Archive_client.dispatch_precomputed_block archive_location
            block
          |> Deferred.Result.map_error ~f:Error.to_string_hum
        in
        () )

  let archive_extensional_block =
    io_field "archiveExtensionalBlock"
      ~args:
        Arg.
          [ arg "block" ~doc:"Block encoded in extensional block format"
              ~typ:(non_null Types.Input.ExtensionalBlock.arg_typ)
          ]
      ~typ:
        (non_null
           (obj "Applied" ~fields:(fun _ ->
                [ field "applied" ~typ:(non_null bool)
                    ~args:Arg.[]
                    ~resolve:(fun _ _ -> true)
                ] ) ) )
      ~resolve:(fun { ctx = mina; _ } () block ->
        let open Deferred.Result.Let_syntax in
        let%bind archive_location =
          match (Mina_lib.config mina).archive_process_location with
          | Some archive_location ->
              return archive_location
          | None ->
              Deferred.Result.fail
                "Could not find an archive process to connect to"
        in
        let%map () =
          Mina_lib.Archive_client.dispatch_extensional_block archive_location
            block
          |> Deferred.Result.map_error ~f:Error.to_string_hum
        in
        () )

  let commands =
    [ add_wallet
    ; start_filtered_log
    ; create_account
    ; create_hd_account
    ; unlock_account
    ; unlock_wallet
    ; lock_account
    ; lock_wallet
    ; delete_account
    ; delete_wallet
    ; reload_accounts
    ; import_account
    ; reload_wallets
    ; send_payment
    ; send_test_payments
    ; send_delegation
    ; send_zkapp
    ; mock_zkapp
    ; internal_send_zkapp
    ; export_logs
    ; set_coinbase_receiver
    ; set_snark_worker
    ; set_snark_work_fee
    ; set_connection_gating_config
    ; add_peer
    ; archive_precomputed_block
    ; archive_extensional_block
    ; send_rosetta_transaction
    ]

  module Itn = struct
    (* ITN-specific mutations *)

    let scheduler_tbl : unit Async_kernel.Ivar.t Uuid.Table.t =
      Uuid.Table.create ()

    let schedule_payments =
      io_field "schedulePayments"
        ~args:
          Arg.
            [ arg "input" ~doc:"Payments details"
                ~typ:(non_null Types.Input.Itn.PaymentDetails.arg_typ)
            ]
        ~typ:(non_null string)
        ~resolve:(fun { ctx = with_seq_no, mina; _ } () input ->
          return
          @@ O1trace.sync_thread "itn_schedule_payments"
          @@ fun () ->
          let%bind.Result () =
            Result.ok_if_true with_seq_no ~error:"Missing sequence information"
          in
          let%bind.Result payment_details =
            Result.map_error
              ~f:(sprintf "Invalid input to payment scheduler: %s")
              input
          in
          let max_memo_len = Signed_command_memo.max_input_length in
          let%bind.Result () =
            Result.ok_if_true ~error:"Empty list of senders"
            @@ not
            @@ List.is_empty payment_details.senders
          in
          let%bind.Result () =
            (* TODO subtract expected length of suffix from the memo prefix length check *)
            Result.ok_if_true
              ~error:
                (sprintf "Memo too long, limited to %d characters" max_memo_len)
              (String.length payment_details.memo_prefix <= max_memo_len)
          in
          let%bind.Result () =
            let open Currency.Fee in
            Result.ok_if_true ~error:"Maximum fee less than mininum fee"
              (payment_details.max_fee >= payment_details.min_fee)
          in
          let logger = Mina_lib.top_level_logger mina in
          let senders = payment_details.senders |> Array.of_list in
          let num_senders = Array.length senders in
          let sources =
            Array.map senders ~f:(fun sender ->
                Signature_lib.Public_key.of_private_key_exn sender
                |> Signature_lib.Public_key.compress )
          in
          let%bind.Result ledger, _tip =
            Result.of_option ~error:"Could not get best tip ledger"
              (Utils.get_ledger_and_breadcrumb mina)
          in
          let nonce_opts =
            Array.map sources ~f:(fun source ->
                let open Option.Let_syntax in
                let acct_id = Account_id.create source Token_id.default in
                let%bind loc = Ledger.location_of_account ledger acct_id in
                let%map { nonce; _ } = Ledger.get ledger loc in
                nonce )
            |> Array.zip_exn sources
          in
          let missing_nonces =
            Array.filter nonce_opts ~f:(fun (_source, nonce_opt) ->
                Option.is_none nonce_opt )
          in
          let%bind.Result () =
            if Array.is_empty missing_nonces then Ok ()
            else
              let missing_nonce_pks =
                Array.to_list missing_nonces
                |> List.map ~f:(fun (source, _nonce_opt) ->
                       Signature_lib.Public_key.Compressed.to_yojson source
                       |> Yojson.Safe.to_string )
              in
              Error
                (sprintf "Could not get nonces for accounts: %s"
                   (String.concat ~sep:"," missing_nonce_pks) )
          in
          let nonces =
            Array.map nonce_opts ~f:(fun (_source, nonce_opt) ->
                Option.value_exn nonce_opt )
          in
          let uuid = Uuid.create_random Random.State.default in
          let ivar = Ivar.create () in
          ( match Uuid.Table.add scheduler_tbl ~key:uuid ~data:ivar with
          | `Ok ->
              ()
          | `Duplicate ->
              failwith "Unexpected duplicate scheduled payments handle" ) ;
          let wait_span = 1. /. payment_details.tps |> Time.Span.of_sec in
          let wait_span_ms = Time.Span.to_ms wait_span |> int_of_float in
          let duration_span =
            Time.Span.of_min (Float.of_int payment_details.duration_min)
          in
          let tm_start = Time.now () in
          let tm_end = Time.add tm_start duration_span in
          let send_payments counter =
            let ndx = counter mod num_senders in
            O1trace.thread "itn_send_scheduled_payments"
            @@ fun () ->
            let sender = senders.(ndx) in
            let source_pk =
              Signature_lib.Public_key.of_private_key_exn sender
              |> Signature_lib.Public_key.compress
            in
            let receiver_pk = payment_details.receiver in
            let fee =
              Quickcheck.random_value ~seed:`Nondeterministic
              @@ Currency.Fee.gen_incl payment_details.min_fee
                   payment_details.max_fee
            in
            let body =
              Signed_command_payload.Body.Payment
                { receiver_pk; amount = payment_details.amount }
            in
            let valid_until = None in
            let nonce = nonces.(ndx) in
            let memo = sprintf "%s-%d" payment_details.memo_prefix counter in
            let payload =
              Signed_command_payload.create ~fee ~fee_payer_pk:source_pk ~nonce
                ~valid_until
                ~memo:(Signed_command_memo.create_from_string_exn memo)
                ~body
            in
            let signature = Ok (Signed_command.sign_payload sender payload) in
            [%log info]
              "Payment scheduler with handle %s is sending a payment from \
               sender %s"
              (Uuid.to_string uuid)
              ( Signature_lib.Public_key.Compressed.to_yojson source_pk
              |> Yojson.Safe.to_string )
              ~metadata:
                [ ( "receiver"
                  , Signature_lib.Public_key.Compressed.to_yojson receiver_pk )
                ; ("nonce", Account.Nonce.to_yojson nonce)
                ; ("fee", Currency.Fee.to_yojson fee)
                ; ("amount", Currency.Amount.to_yojson payment_details.amount)
                ; ("memo", `String memo)
                ] ;
            let fee = Currency.Fee.to_uint64 fee in
            match%map
              send_signed_user_command ~mina ~nonce_opt:(Some nonce)
                ~signer:source_pk ~memo:(Some memo) ~fee ~fee_payer_pk:source_pk
                ~valid_until ~body ~signature
            with
            | Ok _cmd_with_status ->
                (* next nonce for this sender *)
                nonces.(ndx) <- Account.Nonce.succ nonce
            | Error err ->
                [%log error]
                  "Payment scheduler with handle %s got error when sending \
                   payment from sender %s"
                  (Uuid.to_string uuid)
                  ( Signature_lib.Public_key.Compressed.to_yojson source_pk
                  |> Yojson.Safe.to_string )
                  ~metadata:[ ("error", `String err) ]
          in
          let rec go counter tm_next =
            let open Time in
            if now () >= tm_end then (
              [%log info] "Scheduled payments with handle %s has expired"
                (Uuid.to_string uuid) ;
              Uuid.Table.remove scheduler_tbl uuid ;
              Deferred.unit )
            else if Ivar.is_full ivar then (
              [%log info] "Stopping scheduled payments with handle %s"
                (Uuid.to_string uuid) ;
              Uuid.Table.remove scheduler_tbl uuid ;
              Deferred.unit )
            else
              let%bind () = send_payments counter in
              let%bind () = Async_unix.at tm_next in
              let next_tm_next = add tm_next wait_span in
              let now = now () in
              let next_tm_next =
                if next_tm_next <= now then
                  (* This is done to ensure there is no effect of transactions coming out one by one,
                     let there be some pause under any cricumstances *)
                  let span = diff now next_tm_next |> Span.to_ms in
                  let additive =
                    wait_span_ms - (int_of_float span % wait_span_ms)
                    |> float_of_int |> Span.of_ms
                  in
                  add now additive
                else next_tm_next
              in
              go (counter + 1) next_tm_next
          in
          [%log info] "Starting payment scheduler with handle %s"
            (Uuid.to_string uuid) ;
          let tm_next = Time.add tm_start wait_span in
          don't_wait_for @@ go 0 tm_next ;
          Ok (Uuid.to_string uuid) )

    let schedule_zkapp_commands =
      io_field "scheduleZkappCommands"
        ~args:
          Arg.
            [ arg "input" ~doc:"Zkapp commands details"
                ~typ:(non_null Types.Input.Itn.ZkappCommandsDetails.arg_typ)
            ]
        ~typ:(non_null string)
        ~resolve:(fun { ctx = with_seq_no, mina; _ } () input ->
          if not with_seq_no then return @@ Error "Missing sequence information"
          else
            return
            @@ O1trace.sync_thread "itn_schedule_zkapp_commands"
            @@ fun () ->
            let%bind.Result zkapp_command_details =
              Result.map_error
                ~f:(sprintf "Invalid input to zkapp command scheduler: %s")
                input
            in
            let logger = Mina_lib.top_level_logger mina in
            [%log debug]
              ~metadata:
                [ ( "no_precondition"
                  , `Bool zkapp_command_details.no_precondition )
                ]
              "Received request to start the zkapp command scheduler" ;
            let%bind.Result () =
              if List.is_empty zkapp_command_details.fee_payers then
                Error "Empty list of fee payers"
              else Ok ()
            in
            let uuid = Uuid.create_random Random.State.default in
            let stop_signal = Ivar.create () in
            let%bind.Result () =
              match
                Uuid.Table.add scheduler_tbl ~key:uuid ~data:stop_signal
              with
              | `Ok ->
                  Ok ()
              | `Duplicate ->
                  Result.Error
                    "Unexpected duplicate scheduled zkApp commands handle"
            in
            let%bind.Result ledger =
              match Utils.get_ledger_and_breadcrumb mina with
              | None ->
                  Error "Could not get best tip ledger"
              | Some (ledger, _best_tip) ->
                  Ok ledger
            in
            let wait_span =
              1. /. zkapp_command_details.tps |> Time.Span.of_sec
            in
            let duration_span =
              Time.Span.of_min (Float.of_int zkapp_command_details.duration_min)
            in
            let tm_start = Time.now () in
            let tm_end = Time.add tm_start duration_span in
            [%log info] "Starting zkApp scheduler with handle %s"
              (Uuid.to_string uuid) ;
            let { Precomputed_values.constraint_constants; _ } =
              (Mina_lib.config mina).precomputed_values
            in
            let zkapp_account_keypairs =
              List.init zkapp_command_details.num_zkapps_to_deploy ~f:(fun _ ->
                  Signature_lib.Keypair.create () )
            in
            let unused_keypairs =
              List.init (20 + zkapp_command_details.num_new_accounts)
                ~f:(fun _ -> Signature_lib.Keypair.create ())
            in
            let fee_payer_keypairs =
              List.map zkapp_command_details.fee_payers
                ~f:Signature_lib.Keypair.of_private_key_exn
            in
            let fee_payer_ids =
              List.map fee_payer_keypairs ~f:(fun kp ->
                  Account_id.of_public_key kp.public_key )
            in
            let zkapp_account_ids =
              List.map zkapp_account_keypairs ~f:(fun kp ->
                  Account_id.of_public_key kp.public_key )
            in
            let fee_payer_array = Array.of_list fee_payer_keypairs in
            let%bind.Result _ =
              Result.try_with (fun () ->
                  Array.map fee_payer_array ~f:(fun fee_payer_keypair ->
                      Utils.account_of_kp fee_payer_keypair ledger ) )
              |> Result.map_error ~f:(const "fee payer not in the ledger")
            in
            let keymap =
              List.map
                (zkapp_account_keypairs @ fee_payer_keypairs @ unused_keypairs)
                ~f:(fun { public_key; private_key } ->
                  (Public_key.compress public_key, private_key) )
              |> Public_key.Compressed.Map.of_alist_exn
            in
            let unused_pks =
              List.map unused_keypairs ~f:(fun { public_key; _ } ->
                  Public_key.compress public_key )
              |> Public_key.Compressed.Hash_set.of_list
            in
            upon
              (Itn_zkapps.wait_until_zkapps_deployed ~scheduler_tbl ~mina
                 ~ledger ~deployment_fee:zkapp_command_details.deployment_fee
                 ~max_cost:zkapp_command_details.max_cost
                 ~init_balance:zkapp_command_details.init_balance
                 ~fee_payer_array ~constraint_constants zkapp_account_keypairs
                 ~logger ~uuid ~stop_signal ~stop_time:tm_end
                 ~memo_prefix:zkapp_command_details.memo_prefix ~wait_span )
              (fun result ->
                match result with
                | None ->
                    ()
                | Some ledger ->
                    let account_state_tbl =
                      let get_account ids role =
                        List.map ids ~f:(fun id ->
                            (id, (Utils.account_of_id id ledger, role)) )
                      in
                      Account_id.Table.of_alist_exn
                        ( get_account fee_payer_ids `Fee_payer
                        @ get_account zkapp_account_ids `Ordinary_participant )
                    in
                    let tm_next = Time.add (Time.now ()) wait_span in
                    don't_wait_for
                    @@ Itn_zkapps.send_zkapps ~fee_payer_array
                         ~constraint_constants ~scheduler_tbl ~uuid ~keymap
                         ~unused_pks ~stop_signal ~mina ~zkapp_command_details
                         ~wait_span ~logger ~tm_end ~account_state_tbl tm_next
                         (List.length zkapp_account_keypairs) ) ;

            Ok (Uuid.to_string uuid) )

    let stop_scheduled_transactions =
      io_field "stopScheduledTransactions"
        ~args:
          Arg.
            [ arg "handle" ~doc:"Transaction scheduler handle"
                ~typ:(non_null string)
            ]
        ~typ:(non_null string)
        ~resolve:(fun { ctx = with_seq_no, mina; _ } () handle ->
          let logger = Mina_lib.top_level_logger mina in
          if not with_seq_no then return @@ Error "Missing sequence information"
          else
            O1trace.sync_thread "itn_stop_scheduled_transactions"
            @@ fun () ->
            try
              let uuid = Uuid.of_string handle in
              match Uuid.Table.find scheduler_tbl uuid with
              | None ->
                  return
                  @@ Error
                       (sprintf
                          "Could not find scheduled transactions with handle %s"
                          handle )
              | Some stop_signal ->
                  [%log info]
                    "Requesting stop of scheduled transactions with handle %s"
                    handle ;
                  Ivar.fill_if_empty stop_signal () ;
                  return
                  @@ Ok
                       (sprintf
                          "Requesting stop of scheduled transactions with \
                           handle %s"
                          handle )
            with _ ->
              return
              @@ Error
                   (sprintf "Not a valid scheduled transactions handle: %s"
                      handle ) )

    let update_gating =
      io_field "updateGating"
        ~args:
          Arg.
            [ arg "input" ~doc:"Gating update"
                ~typ:(non_null Types.Input.Itn.GatingUpdate.arg_typ)
            ]
        ~typ:(non_null string)
        ~resolve:(fun { ctx = with_seq_no, mina; _ } () input ->
          O1trace.thread "itn_update_gating"
          @@ fun () ->
          if not with_seq_no then return @@ Error "Missing sequence information"
          else
            let%bind.Deferred.Result { trusted_peers
                                     ; banned_peers
                                     ; isolate
                                     ; clean_added_peers
                                     ; added_peers
                                     } =
              Deferred.return input
            in
            let config = Mina_net2.{ trusted_peers; banned_peers; isolate } in
            let net = Mina_lib.net mina in
            let%bind _new_gating_config =
              Mina_networking.set_connection_gating_config ~clean_added_peers
                net config
            in
            let%bind failures =
              (* Add all peers *)
              Deferred.List.filter_map added_peers ~f:(fun peer ->
                  match%map.Deferred
                    Mina_networking.add_peer net peer ~is_seed:false
                  with
                  | Ok () ->
                      None
                  | Error err ->
                      Some (Error.to_string_hum err) )
            in
            if List.is_empty failures then Deferred.Result.return "success"
            else
              let%bind.Deferred.Result { trusted_peers
                                       ; banned_peers
                                       ; isolate
                                       ; clean_added_peers
                                       ; added_peers
                                       } =
                Deferred.return input
              in
              let config = Mina_net2.{ trusted_peers; banned_peers; isolate } in
              let net = Mina_lib.net mina in
              let%bind _new_gating_config =
                Mina_networking.set_connection_gating_config ~clean_added_peers
                  net config
              in
              let%bind failures =
                (* Add all peers *)
                Deferred.List.filter_map added_peers ~f:(fun peer ->
                    match%map.Deferred
                      Mina_networking.add_peer net peer ~is_seed:false
                    with
                    | Ok () ->
                        None
                    | Error err ->
                        Some (Error.to_string_hum err) )
              in
              if List.is_empty failures then Deferred.Result.return "success"
              else
                Deferred.Result.failf "failed to add peers: %s"
                  (String.concat ~sep:", " failures) )

    let flush_internal_logs =
      io_field "flushInternalLogs"
        ~doc:"Returns number of logs deleted from queue"
        ~args:
          Arg.
            [ arg "endLogId" ~doc:"Greatest log ID to be deleted"
                ~typ:(non_null int)
            ]
        ~typ:(non_null string)
        ~resolve:(fun { ctx = with_seq_no, _; _ } () end_log_id ->
          O1trace.thread "itn_flush_internal_logs"
          @@ fun () ->
          if not with_seq_no then return @@ Error "Missing sequence information"
          else
            let n = Itn_logger.flush_queue end_log_id in
            let s = sprintf "Deleted %d log%s" n (if n > 1 then "s" else "") in
            return @@ Ok s )

    let stop_daemon =
      (* minimum delay is to allow this GraphQL request to return *)
      let min_delay_secs = 5 in
      io_field "stopDaemon" ~doc:"Stop the Mina daemon"
        ~args:
          Arg.
            [ arg "delaySeconds"
                ~doc:
                  (sprintf
                     "Seconds to delay before stopping daemon (minimum %d)"
                     min_delay_secs )
                ~typ:int
            ; arg "cleanConfig"
                ~doc:
                  "Whether to remove saved configuration data (default false)"
                ~typ:bool
            ]
        ~typ:(non_null string)
        ~resolve:(fun { ctx = with_seq_no, mina; _ } () delay_secs clean_config ->
          O1trace.thread "itn_stop_daemon"
          @@ fun () ->
          if not with_seq_no then return @@ Error "Missing sequence information"
          else
            let delay_secs =
              Option.value_map delay_secs ~default:min_delay_secs ~f:Fn.id
            in
            if delay_secs < min_delay_secs then
              return
              @@ Error
                   (sprintf "Delay of %d seconds is less than minimum %d"
                      delay_secs min_delay_secs )
            else
              let clean_config = Option.value ~default:false clean_config in
              let conf_dir = (Mina_lib.config mina).conf_dir in
              if clean_config then
                Exit_handlers.register_async_shutdown_handler
                  ~logger:(Mina_lib.config mina).logger
                  ~description:"Remove configuration data" (fun () ->
                    let epoch_ledger_json_file =
                      conf_dir ^/ "epoch_ledger.json"
                    in
                    let%bind () =
                      match%bind Sys.file_exists epoch_ledger_json_file with
                      | `Yes -> (
                          let json =
                            In_channel.with_file epoch_ledger_json_file
                              ~f:(fun ic ->
                                In_channel.input_all ic
                                |> Yojson.Safe.from_string )
                          in
                          match json with
                          | `Assoc items ->
                              let find_uuid name =
                                match
                                  List.Assoc.find items name ~equal:String.equal
                                with
                                | Some (`String s) ->
                                    s
                                | _ ->
                                    failwithf
                                      "In epoch ledger JSON file, expected to \
                                       find entry for %s"
                                      name ()
                              in
                              let staking_uuid = find_uuid "staking" in
                              let next_uuid = find_uuid "next" in
                              let rm_epoch_ledger uuid =
                                let path =
                                  conf_dir ^/ sprintf "epoch_ledger%s" uuid
                                in
                                match%bind Sys.file_exists path with
                                | `Yes ->
                                    File_system.remove_dir path
                                | `No | `Unknown ->
                                    Deferred.unit
                              in
                              let%bind () = rm_epoch_ledger staking_uuid in
                              rm_epoch_ledger next_uuid
                          | _ ->
                              failwith "Expected JSON record" )
                      | `No | `Unknown ->
                          Deferred.unit
                    in
                    let files_to_remove =
                      [ "epoch_ledger.json"; "root" ^/ "root" ]
                    in
                    let%bind () =
                      Deferred.List.iter files_to_remove ~f:(fun file ->
                          let path = conf_dir ^/ file in
                          match%bind Sys.file_exists path with
                          | `Yes ->
                              Sys.remove path
                          | `No | `Unknown ->
                              Deferred.unit )
                    in
                    let dirs_to_remove =
                      [ "root" ^/ "snarked_ledger"; "frontier" ]
                    in
                    Deferred.List.iter dirs_to_remove ~f:(fun dir ->
                        let path = conf_dir ^/ dir in
                        match%bind Sys.file_exists path with
                        | `Yes ->
                            File_system.remove_dir path
                        | `No | `Unknown ->
                            Deferred.unit ) ) ;
              let s =
                let clean_str =
                  if clean_config then
                    sprintf ", will clean configuration directory %s" conf_dir
                  else ""
                in
                sprintf "Stopping daemon in %d seconds%s" delay_secs clean_str
              in
              let delay_span = delay_secs |> Float.of_int |> Time.Span.of_sec in
              Async.Deferred.don't_wait_for
                (let%bind () = Async.after delay_span in
                 let%bind () = Scheduler.yield () in
                 exit 0 ) ;
              return @@ Ok s )

    let commands =
      [ schedule_payments
      ; schedule_zkapp_commands
      ; stop_scheduled_transactions
      ; update_gating
      ; flush_internal_logs
      ; stop_daemon
      ]
  end
end

module Queries = struct
  open Schema

  (* helper for pooledUserCommands, pooledZkappCommands *)
  let get_commands ~resource_pool ~pk_opt ~hashes_opt ~txns_opt =
    match (pk_opt, hashes_opt, txns_opt) with
    | None, None, None ->
        Network_pool.Transaction_pool.Resource_pool.get_all resource_pool
    | Some pk, None, None ->
        let account_id = Account_id.create pk Token_id.default in
        Network_pool.Transaction_pool.Resource_pool.all_from_account
          resource_pool account_id
    | _ -> (
        let hashes_txns =
          (* Transactions identified by hashes. *)
          match hashes_opt with
          | Some hashes ->
              List.filter_map hashes ~f:(fun hash ->
                  hash |> Transaction_hash.of_base58_check |> Result.ok
                  |> Option.bind
                       ~f:
                         (Network_pool.Transaction_pool.Resource_pool
                          .find_by_hash resource_pool ) )
          | None ->
              []
        in
        let txns : Transaction_hash.User_command_with_valid_signature.t list =
          (* Transactions as identified by IDs.
             This is a little redundant, but it makes our API more
             consistent.
          *)
          match txns_opt with
          | Some txns ->
              List.filter_map txns ~f:(fun serialized_txn ->
                  (* base64 could be a signed command or zkapp command *)
                  match Signed_command.of_base64 serialized_txn with
                  | Ok signed_command ->
                      let user_cmd =
                        User_command.Signed_command signed_command
                      in
                      (* The command gets piped through [forget_check]
                         below; this is just to make the types work
                         without extra unnecessary mapping in the other
                         branches above.
                      *)
                      let (`If_this_is_used_it_should_have_a_comment_justifying_it
                            valid_cmd ) =
                        User_command.to_valid_unsafe user_cmd
                      in
                      Some
                        (Transaction_hash.User_command_with_valid_signature
                         .create valid_cmd )
                  | Error _ -> (
                      match Zkapp_command.of_base64 serialized_txn with
                      | Ok zkapp_command ->
                          let user_cmd =
                            User_command.Zkapp_command zkapp_command
                          in
                          (* The command gets piped through [forget_check]
                             below; this is just to make the types work
                             without extra unnecessary mapping in the other
                             branches above.
                          *)
                          let (`If_this_is_used_it_should_have_a_comment_justifying_it
                                valid_cmd ) =
                            User_command.to_valid_unsafe user_cmd
                          in
                          Some
                            (Transaction_hash.User_command_with_valid_signature
                             .create valid_cmd )
                      | Error _ ->
                          (* invalid base64 for a transaction *)
                          None ) )
          | None ->
              []
        in
        let all_txns = hashes_txns @ txns in
        match pk_opt with
        | None ->
            all_txns
        | Some pk ->
            (* Only return commands paid for by the given public key. *)
            List.filter all_txns ~f:(fun txn ->
                txn
                |> Transaction_hash.User_command_with_valid_signature.command
                |> User_command.fee_payer |> Account_id.public_key
                |> Public_key.Compressed.equal pk ) )

  let pooled_user_commands =
    field "pooledUserCommands"
      ~doc:
        "Retrieve all the scheduled user commands for a specified sender that \
         the current daemon sees in its transaction pool. All scheduled \
         commands are queried if no sender is specified"
      ~typ:(non_null @@ list @@ non_null Types.User_command.user_command)
      ~args:
        Arg.
          [ arg "publicKey" ~doc:"Public key of sender of pooled user commands"
              ~typ:Types.Input.PublicKey.arg_typ
          ; arg "hashes" ~doc:"Hashes of the commands to find in the pool"
              ~typ:(list (non_null string))
          ; arg "ids" ~typ:(list (non_null guid)) ~doc:"Ids of User commands"
          ]
      ~resolve:(fun { ctx = mina; _ } () pk_opt hashes_opt txns_opt ->
        let transaction_pool = Mina_lib.transaction_pool mina in
        let resource_pool =
          Network_pool.Transaction_pool.resource_pool transaction_pool
        in
        let cmds = get_commands ~resource_pool ~pk_opt ~hashes_opt ~txns_opt in
        List.filter_map cmds ~f:(fun txn ->
            let cmd_with_hash =
              Transaction_hash.User_command_with_valid_signature.forget_check
                txn
            in
            match cmd_with_hash.data with
            | Signed_command user_cmd ->
                Some
                  (Types.User_command.mk_user_command
                     { status = Enqueued
                     ; data = { cmd_with_hash with data = user_cmd }
                     } )
            | Zkapp_command _ ->
                None ) )

  let pooled_zkapp_commands =
    field "pooledZkappCommands"
      ~doc:
        "Retrieve all the scheduled zkApp commands for a specified sender that \
         the current daemon sees in its transaction pool. All scheduled \
         commands are queried if no sender is specified"
      ~typ:(non_null @@ list @@ non_null Types.Zkapp_command.zkapp_command)
      ~args:
        Arg.
          [ arg "publicKey" ~doc:"Public key of sender of pooled zkApp commands"
              ~typ:Types.Input.PublicKey.arg_typ
          ; arg "hashes" ~doc:"Hashes of the zkApp commands to find in the pool"
              ~typ:(list (non_null string))
          ; arg "ids" ~typ:(list (non_null guid)) ~doc:"Ids of zkApp commands"
          ]
      ~resolve:(fun { ctx = mina; _ } () pk_opt hashes_opt txns_opt ->
        let transaction_pool = Mina_lib.transaction_pool mina in
        let resource_pool =
          Network_pool.Transaction_pool.resource_pool transaction_pool
        in
        let cmds = get_commands ~resource_pool ~pk_opt ~hashes_opt ~txns_opt in
        List.filter_map cmds ~f:(fun txn ->
            let cmd_with_hash =
              Transaction_hash.User_command_with_valid_signature.forget_check
                txn
            in
            match cmd_with_hash.data with
            | Signed_command _ ->
                None
            | Zkapp_command zkapp_cmd ->
                Some
                  { Types.Zkapp_command.With_status.status = Enqueued
                  ; data = { cmd_with_hash with data = zkapp_cmd }
                  } ) )

  let sync_status =
    io_field "syncStatus" ~doc:"Network sync status" ~args:[]
      ~typ:(non_null Types.sync_status) ~resolve:(fun { ctx = mina; _ } () ->
        let open Deferred.Let_syntax in
        (* pull out sync status from status, so that result here
             agrees with status; see issue #8251
        *)
        let%map { sync_status; _ } =
          Mina_commands.get_status ~flag:`Performance mina
        in
        Ok sync_status )

  let daemon_status =
    io_field "daemonStatus" ~doc:"Get running daemon status" ~args:[]
      ~typ:(non_null Types.DaemonStatus.t) ~resolve:(fun { ctx = mina; _ } () ->
        Mina_commands.get_status ~flag:`Performance mina >>| Result.return )

  let trust_status =
    field "trustStatus"
      ~typ:(list (non_null Types.Payload.trust_status))
      ~args:Arg.[ arg "ipAddress" ~typ:(non_null string) ]
      ~doc:"Trust status for an IPv4 or IPv6 address"
      ~resolve:(fun { ctx = mina; _ } () (ip_addr_string : string) ->
        match Types.Arguments.ip_address ~name:"ipAddress" ip_addr_string with
        | Ok ip_addr ->
            Some (Mina_commands.get_trust_status mina ip_addr)
        | Error _ ->
            None )

  let trust_status_all =
    field "trustStatusAll"
      ~typ:(non_null @@ list @@ non_null Types.Payload.trust_status)
      ~args:Arg.[]
      ~doc:"IP address and trust status for all peers"
      ~resolve:(fun { ctx = mina; _ } () ->
        Mina_commands.get_trust_status_all mina )

  let version =
    field "version" ~typ:string
      ~args:Arg.[]
      ~doc:"The version of the node (git commit hash)"
      ~resolve:(fun _ _ -> Some Mina_version.commit_id)

  let get_filtered_log_entries =
    field "getFilteredLogEntries"
      ~typ:(non_null Types.get_filtered_log_entries)
      ~args:Arg.[ arg "offset" ~typ:(non_null int) ]
      ~doc:"TESTING ONLY: Retrieve all new structured events in memory"
      ~resolve:(fun { ctx = t; _ } () i -> Mina_lib.get_filtered_log_entries t i)

  let tracked_accounts_resolver { ctx = mina; _ } () =
    let wallets = Mina_lib.wallets mina in
    let block_production_pubkeys = Mina_lib.block_production_pubkeys mina in
    let best_tip_ledger = Mina_lib.best_ledger mina in
    wallets |> Secrets.Wallets.pks
    |> List.map ~f:(fun pk ->
           { Types.AccountObj.account =
               Types.AccountObj.Partial_account.of_pk mina pk
           ; locked = Secrets.Wallets.check_locked wallets ~needle:pk
           ; is_actively_staking =
               Public_key.Compressed.Set.mem block_production_pubkeys pk
           ; path = Secrets.Wallets.get_path wallets pk
           ; index =
               ( match best_tip_ledger with
               | `Active ledger ->
                   Option.try_with (fun () ->
                       Ledger.index_of_account_exn ledger
                         (Account_id.create pk Token_id.default) )
               | _ ->
                   None )
           } )

  let owned_wallets =
    field "ownedWallets"
      ~doc:"Wallets for which the daemon knows the private key"
      ~typ:(non_null (list (non_null Types.AccountObj.account)))
      ~deprecated:(Deprecated (Some "use trackedAccounts instead"))
      ~args:Arg.[]
      ~resolve:tracked_accounts_resolver

  let tracked_accounts =
    field "trackedAccounts"
      ~doc:"Accounts for which the daemon tracks the private key"
      ~typ:(non_null (list (non_null Types.AccountObj.account)))
      ~args:Arg.[]
      ~resolve:tracked_accounts_resolver

  let account_resolver { ctx = mina; _ } () pk =
    Some
      (Types.AccountObj.lift mina pk
         (Types.AccountObj.Partial_account.of_pk mina pk) )

  let wallet =
    field "wallet" ~doc:"Find any wallet via a public key"
      ~typ:Types.AccountObj.account
      ~deprecated:(Deprecated (Some "use account instead"))
      ~args:
        Arg.
          [ arg "publicKey" ~doc:"Public key of account being retrieved"
              ~typ:(non_null Types.Input.PublicKey.arg_typ)
          ]
      ~resolve:account_resolver

  let account =
    field "account" ~doc:"Find any account via a public key and token"
      ~typ:Types.AccountObj.account
      ~args:
        Arg.
          [ arg "publicKey" ~doc:"Public key of account being retrieved"
              ~typ:(non_null Types.Input.PublicKey.arg_typ)
          ; arg' "token"
              ~doc:"Token of account being retrieved (defaults to MINA)"
              ~typ:Types.Input.TokenId.arg_typ ~default:Token_id.default
          ]
      ~resolve:(fun { ctx = mina; _ } () pk token ->
        Option.bind (Utils.get_ledger_and_breadcrumb mina)
          ~f:(fun (ledger, breadcrumb) ->
            let open Option.Let_syntax in
            let%bind location =
              Ledger.location_of_account ledger (Account_id.create pk token)
            in
            let%map account = Ledger.get ledger location in
            Types.AccountObj.Partial_account.of_full_account ~breadcrumb account
            |> Types.AccountObj.lift mina pk ) )

  let accounts_for_pk =
    field "accounts" ~doc:"Find all accounts for a public key"
      ~typ:(non_null (list (non_null Types.AccountObj.account)))
      ~args:
        Arg.
          [ arg "publicKey" ~doc:"Public key to find accounts for"
              ~typ:(non_null Types.Input.PublicKey.arg_typ)
          ]
      ~resolve:(fun { ctx = mina; _ } () pk ->
        match Utils.get_ledger_and_breadcrumb mina with
        | Some (ledger, breadcrumb) ->
            let tokens = Ledger.tokens ledger pk |> Set.to_list in
            List.filter_map tokens ~f:(fun token ->
                let open Option.Let_syntax in
                let%bind location =
                  Ledger.location_of_account ledger (Account_id.create pk token)
                in
                let%map account = Ledger.get ledger location in
                Types.AccountObj.Partial_account.of_full_account ~breadcrumb
                  account
                |> Types.AccountObj.lift mina pk )
        | None ->
            [] )

  let token_accounts =
    io_field "tokenAccounts" ~doc:"Find all accounts for a token ID"
      ~typ:(non_null (list (non_null Types.AccountObj.account)))
      ~args:
        Arg.
          [ arg "tokenId" ~doc:"Token ID to find accounts for"
              ~typ:(non_null Types.Input.TokenId.arg_typ)
          ]
      ~resolve:(fun { ctx = mina; _ } () token_id ->
        match Utils.get_ledger_and_breadcrumb mina with
        | Some (ledger, breadcrumb) ->
            let%map.Deferred accounts = Ledger.accounts ledger in
            Ok
              (Account_id.Set.fold accounts ~init:[]
                 ~f:(fun acct_objs acct_id ->
                   if Token_id.(Account_id.token_id acct_id <> token_id) then
                     acct_objs
                   else
                     (* account id in the ledger, lookup should always succeed *)
                     let loc =
                       Option.value_exn
                       @@ Ledger.location_of_account ledger acct_id
                     in
                     let account = Option.value_exn @@ Ledger.get ledger loc in
                     let partial_account =
                       Types.AccountObj.Partial_account.of_full_account
                         ~breadcrumb account
                     in
                     Types.AccountObj.lift mina account.public_key
                       partial_account
                     :: acct_objs ) )
        | None ->
            return (Ok []) )

  let token_owner =
    field "tokenOwner" ~doc:"Find the account that owns a given token"
      ~typ:Types.AccountObj.account
      ~args:
        Arg.
          [ arg "tokenId" ~doc:"Token ID to find the owning account for"
              ~typ:(non_null Types.Input.TokenId.arg_typ)
          ]
      ~resolve:(fun { ctx = mina; _ } () token ->
        let open Option.Let_syntax in
        let%bind tip = Mina_lib.best_tip mina |> Participating_state.active in
        let ledger =
          Transition_frontier.Breadcrumb.staged_ledger tip
          |> Staged_ledger.ledger
        in
        let%map account_id = Ledger.token_owner ledger token in
        Types.AccountObj.get_best_ledger_account mina account_id )

  let transaction_status =
    result_field2 "transactionStatus" ~doc:"Get the status of a transaction"
      ~typ:(non_null Types.transaction_status)
      ~args:
        Arg.
          [ arg "payment" ~typ:guid ~doc:"Id of a Payment"
          ; arg "zkappTransaction" ~typ:guid ~doc:"Id of a zkApp transaction"
          ]
      ~resolve:(fun { ctx = mina; _ } () (serialized_payment : string option)
                    (serialized_zkapp : string option) ->
        let open Result.Let_syntax in
        let deserialize_txn serialized_txn =
          let res =
            match serialized_txn with
            | `Signed_command cmd ->
                Or_error.(
                  Signed_command.of_base64 cmd
                  >>| fun c -> User_command.Signed_command c)
            | `Zkapp_command cmd ->
                Or_error.(
                  Zkapp_command.of_base64 cmd
                  >>| fun c -> User_command.Zkapp_command c)
          in
          result_of_or_error res ~error:"Invalid transaction provided"
          |> Result.map ~f:(fun cmd ->
                 { With_hash.data = cmd
                 ; hash = Transaction_hash.hash_command cmd
                 } )
        in
        let%map txn =
          match (serialized_payment, serialized_zkapp) with
          | None, None | Some _, Some _ ->
              Error
                "Invalid query: Specify either a payment ID or a zkApp \
                 transaction ID"
          | Some payment, None ->
              deserialize_txn (`Signed_command payment)
          | None, Some zkapp_txn ->
              deserialize_txn (`Zkapp_command zkapp_txn)
        in
        let frontier_broadcast_pipe = Mina_lib.transition_frontier mina in
        let transaction_pool = Mina_lib.transaction_pool mina in
        Transaction_inclusion_status.get_status ~frontier_broadcast_pipe
          ~transaction_pool txn.data )

  let current_snark_worker =
    field "currentSnarkWorker" ~typ:Types.snark_worker
      ~args:Arg.[]
      ~doc:"Get information about the current snark worker"
      ~resolve:(fun { ctx = mina; _ } _ ->
        Option.map (Mina_lib.snark_worker_key mina) ~f:(fun k ->
            (k, Mina_lib.snark_work_fee mina) ) )

  let genesis_block =
    field "genesisBlock" ~typ:(non_null Types.block) ~args:[]
      ~doc:"Get the genesis block" ~resolve:(fun { ctx = mina; _ } () ->
        let open Mina_state in
        let { Precomputed_values.genesis_ledger
            ; constraint_constants
            ; consensus_constants
            ; genesis_epoch_data
            ; proof_data
            ; _
            } =
          (Mina_lib.config mina).precomputed_values
        in
        let { With_hash.data = genesis_state
            ; hash = { State_hash.State_hashes.state_hash = hash; _ }
            } =
          let open Staged_ledger_diff in
          Genesis_protocol_state.t
            ~genesis_ledger:(Genesis_ledger.Packed.t genesis_ledger)
            ~genesis_epoch_data ~constraint_constants ~consensus_constants
            ~genesis_body_reference
        in
        let winner = fst Consensus_state_hooks.genesis_winner in
        { With_hash.data =
            { Filtered_external_transition.creator = winner
            ; winner
            ; protocol_state =
                { previous_state_hash =
                    Protocol_state.previous_state_hash genesis_state
                ; blockchain_state =
                    Protocol_state.blockchain_state genesis_state
                ; consensus_state = Protocol_state.consensus_state genesis_state
                }
            ; transactions =
                { commands = []
                ; fee_transfers = []
                ; coinbase = constraint_constants.coinbase_amount
                ; coinbase_receiver =
                    Some (fst Consensus_state_hooks.genesis_winner)
                }
            ; snark_jobs = []
            ; proof =
                ( match proof_data with
                | Some { genesis_proof; _ } ->
                    genesis_proof
                | None ->
                    (* It's nearly never useful to have a specific genesis
                       proof to pass here -- anyone can create one as needed --
                       and we don't want this GraphQL query to trigger an
                       expensive proof generation step if we don't have one
                       available.
                    *)
                    Lazy.force Proof.blockchain_dummy )
            }
        ; hash
        } )

  (* used by best_chain, block below *)
  let block_of_breadcrumb mina breadcrumb =
    let hash = Transition_frontier.Breadcrumb.state_hash breadcrumb in
    let block = Transition_frontier.Breadcrumb.block breadcrumb in
    let transactions =
      Mina_block.transactions
        ~constraint_constants:
          (Mina_lib.config mina).precomputed_values.constraint_constants block
    in
    { With_hash.Stable.Latest.data =
        Filtered_external_transition.of_transition block `All transactions
    ; hash
    }

  let best_chain =
    io_field "bestChain"
      ~doc:
        "Retrieve a list of blocks from transition frontier's root to the \
         current best tip. Returns an error if the system is bootstrapping."
      ~typ:(list @@ non_null Types.block)
      ~args:
        Arg.
          [ arg "maxLength"
              ~doc:
                "The maximum number of blocks to return. If there are more \
                 blocks in the transition frontier from root to tip, the n \
                 blocks closest to the best tip will be returned"
              ~typ:int
          ]
      ~resolve:(fun { ctx = mina; _ } () max_length ->
        match Mina_lib.best_chain ?max_length mina with
        | Some best_chain ->
            let%map blocks =
              Deferred.List.map best_chain ~f:(fun bc ->
                  Deferred.return @@ block_of_breadcrumb mina bc )
            in
            Ok (Some blocks)
        | None ->
            return
            @@ Error "Could not obtain best chain from transition frontier" )

  let block =
    result_field2 "block"
      ~doc:
        "Retrieve a block with the given state hash or height, if contained in \
         the transition frontier."
      ~typ:(non_null Types.block)
      ~args:
        Arg.
          [ arg "stateHash" ~doc:"The state hash of the desired block"
              ~typ:string
          ; arg "height"
              ~doc:"The height of the desired block in the best chain" ~typ:int
          ]
      ~resolve:(fun { ctx = mina; _ } () (state_hash_base58_opt : string option)
                    (height_opt : int option) ->
        let open Result.Let_syntax in
        let get_transition_frontier () =
          let transition_frontier_pipe = Mina_lib.transition_frontier mina in
          Pipe_lib.Broadcast_pipe.Reader.peek transition_frontier_pipe
          |> Result.of_option ~error:"Could not obtain transition frontier"
        in
        let block_from_state_hash state_hash_base58 =
          let%bind state_hash =
            State_hash.of_base58_check state_hash_base58
            |> Result.map_error ~f:Error.to_string_hum
          in
          let%bind transition_frontier = get_transition_frontier () in
          let%map breadcrumb =
            Transition_frontier.find transition_frontier state_hash
            |> Result.of_option
                 ~error:
                   (sprintf
                      "Block with state hash %s not found in transition \
                       frontier"
                      state_hash_base58 )
          in
          block_of_breadcrumb mina breadcrumb
        in
        let block_from_height height =
          let height_uint32 =
            (* GraphQL int is signed 32-bit
                 empirically, conversion does not raise even if
               - the number is negative
               - the number is not representable using 32 bits
            *)
            Unsigned.UInt32.of_int height
          in
          let%bind transition_frontier = get_transition_frontier () in
          let best_chain_breadcrumbs =
            Transition_frontier.best_tip_path transition_frontier
          in
          let%map desired_breadcrumb =
            List.find best_chain_breadcrumbs ~f:(fun bc ->
                let validated_transition =
                  Transition_frontier.Breadcrumb.validated_transition bc
                in
                let block_height =
                  Mina_block.(
                    blockchain_length @@ With_hash.data
                    @@ Validated.forget validated_transition)
                in
                Unsigned.UInt32.equal block_height height_uint32 )
            |> Result.of_option
                 ~error:
                   (sprintf
                      "Could not find block in transition frontier with height \
                       %d"
                      height )
          in
          block_of_breadcrumb mina desired_breadcrumb
        in
        match (state_hash_base58_opt, height_opt) with
        | Some state_hash_base58, None ->
            block_from_state_hash state_hash_base58
        | None, Some height ->
            block_from_height height
        | None, None | Some _, Some _ ->
            Error "Must provide exactly one of state hash, height" )

  let initial_peers =
    field "initialPeers"
      ~doc:"List of peers that the daemon first used to connect to the network"
      ~args:Arg.[]
      ~typ:(non_null @@ list @@ non_null string)
      ~resolve:(fun { ctx = mina; _ } () ->
        List.map (Mina_lib.initial_peers mina) ~f:Mina_net2.Multiaddr.to_string
        )

  let get_peers =
    io_field "getPeers"
      ~doc:"List of peers that the daemon is currently connected to"
      ~args:Arg.[]
      ~typ:(non_null @@ list @@ non_null Types.DaemonStatus.peer)
      ~resolve:(fun { ctx = mina; _ } () ->
        let%map peers = Mina_networking.peers (Mina_lib.net mina) in
        Ok (List.map ~f:Network_peer.Peer.to_display peers) )

  let snark_pool =
    field "snarkPool"
      ~doc:"List of completed snark works that have the lowest fee so far"
      ~args:Arg.[]
      ~typ:(non_null @@ list @@ non_null Types.completed_work)
      ~resolve:(fun { ctx = mina; _ } () ->
        Mina_lib.snark_pool mina |> Network_pool.Snark_pool.resource_pool
        |> Network_pool.Snark_pool.Resource_pool.all_completed_work )

  let pending_snark_work =
    field "pendingSnarkWork" ~doc:"List of snark works that are yet to be done"
      ~args:Arg.[]
      ~typ:(non_null @@ list @@ non_null Types.pending_work)
      ~resolve:(fun { ctx = mina; _ } () ->
        let snark_job_state = Mina_lib.snark_job_state mina in
        let snark_pool = Mina_lib.snark_pool mina in
        let fee_opt =
          Mina_lib.(
            Option.map (snark_worker_key mina) ~f:(fun _ -> snark_work_fee mina))
        in
        let (module S) = Mina_lib.work_selection_method mina in
        S.pending_work_statements ~snark_pool ~fee_opt snark_job_state )

  let genesis_constants =
    field "genesisConstants"
      ~doc:
        "The constants used to determine the configuration of the genesis \
         block and all of its transitive dependencies"
      ~args:Arg.[]
      ~typ:(non_null Types.genesis_constants)
      ~resolve:(fun _ () -> ())

  let time_offset =
    field "timeOffset"
      ~doc:
        "The time offset in seconds used to convert real times into blockchain \
         times"
      ~args:Arg.[]
      ~typ:(non_null int)
      ~resolve:(fun { ctx = mina; _ } () ->
        Block_time.Controller.get_time_offset
          ~logger:(Mina_lib.config mina).logger
        |> Time.Span.to_sec |> Float.to_int )

  let connection_gating_config =
    io_field "connectionGatingConfig"
      ~doc:
        "The rules that the libp2p helper will use to determine which \
         connections to permit"
      ~args:Arg.[]
      ~typ:(non_null Types.Payload.set_connection_gating_config)
      ~resolve:(fun { ctx = mina; _ } _ ->
        let net = Mina_lib.net mina in
        let%map config = Mina_networking.connection_gating_config net in
        Ok config )

  let validate_payment =
    io_field "validatePayment"
      ~doc:"Validate the format and signature of a payment" ~typ:(non_null bool)
      ~args:
        Arg.
          [ arg "input" ~typ:(non_null Types.Input.SendPaymentInput.arg_typ)
          ; Types.Input.Fields.signature
          ]
      ~resolve:(fun { ctx = mina; _ } ()
                    (from, to_, amount, fee, valid_until, memo, nonce_opt)
                    signature ->
        let open Deferred.Result.Let_syntax in
        let body =
          Signed_command_payload.Body.Payment
            { receiver_pk = to_; amount = Amount.of_uint64 amount }
        in
        let%bind signature =
          match signature with
          | Some signature ->
              return signature
          | None ->
              Deferred.Result.fail "Signature field is missing"
        in
        let%bind user_command_input =
          Mutations.make_signed_user_command ~nonce_opt ~signer:from ~memo ~fee
            ~fee_payer_pk:from ~valid_until ~body ~signature
        in
        let%map user_command, _ =
          User_command_input.to_user_command
            ~get_current_nonce:(Mina_lib.get_current_nonce mina)
            ~get_account:(Mina_lib.get_account mina)
            ~constraint_constants:
              (Mina_lib.config mina).precomputed_values.constraint_constants
            ~logger:(Mina_lib.top_level_logger mina)
            user_command_input
          |> Deferred.Result.map_error ~f:Error.to_string_hum
        in
        Signed_command.check_signature user_command )

  let runtime_config =
    field "runtimeConfig"
      ~doc:"The runtime configuration passed to the daemon at start-up"
      ~typ:(non_null Types.json)
      ~args:Arg.[]
      ~resolve:(fun { ctx = mina; _ } () ->
        Mina_lib.runtime_config mina
        |> Runtime_config.to_yojson |> Yojson.Safe.to_basic )

  let fork_config =
    let rec map_results ~f = function
      | [] ->
          Result.return []
      | r :: rs ->
          let open Result.Let_syntax in
          let%bind r' = f r in
          let%map rs = map_results ~f rs in
          r' :: rs
    in
    field "fork_config"
      ~doc:
        "The runtime configuration for a blockchain fork intended to be a \
         continuation of the current one."
      ~typ:(non_null Types.json)
      ~args:Arg.[]
      ~resolve:(fun { ctx = mina; _ } () ->
        match Mina_lib.best_tip mina with
        | `Bootstrapping ->
            `Assoc [ ("error", `String "Daemon is bootstrapping") ]
        | `Active best_tip -> (
            let block = Transition_frontier.Breadcrumb.(block best_tip) in
            let global_slot =
              Mina_block.blockchain_length block |> Unsigned.UInt32.to_int
            in
            let accounts_or_error =
              Transition_frontier.Breadcrumb.staged_ledger best_tip
              |> Staged_ledger.ledger
              |> Ledger.foldi ~init:[] ~f:(fun _ accum act -> act :: accum)
              |> map_results
                   ~f:Runtime_config.Json_layout.Accounts.Single.of_account
            in
            let protocol_state =
              Transition_frontier.Breadcrumb.protocol_state best_tip
            in
            match accounts_or_error with
            | Error e ->
                `Assoc [ ("error", `String e) ]
            | Ok accounts ->
                let runtime_config = Mina_lib.runtime_config mina in
                let ledger = Option.value_exn runtime_config.ledger in
                let previous_length =
                  let open Option.Let_syntax in
                  let%bind proof = runtime_config.proof in
                  let%map fork = proof.fork in
                  fork.previous_length + global_slot
                in
                let fork =
                  Runtime_config.Fork_config.
                    { previous_state_hash =
                        State_hash.to_base58_check
                          protocol_state.previous_state_hash
                    ; previous_length =
                        Option.value ~default:global_slot previous_length
                    ; genesis_slot = global_slot
                    }
                in
                let update =
                  Runtime_config.make
                  (* add_genesis_winner must be set to false, because this
                     config effectively creates a continuation of the current
                     blockchain state and therefore the genesis ledger already
                     contains the winner of the previous block. No need to
                     artificially add it. In fact, it wouldn't work at all,
                     because the new node would try to create this account at
                     startup, even though it already exists, leading to an error.*)
                    ~ledger:
                      { ledger with
                        base = Accounts accounts
                      ; add_genesis_winner = Some false
                      }
                    ~proof:(Runtime_config.Proof_keys.make ~fork ())
                    ()
                in
                let new_config = Runtime_config.combine runtime_config update in
                Runtime_config.to_yojson new_config |> Yojson.Safe.to_basic ) )

  let thread_graph =
    field "threadGraph"
      ~doc:
        "A graphviz dot format representation of the deamon's internal thread \
         graph"
      ~typ:(non_null string)
      ~args:Arg.[]
      ~resolve:(fun _ () ->
        Bytes.unsafe_to_string
          ~no_mutation_while_string_reachable:
            (O1trace.Thread.dump_thread_graph ()) )

  let evaluate_vrf =
    io_field "evaluateVrf"
      ~doc:
        "Evaluate a vrf for the given public key. This includes a witness \
         which may be verified without access to the private key for this vrf \
         evaluation."
      ~typ:(non_null Types.vrf_evaluation)
      ~args:
        Arg.
          [ arg "message" ~typ:(non_null Types.Input.VrfMessageInput.arg_typ)
          ; arg "publicKey" ~typ:(non_null Types.Input.PublicKey.arg_typ)
          ; arg "vrfThreshold" ~typ:Types.Input.VrfThresholdInput.arg_typ
          ]
      ~resolve:(fun { ctx = mina; _ } () message public_key vrf_threshold ->
        Deferred.return
        @@
        let open Result.Let_syntax in
        let%map sk =
          match%bind Mutations.find_identity ~public_key mina with
          | `Keypair { private_key; _ } ->
              Ok private_key
          | `Hd_index _ ->
              Error
                "Computing a vrf evaluation from a hardware wallet is not \
                 supported"
        in
        let constraint_constants =
          (Mina_lib.config mina).precomputed_values.constraint_constants
        in
        let t =
          { (Consensus_vrf.Layout.Evaluation.of_message_and_sk
               ~constraint_constants message sk )
            with
            vrf_threshold
          }
        in
        match vrf_threshold with
        | Some _ ->
            Consensus_vrf.Layout.Evaluation.compute_vrf ~constraint_constants t
        | None ->
            t )

  let check_vrf =
    field "checkVrf"
      ~doc:
        "Check a vrf evaluation commitment. This can be used to check vrf \
         evaluations without needing to reveal the private key, in the format \
         returned by evaluateVrf"
      ~typ:(non_null Types.vrf_evaluation)
      ~args:
        Arg.
          [ arg "input" ~typ:(non_null Types.Input.VrfEvaluationInput.arg_typ) ]
      ~resolve:(fun { ctx = mina; _ } () evaluation ->
        let constraint_constants =
          (Mina_lib.config mina).precomputed_values.constraint_constants
        in
        Consensus_vrf.Layout.Evaluation.compute_vrf ~constraint_constants
          evaluation )

  let blockchain_verification_key =
    io_field "blockchainVerificationKey"
      ~doc:"The pickles verification key for the protocol state proof"
      ~typ:(non_null Types.json)
      ~args:Arg.[]
      ~resolve:(fun { ctx = mina; _ } () ->
        let open Deferred.Result.Let_syntax in
        Mina_lib.verifier mina |> Verifier.get_blockchain_verification_key
        |> Deferred.Result.map_error ~f:Error.to_string_hum
        >>| Pickles.Verification_key.to_yojson >>| Yojson.Safe.to_basic )

<<<<<<< HEAD
=======
  let network_id =
    field "networkID"
      ~doc:
        "The chain-agnostic identifier of the network this daemon is \
         participating in"
      ~typ:(non_null string)
      ~args:Arg.[]
      ~resolve:(fun { ctx = mina; _ } () ->
        let configured_name =
          let open Option.Let_syntax in
          let cfg = Mina_lib.runtime_config mina in
          let%bind ledger = cfg.ledger in
          ledger.name
        in
        "mina:"
        ^ Option.value ~default:Mina_compile_config.network_id configured_name
        )

>>>>>>> 5d48d72b
  let commands =
    [ sync_status
    ; daemon_status
    ; version
    ; get_filtered_log_entries
    ; owned_wallets (* deprecated *)
    ; tracked_accounts
    ; wallet (* deprecated *)
    ; connection_gating_config
    ; account
    ; accounts_for_pk
    ; token_owner
    ; token_accounts
    ; current_snark_worker
    ; best_chain
    ; block
    ; genesis_block
    ; initial_peers
    ; get_peers
    ; pooled_user_commands
    ; pooled_zkapp_commands
    ; transaction_status
    ; trust_status
    ; trust_status_all
    ; snark_pool
    ; pending_snark_work
    ; genesis_constants
    ; time_offset
    ; validate_payment
    ; evaluate_vrf
    ; check_vrf
    ; runtime_config
    ; fork_config
    ; thread_graph
    ; blockchain_verification_key
<<<<<<< HEAD
=======
    ; network_id
>>>>>>> 5d48d72b
    ]

  module Itn = struct
    (* incentivized testnet-specific queries *)

    let auth =
      field "auth"
        ~args:Arg.[]
        ~typ:(non_null Types.Itn.auth)
        ~doc:"Uuid for GraphQL server, sequence number for signing public key"
        ~resolve:(fun _ () ->
          ( Uuid.to_string Itn_sequencing.uuid
          , Itn_sequencing.get_sequence_no_for_auth () ) )

    let slots_won =
      io_field "slotsWon"
        ~typ:(non_null (list (non_null int)))
        ~args:Arg.[]
        ~doc:"Slots won by a block producer for current epoch"
        ~resolve:(fun { ctx = with_seq_no, mina; _ } () ->
          Io.return
          @@ O1trace.sync_thread "itn_slots_won"
          @@ fun () ->
          if not with_seq_no then Error "Missing sequence information"
          else
            let bp_keys = Mina_lib.block_production_pubkeys mina in
            if Public_key.Compressed.Set.is_empty bp_keys then
              Error "Not a block producing node"
            else
              let open Block_producer.Vrf_evaluation_state in
              let vrf_state = Mina_lib.vrf_evaluation_state mina in
              let%map.Result () =
                Result.ok_if_true (finished vrf_state)
                  ~error:"Vrf evaluation not completed for current epoch"
              in
              List.map (Queue.to_list vrf_state.queue)
                ~f:(fun { global_slot; _ } ->
                  Mina_numbers.Global_slot_since_hard_fork.to_int global_slot )
          )

    let internal_logs =
      io_field "internalLogs"
        ~args:
          Arg.
            [ arg "startLogId" ~doc:"Least log ID to start with"
                ~typ:(non_null int)
            ]
        ~typ:(non_null (list (non_null Types.Itn.log)))
        ~doc:"Internal logs generated by the daemon"
        ~resolve:(fun { ctx = with_seq_no, _mina; _ } _ start_log_id ->
          Io.return
          @@ O1trace.sync_thread "itn_internal_logs"
          @@ fun () ->
          if not with_seq_no then Error "Missing sequence information"
          else Ok (Itn_logger.get_logs start_log_id) )

    let commands = [ auth; slots_won; internal_logs ]
  end
end

let schema =
  Graphql_async.Schema.(
    schema Queries.commands ~mutations:Mutations.commands
      ~subscriptions:Subscriptions.commands)

let schema_limited =
  (* including version because that's the default query *)
  Graphql_async.Schema.(
    schema
      [ Queries.daemon_status; Queries.block; Queries.version ]
      ~mutations:[] ~subscriptions:[])

let schema_itn : (bool * Mina_lib.t) Schema.schema =
  if Mina_compile_config.itn_features then
    Graphql_async.Schema.(
      schema Queries.Itn.commands ~mutations:Mutations.Itn.commands
        ~subscriptions:[])
  else Graphql_async.Schema.(schema [] ~mutations:[] ~subscriptions:[])<|MERGE_RESOLUTION|>--- conflicted
+++ resolved
@@ -22,7 +22,6 @@
           Result.map r ~f:(fun a -> Some a)
   end
 end
-<<<<<<< HEAD
 
 let result_of_or_error ?error v =
   Result.map_error v ~f:(fun internal_error ->
@@ -47,32 +46,6 @@
   Schema.io_field ~resolve:(fun resolve_info src input1 input2 ->
       Deferred.return @@ resolve resolve_info src input1 input2 )
 
-=======
-
-let result_of_or_error ?error v =
-  Result.map_error v ~f:(fun internal_error ->
-      let str_error = Error.to_string_hum internal_error in
-      match error with
-      | None ->
-          str_error
-      | Some error ->
-          sprintf "%s (%s)" error str_error )
-
-let result_field_no_inputs ~resolve =
-  Schema.io_field ~resolve:(fun resolve_info src ->
-      Deferred.return @@ resolve resolve_info src )
-
-(* one input *)
-let result_field ~resolve =
-  Schema.io_field ~resolve:(fun resolve_info src inputs ->
-      Deferred.return @@ resolve resolve_info src inputs )
-
-(* two inputs *)
-let result_field2 ~resolve =
-  Schema.io_field ~resolve:(fun resolve_info src input1 input2 ->
-      Deferred.return @@ resolve resolve_info src input1 input2 )
-
->>>>>>> 5d48d72b
 module Itn_sequencing = struct
   (* we don't have compare, etc. for pubkey type to use Core_kernel.Hashtbl *)
   module Hashtbl = Stdlib.Hashtbl
@@ -2479,8 +2452,6 @@
         |> Deferred.Result.map_error ~f:Error.to_string_hum
         >>| Pickles.Verification_key.to_yojson >>| Yojson.Safe.to_basic )
 
-<<<<<<< HEAD
-=======
   let network_id =
     field "networkID"
       ~doc:
@@ -2499,7 +2470,6 @@
         ^ Option.value ~default:Mina_compile_config.network_id configured_name
         )
 
->>>>>>> 5d48d72b
   let commands =
     [ sync_status
     ; daemon_status
@@ -2535,10 +2505,7 @@
     ; fork_config
     ; thread_graph
     ; blockchain_verification_key
-<<<<<<< HEAD
-=======
     ; network_id
->>>>>>> 5d48d72b
     ]
 
   module Itn = struct
