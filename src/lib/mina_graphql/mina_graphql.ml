--- conflicted
+++ resolved
@@ -3078,56 +3078,6 @@
           ~f:(Fn.compose Yojson.Safe.to_string Error_json.error_to_yojson))
 
   let set_staking =
-<<<<<<< HEAD
-    field "setStaking" ~doc:"Set keys you wish to stake with"
-      ~args:Arg.[ arg "input" ~typ:(non_null Types.Input.set_staking) ]
-      ~typ:(non_null Types.Payload.set_staking)
-      ~resolve:(fun { ctx = coda; _ } () _pks ->
-        [%log' error (Mina_lib.top_level_logger coda)]
-          "setStaking is temporarily disabled in this build. Please restart \
-           the daemon with the new block producer key" ;
-        let old_block_production_keys =
-          Mina_lib.block_production_pubkeys coda
-          |> Public_key.Compressed.Set.to_list
-        in
-        (old_block_production_keys, [], old_block_production_keys)
-        (*TODO: uncomment this after key swaps are fixed for the new VRF evaluator implementation *)
-        (*let old_block_production_keys =
-            Mina_lib.block_production_pubkeys coda
-          in
-          let wallet = Mina_lib.wallets coda in
-          let unlocked, locked =
-            List.partition_map pks ~f:(fun pk ->
-                match Secrets.Wallets.find_unlocked ~needle:pk wallet with
-                | Some kp ->
-                    `Fst (kp, pk)
-                | None ->
-                    `Snd pk)
-          in
-          let unlocked_pks = List.map unlocked ~f:(fun (_kp, pk) -> pk) in
-          [%log' info (Mina_lib.top_level_logger coda)]
-            ~metadata:
-              [ ( "old"
-                , [%to_yojson: Public_key.Compressed.t list]
-                    (Public_key.Compressed.Set.to_list old_block_production_keys)
-                )
-              ; ("new", [%to_yojson: Public_key.Compressed.t list] unlocked_pks)
-              ]
-            "Block production key replacement; old: $old, new: $new" ;
-          if not (List.is_empty locked) then
-            [%log' warn (Mina_lib.top_level_logger coda)]
-              "Some public keys are locked and unavailable as block production \
-               keys"
-              ~metadata:
-                [ ("locked_pks", [%to_yojson: Public_key.Compressed.t list] locked)
-                ] ;
-          ignore
-          @@ Mina_lib.replace_block_production_keypairs coda
-               (Keypair.And_compressed_pk.Set.of_list unlocked) ;
-          ( Public_key.Compressed.Set.to_list old_block_production_keys
-          , locked
-          , List.map ~f:Tuple.T2.get2 unlocked )*))
-=======
     result_field "setStaking" ~doc:"Set keys you wish to stake with"
       ~args:Arg.[arg "input" ~typ:(non_null Types.Input.set_staking)]
       ~typ:(non_null Types.Payload.set_staking)
@@ -3140,7 +3090,6 @@
           "The setStaking command is deprecated and no longer has any effect. \
            To enable block production, instead restart the daemon with the \
            flag --block-producer-key." )
->>>>>>> feee67cc
 
   let set_coinbase_receiver =
     field "setCoinbaseReceiver" ~doc:"Set the key to receive coinbases"
