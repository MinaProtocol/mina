open Core
open Async
open Mina_base
open Mina_transaction
module Ledger = Mina_ledger.Ledger
open Signature_lib
open Currency
module Types = Types
module Schema = Schema
module Reflection = Reflection
module Doc = Doc

module Option = struct
  include Option

  module Result = struct
    let sequence (type a b) (o : (a, b) result option) =
      match o with
      | None ->
          Ok None
      | Some r ->
          Result.map r ~f:(fun a -> Some a)
  end
end

let result_of_or_error ?error v =
  Result.map_error v ~f:(fun internal_error ->
      let str_error = Error.to_string_hum internal_error in
      match error with
      | None ->
          str_error
      | Some error ->
          sprintf "%s (%s)" error str_error )

let result_field_no_inputs ~resolve =
  Schema.io_field ~resolve:(fun resolve_info src ->
      Deferred.return @@ resolve resolve_info src )

(* one input *)
let result_field ~resolve =
  Schema.io_field ~resolve:(fun resolve_info src inputs ->
      Deferred.return @@ resolve resolve_info src inputs )

(* two inputs *)
let result_field2 ~resolve =
  Schema.io_field ~resolve:(fun resolve_info src input1 input2 ->
      Deferred.return @@ resolve resolve_info src input1 input2 )

module Itn_sequencing = struct
  (* we don't have compare, etc. for pubkey type to use Core_kernel.Hashtbl *)
  module Hashtbl = Stdlib.Hashtbl

  let uuid = Uuid.create_random Random.State.default

  let sequence_tbl : (Itn_crypto.pubkey, Unsigned.uint16) Hashtbl.t =
    Hashtbl.create ~random:true 1023

  let get_sequence_number pubkey =
    let key = pubkey in
    match Hashtbl.find_opt sequence_tbl key with
    | None ->
        let data = Unsigned.UInt16.zero in
        Hashtbl.add sequence_tbl key data ;
        data
    | Some n ->
        n

  (* used for `auth` queries, so we can return
     the sequence number for the pubkey that signed
     the query

     this is stateful, but appears to be safe
  *)
  let set_sequence_number_for_auth, get_sequence_no_for_auth =
    let pubkey_sequence_no = ref Unsigned.UInt16.zero in
    let setter pubkey =
      let seq_no = get_sequence_number pubkey in
      pubkey_sequence_no := seq_no
    in
    let getter () = !pubkey_sequence_no in
    (setter, getter)

  let valid_sequence_number query_uuid pubkey seqno_str =
    let%bind.Option () = Option.some_if (Uuid.equal query_uuid uuid) () in
    let seqno = get_sequence_number pubkey in
    if String.equal (Unsigned.UInt16.to_string seqno) seqno_str then Some seqno
    else None

  let incr_sequence_number pubkey =
    let key = pubkey in
    match Hashtbl.find_opt sequence_tbl key with
    | None ->
        failwithf
          "Expected to find sequence number for UUID %s and public key %s"
          (Uuid.to_string uuid)
          (Itn_crypto.pubkey_to_base64 pubkey)
          ()
    | Some n ->
        Hashtbl.replace sequence_tbl key (Unsigned.UInt16.succ n)
end

module Subscriptions = struct
  open Schema

  let new_sync_update =
    subscription_field "newSyncUpdate"
      ~doc:"Event that triggers when the network sync status changes"
      ~deprecated:NotDeprecated
      ~typ:(non_null Types.sync_status)
      ~args:Arg.[]
      ~resolve:(fun { ctx = mina; _ } ->
        Mina_lib.sync_status mina |> Mina_incremental.Status.to_pipe
        |> Deferred.Result.return )

  let new_block =
    subscription_field "newBlock"
      ~doc:
        "Event that triggers when a new block is created that either contains \
         a transaction with the specified public key, or was produced by it. \
         If no public key is provided, then the event will trigger for every \
         new block received"
      ~typ:(non_null Types.block)
      ~args:
        Arg.
          [ arg "publicKey" ~doc:"Public key that is included in the block"
              ~typ:Types.Input.PublicKey.arg_typ
          ]
      ~resolve:(fun { ctx = mina; _ } public_key ->
        Deferred.Result.return
        @@ Mina_commands.Subscriptions.new_block mina public_key )

  let chain_reorganization =
    subscription_field "chainReorganization"
      ~doc:
        "Event that triggers when the best tip changes in a way that is not a \
         trivial extension of the existing one"
      ~typ:(non_null Types.chain_reorganization_status)
      ~args:Arg.[]
      ~resolve:(fun { ctx = mina; _ } ->
        Deferred.Result.return
        @@ Mina_commands.Subscriptions.reorganization mina )

  let commands = [ new_sync_update; new_block; chain_reorganization ]
end

module Mutations = struct
  open Schema

  let create_account_resolver { ctx = t; _ } () password =
    let password = lazy (return (Bytes.of_string password)) in
    let%map pk = Mina_lib.wallets t |> Secrets.Wallets.generate_new ~password in
    Mina_lib.subscriptions t |> Mina_lib.Subscriptions.add_new_subscription ~pk ;
    Result.return pk

  let add_wallet =
    io_field "addWallet"
      ~doc:
        "Add a wallet - this will create a new keypair and store it in the \
         daemon"
      ~deprecated:(Deprecated (Some "use createAccount instead"))
      ~typ:(non_null Types.Payload.create_account)
      ~args:
        Arg.[ arg "input" ~typ:(non_null Types.Input.AddAccountInput.arg_typ) ]
      ~resolve:create_account_resolver

  let start_filtered_log =
    field "startFilteredLog"
      ~doc:
        "TESTING ONLY: Start filtering and recording all structured events in \
         memory"
      ~typ:(non_null bool)
      ~args:Arg.[ arg "filter" ~typ:(non_null (list (non_null string))) ]
      ~resolve:(fun { ctx = t; _ } () filter ->
        Result.is_ok @@ Mina_lib.start_filtered_log t filter )

  let create_account =
    io_field "createAccount"
      ~doc:
        "Create a new account - this will create a new keypair and store it in \
         the daemon"
      ~typ:(non_null Types.Payload.create_account)
      ~args:
        Arg.[ arg "input" ~typ:(non_null Types.Input.AddAccountInput.arg_typ) ]
      ~resolve:create_account_resolver

  let create_hd_account =
    io_field "createHDAccount"
      ~doc:Secrets.Hardware_wallets.create_hd_account_summary
      ~typ:(non_null Types.Payload.create_account)
      ~args:
        Arg.
          [ arg "input" ~typ:(non_null Types.Input.CreateHDAccountInput.arg_typ)
          ]
      ~resolve:(fun { ctx = mina; _ } () hd_index ->
        Mina_lib.wallets mina |> Secrets.Wallets.create_hd_account ~hd_index )

  let unlock_account_resolver { ctx = t; _ } () (password, pk) =
    let password = lazy (return (Bytes.of_string password)) in
    match%map
      Mina_lib.wallets t |> Secrets.Wallets.unlock ~needle:pk ~password
    with
    | Error `Not_found ->
        Error "Could not find owned account associated with provided key"
    | Error `Bad_password ->
        Error "Wrong password provided"
    | Error (`Key_read_error e) ->
        Error
          (sprintf "Error reading the secret key file: %s"
             (Secrets.Privkey_error.to_string e) )
    | Ok () ->
        Ok pk

  let unlock_wallet =
    io_field "unlockWallet"
      ~doc:"Allow transactions to be sent from the unlocked account"
      ~deprecated:(Deprecated (Some "use unlockAccount instead"))
      ~typ:(non_null Types.Payload.unlock_account)
      ~args:Arg.[ arg "input" ~typ:(non_null Types.Input.UnlockInput.arg_typ) ]
      ~resolve:unlock_account_resolver

  let unlock_account =
    io_field "unlockAccount"
      ~doc:"Allow transactions to be sent from the unlocked account"
      ~typ:(non_null Types.Payload.unlock_account)
      ~args:Arg.[ arg "input" ~typ:(non_null Types.Input.UnlockInput.arg_typ) ]
      ~resolve:unlock_account_resolver

  let lock_account_resolver { ctx = t; _ } () pk =
    Mina_lib.wallets t |> Secrets.Wallets.lock ~needle:pk ;
    pk

  let lock_wallet =
    field "lockWallet"
      ~doc:"Lock an unlocked account to prevent transaction being sent from it"
      ~deprecated:(Deprecated (Some "use lockAccount instead"))
      ~typ:(non_null Types.Payload.lock_account)
      ~args:Arg.[ arg "input" ~typ:(non_null Types.Input.LockInput.arg_typ) ]
      ~resolve:lock_account_resolver

  let lock_account =
    field "lockAccount"
      ~doc:"Lock an unlocked account to prevent transaction being sent from it"
      ~typ:(non_null Types.Payload.lock_account)
      ~args:Arg.[ arg "input" ~typ:(non_null Types.Input.LockInput.arg_typ) ]
      ~resolve:lock_account_resolver

  let delete_account_resolver { ctx = mina; _ } () public_key =
    let open Deferred.Result.Let_syntax in
    let wallets = Mina_lib.wallets mina in
    let%map () =
      Deferred.Result.map_error
        ~f:(fun `Not_found -> "Could not find account with specified public key")
        (Secrets.Wallets.delete wallets public_key)
    in
    public_key

  let delete_wallet =
    io_field "deleteWallet"
      ~doc:"Delete the private key for an account that you track"
      ~deprecated:(Deprecated (Some "use deleteAccount instead"))
      ~typ:(non_null Types.Payload.delete_account)
      ~args:
        Arg.
          [ arg "input" ~typ:(non_null Types.Input.DeleteAccountInput.arg_typ) ]
      ~resolve:delete_account_resolver

  let delete_account =
    io_field "deleteAccount"
      ~doc:"Delete the private key for an account that you track"
      ~typ:(non_null Types.Payload.delete_account)
      ~args:
        Arg.
          [ arg "input" ~typ:(non_null Types.Input.DeleteAccountInput.arg_typ) ]
      ~resolve:delete_account_resolver

  let reload_account_resolver { ctx = mina; _ } () =
    let%map _ =
      Secrets.Wallets.reload ~logger:(Logger.create ()) (Mina_lib.wallets mina)
    in
    Ok true

  let reload_wallets =
    io_field "reloadWallets" ~doc:"Reload tracked account information from disk"
      ~deprecated:(Deprecated (Some "use reloadAccounts instead"))
      ~typ:(non_null Types.Payload.reload_accounts)
      ~args:Arg.[]
      ~resolve:reload_account_resolver

  let reload_accounts =
    io_field "reloadAccounts"
      ~doc:"Reload tracked account information from disk"
      ~typ:(non_null Types.Payload.reload_accounts)
      ~args:Arg.[]
      ~resolve:reload_account_resolver

  let import_account =
    io_field "importAccount" ~doc:"Reload tracked account information from disk"
      ~typ:(non_null Types.Payload.import_account)
      ~args:
        Arg.
          [ arg "path"
              ~doc:
                "Path to the wallet file, relative to the daemon's current \
                 working directory."
              ~typ:(non_null string)
          ; arg "password" ~doc:"Password for the account to import"
              ~typ:(non_null string)
          ]
      ~resolve:(fun { ctx = mina; _ } () privkey_path password ->
        let open Deferred.Result.Let_syntax in
        (* the Keypair.read zeroes the password, so copy for use in import step below *)
        let saved_password =
          Lazy.return (Deferred.return (Bytes.of_string password))
        in
        let password =
          Lazy.return (Deferred.return (Bytes.of_string password))
        in
        let%bind ({ Keypair.public_key; _ } as keypair) =
          Secrets.Keypair.read ~privkey_path ~password
          |> Deferred.Result.map_error ~f:Secrets.Privkey_error.to_string
        in
        let pk = Public_key.compress public_key in
        let wallets = Mina_lib.wallets mina in
        match Secrets.Wallets.check_locked wallets ~needle:pk with
        | Some _ ->
            return (pk, true)
        | None ->
            let%map.Async.Deferred pk =
              Secrets.Wallets.import_keypair wallets keypair
                ~password:saved_password
            in
            Ok (pk, false) )

  let reset_trust_status =
    io_field "resetTrustStatus"
      ~doc:"Reset trust status for all peers at a given IP address"
      ~typ:(list (non_null Types.Payload.trust_status))
      ~args:
        Arg.
          [ arg "input"
              ~typ:(non_null Types.Input.ResetTrustStatusInput.arg_typ)
          ]
      ~resolve:(fun { ctx = mina; _ } () ip_address_input ->
        let open Deferred.Result.Let_syntax in
        let%map ip_address =
          Deferred.return
          @@ Types.Arguments.ip_address ~name:"ip_address" ip_address_input
        in
        Some (Mina_commands.reset_trust_status mina ip_address) )

  let send_user_command mina user_command_input =
    match
      Mina_commands.setup_and_submit_user_command mina user_command_input
    with
    | `Active f -> (
        match%map f with
        | Ok user_command ->
            Ok
              { Types.User_command.With_status.data = user_command
              ; status = Enqueued
              }
        | Error e ->
            Error
              (sprintf "Couldn't send user command: %s" (Error.to_string_hum e))
        )
    | `Bootstrapping ->
        return (Error "Daemon is bootstrapping")

  let internal_send_zkapp_commands mina zkapp_commands =
    match Mina_commands.setup_and_submit_zkapp_commands mina zkapp_commands with
    | `Active f -> (
        match%map f with
        | Ok zkapp_commands ->
            let cmds_with_hash =
              List.map zkapp_commands ~f:(fun zkapp_command ->
                  let cmd =
                    { Types.Zkapp_command.With_status.data = zkapp_command
                    ; status = Enqueued
                    }
                  in
                  Types.Zkapp_command.With_status.map cmd ~f:(fun cmd ->
                      { With_hash.data = cmd
                      ; hash = Transaction_hash.hash_command (Zkapp_command cmd)
                      } ) )
            in
            Ok cmds_with_hash
        | Error e ->
            Error
              (sprintf "Couldn't send zkApp commands: %s"
                 (Error.to_string_hum e) ) )
    | `Bootstrapping ->
        return (Error "Daemon is bootstrapping")

  let mock_zkapp_command mina zkapp_command :
      ( (Zkapp_command.t, Transaction_hash.t) With_hash.t
        Types.Zkapp_command.With_status.t
      , string )
      result
      Io.t =
    (* instead of adding the zkapp_command to the transaction pool, as we would for an actual zkapp,
       apply the zkapp using an ephemeral ledger
    *)
    match Mina_lib.best_tip mina with
    | `Active breadcrumb -> (
        let best_tip_ledger =
          Transition_frontier.Breadcrumb.staged_ledger breadcrumb
          |> Staged_ledger.ledger
        in
        let%bind accounts = Ledger.to_list best_tip_ledger in
        let constraint_constants =
          Genesis_constants.Constraint_constants.compiled
        in
        let depth = constraint_constants.ledger_depth in
        let ledger = Ledger.create_ephemeral ~depth () in
        (* Ledger.copy doesn't actually copy
           N.B.: The time for this copy grows with the number of accounts
        *)
        List.iter accounts ~f:(fun account ->
            let pk = Account.public_key account in
            let token = Account.token account in
            let account_id = Account_id.create pk token in
            match Ledger.get_or_create_account ledger account_id account with
            | Ok (`Added, _loc) ->
                ()
            | Ok (`Existed, _loc) ->
                (* should be unreachable *)
                failwithf
                  "When creating ledger for mock zkApp, account with public \
                   key %s and token %s already existed"
                  (Signature_lib.Public_key.Compressed.to_string pk)
                  (Token_id.to_string token) ()
            | Error err ->
                (* should be unreachable *)
                Error.tag_arg err
                  "When creating ledger for mock zkApp, error when adding \
                   account"
                  (("public_key", pk), ("token", token))
                  [%sexp_of:
                    (string * Signature_lib.Public_key.Compressed.t)
                    * (string * Token_id.t)]
                |> Error.raise ) ;
        match
          Pipe_lib.Broadcast_pipe.Reader.peek
            (Mina_lib.transition_frontier mina)
        with
        | None ->
            (* should be unreachable *)
            return (Error "Transition frontier not available")
        | Some tf -> (
            let parent_hash =
              Transition_frontier.Breadcrumb.parent_hash breadcrumb
            in
            match Transition_frontier.find_protocol_state tf parent_hash with
            | None ->
                (* should be unreachable *)
                return (Error "Could not get parent breadcrumb")
            | Some prev_state ->
                let state_view =
                  Mina_state.Protocol_state.body prev_state
                  |> Mina_state.Protocol_state.Body.view
                in
                let applied =
                  Ledger.apply_zkapp_command_unchecked ~constraint_constants
                    ~global_slot:
                      ( Transition_frontier.Breadcrumb.consensus_state breadcrumb
                      |> Consensus.Data.Consensus_state
                         .global_slot_since_genesis )
                    ~state_view ledger zkapp_command
                in
                (* rearrange data to match result type of `send_zkapp_command` *)
                let applied_ok =
                  Result.map applied
                    ~f:(fun (zkapp_command_applied, _local_state_and_amount) ->
                      let ({ data = zkapp_command; status }
                            : Zkapp_command.t With_status.t ) =
                        zkapp_command_applied.command
                      in
                      let hash =
                        Transaction_hash.hash_command
                          (Zkapp_command zkapp_command)
                      in
                      let (with_hash : _ With_hash.t) =
                        { data = zkapp_command; hash }
                      in
                      let (status : Types.Command_status.t) =
                        match status with
                        | Applied ->
                            Applied
                        | Failed failure ->
                            Included_but_failed failure
                      in
                      ( { data = with_hash; status }
                        : _ Types.Zkapp_command.With_status.t ) )
                in
                return @@ Result.map_error applied_ok ~f:Error.to_string_hum ) )
    | `Bootstrapping ->
        return (Error "Daemon is bootstrapping")

  let find_identity ~public_key mina =
    Result.of_option
      (Secrets.Wallets.find_identity (Mina_lib.wallets mina) ~needle:public_key)
      ~error:
        "Couldn't find an unlocked key for specified `sender`. Did you unlock \
         the account you're making a transaction from?"

  let create_user_command_input ~fee ~fee_payer_pk ~nonce_opt ~valid_until ~memo
      ~signer ~body ~sign_choice : (User_command_input.t, string) result =
    let open Result.Let_syntax in
    (* TODO: We should put a more sensible default here. *)
    let valid_until =
      Option.map ~f:Mina_numbers.Global_slot_since_genesis.of_uint32 valid_until
    in
    let%bind fee =
      Utils.result_of_exn Currency.Fee.of_uint64 fee
        ~error:(sprintf "Invalid `fee` provided.")
    in
    let%bind () =
      Result.ok_if_true
        Currency.Fee.(fee >= Signed_command.minimum_fee)
        ~error:
          (* IMPORTANT! Do not change the content of this error without
           * updating Rosetta's construction API to handle the changes *)
          (sprintf
             !"Invalid user command. Fee %s is less than the minimum fee, %s."
             (Currency.Fee.to_mina_string fee)
             (Currency.Fee.to_mina_string Signed_command.minimum_fee) )
    in
    let%map memo =
      Option.value_map memo ~default:(Ok Signed_command_memo.empty)
        ~f:(fun memo ->
          Utils.result_of_exn Signed_command_memo.create_from_string_exn memo
            ~error:"Invalid `memo` provided." )
    in
    User_command_input.create ~signer ~fee ~fee_payer_pk ?nonce:nonce_opt
      ~valid_until ~memo ~body ~sign_choice ()

  let make_signed_user_command ~signature ~nonce_opt ~signer ~memo ~fee
      ~fee_payer_pk ~valid_until ~body =
    let open Deferred.Result.Let_syntax in
    let%bind signature = signature |> Deferred.return in
    let%map user_command_input =
      create_user_command_input ~nonce_opt ~signer ~memo ~fee ~fee_payer_pk
        ~valid_until ~body
        ~sign_choice:(User_command_input.Sign_choice.Signature signature)
      |> Deferred.return
    in
    user_command_input

  let send_signed_user_command ~signature ~mina ~nonce_opt ~signer ~memo ~fee
      ~fee_payer_pk ~valid_until ~body =
    let open Deferred.Result.Let_syntax in
    let%bind user_command_input =
      make_signed_user_command ~signature ~nonce_opt ~signer ~memo ~fee
        ~fee_payer_pk ~valid_until ~body
    in
    let%map cmd = send_user_command mina user_command_input in
    Types.User_command.With_status.map cmd ~f:(fun cmd ->
        { With_hash.data = cmd
        ; hash = Transaction_hash.hash_command (Signed_command cmd)
        } )

  let send_unsigned_user_command ~mina ~nonce_opt ~signer ~memo ~fee
      ~fee_payer_pk ~valid_until ~body =
    let open Deferred.Result.Let_syntax in
    let%bind user_command_input =
      (let open Result.Let_syntax in
      let%bind sign_choice =
        match%map find_identity ~public_key:signer mina with
        | `Keypair sender_kp ->
            User_command_input.Sign_choice.Keypair sender_kp
        | `Hd_index hd_index ->
            Hd_index hd_index
      in
      create_user_command_input ~nonce_opt ~signer ~memo ~fee ~fee_payer_pk
        ~valid_until ~body ~sign_choice)
      |> Deferred.return
    in
    let%map cmd = send_user_command mina user_command_input in
    Types.User_command.With_status.map cmd ~f:(fun cmd ->
        { With_hash.data = cmd
        ; hash = Transaction_hash.hash_command (Signed_command cmd)
        } )

  let export_logs ~mina basename_opt =
    let open Mina_lib in
    let Config.{ conf_dir; _ } = Mina_lib.config mina in
    Conf_dir.export_logs_to_tar ?basename:basename_opt ~conf_dir

  let send_delegation =
    io_field "sendDelegation"
      ~doc:"Change your delegate by sending a transaction"
      ~typ:(non_null Types.Payload.send_delegation)
      ~args:
        Arg.
          [ arg "input" ~typ:(non_null Types.Input.SendDelegationInput.arg_typ)
          ; Types.Input.Fields.signature
          ]
      ~resolve:(fun { ctx = mina; _ } ()
                    (from, to_, fee, valid_until, memo, nonce_opt) signature ->
        let body =
          Signed_command_payload.Body.Stake_delegation
            (Set_delegate { new_delegate = to_ })
        in
        match signature with
        | None ->
            send_unsigned_user_command ~mina ~nonce_opt ~signer:from ~memo ~fee
              ~fee_payer_pk:from ~valid_until ~body
            |> Deferred.Result.map ~f:Types.User_command.mk_user_command
        | Some signature ->
            let%bind signature = signature |> Deferred.return in
            send_signed_user_command ~mina ~nonce_opt ~signer:from ~memo ~fee
              ~fee_payer_pk:from ~valid_until ~body ~signature
            |> Deferred.Result.map ~f:Types.User_command.mk_user_command )

  let send_payment =
    io_field "sendPayment" ~doc:"Send a payment"
      ~typ:(non_null Types.Payload.send_payment)
      ~args:
        Arg.
          [ arg "input" ~typ:(non_null Types.Input.SendPaymentInput.arg_typ)
          ; Types.Input.Fields.signature
          ]
      ~resolve:(fun { ctx = mina; _ } ()
                    (from, to_, amount, fee, valid_until, memo, nonce_opt)
                    signature ->
        let body =
          Signed_command_payload.Body.Payment
            { receiver_pk = to_; amount = Amount.of_uint64 amount }
        in
        match signature with
        | None ->
            send_unsigned_user_command ~mina ~nonce_opt ~signer:from ~memo ~fee
              ~fee_payer_pk:from ~valid_until ~body
            |> Deferred.Result.map ~f:Types.User_command.mk_user_command
        | Some signature ->
            send_signed_user_command ~mina ~nonce_opt ~signer:from ~memo ~fee
              ~fee_payer_pk:from ~valid_until ~body ~signature
            |> Deferred.Result.map ~f:Types.User_command.mk_user_command )

  let make_zkapp_endpoint ~name ~doc ~f =
    io_field name ~doc
      ~typ:(non_null Types.Payload.send_zkapp)
      ~args:
        Arg.[ arg "input" ~typ:(non_null Types.Input.SendZkappInput.arg_typ) ]
      ~resolve:(fun { ctx = mina; _ } () zkapp_command ->
        f mina zkapp_command (* TODO: error handling? *) )

  let send_zkapp =
    make_zkapp_endpoint ~name:"sendZkapp" ~doc:"Send a zkApp transaction"
      ~f:Zkapps.send_zkapp_command

  let mock_zkapp =
    make_zkapp_endpoint ~name:"mockZkapp"
      ~doc:"Mock a zkApp transaction, no effect on blockchain"
      ~f:mock_zkapp_command

  let internal_send_zkapp =
    io_field "internalSendZkapp"
      ~doc:"Send zkApp transactions (for internal testing purposes)"
      ~args:
        Arg.
          [ arg "zkappCommands"
              ~typ:
                ( non_null @@ list
                @@ non_null Types.Input.SendTestZkappInput.arg_typ )
          ]
      ~typ:(non_null @@ list @@ non_null Types.Payload.send_zkapp)
      ~resolve:(fun { ctx = mina; _ } () zkapp_commands ->
        internal_send_zkapp_commands mina zkapp_commands )

  let send_test_payments =
    io_field "sendTestPayments" ~doc:"Send a series of test payments"
      ~typ:(non_null int)
      ~args:
        Types.Input.Fields.
          [ senders
          ; receiver ~doc:"The receiver of the payments"
          ; amount ~doc:"The amount of each payment"
          ; fee ~doc:"The fee of each payment"
          ; repeat_count
          ; repeat_delay_ms
          ]
      ~resolve:(fun { ctx = mina; _ } () senders_list receiver_pk amount fee
                    repeat_count repeat_delay_ms ->
        let dumb_password = lazy (return (Bytes.of_string "dumb")) in
        let senders = Array.of_list senders_list in
        let repeat_delay =
          Time.Span.of_ms @@ float_of_int
          @@ Unsigned.UInt32.to_int repeat_delay_ms
        in
        let start = Time.now () in
        let send_tx i =
          let source_privkey = senders.(i % Array.length senders) in
          let source_pk_decompressed =
            Signature_lib.Public_key.of_private_key_exn source_privkey
          in
          let source_pk =
            Signature_lib.Public_key.compress source_pk_decompressed
          in
          let body =
            Signed_command_payload.Body.Payment
              { receiver_pk; amount = Amount.of_uint64 amount }
          in
          let memo = "" in
          let kp =
            Keypair.
              { private_key = source_privkey
              ; public_key = source_pk_decompressed
              }
          in
          let%bind _ =
            Secrets.Wallets.import_keypair (Mina_lib.wallets mina) kp
              ~password:dumb_password
          in
          send_unsigned_user_command ~mina ~nonce_opt:None ~signer:source_pk
            ~memo:(Some memo) ~fee ~fee_payer_pk:source_pk ~valid_until:None
            ~body
          |> Deferred.Result.map ~f:(const 0)
        in

        let do_ i =
          let pause =
            Time.diff
              (Time.add start @@ Time.Span.scale repeat_delay @@ float_of_int i)
            @@ Time.now ()
          in
          (if Time.Span.(pause > zero) then after pause else Deferred.unit)
          >>= fun () -> send_tx i >>| const ()
        in
        for i = 2 to Unsigned.UInt32.to_int repeat_count do
          don't_wait_for (do_ i)
        done ;
        (* don't_wait_for (Deferred.for_ 2 ~to_:repeat_count ~do_) ; *)
        send_tx 1 )

  let send_rosetta_transaction =
    io_field "sendRosettaTransaction"
      ~doc:"Send a transaction in Rosetta format"
      ~typ:(non_null Types.Payload.send_rosetta_transaction)
      ~args:
        Arg.
          [ arg "input" ~typ:(non_null Types.Input.RosettaTransaction.arg_typ) ]
      ~resolve:(fun { ctx = mina; _ } () signed_command ->
        match%map
          Mina_lib.add_full_transactions mina
            [ User_command.Signed_command signed_command ]
        with
        | Ok
            ( `Broadcasted
            , [ (User_command.Signed_command signed_command as transaction) ]
            , _ ) ->
            Ok
              (Types.User_command.mk_user_command
                 { status = Enqueued
                 ; data =
                     { With_hash.data = signed_command
                     ; hash = Transaction_hash.hash_command transaction
                     }
                 } )
        | Error err ->
            Error (Error.to_string_hum err)
        | Ok (_, [], [ (_, diff_error) ]) ->
            let diff_error =
              Network_pool.Transaction_pool.Resource_pool.Diff.Diff_error
              .to_string_hum diff_error
            in
            Error
              (sprintf "Transaction could not be entered into the pool: %s"
                 diff_error )
        | Ok _ ->
            Error "Internal error: response from transaction pool was malformed"
        )

  let export_logs =
    io_field "exportLogs" ~doc:"Export daemon logs to tar archive"
      ~args:Arg.[ arg "basename" ~typ:string ]
      ~typ:(non_null Types.Payload.export_logs)
      ~resolve:(fun { ctx = mina; _ } () basename_opt ->
        let%map result = export_logs ~mina basename_opt in
        Result.map_error result
          ~f:(Fn.compose Yojson.Safe.to_string Error_json.error_to_yojson) )

  let set_coinbase_receiver =
    field "setCoinbaseReceiver" ~doc:"Set the key to receive coinbases"
      ~args:
        Arg.
          [ arg "input"
              ~typ:(non_null Types.Input.SetCoinbaseReceiverInput.arg_typ)
          ]
      ~typ:(non_null Types.Payload.set_coinbase_receiver)
      ~resolve:(fun { ctx = mina; _ } () coinbase_receiver ->
        let old_coinbase_receiver =
          match Mina_lib.coinbase_receiver mina with
          | `Producer ->
              None
          | `Other pk ->
              Some pk
        in
        let coinbase_receiver_full =
          match coinbase_receiver with
          | None ->
              `Producer
          | Some pk ->
              `Other pk
        in
        Mina_lib.replace_coinbase_receiver mina coinbase_receiver_full ;
        (old_coinbase_receiver, coinbase_receiver) )

  let set_snark_worker =
    io_field "setSnarkWorker"
      ~doc:"Set key you wish to snark work with or disable snark working"
      ~args:
        Arg.
          [ arg "input" ~typ:(non_null Types.Input.SetSnarkWorkerInput.arg_typ)
          ]
      ~typ:(non_null Types.Payload.set_snark_worker)
      ~resolve:(fun { ctx = mina; _ } () pk ->
        let old_snark_worker_key = Mina_lib.snark_worker_key mina in
        let%map () = Mina_lib.replace_snark_worker_key mina pk in
        Ok old_snark_worker_key )

  let set_snark_work_fee =
    result_field "setSnarkWorkFee"
      ~doc:"Set fee that you will like to receive for doing snark work"
      ~args:
        Arg.[ arg "input" ~typ:(non_null Types.Input.SetSnarkWorkFee.arg_typ) ]
      ~typ:(non_null Types.Payload.set_snark_work_fee)
      ~resolve:(fun { ctx = mina; _ } () raw_fee ->
        let open Result.Let_syntax in
        let%map fee =
          Utils.result_of_exn Currency.Fee.of_uint64 raw_fee
            ~error:"Invalid snark work `fee` provided."
        in
        let last_fee = Mina_lib.snark_work_fee mina in
        Mina_lib.set_snark_work_fee mina fee ;
        last_fee )

  let set_connection_gating_config =
    io_field "setConnectionGatingConfig"
      ~args:
        Arg.
          [ arg "input"
              ~typ:(non_null Types.Input.SetConnectionGatingConfigInput.arg_typ)
          ]
      ~doc:
        "Set the connection gating config, returning the current config after \
         the application (which may have failed)"
      ~typ:(non_null Types.Payload.set_connection_gating_config)
      ~resolve:(fun { ctx = mina; _ } () config ->
        let open Deferred.Result.Let_syntax in
        let%bind config, `Clean_added_peers clean_added_peers =
          Deferred.return config
        in
        let open Deferred.Let_syntax in
        Mina_networking.set_connection_gating_config ?clean_added_peers
          (Mina_lib.net mina) config
        >>| Result.return )

  let add_peer =
    io_field "addPeers"
      ~args:
        Arg.
          [ arg "peers"
              ~typ:
                (non_null @@ list @@ non_null @@ Types.Input.NetworkPeer.arg_typ)
          ; arg "seed" ~typ:bool
          ]
      ~doc:"Connect to the given peers"
      ~typ:(non_null @@ list @@ non_null Types.DaemonStatus.peer)
      ~resolve:(fun { ctx = mina; _ } () peers seed ->
        let open Deferred.Result.Let_syntax in
        let%bind peers =
          Result.combine_errors peers
          |> Result.map_error ~f:(fun errs ->
                 Option.value ~default:"Empty peers list" (List.hd errs) )
          |> Deferred.return
        in
        let net = Mina_lib.net mina in
        let is_seed = Option.value ~default:true seed in
        let%bind.Async.Deferred maybe_failure =
          (* Add peers until we find an error *)
          Deferred.List.find_map peers ~f:(fun peer ->
              match%map.Async.Deferred
                Mina_networking.add_peer net peer ~is_seed
              with
              | Ok () ->
                  None
              | Error err ->
                  Some (Error (Error.to_string_hum err)) )
        in
        let%map () =
          match maybe_failure with
          | None ->
              return ()
          | Some err ->
              Deferred.return err
        in
        List.map ~f:Network_peer.Peer.to_display peers )

  let archive_precomputed_block =
    io_field "archivePrecomputedBlock"
      ~args:
        Arg.
          [ arg "block" ~doc:"Block encoded in precomputed block format"
              ~typ:(non_null Types.Input.PrecomputedBlock.arg_typ)
          ]
      ~typ:
        (non_null
           (obj "Applied" ~fields:(fun _ ->
                [ field "applied" ~typ:(non_null bool)
                    ~args:Arg.[]
                    ~resolve:(fun _ _ -> true)
                ] ) ) )
      ~resolve:(fun { ctx = mina; _ } () block ->
        let open Deferred.Result.Let_syntax in
        let%bind archive_location =
          match (Mina_lib.config mina).archive_process_location with
          | Some archive_location ->
              return archive_location
          | None ->
              Deferred.Result.fail
                "Could not find an archive process to connect to"
        in
        let%map () =
          Mina_lib.Archive_client.dispatch_precomputed_block archive_location
            block
          |> Deferred.Result.map_error ~f:Error.to_string_hum
        in
        () )

  let archive_extensional_block =
    io_field "archiveExtensionalBlock"
      ~args:
        Arg.
          [ arg "block" ~doc:"Block encoded in extensional block format"
              ~typ:(non_null Types.Input.ExtensionalBlock.arg_typ)
          ]
      ~typ:
        (non_null
           (obj "Applied" ~fields:(fun _ ->
                [ field "applied" ~typ:(non_null bool)
                    ~args:Arg.[]
                    ~resolve:(fun _ _ -> true)
                ] ) ) )
      ~resolve:(fun { ctx = mina; _ } () block ->
        let open Deferred.Result.Let_syntax in
        let%bind archive_location =
          match (Mina_lib.config mina).archive_process_location with
          | Some archive_location ->
              return archive_location
          | None ->
              Deferred.Result.fail
                "Could not find an archive process to connect to"
        in
        let%map () =
          Mina_lib.Archive_client.dispatch_extensional_block archive_location
            block
          |> Deferred.Result.map_error ~f:Error.to_string_hum
        in
        () )

  let commands =
    [ add_wallet
    ; start_filtered_log
    ; create_account
    ; create_hd_account
    ; unlock_account
    ; unlock_wallet
    ; lock_account
    ; lock_wallet
    ; delete_account
    ; delete_wallet
    ; reload_accounts
    ; import_account
    ; reload_wallets
    ; send_payment
    ; send_test_payments
    ; send_delegation
    ; send_zkapp
    ; mock_zkapp
    ; internal_send_zkapp
    ; export_logs
    ; set_coinbase_receiver
    ; set_snark_worker
    ; set_snark_work_fee
    ; set_connection_gating_config
    ; add_peer
    ; archive_precomputed_block
    ; archive_extensional_block
    ; send_rosetta_transaction
    ]

  module Itn = struct
    (* ITN-specific mutations *)

    let scheduler_tbl : unit Async_kernel.Ivar.t Uuid.Table.t =
      Uuid.Table.create ()

    let schedule_payments =
      io_field "schedulePayments"
        ~args:
          Arg.
            [ arg "input" ~doc:"Payments details"
                ~typ:(non_null Types.Input.Itn.PaymentDetails.arg_typ)
            ]
        ~typ:(non_null string)
        ~resolve:(fun { ctx = with_seq_no, mina; _ } () input ->
          return
          @@ O1trace.sync_thread "itn_schedule_payments"
          @@ fun () ->
          let%bind.Result () =
            Result.ok_if_true with_seq_no ~error:"Missing sequence information"
          in
          let%bind.Result payment_details =
            Result.map_error
              ~f:(sprintf "Invalid input to payment scheduler: %s")
              input
          in
          let max_memo_len = Signed_command_memo.max_input_length in
          let%bind.Result () =
            Result.ok_if_true ~error:"Empty list of senders"
            @@ not
            @@ List.is_empty payment_details.senders
          in
          let%bind.Result () =
            (* TODO subtract expected length of suffix from the memo prefix length check *)
            Result.ok_if_true
              ~error:
                (sprintf "Memo too long, limited to %d characters" max_memo_len)
              (String.length payment_details.memo_prefix <= max_memo_len)
          in
          let%bind.Result () =
            let open Currency.Fee in
            Result.ok_if_true ~error:"Maximum fee less than mininum fee"
              (payment_details.max_fee >= payment_details.min_fee)
          in
          let logger = Mina_lib.top_level_logger mina in
          let senders = payment_details.senders |> Array.of_list in
          let num_senders = Array.length senders in
          let sources =
            Array.map senders ~f:(fun sender ->
                Signature_lib.Public_key.of_private_key_exn sender
                |> Signature_lib.Public_key.compress )
          in
          let%bind.Result ledger, _tip =
            Result.of_option ~error:"Could not get best tip ledger"
              (Utils.get_ledger_and_breadcrumb mina)
          in
          let nonce_opts =
            Array.map sources ~f:(fun source ->
                let open Option.Let_syntax in
                let acct_id = Account_id.create source Token_id.default in
                let%bind loc = Ledger.location_of_account ledger acct_id in
                let%map { nonce; _ } = Ledger.get ledger loc in
                nonce )
            |> Array.zip_exn sources
          in
          let missing_nonces =
            Array.filter nonce_opts ~f:(fun (_source, nonce_opt) ->
                Option.is_none nonce_opt )
          in
          let%bind.Result () =
            if Array.is_empty missing_nonces then Ok ()
            else
              let missing_nonce_pks =
                Array.to_list missing_nonces
                |> List.map ~f:(fun (source, _nonce_opt) ->
                       Signature_lib.Public_key.Compressed.to_yojson source
                       |> Yojson.Safe.to_string )
              in
              Error
                (sprintf "Could not get nonces for accounts: %s"
                   (String.concat ~sep:"," missing_nonce_pks) )
          in
          let nonces =
            Array.map nonce_opts ~f:(fun (_source, nonce_opt) ->
                Option.value_exn nonce_opt )
          in
          let uuid = Uuid.create_random Random.State.default in
          let ivar = Ivar.create () in
          ( match Uuid.Table.add scheduler_tbl ~key:uuid ~data:ivar with
          | `Ok ->
              ()
          | `Duplicate ->
              failwith "Unexpected duplicate scheduled payments handle" ) ;
          let wait_span = 1. /. payment_details.tps |> Time.Span.of_sec in
          let wait_span_ms = Time.Span.to_ms wait_span |> int_of_float in
          let duration_span =
            Time.Span.of_min (Float.of_int payment_details.duration_min)
          in
          let tm_start = Time.now () in
          let tm_end = Time.add tm_start duration_span in
          let send_payments counter =
            let ndx = counter mod num_senders in
            O1trace.thread "itn_send_scheduled_payments"
            @@ fun () ->
            let sender = senders.(ndx) in
            let source_pk =
              Signature_lib.Public_key.of_private_key_exn sender
              |> Signature_lib.Public_key.compress
            in
            let receiver_pk = payment_details.receiver in
            let fee =
              Quickcheck.random_value ~seed:`Nondeterministic
              @@ Currency.Fee.gen_incl payment_details.min_fee
                   payment_details.max_fee
            in
            let body =
              Signed_command_payload.Body.Payment
                { receiver_pk; amount = payment_details.amount }
            in
            let valid_until = None in
            let nonce = nonces.(ndx) in
            let memo = sprintf "%s-%d" payment_details.memo_prefix counter in
            let payload =
              Signed_command_payload.create ~fee ~fee_payer_pk:source_pk ~nonce
                ~valid_until
                ~memo:(Signed_command_memo.create_from_string_exn memo)
                ~body
            in
            let signature = Ok (Signed_command.sign_payload sender payload) in
            [%log info]
              "Payment scheduler with handle %s is sending a payment from \
               sender %s"
              (Uuid.to_string uuid)
              ( Signature_lib.Public_key.Compressed.to_yojson source_pk
              |> Yojson.Safe.to_string )
              ~metadata:
                [ ( "receiver"
                  , Signature_lib.Public_key.Compressed.to_yojson receiver_pk )
                ; ("nonce", Account.Nonce.to_yojson nonce)
                ; ("fee", Currency.Fee.to_yojson fee)
                ; ("amount", Currency.Amount.to_yojson payment_details.amount)
                ; ("memo", `String memo)
                ] ;
            let fee = Currency.Fee.to_uint64 fee in
            match%map
              send_signed_user_command ~mina ~nonce_opt:(Some nonce)
                ~signer:source_pk ~memo:(Some memo) ~fee ~fee_payer_pk:source_pk
                ~valid_until ~body ~signature
            with
            | Ok _cmd_with_status ->
                (* next nonce for this sender *)
                nonces.(ndx) <- Account.Nonce.succ nonce
            | Error err ->
                [%log error]
                  "Payment scheduler with handle %s got error when sending \
                   payment from sender %s"
                  (Uuid.to_string uuid)
                  ( Signature_lib.Public_key.Compressed.to_yojson source_pk
                  |> Yojson.Safe.to_string )
                  ~metadata:[ ("error", `String err) ]
          in
          let rec go counter tm_next =
            let open Time in
            if now () >= tm_end then (
              [%log info] "Scheduled payments with handle %s has expired"
                (Uuid.to_string uuid) ;
              Uuid.Table.remove scheduler_tbl uuid ;
              Deferred.unit )
            else if Ivar.is_full ivar then (
              [%log info] "Stopping scheduled payments with handle %s"
                (Uuid.to_string uuid) ;
              Uuid.Table.remove scheduler_tbl uuid ;
              Deferred.unit )
            else
              let%bind () = send_payments counter in
              let%bind () = Async_unix.at tm_next in
              let next_tm_next = add tm_next wait_span in
              let now = now () in
              let next_tm_next =
                if next_tm_next <= now then
                  (* This is done to ensure there is no effect of transactions coming out one by one,
                     let there be some pause under any cricumstances *)
                  let span = diff now next_tm_next |> Span.to_ms in
                  let additive =
                    wait_span_ms - (int_of_float span % wait_span_ms)
                    |> float_of_int |> Span.of_ms
                  in
                  add now additive
                else next_tm_next
              in
              go (counter + 1) next_tm_next
          in
          [%log info] "Starting payment scheduler with handle %s"
            (Uuid.to_string uuid) ;
          let tm_next = Time.add tm_start wait_span in
          don't_wait_for @@ go 0 tm_next ;
          Ok (Uuid.to_string uuid) )

    let schedule_zkapp_commands =
      io_field "scheduleZkappCommands"
        ~args:
          Arg.
            [ arg "input" ~doc:"Zkapp commands details"
                ~typ:(non_null Types.Input.Itn.ZkappCommandsDetails.arg_typ)
            ]
        ~typ:(non_null string)
        ~resolve:(fun { ctx = with_seq_no, mina; _ } () input ->
          if not with_seq_no then return @@ Error "Missing sequence information"
          else
            return
            @@ O1trace.sync_thread "itn_schedule_zkapp_commands"
            @@ fun () ->
            let%bind.Result zkapp_command_details =
              Result.map_error
                ~f:(sprintf "Invalid input to zkapp command scheduler: %s")
                input
            in
            let logger = Mina_lib.top_level_logger mina in
            [%log debug]
              ~metadata:
                [ ( "no_precondition"
                  , `Bool zkapp_command_details.no_precondition )
                ]
              "Received request to start the zkapp command scheduler" ;
            let%bind.Result () =
              if List.is_empty zkapp_command_details.fee_payers then
                Error "Empty list of fee payers"
              else Ok ()
            in
            let uuid = Uuid.create_random Random.State.default in
            let stop_signal = Ivar.create () in
            let%bind.Result () =
              match
                Uuid.Table.add scheduler_tbl ~key:uuid ~data:stop_signal
              with
              | `Ok ->
                  Ok ()
              | `Duplicate ->
                  Result.Error
                    "Unexpected duplicate scheduled zkApp commands handle"
            in
            let%bind.Result ledger =
              match Utils.get_ledger_and_breadcrumb mina with
              | None ->
                  Error "Could not get best tip ledger"
              | Some (ledger, _best_tip) ->
                  Ok ledger
            in
            let wait_span =
              1. /. zkapp_command_details.tps |> Time.Span.of_sec
            in
            let duration_span =
              Time.Span.of_min (Float.of_int zkapp_command_details.duration_min)
            in
            let tm_start = Time.now () in
            let tm_end = Time.add tm_start duration_span in
            [%log info] "Starting zkApp scheduler with handle %s"
              (Uuid.to_string uuid) ;
            let { Precomputed_values.constraint_constants; _ } =
              (Mina_lib.config mina).precomputed_values
            in
            let zkapp_account_keypairs =
              List.init zkapp_command_details.num_zkapps_to_deploy ~f:(fun _ ->
                  Signature_lib.Keypair.create () )
            in
            let unused_keypairs =
              List.init (20 + zkapp_command_details.num_new_accounts)
                ~f:(fun _ -> Signature_lib.Keypair.create ())
            in
            let fee_payer_keypairs =
              List.map zkapp_command_details.fee_payers
                ~f:Signature_lib.Keypair.of_private_key_exn
            in
            let fee_payer_ids =
              List.map fee_payer_keypairs ~f:(fun kp ->
                  Account_id.of_public_key kp.public_key )
            in
            let zkapp_account_ids =
              List.map zkapp_account_keypairs ~f:(fun kp ->
                  Account_id.of_public_key kp.public_key )
            in
            let fee_payer_array = Array.of_list fee_payer_keypairs in
            let%bind.Result _ =
              Result.try_with (fun () ->
                  Array.map fee_payer_array ~f:(fun fee_payer_keypair ->
                      Utils.account_of_kp fee_payer_keypair ledger ) )
              |> Result.map_error ~f:(const "fee payer not in the ledger")
            in
            let keymap =
              List.map
                (zkapp_account_keypairs @ fee_payer_keypairs @ unused_keypairs)
                ~f:(fun { public_key; private_key } ->
                  (Public_key.compress public_key, private_key) )
              |> Public_key.Compressed.Map.of_alist_exn
            in
            let unused_pks =
              List.map unused_keypairs ~f:(fun { public_key; _ } ->
                  Public_key.compress public_key )
              |> Public_key.Compressed.Hash_set.of_list
            in
            let deploy_zkapps_do () =
              Itn_zkapps.wait_until_zkapps_deployed ~scheduler_tbl ~mina ~ledger
                ~deployment_fee:zkapp_command_details.deployment_fee
                ~max_cost:zkapp_command_details.max_cost
                ~init_balance:zkapp_command_details.init_balance
                ~fee_payer_array ~constraint_constants zkapp_account_keypairs
                ~logger ~uuid ~stop_signal ~stop_time:tm_end
                ~memo_prefix:zkapp_command_details.memo_prefix ~wait_span
            in
            upon (deploy_zkapps_do ()) (function
              | None ->
                  ()
              | Some ledger ->
                  let account_state_tbl =
                    let get_account ids role =
                      List.map ids ~f:(fun id ->
                          (id, (Utils.account_of_id id ledger, role)) )
                    in
                    Account_id.Table.of_alist_exn
                      ( get_account fee_payer_ids `Fee_payer
                      @ get_account zkapp_account_ids `Ordinary_participant )
                  in
                  let tm_next = Time.add (Time.now ()) wait_span in
                  don't_wait_for
                  @@ Itn_zkapps.send_zkapps ~fee_payer_array
                       ~constraint_constants ~scheduler_tbl ~uuid ~keymap
                       ~unused_pks ~stop_signal ~mina ~zkapp_command_details
                       ~wait_span ~logger ~tm_end ~account_state_tbl tm_next
                       (List.length zkapp_account_keypairs) ) ;
            Ok (Uuid.to_string uuid) )

    let stop_scheduled_transactions =
      io_field "stopScheduledTransactions"
        ~args:
          Arg.
            [ arg "handle" ~doc:"Transaction scheduler handle"
                ~typ:(non_null string)
            ]
        ~typ:(non_null string)
        ~resolve:(fun { ctx = with_seq_no, mina; _ } () handle ->
          let logger = Mina_lib.top_level_logger mina in
          if not with_seq_no then return @@ Error "Missing sequence information"
          else
            O1trace.sync_thread "itn_stop_scheduled_transactions"
            @@ fun () ->
            try
              let uuid = Uuid.of_string handle in
              match Uuid.Table.find scheduler_tbl uuid with
              | None ->
                  return
                  @@ Error
                       (sprintf
                          "Could not find scheduled transactions with handle %s"
                          handle )
              | Some stop_signal ->
                  [%log info]
                    "Requesting stop of scheduled transactions with handle %s"
                    handle ;
                  Ivar.fill_if_empty stop_signal () ;
                  return
                  @@ Ok
                       (sprintf
                          "Requesting stop of scheduled transactions with \
                           handle %s"
                          handle )
            with _ ->
              return
              @@ Error
                   (sprintf "Not a valid scheduled transactions handle: %s"
                      handle ) )

    let update_gating =
      io_field "updateGating"
        ~args:
          Arg.
            [ arg "input" ~doc:"Gating update"
                ~typ:(non_null Types.Input.Itn.GatingUpdate.arg_typ)
            ]
        ~typ:(non_null string)
        ~resolve:(fun { ctx = with_seq_no, mina; _ } () input ->
          O1trace.thread "itn_update_gating"
          @@ fun () ->
          if not with_seq_no then return @@ Error "Missing sequence information"
          else
            let%bind.Deferred.Result { trusted_peers
                                     ; banned_peers
                                     ; isolate
                                     ; clean_added_peers
                                     ; added_peers
                                     } =
              Deferred.return input
            in
            let config = Mina_net2.{ trusted_peers; banned_peers; isolate } in
            let net = Mina_lib.net mina in
            let%bind _new_gating_config =
              Mina_networking.set_connection_gating_config ~clean_added_peers
                net config
            in
            let%bind failures =
              (* Add all peers *)
              Deferred.List.filter_map added_peers ~f:(fun peer ->
                  match%map.Deferred
                    Mina_networking.add_peer net peer ~is_seed:false
                  with
                  | Ok () ->
                      None
                  | Error err ->
                      Some (Error.to_string_hum err) )
            in
            if List.is_empty failures then Deferred.Result.return "success"
            else
              let%bind.Deferred.Result { trusted_peers
                                       ; banned_peers
                                       ; isolate
                                       ; clean_added_peers
                                       ; added_peers
                                       } =
                Deferred.return input
              in
              let config = Mina_net2.{ trusted_peers; banned_peers; isolate } in
              let net = Mina_lib.net mina in
              let%bind _new_gating_config =
                Mina_networking.set_connection_gating_config ~clean_added_peers
                  net config
              in
              let%bind failures =
                (* Add all peers *)
                Deferred.List.filter_map added_peers ~f:(fun peer ->
                    match%map.Deferred
                      Mina_networking.add_peer net peer ~is_seed:false
                    with
                    | Ok () ->
                        None
                    | Error err ->
                        Some (Error.to_string_hum err) )
              in
              if List.is_empty failures then Deferred.Result.return "success"
              else
                Deferred.Result.failf "failed to add peers: %s"
                  (String.concat ~sep:", " failures) )

    let flush_internal_logs =
      io_field "flushInternalLogs"
        ~doc:"Returns number of logs deleted from queue"
        ~args:
          Arg.
            [ arg "endLogId" ~doc:"Greatest log ID to be deleted"
                ~typ:(non_null int)
            ]
        ~typ:(non_null string)
        ~resolve:(fun { ctx = with_seq_no, _; _ } () end_log_id ->
          O1trace.thread "itn_flush_internal_logs"
          @@ fun () ->
          if not with_seq_no then return @@ Error "Missing sequence information"
          else
            let n = Itn_logger.flush_queue end_log_id in
            let s = sprintf "Deleted %d log%s" n (if n > 1 then "s" else "") in
            return @@ Ok s )

    let stop_daemon =
      (* minimum delay is to allow this GraphQL request to return *)
      let min_delay_secs = 5 in
      io_field "stopDaemon" ~doc:"Stop the Mina daemon"
        ~args:
          Arg.
            [ arg "delaySeconds"
                ~doc:
                  (sprintf
                     "Seconds to delay before stopping daemon (minimum %d)"
                     min_delay_secs )
                ~typ:int
            ; arg "cleanConfig"
                ~doc:
                  "Whether to remove saved configuration data (default false)"
                ~typ:bool
            ]
        ~typ:(non_null string)
        ~resolve:(fun { ctx = with_seq_no, mina; _ } () delay_secs clean_config ->
          O1trace.thread "itn_stop_daemon"
          @@ fun () ->
          if not with_seq_no then return @@ Error "Missing sequence information"
          else
            let delay_secs =
              Option.value_map delay_secs ~default:min_delay_secs ~f:Fn.id
            in
            if delay_secs < min_delay_secs then
              return
              @@ Error
                   (sprintf "Delay of %d seconds is less than minimum %d"
                      delay_secs min_delay_secs )
            else
              let clean_config = Option.value ~default:false clean_config in
              let conf_dir = (Mina_lib.config mina).conf_dir in
              if clean_config then
                Exit_handlers.register_async_shutdown_handler
                  ~logger:(Mina_lib.config mina).logger
                  ~description:"Remove configuration data" (fun () ->
                    let epoch_ledger_json_file =
                      conf_dir ^/ "epoch_ledger.json"
                    in
                    let%bind () =
                      match%bind Sys.file_exists epoch_ledger_json_file with
                      | `Yes -> (
                          let json =
                            In_channel.with_file epoch_ledger_json_file
                              ~f:(fun ic ->
                                In_channel.input_all ic
                                |> Yojson.Safe.from_string )
                          in
                          match json with
                          | `Assoc items ->
                              let find_uuid name =
                                match
                                  List.Assoc.find items name ~equal:String.equal
                                with
                                | Some (`String s) ->
                                    s
                                | _ ->
                                    failwithf
                                      "In epoch ledger JSON file, expected to \
                                       find entry for %s"
                                      name ()
                              in
                              let staking_uuid = find_uuid "staking" in
                              let next_uuid = find_uuid "next" in
                              let rm_epoch_ledger uuid =
                                let path =
                                  conf_dir ^/ sprintf "epoch_ledger%s" uuid
                                in
                                match%bind Sys.file_exists path with
                                | `Yes ->
                                    File_system.remove_dir path
                                | `No | `Unknown ->
                                    Deferred.unit
                              in
                              let%bind () = rm_epoch_ledger staking_uuid in
                              rm_epoch_ledger next_uuid
                          | _ ->
                              failwith "Expected JSON record" )
                      | `No | `Unknown ->
                          Deferred.unit
                    in
                    let files_to_remove =
                      [ "epoch_ledger.json"; "root" ^/ "root" ]
                    in
                    let%bind () =
                      Deferred.List.iter files_to_remove ~f:(fun file ->
                          let path = conf_dir ^/ file in
                          match%bind Sys.file_exists path with
                          | `Yes ->
                              Sys.remove path
                          | `No | `Unknown ->
                              Deferred.unit )
                    in
                    let dirs_to_remove =
                      [ "root" ^/ "snarked_ledger"; "frontier" ]
                    in
                    Deferred.List.iter dirs_to_remove ~f:(fun dir ->
                        let path = conf_dir ^/ dir in
                        match%bind Sys.file_exists path with
                        | `Yes ->
                            File_system.remove_dir path
                        | `No | `Unknown ->
                            Deferred.unit ) ) ;
              let s =
                let clean_str =
                  if clean_config then
                    sprintf ", will clean configuration directory %s" conf_dir
                  else ""
                in
                sprintf "Stopping daemon in %d seconds%s" delay_secs clean_str
              in
              let delay_span = delay_secs |> Float.of_int |> Time.Span.of_sec in
              Async.Deferred.don't_wait_for
                (let%bind () = Async.after delay_span in
                 let%bind () = Scheduler.yield () in
                 exit 0 ) ;
              return @@ Ok s )

    let zkapp_cmd_limit =
      field "zkAppCommandLimit"
        ~args:
          Arg.[ arg "limit" ~doc:"ZkApp commands per block limit." ~typ:int ]
        ~typ:int
        ~doc:"Set zkApp commands per block limit for the block producer."
        ~resolve:(fun { ctx = _; _ } () limit ->
          Block_producer.zkapp_cmd_limit := limit ;
          limit )

    let commands =
      [ schedule_payments
      ; schedule_zkapp_commands
      ; stop_scheduled_transactions
      ; update_gating
      ; flush_internal_logs
      ; stop_daemon
      ; zkapp_cmd_limit
      ]
  end
end

module Queries = struct
  open Schema

  (* helper for pooledUserCommands, pooledZkappCommands *)
  let get_commands ~resource_pool ~pk_opt ~hashes_opt ~txns_opt =
    match (pk_opt, hashes_opt, txns_opt) with
    | None, None, None ->
        Network_pool.Transaction_pool.Resource_pool.get_all resource_pool
    | Some pk, None, None ->
        let account_id = Account_id.create pk Token_id.default in
        Network_pool.Transaction_pool.Resource_pool.all_from_account
          resource_pool account_id
    | _ -> (
        let hashes_txns =
          (* Transactions identified by hashes. *)
          match hashes_opt with
          | Some hashes ->
              List.filter_map hashes ~f:(fun hash ->
                  hash |> Transaction_hash.of_base58_check |> Result.ok
                  |> Option.bind
                       ~f:
                         (Network_pool.Transaction_pool.Resource_pool
                          .find_by_hash resource_pool ) )
          | None ->
              []
        in
        let txns : Transaction_hash.User_command_with_valid_signature.t list =
          (* Transactions as identified by IDs.
             This is a little redundant, but it makes our API more
             consistent.
          *)
          match txns_opt with
          | Some txns ->
              List.filter_map txns ~f:(fun serialized_txn ->
                  (* base64 could be a signed command or zkapp command *)
                  match Signed_command.of_base64 serialized_txn with
                  | Ok signed_command ->
                      let user_cmd =
                        User_command.Signed_command signed_command
                      in
                      (* The command gets piped through [forget_check]
                         below; this is just to make the types work
                         without extra unnecessary mapping in the other
                         branches above.
                      *)
                      let (`If_this_is_used_it_should_have_a_comment_justifying_it
                            valid_cmd ) =
                        User_command.to_valid_unsafe user_cmd
                      in
                      Some
                        (Transaction_hash.User_command_with_valid_signature
                         .create valid_cmd )
                  | Error _ -> (
                      match Zkapp_command.of_base64 serialized_txn with
                      | Ok zkapp_command ->
                          let user_cmd =
                            User_command.Zkapp_command zkapp_command
                          in
                          (* The command gets piped through [forget_check]
                             below; this is just to make the types work
                             without extra unnecessary mapping in the other
                             branches above.
                          *)
                          let (`If_this_is_used_it_should_have_a_comment_justifying_it
                                valid_cmd ) =
                            User_command.to_valid_unsafe user_cmd
                          in
                          Some
                            (Transaction_hash.User_command_with_valid_signature
                             .create valid_cmd )
                      | Error _ ->
                          (* invalid base64 for a transaction *)
                          None ) )
          | None ->
              []
        in
        let all_txns = hashes_txns @ txns in
        match pk_opt with
        | None ->
            all_txns
        | Some pk ->
            (* Only return commands paid for by the given public key. *)
            List.filter all_txns ~f:(fun txn ->
                txn
                |> Transaction_hash.User_command_with_valid_signature.command
                |> User_command.fee_payer |> Account_id.public_key
                |> Public_key.Compressed.equal pk ) )

  let pooled_user_commands =
    field "pooledUserCommands"
      ~doc:
        "Retrieve all the scheduled user commands for a specified sender that \
         the current daemon sees in its transaction pool. All scheduled \
         commands are queried if no sender is specified"
      ~typ:(non_null @@ list @@ non_null Types.User_command.user_command)
      ~args:
        Arg.
          [ arg "publicKey" ~doc:"Public key of sender of pooled user commands"
              ~typ:Types.Input.PublicKey.arg_typ
          ; arg "hashes" ~doc:"Hashes of the commands to find in the pool"
              ~typ:(list (non_null string))
          ; arg "ids" ~typ:(list (non_null guid)) ~doc:"Ids of User commands"
          ]
      ~resolve:(fun { ctx = mina; _ } () pk_opt hashes_opt txns_opt ->
        let transaction_pool = Mina_lib.transaction_pool mina in
        let resource_pool =
          Network_pool.Transaction_pool.resource_pool transaction_pool
        in
        let cmds = get_commands ~resource_pool ~pk_opt ~hashes_opt ~txns_opt in
        List.filter_map cmds ~f:(fun txn ->
            let cmd_with_hash =
              Transaction_hash.User_command_with_valid_signature.forget_check
                txn
            in
            match cmd_with_hash.data with
            | Signed_command user_cmd ->
                Some
                  (Types.User_command.mk_user_command
                     { status = Enqueued
                     ; data = { cmd_with_hash with data = user_cmd }
                     } )
            | Zkapp_command _ ->
                None ) )

  let pooled_zkapp_commands =
    field "pooledZkappCommands"
      ~doc:
        "Retrieve all the scheduled zkApp commands for a specified sender that \
         the current daemon sees in its transaction pool. All scheduled \
         commands are queried if no sender is specified"
      ~typ:(non_null @@ list @@ non_null Types.Zkapp_command.zkapp_command)
      ~args:
        Arg.
          [ arg "publicKey" ~doc:"Public key of sender of pooled zkApp commands"
              ~typ:Types.Input.PublicKey.arg_typ
          ; arg "hashes" ~doc:"Hashes of the zkApp commands to find in the pool"
              ~typ:(list (non_null string))
          ; arg "ids" ~typ:(list (non_null guid)) ~doc:"Ids of zkApp commands"
          ]
      ~resolve:(fun { ctx = mina; _ } () pk_opt hashes_opt txns_opt ->
        let transaction_pool = Mina_lib.transaction_pool mina in
        let resource_pool =
          Network_pool.Transaction_pool.resource_pool transaction_pool
        in
        let cmds = get_commands ~resource_pool ~pk_opt ~hashes_opt ~txns_opt in
        List.filter_map cmds ~f:(fun txn ->
            let cmd_with_hash =
              Transaction_hash.User_command_with_valid_signature.forget_check
                txn
            in
            match cmd_with_hash.data with
            | Signed_command _ ->
                None
            | Zkapp_command zkapp_cmd ->
                Some
                  { Types.Zkapp_command.With_status.status = Enqueued
                  ; data = { cmd_with_hash with data = zkapp_cmd }
                  } ) )

  let sync_status =
    io_field "syncStatus" ~doc:"Network sync status" ~args:[]
      ~typ:(non_null Types.sync_status) ~resolve:(fun { ctx = mina; _ } () ->
        let open Deferred.Let_syntax in
        (* pull out sync status from status, so that result here
             agrees with status; see issue #8251
        *)
        let%map { sync_status; _ } =
          Mina_commands.get_status ~flag:`Performance mina
        in
        Ok sync_status )

  let daemon_status =
    io_field "daemonStatus" ~doc:"Get running daemon status" ~args:[]
      ~typ:(non_null Types.DaemonStatus.t) ~resolve:(fun { ctx = mina; _ } () ->
        Mina_commands.get_status ~flag:`Performance mina >>| Result.return )

  let trust_status =
    field "trustStatus"
      ~typ:(list (non_null Types.Payload.trust_status))
      ~args:Arg.[ arg "ipAddress" ~typ:(non_null string) ]
      ~doc:"Trust status for an IPv4 or IPv6 address"
      ~resolve:(fun { ctx = mina; _ } () (ip_addr_string : string) ->
        match Types.Arguments.ip_address ~name:"ipAddress" ip_addr_string with
        | Ok ip_addr ->
            Some (Mina_commands.get_trust_status mina ip_addr)
        | Error _ ->
            None )

  let trust_status_all =
    field "trustStatusAll"
      ~typ:(non_null @@ list @@ non_null Types.Payload.trust_status)
      ~args:Arg.[]
      ~doc:"IP address and trust status for all peers"
      ~resolve:(fun { ctx = mina; _ } () ->
        Mina_commands.get_trust_status_all mina )

  let version =
    field "version" ~typ:string
      ~args:Arg.[]
      ~doc:"The version of the node (git commit hash)"
      ~resolve:(fun _ _ -> Some Mina_version.commit_id)

  let get_filtered_log_entries =
    field "getFilteredLogEntries"
      ~typ:(non_null Types.get_filtered_log_entries)
      ~args:Arg.[ arg "offset" ~typ:(non_null int) ]
      ~doc:"TESTING ONLY: Retrieve all new structured events in memory"
      ~resolve:(fun { ctx = t; _ } () i -> Mina_lib.get_filtered_log_entries t i)

  let tracked_accounts_resolver { ctx = mina; _ } () =
    let wallets = Mina_lib.wallets mina in
    let block_production_pubkeys = Mina_lib.block_production_pubkeys mina in
    let best_tip_ledger = Mina_lib.best_ledger mina in
    wallets |> Secrets.Wallets.pks
    |> List.map ~f:(fun pk ->
           { Types.AccountObj.account =
               Types.AccountObj.Partial_account.of_pk mina pk
           ; locked = Secrets.Wallets.check_locked wallets ~needle:pk
           ; is_actively_staking =
               Public_key.Compressed.Set.mem block_production_pubkeys pk
           ; path = Secrets.Wallets.get_path wallets pk
           ; index =
               ( match best_tip_ledger with
               | `Active ledger ->
                   Option.try_with (fun () ->
                       Ledger.index_of_account_exn ledger
                         (Account_id.create pk Token_id.default) )
               | _ ->
                   None )
           } )

  let owned_wallets =
    field "ownedWallets"
      ~doc:"Wallets for which the daemon knows the private key"
      ~typ:(non_null (list (non_null Types.AccountObj.account)))
      ~deprecated:(Deprecated (Some "use trackedAccounts instead"))
      ~args:Arg.[]
      ~resolve:tracked_accounts_resolver

  let tracked_accounts =
    field "trackedAccounts"
      ~doc:"Accounts for which the daemon tracks the private key"
      ~typ:(non_null (list (non_null Types.AccountObj.account)))
      ~args:Arg.[]
      ~resolve:tracked_accounts_resolver

  let account_resolver { ctx = mina; _ } () pk =
    Some
      (Types.AccountObj.lift mina pk
         (Types.AccountObj.Partial_account.of_pk mina pk) )

  let wallet =
    field "wallet" ~doc:"Find any wallet via a public key"
      ~typ:Types.AccountObj.account
      ~deprecated:(Deprecated (Some "use account instead"))
      ~args:
        Arg.
          [ arg "publicKey" ~doc:"Public key of account being retrieved"
              ~typ:(non_null Types.Input.PublicKey.arg_typ)
          ]
      ~resolve:account_resolver

  let account =
    field "account" ~doc:"Find any account via a public key and token"
      ~typ:Types.AccountObj.account
      ~args:
        Arg.
          [ arg "publicKey" ~doc:"Public key of account being retrieved"
              ~typ:(non_null Types.Input.PublicKey.arg_typ)
          ; arg' "token"
              ~doc:"Token of account being retrieved (defaults to MINA)"
              ~typ:Types.Input.TokenId.arg_typ ~default:Token_id.default
          ]
      ~resolve:(fun { ctx = mina; _ } () pk token ->
        Option.bind (Utils.get_ledger_and_breadcrumb mina)
          ~f:(fun (ledger, breadcrumb) ->
            let open Option.Let_syntax in
            let%bind location =
              Ledger.location_of_account ledger (Account_id.create pk token)
            in
            let%map account = Ledger.get ledger location in
            Types.AccountObj.Partial_account.of_full_account ~breadcrumb account
            |> Types.AccountObj.lift mina pk ) )

  let accounts_for_pk =
    field "accounts" ~doc:"Find all accounts for a public key"
      ~typ:(non_null (list (non_null Types.AccountObj.account)))
      ~args:
        Arg.
          [ arg "publicKey" ~doc:"Public key to find accounts for"
              ~typ:(non_null Types.Input.PublicKey.arg_typ)
          ]
      ~resolve:(fun { ctx = mina; _ } () pk ->
        match Utils.get_ledger_and_breadcrumb mina with
        | Some (ledger, breadcrumb) ->
            let tokens = Ledger.tokens ledger pk |> Set.to_list in
            List.filter_map tokens ~f:(fun token ->
                let open Option.Let_syntax in
                let%bind location =
                  Ledger.location_of_account ledger (Account_id.create pk token)
                in
                let%map account = Ledger.get ledger location in
                Types.AccountObj.Partial_account.of_full_account ~breadcrumb
                  account
                |> Types.AccountObj.lift mina pk )
        | None ->
            [] )

  let token_accounts =
    io_field "tokenAccounts" ~doc:"Find all accounts for a token ID"
      ~typ:(non_null (list (non_null Types.AccountObj.account)))
      ~args:
        Arg.
          [ arg "tokenId" ~doc:"Token ID to find accounts for"
              ~typ:(non_null Types.Input.TokenId.arg_typ)
          ]
      ~resolve:(fun { ctx = mina; _ } () token_id ->
        match Utils.get_ledger_and_breadcrumb mina with
        | Some (ledger, breadcrumb) ->
            let%map.Deferred accounts = Ledger.accounts ledger in
            Ok
              (Account_id.Set.fold accounts ~init:[]
                 ~f:(fun acct_objs acct_id ->
                   if Token_id.(Account_id.token_id acct_id <> token_id) then
                     acct_objs
                   else
                     (* account id in the ledger, lookup should always succeed *)
                     let loc =
                       Option.value_exn
                       @@ Ledger.location_of_account ledger acct_id
                     in
                     let account = Option.value_exn @@ Ledger.get ledger loc in
                     let partial_account =
                       Types.AccountObj.Partial_account.of_full_account
                         ~breadcrumb account
                     in
                     Types.AccountObj.lift mina account.public_key
                       partial_account
                     :: acct_objs ) )
        | None ->
            return (Ok []) )

  let token_owner =
    field "tokenOwner" ~doc:"Find the account that owns a given token"
      ~typ:Types.AccountObj.account
      ~args:
        Arg.
          [ arg "tokenId" ~doc:"Token ID to find the owning account for"
              ~typ:(non_null Types.Input.TokenId.arg_typ)
          ]
      ~resolve:(fun { ctx = mina; _ } () token ->
        let open Option.Let_syntax in
        let%bind tip = Mina_lib.best_tip mina |> Participating_state.active in
        let ledger =
          Transition_frontier.Breadcrumb.staged_ledger tip
          |> Staged_ledger.ledger
        in
        let%map account_id = Ledger.token_owner ledger token in
        Types.AccountObj.get_best_ledger_account mina account_id )

  let transaction_status =
    result_field2 "transactionStatus" ~doc:"Get the status of a transaction"
      ~typ:(non_null Types.transaction_status)
      ~args:
        Arg.
          [ arg "payment" ~typ:guid ~doc:"Id of a Payment"
          ; arg "zkappTransaction" ~typ:guid ~doc:"Id of a zkApp transaction"
          ]
      ~resolve:(fun { ctx = mina; _ } () (serialized_payment : string option)
                    (serialized_zkapp : string option) ->
        let open Result.Let_syntax in
        let deserialize_txn serialized_txn =
          let res =
            match serialized_txn with
            | `Signed_command cmd ->
                Or_error.(
                  Signed_command.of_base64 cmd
                  >>| fun c -> User_command.Signed_command c)
            | `Zkapp_command cmd ->
                Or_error.(
                  Zkapp_command.of_base64 cmd
                  >>| fun c -> User_command.Zkapp_command c)
          in
          result_of_or_error res ~error:"Invalid transaction provided"
          |> Result.map ~f:(fun cmd ->
                 { With_hash.data = cmd
                 ; hash = Transaction_hash.hash_command cmd
                 } )
        in
        let%map txn =
          match (serialized_payment, serialized_zkapp) with
          | None, None | Some _, Some _ ->
              Error
                "Invalid query: Specify either a payment ID or a zkApp \
                 transaction ID"
          | Some payment, None ->
              deserialize_txn (`Signed_command payment)
          | None, Some zkapp_txn ->
              deserialize_txn (`Zkapp_command zkapp_txn)
        in
        let frontier_broadcast_pipe = Mina_lib.transition_frontier mina in
        let transaction_pool = Mina_lib.transaction_pool mina in
        Transaction_inclusion_status.get_status ~frontier_broadcast_pipe
          ~transaction_pool txn.data )

  let current_snark_worker =
    field "currentSnarkWorker" ~typ:Types.snark_worker
      ~args:Arg.[]
      ~doc:"Get information about the current snark worker"
      ~resolve:(fun { ctx = mina; _ } _ ->
        Option.map (Mina_lib.snark_worker_key mina) ~f:(fun k ->
            (k, Mina_lib.snark_work_fee mina) ) )

  let genesis_block =
    field "genesisBlock" ~typ:(non_null Types.block) ~args:[]
      ~doc:"Get the genesis block" ~resolve:(fun { ctx = mina; _ } () ->
        let open Mina_state in
        let { Precomputed_values.genesis_ledger
            ; constraint_constants
            ; consensus_constants
            ; genesis_epoch_data
            ; proof_data
            ; _
            } =
          (Mina_lib.config mina).precomputed_values
        in
        let { With_hash.data = genesis_state
            ; hash = { State_hash.State_hashes.state_hash = hash; _ }
            } =
          let open Staged_ledger_diff in
          Genesis_protocol_state.t
            ~genesis_ledger:(Genesis_ledger.Packed.t genesis_ledger)
            ~genesis_epoch_data ~constraint_constants ~consensus_constants
            ~genesis_body_reference
        in
        let winner = fst Consensus_state_hooks.genesis_winner in
        { With_hash.data =
            { Filtered_external_transition.creator = winner
            ; winner
            ; protocol_state =
                { previous_state_hash =
                    Protocol_state.previous_state_hash genesis_state
                ; blockchain_state =
                    Protocol_state.blockchain_state genesis_state
                ; consensus_state = Protocol_state.consensus_state genesis_state
                }
            ; transactions =
                { commands = []
                ; fee_transfers = []
                ; coinbase = constraint_constants.coinbase_amount
                ; coinbase_receiver =
                    Some (fst Consensus_state_hooks.genesis_winner)
                }
            ; snark_jobs = []
            ; proof =
                ( match proof_data with
                | Some { genesis_proof; _ } ->
                    genesis_proof
                | None ->
                    (* It's nearly never useful to have a specific genesis
                       proof to pass here -- anyone can create one as needed --
                       and we don't want this GraphQL query to trigger an
                       expensive proof generation step if we don't have one
                       available.
                    *)
                    Proof.blockchain_dummy )
            }
        ; hash
        } )

  (* used by best_chain, block below *)
  let block_of_breadcrumb mina breadcrumb =
    let hash = Transition_frontier.Breadcrumb.state_hash breadcrumb in
    let block = Transition_frontier.Breadcrumb.block breadcrumb in
    let transactions =
      Mina_block.transactions
        ~constraint_constants:
          (Mina_lib.config mina).precomputed_values.constraint_constants block
    in
    { With_hash.Stable.Latest.data =
        Filtered_external_transition.of_transition block `All transactions
    ; hash
    }

  let best_chain =
    io_field "bestChain"
      ~doc:
        "Retrieve a list of blocks from transition frontier's root to the \
         current best tip. Returns an error if the system is bootstrapping."
      ~typ:(list @@ non_null Types.block)
      ~args:
        Arg.
          [ arg "maxLength"
              ~doc:
                "The maximum number of blocks to return. If there are more \
                 blocks in the transition frontier from root to tip, the n \
                 blocks closest to the best tip will be returned"
              ~typ:int
          ]
      ~resolve:(fun { ctx = mina; _ } () max_length ->
        match Mina_lib.best_chain ?max_length mina with
        | Some best_chain ->
            let%map blocks =
              Deferred.List.map best_chain ~f:(fun bc ->
                  Deferred.return @@ block_of_breadcrumb mina bc )
            in
            Ok (Some blocks)
        | None ->
            return
            @@ Error "Could not obtain best chain from transition frontier" )

  let block =
    result_field2 "block"
      ~doc:
        "Retrieve a block with the given state hash or height, if contained in \
         the transition frontier."
      ~typ:(non_null Types.block)
      ~args:
        Arg.
          [ arg "stateHash" ~doc:"The state hash of the desired block"
              ~typ:string
          ; arg "height"
              ~doc:"The height of the desired block in the best chain" ~typ:int
          ]
      ~resolve:(fun { ctx = mina; _ } () (state_hash_base58_opt : string option)
                    (height_opt : int option) ->
        let open Result.Let_syntax in
        let block_from_state_hash state_hash_base58 =
          let%bind state_hash =
            State_hash.of_base58_check state_hash_base58
            |> Result.map_error ~f:Error.to_string_hum
          in
          let%map breadcrumb =
            Mina_lib.best_chain_block_by_state_hash mina state_hash
          in
          block_of_breadcrumb mina breadcrumb
        in
        let block_from_height height =
          let height_uint32 =
            (* GraphQL int is signed 32-bit
                 empirically, conversion does not raise even if
               - the number is negative
               - the number is not representable using 32 bits
            *)
            Unsigned.UInt32.of_int height
          in
          let%map breadcrumb =
            Mina_lib.best_chain_block_by_height mina height_uint32
          in
          block_of_breadcrumb mina breadcrumb
        in
        match (state_hash_base58_opt, height_opt) with
        | Some state_hash_base58, None ->
            block_from_state_hash state_hash_base58
        | None, Some height ->
            block_from_height height
        | None, None | Some _, Some _ ->
            Error "Must provide exactly one of state hash, height" )

  let initial_peers =
    field "initialPeers"
      ~doc:"List of peers that the daemon first used to connect to the network"
      ~args:Arg.[]
      ~typ:(non_null @@ list @@ non_null string)
      ~resolve:(fun { ctx = mina; _ } () ->
        List.map (Mina_lib.initial_peers mina) ~f:Mina_net2.Multiaddr.to_string
        )

  let get_peers =
    io_field "getPeers"
      ~doc:"List of peers that the daemon is currently connected to"
      ~args:Arg.[]
      ~typ:(non_null @@ list @@ non_null Types.DaemonStatus.peer)
      ~resolve:(fun { ctx = mina; _ } () ->
        let%map peers = Mina_networking.peers (Mina_lib.net mina) in
        Ok (List.map ~f:Network_peer.Peer.to_display peers) )

  let snark_pool =
    field "snarkPool"
      ~doc:"List of completed snark works that have the lowest fee so far"
      ~args:Arg.[]
      ~typ:(non_null @@ list @@ non_null Types.completed_work)
      ~resolve:(fun { ctx = mina; _ } () ->
        Mina_lib.snark_pool mina |> Network_pool.Snark_pool.resource_pool
        |> Network_pool.Snark_pool.Resource_pool.all_completed_work )

  let pending_snark_work =
    field "pendingSnarkWork" ~doc:"List of snark works that are yet to be done"
      ~args:Arg.[]
      ~typ:(non_null @@ list @@ non_null Types.pending_work)
      ~resolve:(fun { ctx = mina; _ } () ->
        let snark_job_state = Mina_lib.snark_job_state mina in
        let snark_pool = Mina_lib.snark_pool mina in
        let fee_opt =
          Mina_lib.(
            Option.map (snark_worker_key mina) ~f:(fun _ -> snark_work_fee mina))
        in
        let (module S) = Mina_lib.work_selection_method mina in
        S.pending_work_statements ~snark_pool ~fee_opt snark_job_state )

  let genesis_constants =
    field "genesisConstants"
      ~doc:
        "The constants used to determine the configuration of the genesis \
         block and all of its transitive dependencies"
      ~args:Arg.[]
      ~typ:(non_null Types.genesis_constants)
      ~resolve:(fun _ () -> ())

  let time_offset =
    field "timeOffset"
      ~doc:
        "The time offset in seconds used to convert real times into blockchain \
         times"
      ~args:Arg.[]
      ~typ:(non_null int)
      ~resolve:(fun { ctx = mina; _ } () ->
        Block_time.Controller.get_time_offset
          ~logger:(Mina_lib.config mina).logger
        |> Time.Span.to_sec |> Float.to_int )

  let connection_gating_config =
    io_field "connectionGatingConfig"
      ~doc:
        "The rules that the libp2p helper will use to determine which \
         connections to permit"
      ~args:Arg.[]
      ~typ:(non_null Types.Payload.set_connection_gating_config)
      ~resolve:(fun { ctx = mina; _ } _ ->
        let net = Mina_lib.net mina in
        let%map config = Mina_networking.connection_gating_config net in
        Ok config )

  let validate_payment =
    io_field "validatePayment"
      ~doc:"Validate the format and signature of a payment" ~typ:(non_null bool)
      ~args:
        Arg.
          [ arg "input" ~typ:(non_null Types.Input.SendPaymentInput.arg_typ)
          ; Types.Input.Fields.signature
          ]
      ~resolve:(fun { ctx = mina; _ } ()
                    (from, to_, amount, fee, valid_until, memo, nonce_opt)
                    signature ->
        let open Deferred.Result.Let_syntax in
        let body =
          Signed_command_payload.Body.Payment
            { receiver_pk = to_; amount = Amount.of_uint64 amount }
        in
        let%bind signature =
          match signature with
          | Some signature ->
              return signature
          | None ->
              Deferred.Result.fail "Signature field is missing"
        in
        let%bind user_command_input =
          Mutations.make_signed_user_command ~nonce_opt ~signer:from ~memo ~fee
            ~fee_payer_pk:from ~valid_until ~body ~signature
        in
        let%map user_command, _ =
          User_command_input.to_user_command
            ~get_current_nonce:(Mina_lib.get_current_nonce mina)
            ~get_account:(Mina_lib.get_account mina)
            ~constraint_constants:
              (Mina_lib.config mina).precomputed_values.constraint_constants
            ~logger:(Mina_lib.top_level_logger mina)
            user_command_input
          |> Deferred.Result.map_error ~f:Error.to_string_hum
        in
        Signed_command.check_signature user_command )

  let runtime_config =
    field "runtimeConfig"
      ~doc:"The runtime configuration passed to the daemon at start-up"
      ~typ:(non_null Types.json)
      ~args:Arg.[]
      ~resolve:(fun { ctx = mina; _ } () ->
        Mina_lib.runtime_config mina
        |> Runtime_config.to_yojson |> Yojson.Safe.to_basic )

  let fork_config =
    io_field "fork_config"
      ~doc:
        "The runtime configuration for a blockchain fork intended to be a \
         continuation of the current one. By default, this returns the newest \
         block that appeared before the transaction stop slot provided in the \
         configuration, or the best tip if no such block exists."
      ~typ:(non_null Types.json)
      ~args:
        Arg.
          [ arg "stateHash" ~doc:"The state hash of the desired block"
              ~typ:string
          ; arg "height"
              ~doc:"The height of the desired block in the best chain" ~typ:int
          ]
      ~resolve:(fun { ctx = mina; _ } () state_hash_opt block_height_opt ->
        let open Deferred.Result.Let_syntax in
        let runtime_config = Mina_lib.runtime_config mina in
        let%bind best_tip =
          match Mina_lib.best_tip mina with
          | `Bootstrapping ->
              Deferred.Result.fail "Daemon is bootstrapping"
          | `Active b ->
              Deferred.Result.return b
        in
        let%bind target_breadcrumb =
          match (state_hash_opt, block_height_opt) with
          | None, None -> (
              let target_height =
                match runtime_config.daemon with
                | Some daemon ->
                    daemon.slot_tx_end
                | None ->
                    None
              in
              match target_height with
              | None ->
                  return best_tip
              | Some txn_stop_slot ->
                  (* NB: Here we use the correct notion of the stop slot: we
                     want to stop at an offset from genesis. This is
                     inconsistent with the uses across the rest of the code
                     -- the stop slot is being used as since hard-fork
                     instead, which is the incorrect version -- but I refuse
                     to propagate that error to here.
                  *)
                  let stop_slot =
                    Mina_numbers.Global_slot.of_int txn_stop_slot
                  in
                  let rec find_block_older_than_stop_slot breadcrumb =
                    let protocol_state =
                      Transition_frontier.Breadcrumb.protocol_state breadcrumb
                    in
                    let global_slot =
                      Mina_state.Protocol_state.consensus_state protocol_state
                      |> Consensus.Data.Consensus_state
                         .global_slot_since_genesis
                    in
                    if Mina_numbers.Global_slot.( < ) global_slot stop_slot then
                      return breadcrumb
<<<<<<< HEAD
                  | Some txn_stop_slot ->
                      (* NB: Here we use the correct notion of the stop slot: we
                         want to stop at an offset from genesis. This is
                         inconsistent with the uses across the rest of the code
                         -- the stop slot is being used as since hard-fork
                         instead, which is the incorrect version -- but I refuse
                         to propagate that error to here.
                      *)
                      let stop_slot =
                        Mina_numbers.Global_slot_since_genesis.of_int
                          txn_stop_slot
                      in
                      let rec find_block_older_than_stop_slot breadcrumb =
                        let protocol_state =
                          Transition_frontier.Breadcrumb.protocol_state
                            breadcrumb
                        in
                        let global_slot =
                          Mina_state.Protocol_state.consensus_state
                            protocol_state
                          |> Consensus.Data.Consensus_state
                             .global_slot_since_genesis
                        in
                        if
                          Mina_numbers.Global_slot_since_genesis.( < )
                            global_slot stop_slot
                        then return breadcrumb
                        else
                          let parent_hash =
                            Transition_frontier.Breadcrumb.parent_hash
                              breadcrumb
                          in
                          let%bind breadcrumb =
                            Deferred.return
                            @@ Mina_lib.best_chain_block_by_state_hash mina
                                 parent_hash
                          in
                          find_block_older_than_stop_slot breadcrumb
=======
                    else
                      let parent_hash =
                        Transition_frontier.Breadcrumb.parent_hash breadcrumb
                      in
                      let%bind breadcrumb =
                        Deferred.return
                        @@ Mina_lib.best_chain_block_by_state_hash mina
                             parent_hash
>>>>>>> 731a4d62
                      in
                      find_block_older_than_stop_slot breadcrumb
                  in
                  find_block_older_than_stop_slot best_tip )
          | Some state_hash_base58, None ->
              let open Result.Monad_infix in
              State_hash.of_base58_check state_hash_base58
              |> Result.map_error ~f:Error.to_string_hum
              >>= Mina_lib.best_chain_block_by_state_hash mina
              |> Deferred.return
          | None, Some block_height ->
              Mina_lib.best_chain_block_by_height mina
                (Unsigned.UInt32.of_int block_height)
              |> Deferred.return
          | Some _, Some _ ->
              Deferred.Result.fail "Cannot specify both state hash and height"
        in
        let target_block =
          Transition_frontier.Breadcrumb.block target_breadcrumb
        in
        let target_height = Mina_block.blockchain_length target_block in
        let target_staged_ledger =
          Transition_frontier.Breadcrumb.staged_ledger target_breadcrumb
          |> Staged_ledger.ledger
        in
        let target_state_hash =
          Transition_frontier.Breadcrumb.state_hash target_breadcrumb
        in
        let target_consensus_state = Mina_block.consensus_state target_block in
        let target_slot =
          Consensus.Data.Consensus_state.curr_global_slot target_consensus_state
        in
        let best_tip_consensus_state =
          Transition_frontier.Breadcrumb.protocol_state best_tip
          |> Mina_state.Protocol_state.consensus_state
        in
        let target_staking_epoch =
          Consensus.Proof_of_stake.Data.Consensus_state.staking_epoch_data
            target_consensus_state
        in
        let target_next_epoch =
          Consensus.Proof_of_stake.Data.Consensus_state.next_epoch_data
            target_consensus_state
        in
        let target_staking_epoch_seed =
          Mina_base.Epoch_seed.to_base58_check
            target_staking_epoch.Mina_base.Epoch_data.Poly.seed
        in
        let target_next_epoch_seed =
          Mina_base.Epoch_seed.to_base58_check
            target_next_epoch.Mina_base.Epoch_data.Poly.seed
        in
        let mina_config = Mina_lib.config mina in
        let local_state = mina_config.consensus_local_state in
        let constants = mina_config.precomputed_values.consensus_constants in
        let cast_ledger :
               Consensus.Data.Local_state.Snapshot.Ledger_snapshot.t
            -> Ledger.Any_ledger.witness = function
          | Genesis_epoch_ledger l ->
              Ledger.Any_ledger.cast (module Ledger) l
          | Ledger_db l ->
              Ledger.Any_ledger.cast (module Ledger.Db) l
        in
        let cur_epoch_ledger =
          Consensus.Data.Local_state.staking_epoch_ledger local_state
          |> cast_ledger
        in
        let next_epoch_ledger =
          Consensus.Data.Local_state.next_epoch_ledger local_state
          |> cast_ledger
        in
        let best_tip_finalized =
          Consensus.Hooks.epoch_ledgers_finalized ~constants
            best_tip_consensus_state
        in
        let epoch =
          Consensus.Proof_of_stake.Exported.Global_slot.(
            Fn.compose epoch (of_slot_number ~constants))
        in
        let same_epoch =
          Unsigned.UInt32.equal (epoch target_slot)
          @@ epoch
          @@ Consensus.Data.Consensus_state.curr_global_slot
               best_tip_consensus_state
        in
        let staking_ledger =
          if same_epoch && not best_tip_finalized then
            (* Neither target nor best tip are finalized (both in the same epoch) =>
               `next_epoch_ledger` refers to staking ledger corresponding to staking ledger of
               the current epoch (because root is in the previous epoch) *)
            next_epoch_ledger
          else (
            (* There are two cases:

               - Target and best tip are in different epochs =>
                 best_tip is not finalized
                 (because fork_config can't process targets deeper than root transition) =>
                 `cur_epoch_ledger` corresponds to a root from the previous epoch =>
                 it equals to staking ledger for the target transition
               - Best tip is finalized =>
               `cur_epoch_ledger` corresponds to the current epoch
               (because root is in the same epoch as target) *)
            assert (
              Mina_base.Ledger_hash.equal
                (Ledger.Any_ledger.M.merkle_root next_epoch_ledger)
                target_next_epoch.ledger.hash ) ;
            cur_epoch_ledger )
        in
        assert (
          Mina_base.Ledger_hash.equal
            (Ledger.Any_ledger.M.merkle_root staking_ledger)
            target_staking_epoch.ledger.hash ) ;
        let%bind new_config =
          (* For next epoch ledger we always return the next epoch ledger
             corresponding to the root transition, in case we need to hard-fork
             from a block where it is unfinalized.

             The safety concern doesn't apply here, because we are only using
             this to build a snapshot, and never applying it back to the
             running network.
          *)
          Runtime_config.make_fork_config ~staged_ledger:target_staged_ledger
            ~global_slot:target_slot ~state_hash:target_state_hash
            ~staking_ledger ~staking_epoch_seed:target_staking_epoch_seed
            ~next_epoch_ledger:(Some next_epoch_ledger)
            ~next_epoch_seed:target_next_epoch_seed
            ~blockchain_length:target_height runtime_config
        in
        let%map () =
          let open Async.Deferred.Infix in
          Async_unix.Scheduler.yield () >>| Result.return
        in
        Runtime_config.to_yojson new_config |> Yojson.Safe.to_basic )

  let thread_graph =
    field "threadGraph"
      ~doc:
        "A graphviz dot format representation of the deamon's internal thread \
         graph"
      ~typ:(non_null string)
      ~args:Arg.[]
      ~resolve:(fun _ () ->
        Bytes.unsafe_to_string
          ~no_mutation_while_string_reachable:
            (O1trace.Thread.dump_thread_graph ()) )

  let evaluate_vrf =
    io_field "evaluateVrf"
      ~doc:
        "Evaluate a vrf for the given public key. This includes a witness \
         which may be verified without access to the private key for this vrf \
         evaluation."
      ~typ:(non_null Types.vrf_evaluation)
      ~args:
        Arg.
          [ arg "message" ~typ:(non_null Types.Input.VrfMessageInput.arg_typ)
          ; arg "publicKey" ~typ:(non_null Types.Input.PublicKey.arg_typ)
          ; arg "vrfThreshold" ~typ:Types.Input.VrfThresholdInput.arg_typ
          ]
      ~resolve:(fun { ctx = mina; _ } () message public_key vrf_threshold ->
        Deferred.return
        @@
        let open Result.Let_syntax in
        let%map sk =
          match%bind Mutations.find_identity ~public_key mina with
          | `Keypair { private_key; _ } ->
              Ok private_key
          | `Hd_index _ ->
              Error
                "Computing a vrf evaluation from a hardware wallet is not \
                 supported"
        in
        let constraint_constants =
          (Mina_lib.config mina).precomputed_values.constraint_constants
        in
        let t =
          { (Consensus_vrf.Layout.Evaluation.of_message_and_sk
               ~constraint_constants message sk )
            with
            vrf_threshold
          }
        in
        match vrf_threshold with
        | Some _ ->
            Consensus_vrf.Layout.Evaluation.compute_vrf ~constraint_constants t
        | None ->
            t )

  let check_vrf =
    field "checkVrf"
      ~doc:
        "Check a vrf evaluation commitment. This can be used to check vrf \
         evaluations without needing to reveal the private key, in the format \
         returned by evaluateVrf"
      ~typ:(non_null Types.vrf_evaluation)
      ~args:
        Arg.
          [ arg "input" ~typ:(non_null Types.Input.VrfEvaluationInput.arg_typ) ]
      ~resolve:(fun { ctx = mina; _ } () evaluation ->
        let constraint_constants =
          (Mina_lib.config mina).precomputed_values.constraint_constants
        in
        Consensus_vrf.Layout.Evaluation.compute_vrf ~constraint_constants
          evaluation )

  let blockchain_verification_key =
    io_field "blockchainVerificationKey"
      ~doc:"The pickles verification key for the protocol state proof"
      ~typ:(non_null Types.json)
      ~args:Arg.[]
      ~resolve:(fun { ctx = mina; _ } () ->
        let open Deferred.Result.Let_syntax in
        Mina_lib.verifier mina |> Verifier.get_blockchain_verification_key
        |> Deferred.Result.map_error ~f:Error.to_string_hum
        >>| Pickles.Verification_key.to_yojson >>| Yojson.Safe.to_basic )

  let network_id =
    field "networkID"
      ~doc:
        "The chain-agnostic identifier of the network this daemon is \
         participating in"
      ~typ:(non_null string)
      ~args:Arg.[]
      ~resolve:(fun { ctx = mina; _ } () ->
        let configured_name =
          let open Option.Let_syntax in
          let cfg = Mina_lib.runtime_config mina in
          let%bind ledger = cfg.ledger in
          ledger.name
        in
        "mina:"
        ^ Option.value ~default:Mina_compile_config.network_id configured_name
        )

  let commands =
    [ sync_status
    ; daemon_status
    ; version
    ; get_filtered_log_entries
    ; owned_wallets (* deprecated *)
    ; tracked_accounts
    ; wallet (* deprecated *)
    ; connection_gating_config
    ; account
    ; accounts_for_pk
    ; token_owner
    ; token_accounts
    ; current_snark_worker
    ; best_chain
    ; block
    ; genesis_block
    ; initial_peers
    ; get_peers
    ; pooled_user_commands
    ; pooled_zkapp_commands
    ; transaction_status
    ; trust_status
    ; trust_status_all
    ; snark_pool
    ; pending_snark_work
    ; genesis_constants
    ; time_offset
    ; validate_payment
    ; evaluate_vrf
    ; check_vrf
    ; runtime_config
    ; fork_config
    ; thread_graph
    ; blockchain_verification_key
    ; network_id
    ]

  module Itn = struct
    (* incentivized testnet-specific queries *)

    let auth =
      field "auth"
        ~args:Arg.[]
        ~typ:(non_null Types.Itn.auth)
        ~doc:"Uuid for GraphQL server, sequence number for signing public key"
        ~resolve:(fun _ () ->
          ( Uuid.to_string Itn_sequencing.uuid
          , Itn_sequencing.get_sequence_no_for_auth () ) )

    let slots_won =
      io_field "slotsWon"
        ~typ:(non_null (list (non_null int)))
        ~args:Arg.[]
        ~doc:"Slots won by a block producer for current epoch"
        ~resolve:(fun { ctx = with_seq_no, mina; _ } () ->
          Io.return
          @@ O1trace.sync_thread "itn_slots_won"
          @@ fun () ->
          if not with_seq_no then Error "Missing sequence information"
          else
            let bp_keys = Mina_lib.block_production_pubkeys mina in
            if Public_key.Compressed.Set.is_empty bp_keys then
              Error "Not a block producing node"
            else
              let open Block_producer.Vrf_evaluation_state in
              let vrf_state = Mina_lib.vrf_evaluation_state mina in
              let%map.Result () =
                Result.ok_if_true (finished vrf_state)
                  ~error:"Vrf evaluation not completed for current epoch"
              in
              List.map (Queue.to_list vrf_state.queue)
                ~f:(fun { global_slot; _ } ->
                  Mina_numbers.Global_slot_since_hard_fork.to_int global_slot )
          )

    let internal_logs =
      io_field "internalLogs"
        ~args:
          Arg.
            [ arg "startLogId" ~doc:"Least log ID to start with"
                ~typ:(non_null int)
            ]
        ~typ:(non_null (list (non_null Types.Itn.log)))
        ~doc:"Internal logs generated by the daemon"
        ~resolve:(fun { ctx = with_seq_no, _mina; _ } _ start_log_id ->
          Io.return
          @@ O1trace.sync_thread "itn_internal_logs"
          @@ fun () ->
          if not with_seq_no then Error "Missing sequence information"
          else Ok (Itn_logger.get_logs start_log_id) )

    let commands = [ auth; slots_won; internal_logs ]
  end
end

let schema =
  Graphql_async.Schema.(
    schema Queries.commands ~mutations:Mutations.commands
      ~subscriptions:Subscriptions.commands)

let schema_limited =
  (* including version because that's the default query *)
  Graphql_async.Schema.(
    schema
      [ Queries.daemon_status; Queries.block; Queries.version ]
      ~mutations:[] ~subscriptions:[])

let schema_itn : (bool * Mina_lib.t) Schema.schema =
  if Mina_compile_config.itn_features then
    Graphql_async.Schema.(
      schema Queries.Itn.commands ~mutations:Mutations.Itn.commands
        ~subscriptions:[])
  else Graphql_async.Schema.(schema [] ~mutations:[] ~subscriptions:[])<|MERGE_RESOLUTION|>--- conflicted
+++ resolved
@@ -2319,7 +2319,7 @@
                      to propagate that error to here.
                   *)
                   let stop_slot =
-                    Mina_numbers.Global_slot.of_int txn_stop_slot
+                    Mina_numbers.Global_slot_since_genesis.of_int txn_stop_slot
                   in
                   let rec find_block_older_than_stop_slot breadcrumb =
                     let protocol_state =
@@ -2330,48 +2330,10 @@
                       |> Consensus.Data.Consensus_state
                          .global_slot_since_genesis
                     in
-                    if Mina_numbers.Global_slot.( < ) global_slot stop_slot then
-                      return breadcrumb
-<<<<<<< HEAD
-                  | Some txn_stop_slot ->
-                      (* NB: Here we use the correct notion of the stop slot: we
-                         want to stop at an offset from genesis. This is
-                         inconsistent with the uses across the rest of the code
-                         -- the stop slot is being used as since hard-fork
-                         instead, which is the incorrect version -- but I refuse
-                         to propagate that error to here.
-                      *)
-                      let stop_slot =
-                        Mina_numbers.Global_slot_since_genesis.of_int
-                          txn_stop_slot
-                      in
-                      let rec find_block_older_than_stop_slot breadcrumb =
-                        let protocol_state =
-                          Transition_frontier.Breadcrumb.protocol_state
-                            breadcrumb
-                        in
-                        let global_slot =
-                          Mina_state.Protocol_state.consensus_state
-                            protocol_state
-                          |> Consensus.Data.Consensus_state
-                             .global_slot_since_genesis
-                        in
-                        if
-                          Mina_numbers.Global_slot_since_genesis.( < )
-                            global_slot stop_slot
-                        then return breadcrumb
-                        else
-                          let parent_hash =
-                            Transition_frontier.Breadcrumb.parent_hash
-                              breadcrumb
-                          in
-                          let%bind breadcrumb =
-                            Deferred.return
-                            @@ Mina_lib.best_chain_block_by_state_hash mina
-                                 parent_hash
-                          in
-                          find_block_older_than_stop_slot breadcrumb
-=======
+                    if
+                      Mina_numbers.Global_slot_since_genesis.( < ) global_slot
+                        stop_slot
+                    then return breadcrumb
                     else
                       let parent_hash =
                         Transition_frontier.Breadcrumb.parent_hash breadcrumb
@@ -2380,7 +2342,6 @@
                         Deferred.return
                         @@ Mina_lib.best_chain_block_by_state_hash mina
                              parent_hash
->>>>>>> 731a4d62
                       in
                       find_block_older_than_stop_slot breadcrumb
                   in
