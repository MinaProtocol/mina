open Core
open Async
open Graphql_async
open Mina_base
open Mina_transaction
module Ledger = Mina_ledger.Ledger
open Signature_lib
open Currency
module Schema = Graphql_wrapper.Make (Schema)

module Option = struct
  include Option

  module Result = struct
    let sequence (type a b) (o : (a, b) result option) =
      match o with
      | None ->
          Ok None
      | Some r ->
          Result.map r ~f:(fun a -> Some a)
  end
end

module Option = struct
  include Option

  module Result = struct
    let sequence (type a b) (o : (a, b) result option) =
      match o with
      | None ->
          Ok None
      | Some r ->
          Result.map r ~f:(fun a -> Some a)
  end
end

(** Convert a GraphQL constant to the equivalent json representation.
    We can't coerce this directly because of the presence of the [`Enum]
    constructor, so we have to recurse over the structure replacing all of the
    [`Enum]s with [`String]s.
*)
let rec to_yojson (json : Graphql_parser.const_value) : Yojson.Safe.t =
  match json with
  | `Assoc fields ->
      `Assoc (List.map fields ~f:(fun (name, json) -> (name, to_yojson json)))
  | `Bool b ->
      `Bool b
  | `Enum s ->
      `String s
  | `Float f ->
      `Float f
  | `Int i ->
      `Int i
  | `List l ->
      `List (List.map ~f:to_yojson l)
  | `Null ->
      `Null
  | `String s ->
      `String s

let result_of_exn f v ~error = try Ok (f v) with _ -> Error error

let result_of_or_error ?error v =
  Result.map_error v ~f:(fun internal_error ->
      let str_error = Error.to_string_hum internal_error in
      match error with
      | None ->
          str_error
      | Some error ->
          sprintf "%s (%s)" error str_error )

let result_field_no_inputs ~resolve =
  Schema.io_field ~resolve:(fun resolve_info src ->
      Deferred.return @@ resolve resolve_info src )

(* one input *)
let result_field ~resolve =
  Schema.io_field ~resolve:(fun resolve_info src inputs ->
      Deferred.return @@ resolve resolve_info src inputs )

(* two inputs *)
let result_field2 ~resolve =
  Schema.io_field ~resolve:(fun resolve_info src input1 input2 ->
      Deferred.return @@ resolve resolve_info src input1 input2 )

module Doc = struct
  let date ?(extra = "") s =
    sprintf
      !"%s (stringified Unix time - number of milliseconds since January 1, \
        1970)%s"
      s extra

  let bin_prot =
    sprintf !"%s (base58-encoded janestreet/bin_prot serialization)"
end

module Reflection = struct
  let regex = lazy (Re2.create_exn {regex|\_(\w)|regex})

  let underToCamel s =
    Re2.replace_exn (Lazy.force regex) s ~f:(fun m ->
        let s = Re2.Match.get_exn ~sub:(`Index 1) m in
        String.capitalize s )

  (** When Fields.folding, create graphql fields via reflection *)
  let reflect f ~typ acc x =
    let new_name = underToCamel (Field.name x) in
    Schema.(
      field new_name ~typ ~args:Arg.[] ~resolve:(fun _ v -> f (Field.get x v))
      :: acc)

  module Shorthand = struct
    open Schema

    (* Note: Eta expansion is needed here to combat OCaml's weak polymorphism nonsense *)

    let id ~typ a x = reflect Fn.id ~typ a x

    let nn_int a x = id ~typ:(non_null int) a x

    let nn_int_list a x = id ~typ:(non_null (list (non_null int))) a x

    let int a x = id ~typ:int a x

    let nn_bool a x = id ~typ:(non_null bool) a x

    let bool a x = id ~typ:bool a x

    let nn_string a x = id ~typ:(non_null string) a x

    let nn_time a x =
      reflect
        (fun t -> Block_time.to_time t |> Time.to_string)
        ~typ:(non_null string) a x

    let nn_catchup_status a x =
      reflect
        (fun o ->
          Option.map o
            ~f:
              (List.map ~f:(function
                | ( Transition_frontier.Full_catchup_tree.Node.State.Enum
                    .Finished
                  , _ ) ->
                    "finished"
                | Failed, _ ->
                    "failed"
                | To_download, _ ->
                    "to_download"
                | To_initial_validate, _ ->
                    "to_initial_validate"
                | To_verify, _ ->
                    "to_verify"
                | Wait_for_parent, _ ->
                    "wait_for_parent"
                | To_build_breadcrumb, _ ->
                    "to_build_breadcrumb"
                | Root, _ ->
                    "root" ) ) )
        ~typ:(list (non_null string))
        a x

    let string a x = id ~typ:string a x

    module F = struct
      let int f a x = reflect f ~typ:Schema.int a x

      let nn_int f a x = reflect f ~typ:Schema.(non_null int) a x

      let string f a x = reflect f ~typ:Schema.string a x

      let nn_string f a x = reflect f ~typ:Schema.(non_null string) a x
    end
  end
end

let get_ledger_and_breadcrumb coda =
  coda |> Mina_lib.best_tip |> Participating_state.active
  |> Option.map ~f:(fun tip ->
         ( Transition_frontier.Breadcrumb.staged_ledger tip
           |> Staged_ledger.ledger
         , tip ) )

module Types = struct
  open Schema
  open Graphql_lib.Base_types

  let public_key = public_key ()

  let uint64 = uint64 ()

  let uint32 = uint32 ()

  let token_id = token_id ()

  let account_id : (Mina_lib.t, Account_id.t option) typ =
    obj "AccountId" ~fields:(fun _ ->
        [ field "publicKey" ~typ:(non_null public_key)
            ~args:Arg.[]
            ~resolve:(fun _ id -> Mina_base.Account_id.public_key id)
        ; field "tokenId" ~typ:(non_null token_id)
            ~args:Arg.[]
            ~resolve:(fun _ id -> Mina_base.Account_id.token_id id)
        ] )

  let json : ('context, Yojson.Basic.t option) typ =
    scalar "JSON" ~doc:"Arbitrary JSON" ~coerce:Fn.id

  let epoch_seed = epoch_seed ()

  let sync_status : ('context, Sync_status.t option) typ =
    enum "SyncStatus" ~doc:"Sync status of daemon"
      ~values:
        (List.map Sync_status.all ~f:(fun status ->
             enum_value
               (String.map ~f:Char.uppercase @@ Sync_status.to_string status)
               ~value:status ) )

  let transaction_status :
      ('context, Transaction_inclusion_status.State.t option) typ =
    enum "TransactionStatus" ~doc:"Status of a transaction"
      ~values:
        Transaction_inclusion_status.State.
          [ enum_value "INCLUDED" ~value:Included
              ~doc:"A transaction that is on the longest chain"
          ; enum_value "PENDING" ~value:Pending
              ~doc:
                "A transaction either in the transition frontier or in \
                 transaction pool but is not on the longest chain"
          ; enum_value "UNKNOWN" ~value:Unknown
              ~doc:
                "The transaction has either been snarked, reached finality \
                 through consensus or has been dropped"
          ]

  let consensus_time =
    let module C = Consensus.Data.Consensus_time in
    obj "ConsensusTime" ~fields:(fun _ ->
        [ field "epoch" ~typ:(non_null uint32)
            ~args:Arg.[]
            ~resolve:(fun _ global_slot -> C.epoch global_slot)
        ; field "slot" ~typ:(non_null uint32)
            ~args:Arg.[]
            ~resolve:(fun _ global_slot -> C.slot global_slot)
        ; field "globalSlot" ~typ:(non_null uint32)
            ~args:Arg.[]
            ~resolve:(fun _ (global_slot : Consensus.Data.Consensus_time.t) ->
              C.to_uint32 global_slot )
        ; field "startTime" ~typ:(non_null string)
            ~args:Arg.[]
            ~resolve:(fun { ctx = coda; _ } global_slot ->
              let constants =
                (Mina_lib.config coda).precomputed_values.consensus_constants
              in
              Block_time.to_string @@ C.start_time ~constants global_slot )
        ; field "endTime" ~typ:(non_null string)
            ~args:Arg.[]
            ~resolve:(fun { ctx = coda; _ } global_slot ->
              let constants =
                (Mina_lib.config coda).precomputed_values.consensus_constants
              in
              Block_time.to_string @@ C.end_time ~constants global_slot )
        ] )

  let consensus_time_with_global_slot_since_genesis =
    obj "ConsensusTimeGlobalSlot"
      ~doc:"Consensus time and the corresponding global slot since genesis"
      ~fields:(fun _ ->
        [ field "consensusTime" ~typ:(non_null consensus_time)
            ~doc:
              "Time in terms of slot number in an epoch, start and end time of \
               the slot since UTC epoch"
            ~args:Arg.[]
            ~resolve:(fun _ (time, _) -> time)
        ; field "globalSlotSinceGenesis"
            ~args:Arg.[]
            ~typ:(non_null uint32)
            ~resolve:(fun _ (_, slot) -> slot)
        ] )

  let block_producer_timing :
      (_, Daemon_rpcs.Types.Status.Next_producer_timing.t option) typ =
    obj "BlockProducerTimings" ~fields:(fun _ ->
        let of_time ~consensus_constants =
          Consensus.Data.Consensus_time.of_time_exn
            ~constants:consensus_constants
        in
        [ field "times"
            ~typ:(non_null @@ list @@ non_null consensus_time)
            ~doc:"Next block production time"
            ~args:Arg.[]
            ~resolve:(fun { ctx = coda; _ }
                          { Daemon_rpcs.Types.Status.Next_producer_timing.timing
                          ; _
                          } ->
              let consensus_constants =
                (Mina_lib.config coda).precomputed_values.consensus_constants
              in
              match timing with
              | Daemon_rpcs.Types.Status.Next_producer_timing.Check_again _ ->
                  []
              | Evaluating_vrf _last_checked_slot ->
                  []
              | Produce info ->
                  [ of_time info.time ~consensus_constants ]
              | Produce_now info ->
                  [ of_time ~consensus_constants info.time ] )
        ; field "globalSlotSinceGenesis"
            ~typ:(non_null @@ list @@ non_null uint32)
            ~doc:"Next block production global-slot-since-genesis "
            ~args:Arg.[]
            ~resolve:(fun _
                          { Daemon_rpcs.Types.Status.Next_producer_timing.timing
                          ; _
                          } ->
              match timing with
              | Daemon_rpcs.Types.Status.Next_producer_timing.Check_again _ ->
                  []
              | Evaluating_vrf _last_checked_slot ->
                  []
              | Produce info ->
                  [ info.for_slot.global_slot_since_genesis ]
              | Produce_now info ->
                  [ info.for_slot.global_slot_since_genesis ] )
        ; field "generatedFromConsensusAt"
            ~typ:(non_null consensus_time_with_global_slot_since_genesis)
            ~doc:
              "Consensus time of the block that was used to determine the next \
               block production time"
            ~args:Arg.[]
            ~resolve:(fun { ctx = coda; _ }
                          { Daemon_rpcs.Types.Status.Next_producer_timing
                            .generated_from_consensus_at =
                              { slot; global_slot_since_genesis }
                          ; _
                          } ->
              let consensus_constants =
                (Mina_lib.config coda).precomputed_values.consensus_constants
              in
              ( Consensus.Data.Consensus_time.of_global_slot
                  ~constants:consensus_constants slot
              , global_slot_since_genesis ) )
        ] )

  let merkle_path_element :
      (_, [ `Left of Zkapp_basic.F.t | `Right of Zkapp_basic.F.t ] option) typ =
    obj "MerklePathElement" ~fields:(fun _ ->
        [ field "left" ~typ:string
            ~args:Arg.[]
            ~resolve:(fun _ x ->
              match x with
              | `Left h ->
                  Some (Zkapp_basic.F.to_string h)
              | `Right _ ->
                  None )
        ; field "right" ~typ:string
            ~args:Arg.[]
            ~resolve:(fun _ x ->
              match x with
              | `Left _ ->
                  None
              | `Right h ->
                  Some (Zkapp_basic.F.to_string h) )
        ] )

  module DaemonStatus = struct
    type t = Daemon_rpcs.Types.Status.t

    let interval : (_, (Time.Span.t * Time.Span.t) option) typ =
      obj "Interval" ~fields:(fun _ ->
          [ field "start" ~typ:(non_null string)
              ~args:Arg.[]
              ~resolve:(fun _ (start, _) ->
                Time.Span.to_ms start |> Int64.of_float |> Int64.to_string )
          ; field "stop" ~typ:(non_null string)
              ~args:Arg.[]
              ~resolve:(fun _ (_, end_) ->
                Time.Span.to_ms end_ |> Int64.of_float |> Int64.to_string )
          ] )

    let histogram : (_, Perf_histograms.Report.t option) typ =
      obj "Histogram" ~fields:(fun _ ->
          let open Reflection.Shorthand in
          List.rev
          @@ Perf_histograms.Report.Fields.fold ~init:[]
               ~values:(id ~typ:Schema.(non_null (list (non_null int))))
               ~intervals:(id ~typ:(non_null (list (non_null interval))))
               ~underflow:nn_int ~overflow:nn_int )

    module Rpc_timings = Daemon_rpcs.Types.Status.Rpc_timings
    module Rpc_pair = Rpc_timings.Rpc_pair

    let rpc_pair : (_, Perf_histograms.Report.t option Rpc_pair.t option) typ =
      let h = Reflection.Shorthand.id ~typ:histogram in
      obj "RpcPair" ~fields:(fun _ ->
          List.rev @@ Rpc_pair.Fields.fold ~init:[] ~dispatch:h ~impl:h )

    let rpc_timings : (_, Rpc_timings.t option) typ =
      let fd = Reflection.Shorthand.id ~typ:(non_null rpc_pair) in
      obj "RpcTimings" ~fields:(fun _ ->
          List.rev
          @@ Rpc_timings.Fields.fold ~init:[] ~get_staged_ledger_aux:fd
               ~answer_sync_ledger_query:fd ~get_ancestry:fd
               ~get_transition_chain_proof:fd ~get_transition_chain:fd )

    module Histograms = Daemon_rpcs.Types.Status.Histograms

    let histograms : (_, Histograms.t option) typ =
      let h = Reflection.Shorthand.id ~typ:histogram in
      obj "Histograms" ~fields:(fun _ ->
          let open Reflection.Shorthand in
          List.rev
          @@ Histograms.Fields.fold ~init:[]
               ~rpc_timings:(id ~typ:(non_null rpc_timings))
               ~external_transition_latency:h
               ~accepted_transition_local_latency:h
               ~accepted_transition_remote_latency:h
               ~snark_worker_transition_time:h ~snark_worker_merge_time:h )

    let consensus_configuration : (_, Consensus.Configuration.t option) typ =
      obj "ConsensusConfiguration" ~fields:(fun _ ->
          let open Reflection.Shorthand in
          List.rev
          @@ Consensus.Configuration.Fields.fold ~init:[] ~delta:nn_int
               ~k:nn_int ~slots_per_epoch:nn_int ~slot_duration:nn_int
               ~epoch_duration:nn_int ~acceptable_network_delay:nn_int
               ~genesis_state_timestamp:nn_time )

    let peer : (_, Network_peer.Peer.Display.t option) typ =
      obj "Peer" ~fields:(fun _ ->
          let open Reflection.Shorthand in
          List.rev
          @@ Network_peer.Peer.Display.Fields.fold ~init:[] ~host:nn_string
               ~libp2p_port:nn_int ~peer_id:nn_string )

    let addrs_and_ports : (_, Node_addrs_and_ports.Display.t option) typ =
      obj "AddrsAndPorts" ~fields:(fun _ ->
          let open Reflection.Shorthand in
          List.rev
          @@ Node_addrs_and_ports.Display.Fields.fold ~init:[]
               ~external_ip:nn_string ~bind_ip:nn_string ~client_port:nn_int
               ~libp2p_port:nn_int ~peer:(id ~typ:peer) )

    let metrics : (_, Daemon_rpcs.Types.Status.Metrics.t option) typ =
      obj "Metrics" ~fields:(fun _ ->
          let open Reflection.Shorthand in
          List.rev
          @@ Daemon_rpcs.Types.Status.Metrics.Fields.fold ~init:[]
               ~block_production_delay:nn_int_list
               ~transaction_pool_diff_received:nn_int
               ~transaction_pool_diff_broadcasted:nn_int
               ~transactions_added_to_pool:nn_int ~transaction_pool_size:nn_int )

    let t : (_, Daemon_rpcs.Types.Status.t option) typ =
      obj "DaemonStatus" ~fields:(fun _ ->
          let open Reflection.Shorthand in
          List.rev
          @@ Daemon_rpcs.Types.Status.Fields.fold ~init:[] ~num_accounts:int
               ~catchup_status:nn_catchup_status ~chain_id:nn_string
               ~next_block_production:(id ~typ:block_producer_timing)
               ~blockchain_length:int ~uptime_secs:nn_int
               ~ledger_merkle_root:string ~state_hash:string
               ~commit_id:nn_string ~conf_dir:nn_string
               ~peers:(id ~typ:(non_null (list (non_null peer))))
               ~user_commands_sent:nn_int ~snark_worker:string
               ~snark_work_fee:nn_int
               ~sync_status:(id ~typ:(non_null sync_status))
               ~block_production_keys:
                 (id ~typ:(non_null @@ list (non_null Schema.string)))
               ~coinbase_receiver:(id ~typ:Schema.string)
               ~histograms:(id ~typ:histograms)
               ~consensus_time_best_tip:(id ~typ:consensus_time)
               ~global_slot_since_genesis_best_tip:int
               ~consensus_time_now:(id ~typ:Schema.(non_null consensus_time))
               ~consensus_mechanism:nn_string
               ~addrs_and_ports:(id ~typ:(non_null addrs_and_ports))
               ~consensus_configuration:
                 (id ~typ:(non_null consensus_configuration))
               ~highest_block_length_received:nn_int
               ~highest_unvalidated_block_length_received:nn_int
               ~metrics:(id ~typ:(non_null metrics)) )
  end

  let fee_transfer =
    obj "FeeTransfer" ~fields:(fun _ ->
        [ field "recipient"
            ~args:Arg.[]
            ~doc:"Public key of fee transfer recipient"
            ~typ:(non_null public_key)
            ~resolve:(fun _ ({ Fee_transfer.receiver_pk = pk; _ }, _) -> pk)
        ; field "fee" ~typ:(non_null uint64)
            ~args:Arg.[]
            ~doc:"Amount that the recipient is paid in this fee transfer"
            ~resolve:(fun _ ({ Fee_transfer.fee; _ }, _) ->
              Currency.Fee.to_uint64 fee )
        ; field "type" ~typ:(non_null string)
            ~args:Arg.[]
            ~doc:
              "Fee_transfer|Fee_transfer_via_coinbase Snark worker fees \
               deducted from the coinbase amount are of type \
               'Fee_transfer_via_coinbase', rest are deducted from transaction \
               fees"
            ~resolve:(fun _ (_, transfer_type) ->
              match transfer_type with
              | Filtered_external_transition.Fee_transfer_type
                .Fee_transfer_via_coinbase ->
                  "Fee_transfer_via_coinbase"
              | Fee_transfer ->
                  "Fee_transfer" )
        ] )

  let account_timing : (Mina_lib.t, Account_timing.t option) typ =
    obj "AccountTiming" ~fields:(fun _ ->
        [ field "initialMinimumBalance" ~typ:uint64
            ~doc:"The initial minimum balance for a time-locked account"
            ~args:Arg.[]
            ~resolve:(fun _ timing ->
              match timing with
              | Account_timing.Untimed ->
                  None
              | Timed timing_info ->
                  Some (Balance.to_uint64 timing_info.initial_minimum_balance)
              )
        ; field "cliffTime" ~typ:uint32
            ~doc:"The cliff time for a time-locked account"
            ~args:Arg.[]
            ~resolve:(fun _ timing ->
              match timing with
              | Account_timing.Untimed ->
                  None
              | Timed timing_info ->
                  Some timing_info.cliff_time )
        ; field "cliffAmount" ~typ:uint64
            ~doc:"The cliff amount for a time-locked account"
            ~args:Arg.[]
            ~resolve:(fun _ timing ->
              match timing with
              | Account_timing.Untimed ->
                  None
              | Timed timing_info ->
                  Some (Currency.Amount.to_uint64 timing_info.cliff_amount) )
        ; field "vestingPeriod" ~typ:uint32
            ~doc:"The vesting period for a time-locked account"
            ~args:Arg.[]
            ~resolve:(fun _ timing ->
              match timing with
              | Account_timing.Untimed ->
                  None
              | Timed timing_info ->
                  Some timing_info.vesting_period )
        ; field "vestingIncrement" ~typ:uint64
            ~doc:"The vesting increment for a time-locked account"
            ~args:Arg.[]
            ~resolve:(fun _ timing ->
              match timing with
              | Account_timing.Untimed ->
                  None
              | Timed timing_info ->
                  Some (Currency.Amount.to_uint64 timing_info.vesting_increment)
              )
        ] )

  let completed_work =
    obj "CompletedWork" ~doc:"Completed snark works" ~fields:(fun _ ->
        [ field "prover"
            ~args:Arg.[]
            ~doc:"Public key of the prover" ~typ:(non_null public_key)
            ~resolve:(fun _ { Transaction_snark_work.Info.prover; _ } -> prover)
        ; field "fee" ~typ:(non_null uint64)
            ~args:Arg.[]
            ~doc:"Amount the prover is paid for the snark work"
            ~resolve:(fun _ { Transaction_snark_work.Info.fee; _ } ->
              Currency.Fee.to_uint64 fee )
        ; field "workIds" ~doc:"Unique identifier for the snark work purchased"
            ~typ:(non_null @@ list @@ non_null int)
            ~args:Arg.[]
            ~resolve:(fun _ { Transaction_snark_work.Info.work_ids; _ } ->
              One_or_two.to_list work_ids )
        ] )

  let sign =
    enum "sign"
      ~values:
        [ enum_value "PLUS" ~value:Sgn.Pos; enum_value "MINUS" ~value:Sgn.Neg ]

  let signed_fee =
    obj "SignedFee" ~doc:"Signed fee" ~fields:(fun _ ->
        [ field "sign" ~typ:(non_null sign) ~doc:"+/-"
            ~args:Arg.[]
            ~resolve:(fun _ fee -> Currency.Amount.Signed.sgn fee)
        ; field "feeMagnitude" ~typ:(non_null uint64) ~doc:"Fee"
            ~args:Arg.[]
            ~resolve:(fun _ fee ->
              Currency.Amount.(to_uint64 (Signed.magnitude fee)) )
        ] )

  let work_statement =
    let `Needs_some_work_for_zkapps_on_mainnet = Mina_base.Util.todo_zkapps in
    obj "WorkDescription"
      ~doc:
        "Transition from a source ledger to a target ledger with some fee \
         excess and increase in supply " ~fields:(fun _ ->
        [ field "sourceLedgerHash" ~typ:(non_null string)
            ~doc:"Base58Check-encoded hash of the source ledger"
            ~args:Arg.[]
            ~resolve:(fun _ { Transaction_snark.Statement.source; _ } ->
              Frozen_ledger_hash.to_base58_check source.ledger )
        ; field "targetLedgerHash" ~typ:(non_null string)
            ~doc:"Base58Check-encoded hash of the target ledger"
            ~args:Arg.[]
            ~resolve:(fun _ { Transaction_snark.Statement.target; _ } ->
              Frozen_ledger_hash.to_base58_check target.ledger )
        ; field "feeExcess" ~typ:(non_null signed_fee)
            ~doc:
              "Total transaction fee that is not accounted for in the \
               transition from source ledger to target ledger"
            ~args:Arg.[]
            ~resolve:(fun _
                          ({ fee_excess = { fee_excess_l; _ }; _ } :
                            Transaction_snark.Statement.t ) ->
              (* TODO: Expose full fee excess data. *)
              { fee_excess_l with
                magnitude = Currency.Amount.of_fee fee_excess_l.magnitude
              } )
        ; field "supplyIncrease" ~typ:(non_null uint64)
            ~doc:"Increase in total coinbase reward "
            ~args:Arg.[]
            ~resolve:(fun _
                          ({ supply_increase; _ } :
                            Transaction_snark.Statement.t ) ->
              Currency.Amount.to_uint64 supply_increase )
        ; field "workId" ~doc:"Unique identifier for a snark work"
            ~typ:(non_null int)
            ~args:Arg.[]
            ~resolve:(fun _ w -> Transaction_snark.Statement.hash w)
        ] )

  let pending_work =
    obj "PendingSnarkWork"
      ~doc:"Snark work bundles that are not available in the pool yet"
      ~fields:(fun _ ->
        [ field "workBundle"
            ~args:Arg.[]
            ~doc:"Work bundle with one or two snark work"
            ~typ:(non_null @@ list @@ non_null work_statement)
            ~resolve:(fun _ w -> One_or_two.to_list w)
        ] )

  let blockchain_state :
      ( 'context
      , (Mina_state.Blockchain_state.Value.t * State_hash.t) option )
      typ =
    obj "BlockchainState" ~fields:(fun _ ->
        [ field "date" ~typ:(non_null string) ~doc:(Doc.date "date")
            ~args:Arg.[]
            ~resolve:(fun _ t ->
              let blockchain_state, _ = t in
              let timestamp =
                Mina_state.Blockchain_state.timestamp blockchain_state
              in
              Block_time.to_string timestamp )
        ; field "utcDate" ~typ:(non_null string)
            ~doc:
              (Doc.date
                 ~extra:
                   ". Time offsets are adjusted to reflect true wall-clock \
                    time instead of genesis time."
                 "utcDate" )
            ~args:Arg.[]
            ~resolve:(fun { ctx = coda; _ } t ->
              let blockchain_state, _ = t in
              let timestamp =
                Mina_state.Blockchain_state.timestamp blockchain_state
              in
              Block_time.to_string_system_time
                (Mina_lib.time_controller coda)
                timestamp )
        ; field "snarkedLedgerHash" ~typ:(non_null string)
            ~doc:"Base58Check-encoded hash of the snarked ledger"
            ~args:Arg.[]
            ~resolve:(fun _ t ->
              let blockchain_state, _ = t in
              let snarked_ledger_hash =
                Mina_state.Blockchain_state.snarked_ledger_hash blockchain_state
              in
              Frozen_ledger_hash.to_base58_check snarked_ledger_hash )
        ; field "stagedLedgerHash" ~typ:(non_null string)
            ~doc:"Base58Check-encoded hash of the staged ledger"
            ~args:Arg.[]
            ~resolve:(fun _ t ->
              let blockchain_state, _ = t in
              let staged_ledger_hash =
                Mina_state.Blockchain_state.staged_ledger_hash blockchain_state
              in
              Mina_base.Ledger_hash.to_base58_check
              @@ Staged_ledger_hash.ledger_hash staged_ledger_hash )
        ; field "stagedLedgerProofEmitted" ~typ:bool
            ~doc:
              "Block finished a staged ledger, and a proof was emitted from it \
               and included into this block's proof. If there is no transition \
               frontier available or no block found, this will return null."
            ~args:Arg.[]
            ~resolve:(fun { ctx = coda; _ } t ->
              let open Option.Let_syntax in
              let _, hash = t in
              let%bind frontier =
                Mina_lib.transition_frontier coda
                |> Pipe_lib.Broadcast_pipe.Reader.peek
              in
              match Transition_frontier.find frontier hash with
              | None ->
                  None
              | Some b ->
                  Some (Transition_frontier.Breadcrumb.just_emitted_a_proof b)
              )
        ] )

  let protocol_state :
      ( 'context
      , (Filtered_external_transition.Protocol_state.t * State_hash.t) option
      )
      typ =
    let open Filtered_external_transition.Protocol_state in
    obj "ProtocolState" ~fields:(fun _ ->
        [ field "previousStateHash" ~typ:(non_null string)
            ~doc:"Base58Check-encoded hash of the previous state"
            ~args:Arg.[]
            ~resolve:(fun _ t ->
              let protocol_state, _ = t in
              State_hash.to_base58_check protocol_state.previous_state_hash )
        ; field "blockchainState"
            ~doc:"State which is agnostic of a particular consensus algorithm"
            ~typ:(non_null blockchain_state)
            ~args:Arg.[]
            ~resolve:(fun _ t ->
              let protocol_state, state_hash = t in
              (protocol_state.blockchain_state, state_hash) )
        ; field "consensusState"
            ~doc:
              "State specific to the Codaboros Proof of Stake consensus \
               algorithm"
            ~typ:(non_null @@ Consensus.Data.Consensus_state.graphql_type ())
            ~args:Arg.[]
            ~resolve:(fun _ t ->
              let protocol_state, _ = t in
              protocol_state.consensus_state )
        ] )

  let chain_reorganization_status : ('contxt, [ `Changed ] option) typ =
    enum "ChainReorganizationStatus"
      ~doc:"Status for whenever the blockchain is reorganized"
      ~values:[ enum_value "CHANGED" ~value:`Changed ]

  let genesis_constants =
    obj "GenesisConstants" ~fields:(fun _ ->
        [ field "accountCreationFee" ~typ:(non_null uint64)
            ~doc:"The fee charged to create a new account"
            ~args:Arg.[]
            ~resolve:(fun { ctx = coda; _ } () ->
              (Mina_lib.config coda).precomputed_values.constraint_constants
                .account_creation_fee |> Currency.Fee.to_uint64 )
        ; field "coinbase" ~typ:(non_null uint64)
            ~doc:
              "The amount received as a coinbase reward for producing a block"
            ~args:Arg.[]
            ~resolve:(fun { ctx = coda; _ } () ->
              (Mina_lib.config coda).precomputed_values.constraint_constants
                .coinbase_amount |> Currency.Amount.to_uint64 )
        ] )

  module AccountObj = struct
    module AnnotatedBalance = struct
      type t =
        { total : Balance.t
        ; unknown : Balance.t
        ; timing : Mina_base.Account_timing.t
        ; breadcrumb : Transition_frontier.Breadcrumb.t option
        }

      let min_balance (b : t) =
        match (b.timing, b.breadcrumb) with
        | Untimed, _ ->
            Some Balance.zero
        | Timed _, None ->
            None
        | Timed timing_info, Some crumb ->
            let consensus_state =
              Transition_frontier.Breadcrumb.consensus_state crumb
            in
            let global_slot =
              Consensus.Data.Consensus_state.global_slot_since_genesis
                consensus_state
            in
            Some
              (Account.min_balance_at_slot ~global_slot
                 ~cliff_time:timing_info.cliff_time
                 ~cliff_amount:timing_info.cliff_amount
                 ~vesting_period:timing_info.vesting_period
                 ~vesting_increment:timing_info.vesting_increment
                 ~initial_minimum_balance:timing_info.initial_minimum_balance )

      let obj =
        obj "AnnotatedBalance"
          ~doc:
            "A total balance annotated with the amount that is currently \
             unknown with the invariant unknown <= total, as well as the \
             currently liquid and locked balances." ~fields:(fun _ ->
            [ field "total" ~typ:(non_null uint64)
                ~doc:"The amount of MINA owned by the account"
                ~args:Arg.[]
                ~resolve:(fun _ (b : t) -> Balance.to_uint64 b.total)
            ; field "unknown" ~typ:(non_null uint64)
                ~doc:
                  "The amount of MINA owned by the account whose origin is \
                   currently unknown"
                ~deprecated:(Deprecated None)
                ~args:Arg.[]
                ~resolve:(fun _ (b : t) -> Balance.to_uint64 b.unknown)
            ; field "liquid" ~typ:uint64
                ~doc:
                  "The amount of MINA owned by the account which is currently \
                   available. Can be null if bootstrapping."
                ~deprecated:(Deprecated None)
                ~args:Arg.[]
                ~resolve:(fun _ (b : t) ->
                  Option.map (min_balance b) ~f:(fun min_balance ->
                      let total_balance : uint64 = Balance.to_uint64 b.total in
                      let min_balance_uint64 = Balance.to_uint64 min_balance in
                      if
                        Unsigned.UInt64.compare total_balance min_balance_uint64
                        > 0
                      then Unsigned.UInt64.sub total_balance min_balance_uint64
                      else Unsigned.UInt64.zero ) )
            ; field "locked" ~typ:uint64
                ~doc:
                  "The amount of MINA owned by the account which is currently \
                   locked. Can be null if bootstrapping."
                ~deprecated:(Deprecated None)
                ~args:Arg.[]
                ~resolve:(fun _ (b : t) ->
                  Option.map (min_balance b) ~f:Balance.to_uint64 )
            ; field "blockHeight" ~typ:(non_null uint32)
                ~doc:"Block height at which balance was measured"
                ~args:Arg.[]
                ~resolve:(fun _ (b : t) ->
                  match b.breadcrumb with
                  | None ->
                      Unsigned.UInt32.zero
                  | Some crumb ->
                      Transition_frontier.Breadcrumb.consensus_state crumb
                      |> Consensus.Data.Consensus_state.blockchain_length )
              (* TODO: Mutually recurse with "block" instead -- #5396 *)
            ; field "stateHash" ~typ:string
                ~doc:
                  "Hash of block at which balance was measured. Can be null if \
                   bootstrapping. Guaranteed to be non-null for direct account \
                   lookup queries when not bootstrapping. Can also be null \
                   when accessed as nested properties (eg. via delegators). "
                ~args:Arg.[]
                ~resolve:(fun _ (b : t) ->
                  Option.map b.breadcrumb ~f:(fun crumb ->
                      State_hash.to_base58_check
                      @@ Transition_frontier.Breadcrumb.state_hash crumb ) )
            ] )
    end

    module Partial_account = struct
      let to_full_account
          { Account.Poly.public_key
          ; token_id
          ; token_permissions
          ; token_symbol
          ; nonce
          ; balance
          ; receipt_chain_hash
          ; delegate
          ; voting_for
          ; timing
          ; permissions
          ; zkapp
          ; zkapp_uri
          } =
        let open Option.Let_syntax in
        let%bind token_permissions = token_permissions in
        let%bind token_symbol = token_symbol in
        let%bind nonce = nonce in
        let%bind receipt_chain_hash = receipt_chain_hash in
        let%bind voting_for = voting_for in
        let%bind permissions = permissions in
        let%map zkapp_uri = zkapp_uri in
        { Account.Poly.public_key
        ; token_id
        ; token_permissions
        ; token_symbol
        ; nonce
        ; balance = balance.AnnotatedBalance.total
        ; receipt_chain_hash
        ; delegate
        ; voting_for
        ; timing
        ; permissions
        ; zkapp
        ; zkapp_uri
        }

      let of_full_account ?breadcrumb
          { Account.Poly.public_key
          ; token_id
          ; token_permissions
          ; token_symbol
          ; nonce
          ; balance
          ; receipt_chain_hash
          ; delegate
          ; voting_for
          ; timing
          ; permissions
          ; zkapp
          ; zkapp_uri
          } =
        { Account.Poly.public_key
        ; token_id
        ; token_permissions = Some token_permissions
        ; token_symbol = Some token_symbol
        ; nonce = Some nonce
        ; balance =
            { AnnotatedBalance.total = balance
            ; unknown = balance
            ; timing
            ; breadcrumb
            }
        ; receipt_chain_hash = Some receipt_chain_hash
        ; delegate
        ; voting_for = Some voting_for
        ; timing
        ; permissions = Some permissions
        ; zkapp
        ; zkapp_uri = Some zkapp_uri
        }

      let of_account_id coda account_id =
        let account =
          coda |> Mina_lib.best_tip |> Participating_state.active
          |> Option.bind ~f:(fun tip ->
                 let ledger =
                   Transition_frontier.Breadcrumb.staged_ledger tip
                   |> Staged_ledger.ledger
                 in
                 Ledger.location_of_account ledger account_id
                 |> Option.bind ~f:(Ledger.get ledger)
                 |> Option.map ~f:(fun account -> (account, tip)) )
        in
        match account with
        | Some (account, breadcrumb) ->
            of_full_account ~breadcrumb account
        | None ->
            Account.
              { Poly.public_key = Account_id.public_key account_id
              ; token_id = Account_id.token_id account_id
              ; token_permissions = None
              ; token_symbol = None
              ; nonce = None
              ; delegate = None
              ; balance =
                  { AnnotatedBalance.total = Balance.zero
                  ; unknown = Balance.zero
                  ; timing = Timing.Untimed
                  ; breadcrumb = None
                  }
              ; receipt_chain_hash = None
              ; voting_for = None
              ; timing = Timing.Untimed
              ; permissions = None
              ; zkapp = None
              ; zkapp_uri = None
              }

      let of_pk coda pk =
        of_account_id coda (Account_id.create pk Token_id.default)
    end

    type t =
      { account :
          ( Public_key.Compressed.t
          , Token_id.t
          , Token_permissions.t option
          , Account.Token_symbol.t option
          , AnnotatedBalance.t
          , Account.Nonce.t option
          , Receipt.Chain_hash.t option
          , Public_key.Compressed.t option
          , State_hash.t option
          , Account.Timing.t
          , Permissions.t option
          , Zkapp_account.t option
          , string option )
          Account.Poly.t
      ; locked : bool option
      ; is_actively_staking : bool
      ; path : string
      ; index : Account.Index.t option
      }

    let lift coda pk account =
      let block_production_pubkeys = Mina_lib.block_production_pubkeys coda in
      let accounts = Mina_lib.wallets coda in
      let best_tip_ledger = Mina_lib.best_ledger coda in
      { account
      ; locked = Secrets.Wallets.check_locked accounts ~needle:pk
      ; is_actively_staking =
          ( if Token_id.(equal default) account.token_id then
            Public_key.Compressed.Set.mem block_production_pubkeys pk
          else (* Non-default token accounts cannot stake. *)
            false )
      ; path = Secrets.Wallets.get_path accounts pk
      ; index =
          ( match best_tip_ledger with
          | `Active ledger ->
              Option.try_with (fun () ->
                  Ledger.index_of_account_exn ledger
                    (Account_id.create account.public_key account.token_id) )
          | _ ->
              None )
      }

    let get_best_ledger_account coda aid =
      lift coda
        (Account_id.public_key aid)
        (Partial_account.of_account_id coda aid)

    let get_best_ledger_account_pk coda pk =
      lift coda pk (Partial_account.of_pk coda pk)

    let account_id { Account.Poly.public_key; token_id; _ } =
      Account_id.create public_key token_id

    let auth_required =
      let open Permissions.Auth_required in
      enum "AccountAuthRequired" ~doc:"Kind of authorization required"
        ~values:
          [ enum_value "None" ~value:None
          ; enum_value "Either" ~value:Either
          ; enum_value "Proof" ~value:Proof
          ; enum_value "Signature" ~value:Signature
          ; enum_value "Impossible" ~value:Impossible
          ]

    let account_permissions =
      obj "AccountPermissions" ~fields:(fun _ ->
          [ field "editState" ~typ:(non_null auth_required)
              ~doc:"Authorization required to edit zkApp state"
              ~args:Arg.[]
              ~resolve:(fun _ permission ->
                permission.Permissions.Poly.edit_state )
          ; field "send" ~typ:(non_null auth_required)
              ~doc:"Authorization required to send tokens"
              ~args:Arg.[]
              ~resolve:(fun _ permission -> permission.Permissions.Poly.send)
          ; field "receive" ~typ:(non_null auth_required)
              ~doc:"Authorization required to receive tokens"
              ~args:Arg.[]
              ~resolve:(fun _ permission -> permission.Permissions.Poly.receive)
          ; field "setDelegate" ~typ:(non_null auth_required)
              ~doc:"Authorization required to set the delegate"
              ~args:Arg.[]
              ~resolve:(fun _ permission ->
                permission.Permissions.Poly.set_delegate )
          ; field "setPermissions" ~typ:(non_null auth_required)
              ~doc:"Authorization required to change permissions"
              ~args:Arg.[]
              ~resolve:(fun _ permission ->
                permission.Permissions.Poly.set_permissions )
          ; field "setVerificationKey" ~typ:(non_null auth_required)
              ~doc:
                "Authorization required to set the verification key of the \
                 zkApp associated with the account"
              ~args:Arg.[]
              ~resolve:(fun _ permission ->
                permission.Permissions.Poly.set_verification_key )
          ; field "setZkappUri" ~typ:(non_null auth_required)
              ~doc:
                "Authorization required to change the URI of the zkApp \
                 associated with the account "
              ~args:Arg.[]
              ~resolve:(fun _ permission ->
                permission.Permissions.Poly.set_zkapp_uri )
          ; field "editSequenceState" ~typ:(non_null auth_required)
              ~doc:"Authorization required to edit the sequence state"
              ~args:Arg.[]
              ~resolve:(fun _ permission ->
                permission.Permissions.Poly.edit_sequence_state )
          ; field "setTokenSymbol" ~typ:(non_null auth_required)
              ~doc:"Authorization required to set the token symbol"
              ~args:Arg.[]
              ~resolve:(fun _ permission ->
                permission.Permissions.Poly.set_token_symbol )
          ; field "incrementNonce" ~typ:(non_null auth_required)
              ~doc:"Authorization required to increment the nonce"
              ~args:Arg.[]
              ~resolve:(fun _ permission ->
                permission.Permissions.Poly.increment_nonce )
          ; field "setVotingFor" ~typ:(non_null auth_required)
              ~doc:
                "Authorization required to set the state hash the account is \
                 voting for"
              ~args:Arg.[]
              ~resolve:(fun _ permission ->
                permission.Permissions.Poly.set_voting_for )
          ] )

    let account_vk =
      obj "AccountVerificationKeyWithHash" ~doc:"Verification key with hash"
        ~fields:(fun _ ->
          [ field "verificationKey"
              ~doc:"Verification key in Base58Check format"
              ~typ:(non_null string)
              ~args:Arg.[]
              ~resolve:(fun _ (vk : _ With_hash.t) ->
                Pickles.Side_loaded.Verification_key.to_base58_check vk.data )
          ; field "hash" ~doc:"Hash of verification key" ~typ:(non_null string)
              ~args:Arg.[]
              ~resolve:(fun _ (vk : _ With_hash.t) ->
                Pickles.Backend.Tick.Field.to_string vk.hash )
          ] )

    let rec account =
      lazy
        (obj "Account" ~doc:"An account record according to the daemon"
           ~fields:(fun _ ->
             [ field "publicKey" ~typ:(non_null public_key)
                 ~doc:"The public identity of the account"
                 ~args:Arg.[]
                 ~resolve:(fun _ { account; _ } ->
                   account.Account.Poly.public_key )
             ; field "token" ~typ:(non_null token_id)
                 ~doc:"The token associated with this account"
                 ~args:Arg.[]
                 ~resolve:(fun _ { account; _ } -> account.Account.Poly.token_id)
             ; field "timing" ~typ:(non_null account_timing)
                 ~doc:"The timing associated with this account"
                 ~args:Arg.[]
                 ~resolve:(fun _ { account; _ } -> account.Account.Poly.timing)
             ; field "balance"
                 ~typ:(non_null AnnotatedBalance.obj)
                 ~doc:"The amount of MINA owned by the account"
                 ~args:Arg.[]
                 ~resolve:(fun _ { account; _ } -> account.Account.Poly.balance)
             ; field "nonce" ~typ:string
                 ~doc:
                   "A natural number that increases with each transaction \
                    (stringified uint32)"
                 ~args:Arg.[]
                 ~resolve:(fun _ { account; _ } ->
                   Option.map ~f:Account.Nonce.to_string
                     account.Account.Poly.nonce )
             ; field "inferredNonce" ~typ:string
                 ~doc:
                   "Like the `nonce` field, except it includes the scheduled \
                    transactions (transactions not yet included in a block) \
                    (stringified uint32)"
                 ~args:Arg.[]
                 ~resolve:(fun { ctx = coda; _ } { account; _ } ->
                   let account_id = account_id account in
                   match
                     Mina_lib
                     .get_inferred_nonce_from_transaction_pool_and_ledger coda
                       account_id
                   with
                   | `Active (Some nonce) ->
                       Some (Account.Nonce.to_string nonce)
                   | `Active None | `Bootstrapping ->
                       None )
             ; field "epochDelegateAccount" ~typ:(Lazy.force account)
                 ~doc:
                   "The account that you delegated on the staking ledger of \
                    the current block's epoch"
                 ~args:Arg.[]
                 ~resolve:(fun { ctx = coda; _ } { account; _ } ->
                   let open Option.Let_syntax in
                   let account_id = account_id account in
                   match%bind Mina_lib.staking_ledger coda with
                   | Genesis_epoch_ledger staking_ledger -> (
                       match
                         let open Option.Let_syntax in
                         account_id
                         |> Ledger.location_of_account staking_ledger
                         >>= Ledger.get staking_ledger
                       with
                       | Some delegate_account ->
                           let delegate_key = delegate_account.public_key in
                           Some (get_best_ledger_account_pk coda delegate_key)
                       | None ->
                           [%log' warn (Mina_lib.top_level_logger coda)]
                             "Could not retrieve delegate account from the \
                              genesis ledger. The account was not present in \
                              the ledger." ;
                           None )
                   | Ledger_db staking_ledger -> (
                       try
                         let index =
                           Ledger.Db.index_of_account_exn staking_ledger
                             account_id
                         in
                         let delegate_account =
                           Ledger.Db.get_at_index_exn staking_ledger index
                         in
                         let delegate_key = delegate_account.public_key in
                         Some (get_best_ledger_account_pk coda delegate_key)
                       with e ->
                         [%log' warn (Mina_lib.top_level_logger coda)]
                           ~metadata:[ ("error", `String (Exn.to_string e)) ]
                           "Could not retrieve delegate account from sparse \
                            ledger. The account may not be in the ledger: \
                            $error" ;
                         None ) )
             ; field "receiptChainHash" ~typ:string
                 ~doc:"Top hash of the receipt chain merkle-list"
                 ~args:Arg.[]
                 ~resolve:(fun _ { account; _ } ->
                   Option.map ~f:Receipt.Chain_hash.to_base58_check
                     account.Account.Poly.receipt_chain_hash )
             ; field "delegate" ~typ:public_key
                 ~doc:
                   "The public key to which you are delegating - if you are \
                    not delegating to anybody, this would return your public \
                    key"
                 ~args:Arg.[]
                 ~deprecated:(Deprecated (Some "use delegateAccount instead"))
                 ~resolve:(fun _ { account; _ } -> account.Account.Poly.delegate)
             ; field "delegateAccount" ~typ:(Lazy.force account)
                 ~doc:
                   "The account to which you are delegating - if you are not \
                    delegating to anybody, this would return your public key"
                 ~args:Arg.[]
                 ~resolve:(fun { ctx = coda; _ } { account; _ } ->
                   Option.map
                     ~f:(get_best_ledger_account_pk coda)
                     account.Account.Poly.delegate )
             ; field "delegators"
                 ~typ:(list @@ non_null @@ Lazy.force account)
                 ~doc:
                   "The list of accounts which are delegating to you (note \
                    that the info is recorded in the last epoch so it might \
                    not be up to date with the current account status)"
                 ~args:Arg.[]
                 ~resolve:(fun { ctx = coda; _ } { account; _ } ->
                   let open Option.Let_syntax in
                   let pk = account.Account.Poly.public_key in
                   let%map delegators =
                     Mina_lib.current_epoch_delegators coda ~pk
                   in
                   let best_tip_ledger = Mina_lib.best_ledger coda in
                   List.map
                     ~f:(fun a ->
                       { account = Partial_account.of_full_account a
                       ; locked = None
                       ; is_actively_staking = true
                       ; path = ""
                       ; index =
                           ( match best_tip_ledger with
                           | `Active ledger ->
                               Option.try_with (fun () ->
                                   Ledger.index_of_account_exn ledger
                                     (Account.identifier a) )
                           | _ ->
                               None )
                       } )
                     delegators )
             ; field "lastEpochDelegators"
                 ~typ:(list @@ non_null @@ Lazy.force account)
                 ~doc:
                   "The list of accounts which are delegating to you in the \
                    last epoch (note that the info is recorded in the one \
                    before last epoch epoch so it might not be up to date with \
                    the current account status)"
                 ~args:Arg.[]
                 ~resolve:(fun { ctx = coda; _ } { account; _ } ->
                   let open Option.Let_syntax in
                   let pk = account.Account.Poly.public_key in
                   let%map delegators =
                     Mina_lib.last_epoch_delegators coda ~pk
                   in
                   let best_tip_ledger = Mina_lib.best_ledger coda in
                   List.map
                     ~f:(fun a ->
                       { account = Partial_account.of_full_account a
                       ; locked = None
                       ; is_actively_staking = true
                       ; path = ""
                       ; index =
                           ( match best_tip_ledger with
                           | `Active ledger ->
                               Option.try_with (fun () ->
                                   Ledger.index_of_account_exn ledger
                                     (Account.identifier a) )
                           | _ ->
                               None )
                       } )
                     delegators )
             ; field "votingFor" ~typ:string
                 ~doc:
                   "The previous epoch lock hash of the chain which you are \
                    voting for"
                 ~args:Arg.[]
                 ~resolve:(fun _ { account; _ } ->
                   Option.map ~f:Mina_base.State_hash.to_base58_check
                     account.Account.Poly.voting_for )
             ; field "stakingActive" ~typ:(non_null bool)
                 ~doc:
                   "True if you are actively staking with this account on the \
                    current daemon - this may not yet have been updated if the \
                    staking key was changed recently"
                 ~args:Arg.[]
                 ~resolve:(fun _ { is_actively_staking; _ } ->
                   is_actively_staking )
             ; field "privateKeyPath" ~typ:(non_null string)
                 ~doc:"Path of the private key file for this account"
                 ~args:Arg.[]
                 ~resolve:(fun _ { path; _ } -> path)
             ; field "locked" ~typ:bool
                 ~doc:
                   "True if locked, false if unlocked, null if the account \
                    isn't tracked by the queried daemon"
                 ~args:Arg.[]
                 ~resolve:(fun _ { locked; _ } -> locked)
             ; field "isTokenOwner" ~typ:bool
                 ~doc:"True if this account owns its associated token"
                 ~args:Arg.[]
                 ~resolve:(fun _ { account; _ } ->
                   match%map.Option account.token_permissions with
                   | Token_owned _ ->
                       true
                   | Not_owned _ ->
                       false )
             ; field "isDisabled" ~typ:bool
                 ~doc:
                   "True if this account has been disabled by the owner of the \
                    associated token"
                 ~args:Arg.[]
                 ~resolve:(fun _ { account; _ } ->
                   match%map.Option account.token_permissions with
                   | Token_owned _ ->
                       false
                   | Not_owned { account_disabled } ->
                       account_disabled )
             ; field "index" ~typ:int
                 ~doc:
                   "The index of this account in the ledger, or null if this \
                    account does not yet have a known position in the best tip \
                    ledger"
                 ~args:Arg.[]
                 ~resolve:(fun _ { index; _ } -> index)
             ; field "zkappUri" ~typ:string
                 ~doc:
                   "The URI associated with this account, usually pointing to \
                    the zkApp source code"
                 ~args:Arg.[]
                 ~resolve:(fun _ { account; _ } ->
                   account.Account.Poly.zkapp_uri )
             ; field "zkappState"
                 ~typ:(list @@ non_null string)
                 ~doc:
                   "The 8 field elements comprising the zkApp state associated \
                    with this account encoded as bignum strings"
                 ~args:Arg.[]
                 ~resolve:(fun _ { account; _ } ->
                   account.Account.Poly.zkapp
                   |> Option.map ~f:(fun zkapp_account ->
                          zkapp_account.app_state |> Zkapp_state.V.to_list
                          |> List.map ~f:Zkapp_basic.F.to_string ) )
             ; field "permissions" ~typ:account_permissions
                 ~doc:"Permissions for updating certain fields of this account"
                 ~args:Arg.[]
                 ~resolve:(fun _ { account; _ } ->
                   account.Account.Poly.permissions )
             ; field "tokenSymbol" ~typ:string
                 ~doc:"The token symbol associated with this account"
                 ~args:Arg.[]
                 ~resolve:(fun _ { account; _ } ->
                   account.Account.Poly.token_symbol )
             ; field "verificationKey" ~typ:account_vk
                 ~doc:"Verification key associated with this account"
                 ~args:Arg.[]
                 ~resolve:(fun _ { account; _ } ->
                   Option.value_map account.Account.Poly.zkapp ~default:None
                     ~f:(fun zkapp_account -> zkapp_account.verification_key) )
             ; field "sequenceEvents"
                 ~doc:"Sequence events associated with this account"
                 ~typ:(list (non_null string))
                 ~args:Arg.[]
                 ~resolve:(fun _ { account; _ } ->
                   Option.map account.Account.Poly.zkapp
                     ~f:(fun zkapp_account ->
                       List.map ~f:Snark_params.Tick.Field.to_string
                         (Pickles_types.Vector.to_list
                            zkapp_account.sequence_state ) ) )
             ; field "leafHash"
                 ~doc:
                   "The base58Check-encoded hash of this account to bootstrap \
                    the merklePath"
                 ~typ:string
                 ~args:Arg.[]
                 ~resolve:(fun _ { account; _ } ->
                   let open Option.Let_syntax in
                   let%map account = Partial_account.to_full_account account in
                   Zkapp_basic.F.to_string
                     (Ledger_hash.of_digest (Account.digest account)) )
             ; field "merklePath"
                 ~doc:
                   "Merkle path is a list of path elements that are either the \
                    left or right hashes up to the root"
                 ~typ:(list (non_null merkle_path_element))
                 ~args:Arg.[]
                 ~resolve:(fun { ctx = mina; _ } { index; _ } ->
                   let open Option.Let_syntax in
                   let%bind ledger, _breadcrumb =
                     get_ledger_and_breadcrumb mina
                   in
                   let%bind index = index in
                   Option.try_with (fun () ->
                       Ledger.merkle_path_at_index_exn ledger index ) )
             ] ) )

    let account = Lazy.force account
  end

  module Command_status = struct
    type t =
      | Applied
      | Enqueued
      | Included_but_failed of Transaction_status.Failure.Collection.t

    let failure_reasons =
      obj "PartiesFailureReason" ~fields:(fun _ ->
          [ field "index" ~typ:string ~args:[]
              ~doc:"List index of the party that failed"
              ~resolve:(fun _ (index, _) -> Some (Int.to_string index))
          ; field "failures"
              ~typ:(non_null @@ list @@ non_null @@ string)
              ~args:[] ~doc:"Failure reason for the party or any nested parties"
              ~resolve:(fun _ (_, failures) ->
                List.map failures ~f:Transaction_status.Failure.to_string )
          ] )
  end

  module User_command = struct
    let kind : ('context, [ `Payment | `Stake_delegation ] option) typ =
      scalar "UserCommandKind" ~doc:"The kind of user command" ~coerce:(function
        | `Payment ->
            `String "PAYMENT"
        | `Stake_delegation ->
            `String "STAKE_DELEGATION" )

    let to_kind (t : Signed_command.t) =
      match Signed_command.payload t |> Signed_command_payload.body with
      | Payment _ ->
          `Payment
      | Stake_delegation _ ->
          `Stake_delegation

    let user_command_interface :
        ( 'context
        , ( 'context
          , (Signed_command.t, Transaction_hash.t) With_hash.t )
          abstract_value
          option )
        typ =
      interface "UserCommand" ~doc:"Common interface for user commands"
        ~fields:(fun _ ->
          [ abstract_field "id" ~typ:(non_null guid) ~args:[]
          ; abstract_field "hash" ~typ:(non_null string) ~args:[]
          ; abstract_field "kind" ~typ:(non_null kind) ~args:[]
              ~doc:"String describing the kind of user command"
          ; abstract_field "nonce" ~typ:(non_null int) ~args:[]
              ~doc:"Sequence number of command for the fee-payer's account"
          ; abstract_field "source"
              ~typ:(non_null AccountObj.account)
              ~args:[] ~doc:"Account that the command is sent from"
          ; abstract_field "receiver"
              ~typ:(non_null AccountObj.account)
              ~args:[] ~doc:"Account that the command applies to"
          ; abstract_field "feePayer"
              ~typ:(non_null AccountObj.account)
              ~args:[] ~doc:"Account that pays the fees for the command"
          ; abstract_field "validUntil" ~typ:(non_null uint32) ~args:[]
              ~doc:
                "The global slot number after which this transaction cannot be \
                 applied"
          ; abstract_field "token" ~typ:(non_null token_id) ~args:[]
              ~doc:"Token used by the command"
          ; abstract_field "amount" ~typ:(non_null uint64) ~args:[]
              ~doc:
                "Amount that the source is sending to receiver - 0 for \
                 commands that are not associated with an amount"
          ; abstract_field "feeToken" ~typ:(non_null token_id) ~args:[]
              ~doc:"Token used to pay the fee"
          ; abstract_field "fee" ~typ:(non_null uint64) ~args:[]
              ~doc:
                "Fee that the fee-payer is willing to pay for making the \
                 transaction"
          ; abstract_field "memo" ~typ:(non_null string) ~args:[]
              ~doc:"Short arbitrary message provided by the sender"
          ; abstract_field "isDelegation" ~typ:(non_null bool) ~args:[]
              ~doc:
                "If true, this represents a delegation of stake, otherwise it \
                 is a payment"
              ~deprecated:(Deprecated (Some "use kind field instead"))
          ; abstract_field "from" ~typ:(non_null public_key) ~args:[]
              ~doc:"Public key of the sender"
              ~deprecated:(Deprecated (Some "use feePayer field instead"))
          ; abstract_field "fromAccount"
              ~typ:(non_null AccountObj.account)
              ~args:[] ~doc:"Account of the sender"
              ~deprecated:(Deprecated (Some "use feePayer field instead"))
          ; abstract_field "to" ~typ:(non_null public_key) ~args:[]
              ~doc:"Public key of the receiver"
              ~deprecated:(Deprecated (Some "use receiver field instead"))
          ; abstract_field "toAccount"
              ~typ:(non_null AccountObj.account)
              ~args:[] ~doc:"Account of the receiver"
              ~deprecated:(Deprecated (Some "use receiver field instead"))
          ; abstract_field "failureReason" ~typ:string ~args:[]
              ~doc:"null is no failure, reason for failure otherwise."
          ] )

    module With_status = struct
      type 'a t = { data : 'a; status : Command_status.t }

      let map t ~f = { t with data = f t.data }
    end

    let field_no_status ?doc ?deprecated lab ~typ ~args ~resolve =
      field ?doc ?deprecated lab ~typ ~args ~resolve:(fun c uc ->
          resolve c uc.With_status.data )

    let user_command_shared_fields :
        ( Mina_lib.t
        , (Signed_command.t, Transaction_hash.t) With_hash.t With_status.t )
        field
        list =
      [ field_no_status "id" ~typ:(non_null guid) ~args:[]
          ~resolve:(fun _ user_command ->
            Signed_command.to_base58_check user_command.With_hash.data )
      ; field_no_status "hash" ~typ:(non_null string) ~args:[]
          ~resolve:(fun _ user_command ->
            Transaction_hash.to_base58_check user_command.With_hash.hash )
      ; field_no_status "kind" ~typ:(non_null kind) ~args:[]
          ~doc:"String describing the kind of user command"
          ~resolve:(fun _ cmd -> to_kind cmd.With_hash.data)
      ; field_no_status "nonce" ~typ:(non_null int) ~args:[]
          ~doc:"Sequence number of command for the fee-payer's account"
          ~resolve:(fun _ payment ->
            Signed_command_payload.nonce
            @@ Signed_command.payload payment.With_hash.data
            |> Account.Nonce.to_int )
      ; field_no_status "source" ~typ:(non_null AccountObj.account)
          ~args:[] ~doc:"Account that the command is sent from"
          ~resolve:(fun { ctx = coda; _ } cmd ->
            AccountObj.get_best_ledger_account coda
              (Signed_command.source cmd.With_hash.data) )
      ; field_no_status "receiver" ~typ:(non_null AccountObj.account)
          ~args:[] ~doc:"Account that the command applies to"
          ~resolve:(fun { ctx = coda; _ } cmd ->
            AccountObj.get_best_ledger_account coda
              (Signed_command.receiver cmd.With_hash.data) )
      ; field_no_status "feePayer" ~typ:(non_null AccountObj.account)
          ~args:[] ~doc:"Account that pays the fees for the command"
          ~resolve:(fun { ctx = coda; _ } cmd ->
            AccountObj.get_best_ledger_account coda
              (Signed_command.fee_payer cmd.With_hash.data) )
      ; field_no_status "validUntil" ~typ:(non_null uint32) ~args:[]
          ~doc:
            "The global slot number after which this transaction cannot be \
             applied" ~resolve:(fun _ cmd ->
            Signed_command.valid_until cmd.With_hash.data )
      ; field_no_status "token" ~typ:(non_null token_id) ~args:[]
          ~doc:"Token used for the transaction" ~resolve:(fun _ cmd ->
            Signed_command.token cmd.With_hash.data )
      ; field_no_status "amount" ~typ:(non_null uint64) ~args:[]
          ~doc:
            "Amount that the source is sending to receiver; 0 for commands \
             without an associated amount" ~resolve:(fun _ cmd ->
            match Signed_command.amount cmd.With_hash.data with
            | Some amount ->
                Currency.Amount.to_uint64 amount
            | None ->
                Unsigned.UInt64.zero )
      ; field_no_status "feeToken" ~typ:(non_null token_id) ~args:[]
          ~doc:"Token used to pay the fee" ~resolve:(fun _ cmd ->
            Signed_command.fee_token cmd.With_hash.data )
      ; field_no_status "fee" ~typ:(non_null uint64) ~args:[]
          ~doc:
            "Fee that the fee-payer is willing to pay for making the \
             transaction" ~resolve:(fun _ cmd ->
            Signed_command.fee cmd.With_hash.data |> Currency.Fee.to_uint64 )
      ; field_no_status "memo" ~typ:(non_null string) ~args:[]
          ~doc:
            (sprintf
               "A short message from the sender, encoded with Base58Check, \
                version byte=0x%02X; byte 2 of the decoding is the message \
                length"
               (Char.to_int Base58_check.Version_bytes.user_command_memo) )
          ~resolve:(fun _ payment ->
            Signed_command_payload.memo
            @@ Signed_command.payload payment.With_hash.data
            |> Signed_command_memo.to_base58_check )
      ; field_no_status "isDelegation" ~typ:(non_null bool) ~args:[]
          ~doc:"If true, this command represents a delegation of stake"
          ~deprecated:(Deprecated (Some "use kind field instead"))
          ~resolve:(fun _ user_command ->
            match
              Signed_command.Payload.body
              @@ Signed_command.payload user_command.With_hash.data
            with
            | Stake_delegation _ ->
                true
            | _ ->
                false )
      ; field_no_status "from" ~typ:(non_null public_key) ~args:[]
          ~doc:"Public key of the sender"
          ~deprecated:(Deprecated (Some "use feePayer field instead"))
          ~resolve:(fun _ cmd -> Signed_command.fee_payer_pk cmd.With_hash.data)
      ; field_no_status "fromAccount" ~typ:(non_null AccountObj.account)
          ~args:[] ~doc:"Account of the sender"
          ~deprecated:(Deprecated (Some "use feePayer field instead"))
          ~resolve:(fun { ctx = coda; _ } payment ->
            AccountObj.get_best_ledger_account coda
            @@ Signed_command.fee_payer payment.With_hash.data )
      ; field_no_status "to" ~typ:(non_null public_key) ~args:[]
          ~doc:"Public key of the receiver"
          ~deprecated:(Deprecated (Some "use receiver field instead"))
          ~resolve:(fun _ cmd -> Signed_command.receiver_pk cmd.With_hash.data)
      ; field_no_status "toAccount"
          ~typ:(non_null AccountObj.account)
          ~doc:"Account of the receiver"
          ~deprecated:(Deprecated (Some "use receiver field instead"))
          ~args:Arg.[]
          ~resolve:(fun { ctx = coda; _ } cmd ->
            AccountObj.get_best_ledger_account coda
            @@ Signed_command.receiver cmd.With_hash.data )
      ; field "failureReason" ~typ:string ~args:[]
          ~doc:
            "null is no failure or status unknown, reason for failure \
             otherwise." ~resolve:(fun _ uc ->
            match uc.With_status.status with
            | Applied | Enqueued ->
                None
            | Included_but_failed failures ->
                List.concat failures |> List.hd
                |> Option.map ~f:Transaction_status.Failure.to_string )
      ]

    let payment =
      obj "UserCommandPayment" ~fields:(fun _ -> user_command_shared_fields)

    let mk_payment = add_type user_command_interface payment

    let stake_delegation =
      obj "UserCommandDelegation" ~fields:(fun _ ->
          field_no_status "delegator" ~typ:(non_null AccountObj.account)
            ~args:[] ~resolve:(fun { ctx = coda; _ } cmd ->
              AccountObj.get_best_ledger_account coda
                (Signed_command.source cmd.With_hash.data) )
          :: field_no_status "delegatee" ~typ:(non_null AccountObj.account)
               ~args:[] ~resolve:(fun { ctx = coda; _ } cmd ->
                 AccountObj.get_best_ledger_account coda
                   (Signed_command.receiver cmd.With_hash.data) )
          :: user_command_shared_fields )

    let mk_stake_delegation = add_type user_command_interface stake_delegation

    let mk_user_command
        (cmd : (Signed_command.t, Transaction_hash.t) With_hash.t With_status.t)
        =
      match
        Signed_command_payload.body @@ Signed_command.payload cmd.data.data
      with
      | Payment _ ->
          mk_payment cmd
      | Stake_delegation _ ->
          mk_stake_delegation cmd

    let user_command = user_command_interface
  end

  module Zkapp_command = struct
    module With_status = struct
      type 'a t = { data : 'a; status : Command_status.t }

      let map t ~f = { t with data = f t.data }
    end

    let field_no_status ?doc ?deprecated lab ~typ ~args ~resolve =
      field ?doc ?deprecated lab ~typ ~args ~resolve:(fun c cmd ->
          resolve c cmd.With_status.data )

    let zkapp_command =
      let conv (x : (Mina_lib.t, Parties.t) Fields_derivers_graphql.Schema.typ)
          : (Mina_lib.t, Parties.t) typ =
        Obj.magic x
      in
      obj "ZkappCommand" ~fields:(fun _ ->
          [ field_no_status "id"
              ~doc:"A Base58Check string representing the command"
              ~typ:(non_null guid) ~args:[] ~resolve:(fun _ parties ->
                Parties.to_base58_check parties.With_hash.data )
          ; field_no_status "hash"
              ~doc:"A cryptographic hash of the zkApp command"
              ~typ:(non_null string) ~args:[] ~resolve:(fun _ parties ->
                Transaction_hash.to_base58_check parties.With_hash.hash )
          ; field_no_status "parties"
              ~typ:(Parties.typ () |> conv)
              ~args:Arg.[]
              ~doc:"Parties representing the transaction"
              ~resolve:(fun _ parties -> parties.With_hash.data)
          ; field "failureReason" ~typ:(list @@ Command_status.failure_reasons)
              ~args:[]
              ~doc:
                "The reason for the zkApp transaction failure; null means \
                 success or the status is unknown" ~resolve:(fun _ cmd ->
                match cmd.With_status.status with
                | Applied | Enqueued ->
                    None
                | Included_but_failed failures ->
                    Some
                      (List.map
                         (Transaction_status.Failure.Collection.to_display
                            failures ) ~f:(fun f -> Some f) ) )
          ] )
  end

  let transactions =
    let open Filtered_external_transition.Transactions in
    obj "Transactions" ~doc:"Different types of transactions in a block"
      ~fields:(fun _ ->
        [ field "userCommands"
            ~doc:
              "List of user commands (payments and stake delegations) included \
               in this block"
            ~typ:(non_null @@ list @@ non_null User_command.user_command)
            ~args:Arg.[]
            ~resolve:(fun _ { commands; _ } ->
              List.filter_map commands ~f:(fun t ->
                  match t.data.data with
                  | Signed_command c ->
                      let status =
                        match t.status with
                        | Applied ->
                            Command_status.Applied
                        | Failed e ->
                            Command_status.Included_but_failed e
                      in
                      Some
                        (User_command.mk_user_command
                           { status; data = { t.data with data = c } } )
                  | Parties _ ->
                      None ) )
        ; field "zkappCommands"
            ~doc:"List of zkApp commands included in this block"
            ~typ:(non_null @@ list @@ non_null Zkapp_command.zkapp_command)
            ~args:Arg.[]
            ~resolve:(fun _ { commands; _ } ->
              List.filter_map commands ~f:(fun t ->
                  match t.data.data with
                  | Signed_command _ ->
                      None
                  | Parties parties ->
                      let status =
                        match t.status with
                        | Applied ->
                            Command_status.Applied
                        | Failed e ->
                            Command_status.Included_but_failed e
                      in
                      Some
                        { Zkapp_command.With_status.status
                        ; data = { t.data with data = parties }
                        } ) )
        ; field "feeTransfer"
            ~doc:"List of fee transfers included in this block"
            ~typ:(non_null @@ list @@ non_null fee_transfer)
            ~args:Arg.[]
            ~resolve:(fun _ { fee_transfers; _ } -> fee_transfers)
        ; field "coinbase" ~typ:(non_null uint64)
            ~doc:"Amount of MINA granted to the producer of this block"
            ~args:Arg.[]
            ~resolve:(fun _ { coinbase; _ } ->
              Currency.Amount.to_uint64 coinbase )
        ; field "coinbaseReceiverAccount" ~typ:AccountObj.account
            ~doc:"Account to which the coinbase for this block was granted"
            ~args:Arg.[]
            ~resolve:(fun { ctx = coda; _ } { coinbase_receiver; _ } ->
              Option.map
                ~f:(AccountObj.get_best_ledger_account_pk coda)
                coinbase_receiver )
        ] )

  let protocol_state_proof : (Mina_lib.t, Proof.t option) typ =
    obj "protocolStateProof" ~fields:(fun _ ->
        [ field "base64" ~typ:string ~doc:"Base-64 encoded proof"
            ~args:Arg.[]
            ~resolve:(fun _ proof ->
              (* Use the precomputed block proof encoding, for consistency. *)
              Some (Mina_block.Precomputed.Proof.to_bin_string proof) )
        ; field "json" ~typ:json ~doc:"JSON-encoded proof"
            ~args:Arg.[]
            ~resolve:(fun _ proof ->
              Some (Yojson.Safe.to_basic (Proof.to_yojson_full proof)) )
        ] )

  let block :
      ( Mina_lib.t
      , (Filtered_external_transition.t, State_hash.t) With_hash.t option )
      typ =
    let open Filtered_external_transition in
    obj "Block" ~fields:(fun _ ->
        [ field "creator" ~typ:(non_null public_key)
            ~doc:"Public key of account that produced this block"
            ~deprecated:(Deprecated (Some "use creatorAccount field instead"))
            ~args:Arg.[]
            ~resolve:(fun _ { With_hash.data; _ } -> data.creator)
        ; field "creatorAccount"
            ~typ:(non_null AccountObj.account)
            ~doc:"Account that produced this block"
            ~args:Arg.[]
            ~resolve:(fun { ctx = coda; _ } { With_hash.data; _ } ->
              AccountObj.get_best_ledger_account_pk coda data.creator )
        ; field "winnerAccount"
            ~typ:(non_null AccountObj.account)
            ~doc:"Account that won the slot (Delegator/Staker)"
            ~args:Arg.[]
            ~resolve:(fun { ctx = coda; _ } { With_hash.data; _ } ->
              AccountObj.get_best_ledger_account_pk coda data.winner )
        ; field "stateHash" ~typ:(non_null string)
            ~doc:"Base58Check-encoded hash of the state after this block"
            ~args:Arg.[]
            ~resolve:(fun _ { With_hash.hash; _ } ->
              State_hash.to_base58_check hash )
        ; field "stateHashField" ~typ:(non_null string)
            ~doc:
              "Experimental: Bigint field-element representation of stateHash"
            ~args:Arg.[]
            ~resolve:(fun _ { With_hash.hash; _ } ->
              State_hash.to_decimal_string hash )
        ; field "protocolState" ~typ:(non_null protocol_state)
            ~args:Arg.[]
            ~resolve:(fun _ { With_hash.data; With_hash.hash; _ } ->
              (data.protocol_state, hash) )
        ; field "protocolStateProof"
            ~typ:(non_null protocol_state_proof)
            ~doc:"Snark proof of blockchain state"
            ~args:Arg.[]
            ~resolve:(fun _ { With_hash.data; _ } -> data.proof)
        ; field "transactions" ~typ:(non_null transactions)
            ~args:Arg.[]
            ~resolve:(fun _ { With_hash.data; _ } -> data.transactions)
        ; field "commandTransactionCount" ~typ:(non_null int)
            ~doc:"Count of user command transactions in the block"
            ~args:Arg.[]
            ~resolve:(fun _ { With_hash.data; _ } ->
              List.length data.transactions.commands )
        ; field "snarkJobs"
            ~typ:(non_null @@ list @@ non_null completed_work)
            ~args:Arg.[]
            ~resolve:(fun _ { With_hash.data; _ } -> data.snark_jobs)
        ] )

  let snark_worker =
    obj "SnarkWorker" ~fields:(fun _ ->
        [ field "key" ~typ:(non_null public_key)
            ~doc:"Public key of current snark worker"
            ~deprecated:(Deprecated (Some "use account field instead"))
            ~args:Arg.[]
            ~resolve:(fun (_ : Mina_lib.t resolve_info) (key, _) -> key)
        ; field "account"
            ~typ:(non_null AccountObj.account)
            ~doc:"Account of the current snark worker"
            ~args:Arg.[]
            ~resolve:(fun { ctx = coda; _ } (key, _) ->
              AccountObj.get_best_ledger_account_pk coda key )
        ; field "fee" ~typ:(non_null uint64)
            ~doc:"Fee that snark worker is charging to generate a snark proof"
            ~args:Arg.[]
            ~resolve:(fun (_ : Mina_lib.t resolve_info) (_, fee) ->
              Currency.Fee.to_uint64 fee )
        ] )

  module Payload = struct
    let peer : ('context, Network_peer.Peer.t option) typ =
      obj "NetworkPeerPayload" ~fields:(fun _ ->
          [ field "peerId" ~doc:"base58-encoded peer ID" ~typ:(non_null string)
              ~args:Arg.[]
              ~resolve:(fun _ peer -> peer.Network_peer.Peer.peer_id)
          ; field "host" ~doc:"IP address of the remote host"
              ~typ:(non_null string)
              ~args:Arg.[]
              ~resolve:(fun _ peer ->
                Unix.Inet_addr.to_string peer.Network_peer.Peer.host )
          ; field "libp2pPort" ~typ:(non_null int)
              ~args:Arg.[]
              ~resolve:(fun _ peer -> peer.Network_peer.Peer.libp2p_port)
          ] )

    let create_account : (Mina_lib.t, Account.key option) typ =
      obj "AddAccountPayload" ~fields:(fun _ ->
          [ field "publicKey" ~typ:(non_null public_key)
              ~doc:"Public key of the created account"
              ~deprecated:(Deprecated (Some "use account field instead"))
              ~args:Arg.[]
              ~resolve:(fun _ -> Fn.id)
          ; field "account"
              ~typ:(non_null AccountObj.account)
              ~doc:"Details of created account"
              ~args:Arg.[]
              ~resolve:(fun { ctx = coda; _ } key ->
                AccountObj.get_best_ledger_account_pk coda key )
          ] )

    let unlock_account : (Mina_lib.t, Account.key option) typ =
      obj "UnlockPayload" ~fields:(fun _ ->
          [ field "publicKey" ~typ:(non_null public_key)
              ~doc:"Public key of the unlocked account"
              ~deprecated:(Deprecated (Some "use account field instead"))
              ~args:Arg.[]
              ~resolve:(fun _ -> Fn.id)
          ; field "account"
              ~typ:(non_null AccountObj.account)
              ~doc:"Details of unlocked account"
              ~args:Arg.[]
              ~resolve:(fun { ctx = coda; _ } key ->
                AccountObj.get_best_ledger_account_pk coda key )
          ] )

    let lock_account : (Mina_lib.t, Account.key option) typ =
      obj "LockPayload" ~fields:(fun _ ->
          [ field "publicKey" ~typ:(non_null public_key)
              ~doc:"Public key of the locked account"
              ~args:Arg.[]
              ~resolve:(fun _ -> Fn.id)
          ; field "account"
              ~typ:(non_null AccountObj.account)
              ~doc:"Details of locked account"
              ~args:Arg.[]
              ~resolve:(fun { ctx = coda; _ } key ->
                AccountObj.get_best_ledger_account_pk coda key )
          ] )

    let delete_account =
      obj "DeleteAccountPayload" ~fields:(fun _ ->
          [ field "publicKey" ~typ:(non_null public_key)
              ~doc:"Public key of the deleted account"
              ~args:Arg.[]
              ~resolve:(fun _ -> Fn.id)
          ] )

    let reload_accounts =
      obj "ReloadAccountsPayload" ~fields:(fun _ ->
          [ field "success" ~typ:(non_null bool)
              ~doc:"True when the reload was successful"
              ~args:Arg.[]
              ~resolve:(fun _ -> Fn.id)
          ] )

    let import_account =
      obj "ImportAccountPayload" ~fields:(fun _ ->
          [ field "publicKey" ~doc:"The public key of the imported account"
              ~typ:(non_null public_key)
              ~args:Arg.[]
              ~resolve:(fun _ -> fst)
          ; field "alreadyImported"
              ~doc:"True if the account had already been imported"
              ~typ:(non_null bool)
              ~args:Arg.[]
              ~resolve:(fun _ -> snd)
          ; field "success" ~typ:(non_null bool)
              ~args:Arg.[]
              ~resolve:(fun _ _ -> true)
          ] )

    let string_of_banned_status = function
      | Trust_system.Banned_status.Unbanned ->
          None
      | Banned_until tm ->
          Some (Time.to_string tm)

    let trust_status =
      obj "TrustStatusPayload" ~fields:(fun _ ->
          let open Trust_system.Peer_status in
          [ field "ipAddr" ~typ:(non_null string) ~doc:"IP address"
              ~args:Arg.[]
              ~resolve:(fun _ (peer, _) ->
                Unix.Inet_addr.to_string peer.Network_peer.Peer.host )
          ; field "peerId" ~typ:(non_null string) ~doc:"libp2p Peer ID"
              ~args:Arg.[]
              ~resolve:(fun _ (peer, __) -> peer.Network_peer.Peer.peer_id)
          ; field "trust" ~typ:(non_null float) ~doc:"Trust score"
              ~args:Arg.[]
              ~resolve:(fun _ (_, { trust; _ }) -> trust)
          ; field "bannedStatus" ~typ:string ~doc:"Banned status"
              ~args:Arg.[]
              ~resolve:(fun _ (_, { banned; _ }) ->
                string_of_banned_status banned )
          ] )

    let send_payment =
      obj "SendPaymentPayload" ~fields:(fun _ ->
          [ field "payment"
              ~typ:(non_null User_command.user_command)
              ~doc:"Payment that was sent"
              ~args:Arg.[]
              ~resolve:(fun _ -> Fn.id)
          ] )

    let send_delegation =
      obj "SendDelegationPayload" ~fields:(fun _ ->
          [ field "delegation"
              ~typ:(non_null User_command.user_command)
              ~doc:"Delegation change that was sent"
              ~args:Arg.[]
              ~resolve:(fun _ -> Fn.id)
          ] )

    let send_zkapp =
      obj "SendZkappPayload" ~fields:(fun _ ->
          [ field "zkapp"
              ~typ:(non_null Zkapp_command.zkapp_command)
              ~doc:"zkApp transaction that was sent"
              ~args:Arg.[]
              ~resolve:(fun _ -> Fn.id)
          ] )

    let send_rosetta_transaction =
      obj "SendRosettaTransactionPayload" ~fields:(fun _ ->
          [ field "userCommand"
              ~typ:(non_null User_command.user_command_interface)
              ~doc:"Command that was sent"
              ~args:Arg.[]
              ~resolve:(fun _ -> Fn.id)
          ] )

    let export_logs =
      obj "ExportLogsPayload" ~fields:(fun _ ->
          [ field "exportLogs"
              ~typ:
                (non_null
                   (obj "TarFile" ~fields:(fun _ ->
                        [ field "tarfile" ~typ:(non_null string) ~args:[]
                            ~resolve:(fun _ basename -> basename)
                        ] ) ) )
              ~doc:"Tar archive containing logs"
              ~args:Arg.[]
              ~resolve:(fun _ -> Fn.id)
          ] )

    let add_payment_receipt =
      obj "AddPaymentReceiptPayload" ~fields:(fun _ ->
          [ field "payment"
              ~typ:(non_null User_command.user_command)
              ~args:Arg.[]
              ~resolve:(fun _ -> Fn.id)
          ] )

    let set_coinbase_receiver =
      obj "SetCoinbaseReceiverPayload" ~fields:(fun _ ->
          [ field "lastCoinbaseReceiver"
              ~doc:
                "Returns the public key that was receiving coinbases \
                 previously, or none if it was the block producer"
              ~typ:public_key
              ~args:Arg.[]
              ~resolve:(fun _ (last_receiver, _) -> last_receiver)
          ; field "currentCoinbaseReceiver"
              ~doc:
                "Returns the public key that will receive coinbase, or none if \
                 it will be the block producer"
              ~typ:public_key
              ~args:Arg.[]
              ~resolve:(fun _ (_, current_receiver) -> current_receiver)
          ] )

    let set_snark_work_fee =
      obj "SetSnarkWorkFeePayload" ~fields:(fun _ ->
          [ field "lastFee" ~doc:"Returns the last fee set to do snark work"
              ~typ:(non_null uint64)
              ~args:Arg.[]
              ~resolve:(fun _ -> Fn.id)
          ] )

    let set_snark_worker =
      obj "SetSnarkWorkerPayload" ~fields:(fun _ ->
          [ field "lastSnarkWorker"
              ~doc:
                "Returns the last public key that was designated for snark work"
              ~typ:public_key
              ~args:Arg.[]
              ~resolve:(fun _ -> Fn.id)
          ] )

    let set_connection_gating_config =
      obj "SetConnectionGatingConfigPayload" ~fields:(fun _ ->
          [ field "trustedPeers"
              ~typ:(non_null (list (non_null peer)))
              ~doc:"Peers we will always allow connections from"
              ~args:Arg.[]
              ~resolve:(fun _ config -> config.Mina_net2.trusted_peers)
          ; field "bannedPeers"
              ~typ:(non_null (list (non_null peer)))
              ~doc:
                "Peers we will never allow connections from (unless they are \
                 also trusted!)"
              ~args:Arg.[]
              ~resolve:(fun _ config -> config.Mina_net2.banned_peers)
          ; field "isolate" ~typ:(non_null bool)
              ~doc:
                "If true, no connections will be allowed unless they are from \
                 a trusted peer"
              ~args:Arg.[]
              ~resolve:(fun _ config -> config.Mina_net2.isolate)
          ] )
  end

  module Arguments = struct
    let ip_address ~name ip_addr =
      result_of_exn Unix.Inet_addr.of_string ip_addr
        ~error:(sprintf !"%s is not valid." name)
  end

  module Input = struct
    open Schema.Arg

<<<<<<< HEAD
    let peer : (Network_peer.Peer.t, string) result option arg_typ =
      obj "NetworkPeer"
        ~doc:"Network identifiers for another protocol participant"
        ~coerce:(fun peer_id host libp2p_port ->
          try
            Ok
              Network_peer.Peer.
                { peer_id; host = Unix.Inet_addr.of_string host; libp2p_port }
          with _ -> Error "Invalid format for NetworkPeer.host" )
        ~fields:
          [ arg "peerId" ~doc:"base58-encoded peer ID" ~typ:(non_null string)
          ; arg "host" ~doc:"IP address of the remote host"
              ~typ:(non_null string)
          ; arg "libp2pPort" ~typ:(non_null int)
          ]

    let public_key_arg =
      scalar "PublicKey" ~doc:"Public key in Base58Check format"
        ~coerce:(fun pk ->
          match pk with
          | `String s ->
              Result.map_error
                (Public_key.Compressed.of_base58_check s)
                ~f:Error.to_string_hum
          | _ ->
              Error "Expected public key as a string in Base58Check format" )

    let private_key_arg =
      scalar "PrivateKey" ~doc:"Base58Check-encoded private key"
        ~coerce:Signature_lib.Private_key.of_yojson

    let token_id_arg =
      scalar "TokenId" ~doc:"Base58Check representation of a token identifier"
        ~coerce:(fun token ->
          try
            match token with
            | `String token ->
                Ok (Token_id.of_string token)
=======
    module NetworkPeer = struct
      type input = Network_peer.Peer.t

      let arg_typ : ((Network_peer.Peer.t, string) result option, _) arg_typ =
        obj "NetworkPeer"
          ~doc:"Network identifiers for another protocol participant"
          ~coerce:(fun peer_id host libp2p_port ->
            try
              Ok
                Network_peer.Peer.
                  { peer_id; host = Unix.Inet_addr.of_string host; libp2p_port }
            with _ -> Error "Invalid format for NetworkPeer.host" )
          ~fields:
            [ arg "peerId" ~doc:"base58-encoded peer ID" ~typ:(non_null string)
            ; arg "host" ~doc:"IP address of the remote host"
                ~typ:(non_null string)
            ; arg "libp2pPort" ~typ:(non_null int)
            ]
          ~split:(fun f (p : input) ->
            f p.peer_id (Unix.Inet_addr.to_string p.host) p.libp2p_port )
    end

    module PublicKey = struct
      type input = Public_key.Compressed.t

      let arg_typ =
        scalar "PublicKey" ~doc:"Public key in Base58Check format"
          ~coerce:(fun pk ->
            match pk with
            | `String s ->
                Result.map_error
                  (Public_key.Compressed.of_base58_check s)
                  ~f:Error.to_string_hum
            | _ ->
                Error "Expected public key as a string in Base58Check format" )
          ~to_json:(function
            | k -> `String (Public_key.Compressed.to_base58_check k) )
    end

    module PrivateKey = struct
      type input = Signature_lib.Private_key.t

      let arg_typ =
        scalar "PrivateKey" ~doc:"Base58Check-encoded private key"
          ~coerce:Signature_lib.Private_key.of_yojson
          ~to_json:Signature_lib.Private_key.to_yojson
    end

    module TokenId = struct
      type input = Token_id.t

      let arg_typ =
        scalar "TokenId" ~doc:"Base58Check representation of a token identifier"
          ~coerce:(fun token ->
            try
              match token with
              | `String token ->
                  Ok (Token_id.of_string token)
              | _ ->
                  Error "Invalid format for token."
            with _ -> Error "Invalid format for token." )
          ~to_json:(function (i : input) -> `String (Token_id.to_string i))
    end

    module Sign = struct
      type input = Sgn.t

      let arg_typ =
        enum "Sign"
          ~values:
            [ enum_value "PLUS" ~value:Sgn.Pos
            ; enum_value "MINUS" ~value:Sgn.Neg
            ]
    end

    module Field = struct
      type input = Snark_params.Tick0.Field.t

      let arg_typ =
        scalar "Field"
          ~coerce:(fun field ->
            match field with
            | `String s ->
                Ok (Snark_params.Tick.Field.of_string s)
            | _ ->
                Error "Expected a string representing a field element" )
          ~to_json:(function
            | (f : input) -> `String (Snark_params.Tick.Field.to_string f) )
    end

    module Nonce = struct
      type input = Mina_base.Account.Nonce.t

      let arg_typ =
        scalar "Nonce"
          ~coerce:(fun nonce ->
            (* of_string might raise *)
            try
              match nonce with
              | `String s ->
                  (* a nonce is a uint32, GraphQL ints are signed int32, so use string *)
                  Ok (Mina_base.Account.Nonce.of_string s)
              | _ ->
                  Error "Expected string for nonce"
            with exn -> Error (Exn.to_string exn) )
          ~to_json:(function
            | n -> `String (Mina_base.Account.Nonce.to_string n) )
    end

    module SnarkedLedgerHash = struct
      type input = Frozen_ledger_hash.t

      let arg_typ =
        scalar "SnarkedLedgerHash"
          ~coerce:(fun hash ->
            match hash with
            | `String s ->
                Result.map_error
                  (Frozen_ledger_hash.of_base58_check s)
                  ~f:Error.to_string_hum
            | _ ->
                Error "Expected snarked ledger hash in Base58Check format" )
          ~to_json:(function
            | (h : input) -> `String (Frozen_ledger_hash.to_base58_check h) )
    end

    module BlockTime = struct
      type input = Block_time.t

      let arg_typ =
        scalar "BlockTime"
          ~coerce:(fun block_time ->
            match block_time with
            | `String s -> (
                try
                  (* a block time is a uint64, GraphQL ints are signed int32, so use string *)
                  (* of_string might raise *)
                  Ok (Block_time.of_string_exn s)
                with exn -> Error (Exn.to_string exn) )
>>>>>>> 82d7c0ad
            | _ ->
                Error "Expected string for block time" )
          ~to_json:(function (t : input) -> `String (Block_time.to_string t))
    end

    module Length = struct
      type input = Mina_numbers.Length.t

      let arg_typ =
        scalar "Length"
          ~coerce:(fun length ->
            (* of_string might raise *)
            match length with
            | `String s -> (
                try
                  (* a length is a uint32, GraphQL ints are signed int32, so use string *)
                  Ok (Mina_numbers.Length.of_string s)
                with exn -> Error (Exn.to_string exn) )
            | _ ->
                Error "Expected string for length" )
          ~to_json:(function
            | (l : input) -> `String (Mina_numbers.Length.to_string l) )
    end

<<<<<<< HEAD
    let sign =
      enum "Sign"
        ~values:
          [ enum_value "PLUS" ~value:Sgn.Pos
          ; enum_value "MINUS" ~value:Sgn.Neg
          ]

    let field =
      scalar "Field" ~coerce:(fun field ->
          match field with
          | `String s ->
              Ok (Snark_params.Tick.Field.of_string s)
          | _ ->
              Error "Expected a string representing a field element" )

    let nonce =
      scalar "Nonce" ~coerce:(fun nonce ->
          (* of_string might raise *)
          try
            match nonce with
            | `String s ->
                (* a nonce is a uint32, GraphQL ints are signed int32, so use string *)
                Ok (Mina_base.Account.Nonce.of_string s)
            | _ ->
                Error "Expected string for nonce"
          with exn -> Error (Exn.to_string exn) )

    let snarked_ledger_hash =
      scalar "SnarkedLedgerHash" ~coerce:(fun hash ->
          match hash with
          | `String s ->
              Result.map_error
                (Frozen_ledger_hash.of_base58_check s)
                ~f:Error.to_string_hum
          | _ ->
              Error "Expected snarked ledger hash in Base58Check format" )

    let block_time =
      scalar "BlockTime" ~coerce:(fun block_time ->
          match block_time with
          | `String s -> (
              try
                (* a block time is a uint64, GraphQL ints are signed int32, so use string *)
                (* of_string might raise *)
                Ok (Block_time.of_string_exn s)
              with exn -> Error (Exn.to_string exn) )
          | _ ->
              Error "Expected string for block time" )

    let length =
      scalar "Length" ~coerce:(fun length ->
          (* of_string might raise *)
          match length with
          | `String s -> (
              try
                (* a length is a uint32, GraphQL ints are signed int32, so use string *)
                Ok (Mina_numbers.Length.of_string s)
              with exn -> Error (Exn.to_string exn) )
          | _ ->
              Error "Expected string for length" )

    let currency_amount =
      scalar "CurrencyAmount" ~coerce:(fun amt ->
          match amt with
          | `String s -> (
              try Ok (Currency.Amount.of_string s)
              with exn -> Error (Exn.to_string exn) )
          | _ ->
              Error "Expected string for currency amount" )

    let fee =
      scalar "Fee" ~coerce:(fun fee ->
          match fee with
          | `String s -> (
              try Ok (Currency.Fee.of_string s)
              with exn -> Error (Exn.to_string exn) )
          | _ ->
              Error "Expected string for fee" )

    let internal_send_zkapp =
      scalar "SendTestZkappInput" ~doc:"Parties for a test zkApp"
        ~coerce:(fun json ->
          let json = to_yojson json in
          Result.try_with (fun () -> Mina_base.Parties.of_json json)
          |> Result.map_error ~f:(fun ex -> Exn.to_string ex) )

    let precomputed_block =
      scalar "PrecomputedBlock" ~doc:"Block encoded in precomputed block format"
        ~coerce:(fun json ->
          let json = to_yojson json in
          Mina_block.Precomputed.of_yojson json )
=======
    module CurrencyAmount = struct
      type input = Currency.Amount.t
>>>>>>> 82d7c0ad

      let arg_typ =
        scalar "CurrencyAmount"
          ~coerce:(fun amt ->
            match amt with
            | `String s -> (
                try Ok (Currency.Amount.of_string s)
                with exn -> Error (Exn.to_string exn) )
            | _ ->
                Error "Expected string for currency amount" )
          ~to_json:(function
            | (c : input) -> `String (Currency.Amount.to_string c) )
          ~doc:
            "uint64 encoded as a json string representing an ammount of \
             currency"
    end

    module Fee = struct
      type input = Currency.Fee.t

      let arg_typ =
        scalar "Fee"
          ~coerce:(fun fee ->
            match fee with
            | `String s -> (
                try Ok (Currency.Fee.of_string s)
                with exn -> Error (Exn.to_string exn) )
            | _ ->
                Error "Expected string for fee" )
          ~to_json:(function (f : input) -> `String (Currency.Fee.to_string f))
          ~doc:"uint64 encoded as a json string representing a fee"
    end

    module SendTestZkappInput = struct
      type input = Mina_base.Parties.t

      let arg_typ =
        scalar "SendTestZkappInput" ~doc:"Parties for a test zkApp"
          ~coerce:(fun json ->
            let json = to_yojson json in
            Result.try_with (fun () -> Mina_base.Parties.of_json json)
            |> Result.map_error ~f:(fun ex -> Exn.to_string ex) )
          ~to_json:(fun (x : input) ->
            Yojson.Safe.to_basic @@ Mina_base.Parties.to_json x )
    end

    module PrecomputedBlock = struct
      type input = Mina_block.Precomputed.t

      let arg_typ =
        scalar "PrecomputedBlock"
          ~doc:"Block encoded in precomputed block format"
          ~coerce:(fun json ->
            let json = to_yojson json in
            Mina_block.Precomputed.of_yojson json )
          ~to_json:(fun (x : input) ->
            Yojson.Safe.to_basic (Mina_block.Precomputed.to_yojson x) )
    end

    module ExtensionalBlock = struct
      type input = Archive_lib.Extensional.Block.t

      let arg_typ =
        scalar "ExtensionalBlock"
          ~doc:"Block encoded in extensional block format"
          ~coerce:(fun json ->
            let json = to_yojson json in
            Archive_lib.Extensional.Block.of_yojson json )
          ~to_json:(fun (x : input) ->
            Yojson.Safe.to_basic @@ Archive_lib.Extensional.Block.to_yojson x )
    end

    module type Numeric_type = sig
      type t

      val to_string : t -> string

      val of_string : string -> t

      val of_int : int -> t

      val to_int : t -> int
    end

    (** Converts a type into a graphql argument type. Expect name to start with uppercase    *)
    let make_numeric_arg (type t) ~name
        (module Numeric : Numeric_type with type t = t) =
      let lower_name = String.lowercase name in
      scalar name
        ~doc:
          (sprintf
             "String or Integer representation of a %s number. If the input is \
              a string, it must represent the number in base 10"
             lower_name )
        ~to_json:(function n -> `String (Numeric.to_string n))
        ~coerce:(fun key ->
          match key with
          | `String s -> (
              try
                let n = Numeric.of_string s in
                let s' = Numeric.to_string n in
                (* Here, we check that the string that was passed converts to
                     the numeric type, and that it is in range, by converting
                     back to a string and checking that it is equal to the one
                     passed. This prevents the following weirdnesses in the
                     [Unsigned.UInt*] parsers:
                     * if the absolute value is greater than [max_int], the value
                       returned is [max_int]
                   - ["99999999999999999999999999999999999"] is [max_int]
                   - ["-99999999999999999999999999999999999"] is [max_int]
                     * if otherwise the value is negative, the value returned is
                       [max_int - (x - 1)]
                   - ["-1"] is [max_int]
                     * if there is a non-numeric character part-way through the
                       string, the numeric prefix is treated as a number
                   - ["1_000_000"] is [1]
                   - ["-1_000_000"] is [max_int]
                   - ["1.1"] is [1]
                   - ["0x15"] is [0]
                     * leading spaces are ignored
                   - [" 1"] is [1]
                     This is annoying to document, none of these behaviors are
                     useful to users, and unexpectedly triggering one of them
                     could have nasty consequences. Thus, we raise an error
                     rather than silently misinterpreting their input.
                *)
                assert (String.equal s s') ;
                Ok n
                (* TODO: We need a better error message to the user here *)
              with _ -> Error (sprintf "Could not decode %s." lower_name) )
          | `Int n ->
              if n < 0 then
                Error
                  (sprintf "Could not convert negative number to %s." lower_name)
              else Ok (Numeric.of_int n)
          | _ ->
              Error (sprintf "Invalid format for %s type." lower_name) )

    module UInt64 = struct
      type input = Unsigned.UInt64.t

      let arg_typ = make_numeric_arg ~name:"UInt64" (module Unsigned.UInt64)
    end

    module UInt32 = struct
      type input = Unsigned.UInt32.t

      let arg_typ = make_numeric_arg ~name:"UInt32" (module Unsigned.UInt32)
    end

    module SignatureInput = struct
      open Snark_params.Tick

      type input =
        | Raw of Signature.t
        | Field_and_scalar of Field.t * Inner_curve.Scalar.t

      let arg_typ =
        obj "SignatureInput"
          ~coerce:(fun field scalar rawSignature ->
            match rawSignature with
            | Some signature ->
                Result.of_option
                  (Signature.Raw.decode signature)
                  ~error:"rawSignature decoding error"
            | None -> (
                match (field, scalar) with
                | Some field, Some scalar ->
                    Ok
                      ( Field.of_string field
                      , Inner_curve.Scalar.of_string scalar )
                | _ ->
                    Error "Either field+scalar or rawSignature must by non-null"
                ) )
          ~doc:
            "A cryptographic signature -- you must provide either field+scalar \
             or rawSignature"
          ~fields:
            [ arg "field" ~typ:string ~doc:"Field component of signature"
            ; arg "scalar" ~typ:string ~doc:"Scalar component of signature"
            ; arg "rawSignature" ~typ:string ~doc:"Raw encoded signature"
            ]
          ~split:(fun f (input : input) ->
            match input with
            | Raw (s : Signature.t) ->
                f None None (Some (Signature.Raw.encode s))
            | Field_and_scalar (field, scalar) ->
                f
                  (Some (Field.to_string field))
                  (Some (Inner_curve.Scalar.to_string scalar))
                  None )
    end

    module VrfMessageInput = struct
      type input = Consensus_vrf.Layout.Message.t

      let arg_typ =
        obj "VrfMessageInput" ~doc:"The inputs to a vrf evaluation"
          ~coerce:(fun global_slot epoch_seed delegator_index ->
            { Consensus_vrf.Layout.Message.global_slot
            ; epoch_seed = Mina_base.Epoch_seed.of_base58_check_exn epoch_seed
            ; delegator_index
            } )
          ~fields:
            [ arg "globalSlot" ~typ:(non_null UInt32.arg_typ)
            ; arg "epochSeed" ~doc:"Formatted with base58check"
                ~typ:(non_null string)
            ; arg "delegatorIndex"
                ~doc:"Position in the ledger of the delegator's account"
                ~typ:(non_null int)
            ]
          ~split:(fun f (t : input) ->
            f t.global_slot
              (Mina_base.Epoch_seed.to_base58_check t.epoch_seed)
              t.delegator_index )
    end

    module VrfThresholdInput = struct
      type input = Consensus_vrf.Layout.Threshold.t

      let arg_typ =
        obj "VrfThresholdInput"
          ~doc:
            "The amount of stake delegated, used to determine the threshold \
             for a vrf evaluation producing a block"
          ~coerce:(fun delegated_stake total_stake ->
            { Consensus_vrf.Layout.Threshold.delegated_stake =
                Currency.Balance.of_uint64 delegated_stake
            ; total_stake = Currency.Amount.of_uint64 total_stake
            } )
          ~fields:
            [ arg "delegatedStake"
                ~doc:
                  "The amount of stake delegated to the vrf evaluator by the \
                   delegating account. This should match the amount in the \
                   epoch's staking ledger, which may be different to the \
                   amount in the current ledger."
                ~typ:(non_null UInt64.arg_typ)
            ; arg "totalStake"
                ~doc:
                  "The total amount of stake across all accounts in the \
                   epoch's staking ledger."
                ~typ:(non_null UInt64.arg_typ)
            ]
          ~split:(fun f (t : input) ->
            f
              (Currency.Balance.to_uint64 t.delegated_stake)
              (Currency.Amount.to_uint64 t.total_stake) )
    end

    module VrfEvaluationInput = struct
      type input = Consensus_vrf.Layout.Evaluation.t

      let arg_typ =
        obj "VrfEvaluationInput" ~doc:"The witness to a vrf evaluation"
          ~coerce:(fun message public_key c s scaled_message_hash vrf_threshold ->
            { Consensus_vrf.Layout.Evaluation.message
            ; public_key = Public_key.decompress_exn public_key
            ; c = Snark_params.Tick.Inner_curve.Scalar.of_string c
            ; s = Snark_params.Tick.Inner_curve.Scalar.of_string s
            ; scaled_message_hash =
                Consensus_vrf.Group.of_string_list_exn scaled_message_hash
            ; vrf_threshold
            ; vrf_output = None
            ; vrf_output_fractional = None
            ; threshold_met = None
            } )
          ~split:(fun f (x : input) ->
            f x.message
              (Public_key.compress x.public_key)
              (Snark_params.Tick.Inner_curve.Scalar.to_string x.c)
              (Snark_params.Tick.Inner_curve.Scalar.to_string x.s)
              (Consensus_vrf.Group.to_string_list_exn x.scaled_message_hash)
              x.vrf_threshold )
          ~fields:
            [ arg "message" ~typ:(non_null VrfMessageInput.arg_typ)
            ; arg "publicKey" ~typ:(non_null PublicKey.arg_typ)
            ; arg "c" ~typ:(non_null string)
            ; arg "s" ~typ:(non_null string)
            ; arg "scaledMessageHash" ~typ:(non_null (list (non_null string)))
            ; arg "vrfThreshold" ~typ:VrfThresholdInput.arg_typ
            ]
    end

    module Fields = struct
      let from ~doc = arg "from" ~typ:(non_null PublicKey.arg_typ) ~doc

      let to_ ~doc = arg "to" ~typ:(non_null PublicKey.arg_typ) ~doc

      let token ~doc = arg "token" ~typ:(non_null TokenId.arg_typ) ~doc

      let token_opt ~doc = arg "token" ~typ:TokenId.arg_typ ~doc

      let token_owner ~doc =
        arg "tokenOwner" ~typ:(non_null PublicKey.arg_typ) ~doc

      let receiver ~doc = arg "receiver" ~typ:(non_null PublicKey.arg_typ) ~doc

      let receiver_opt ~doc = arg "receiver" ~typ:PublicKey.arg_typ ~doc

      let fee_payer_opt ~doc = arg "feePayer" ~typ:PublicKey.arg_typ ~doc

      let fee ~doc = arg "fee" ~typ:(non_null UInt64.arg_typ) ~doc

      let amount ~doc = arg "amount" ~typ:(non_null UInt64.arg_typ) ~doc

      let memo =
        arg "memo" ~typ:string
          ~doc:"Short arbitrary message provided by the sender"

      let valid_until =
        arg "validUntil" ~typ:UInt32.arg_typ
          ~doc:
            "The global slot since genesis after which this transaction cannot \
             be applied"

      let nonce =
        arg "nonce" ~typ:UInt32.arg_typ
          ~doc:
            "Should only be set when cancelling transactions, otherwise a \
             nonce is determined automatically"

      let signature =
        arg "signature" ~typ:SignatureInput.arg_typ
          ~doc:
            "If a signature is provided, this transaction is considered signed \
             and will be broadcasted to the network without requiring a \
             private key"

      let senders =
        arg "senders"
          ~typ:(non_null (list (non_null PrivateKey.arg_typ)))
          ~doc:"The private keys from which to sign the payments"

      let repeat_count =
        arg "repeat_count" ~typ:(non_null UInt32.arg_typ)
          ~doc:"How many times shall transaction be repeated"

      let repeat_delay_ms =
        arg "repeat_delay_ms" ~typ:(non_null UInt32.arg_typ)
          ~doc:"Delay with which a transaction shall be repeated"
    end

<<<<<<< HEAD
    let send_payment =
      let open Fields in
      obj "SendPaymentInput"
        ~coerce:(fun from to_ amount fee valid_until memo nonce ->
          (from, to_, amount, fee, valid_until, memo, nonce) )
        ~fields:
          [ from ~doc:"Public key of sender of payment"
          ; to_ ~doc:"Public key of recipient of payment"
          ; amount ~doc:"Amount of MINA to send to receiver"
          ; fee ~doc:"Fee amount in order to send payment"
          ; valid_until
          ; memo
          ; nonce
          ]

    let send_zkapp =
      let conv (x : Parties.t Fields_derivers_graphql.Schema.Arg.arg_typ) :
          Parties.t arg_typ =
        Obj.magic x
      in
      obj "SendZkappInput" ~coerce:Fn.id
        ~fields:
          [ arg "parties" ~doc:"Parties structure representing the transaction"
              ~typ:(Parties.arg_typ () |> conv)
          ]

    let send_delegation =
      let open Fields in
      obj "SendDelegationInput"
        ~coerce:(fun from to_ fee valid_until memo nonce ->
          (from, to_, fee, valid_until, memo, nonce) )
        ~fields:
          [ from ~doc:"Public key of sender of a stake delegation"
          ; to_ ~doc:"Public key of the account being delegated to"
          ; fee ~doc:"Fee amount in order to send a stake delegation"
          ; valid_until
          ; memo
          ; nonce
          ]

    let rosetta_transaction =
      Schema.Arg.scalar "RosettaTransaction"
        ~doc:"A transaction encoded in the Rosetta format"
        ~coerce:(fun graphql_json ->
          Rosetta_lib.Transaction.to_mina_signed (to_yojson graphql_json)
          |> Result.map_error ~f:Error.to_string_hum )

    let create_account =
      obj "AddAccountInput" ~coerce:Fn.id
        ~fields:
          [ arg "password" ~doc:"Password used to encrypt the new account"
              ~typ:(non_null string)
          ]
=======
    module SendPaymentInput = struct
      type input =
        { from : (Epoch_seed.t, bool) Public_key.Compressed.Poly.t
        ; to_ : Account.key
        ; amount : Currency.Amount.t
        ; fee : Currency.Fee.t
        ; valid_until : UInt32.input option
        ; memo : string option
        ; nonce : Mina_numbers.Account_nonce.t option
        }
      [@@deriving make]

      let arg_typ =
        let open Fields in
        obj "SendPaymentInput"
          ~coerce:(fun from to_ amount fee valid_until memo nonce ->
            (from, to_, amount, fee, valid_until, memo, nonce) )
          ~split:(fun f (x : input) ->
            f x.from x.to_
              (Currency.Amount.to_uint64 x.amount)
              (Currency.Fee.to_uint64 x.fee)
              x.valid_until x.memo x.nonce )
          ~fields:
            [ from ~doc:"Public key of sender of payment"
            ; to_ ~doc:"Public key of recipient of payment"
            ; amount ~doc:"Amount of MINA to send to receiver"
            ; fee ~doc:"Fee amount in order to send payment"
            ; valid_until
            ; memo
            ; nonce
            ]
    end

    module SendZkappInput = struct
      type input = SendTestZkappInput.input

      let arg_typ =
        let conv (x : Parties.t Fields_derivers_graphql.Schema.Arg.arg_typ) :
            Parties.t Graphql_async.Schema.Arg.arg_typ =
          Obj.magic x
        in
        let arg_typ =
          { arg_typ = Parties.arg_typ () |> conv
          ; to_json =
              (function x -> Yojson.Safe.to_basic (Parties.parties_to_json x))
          }
        in
        obj "SendZkappInput" ~coerce:Fn.id
          ~split:(fun f (x : input) -> f x)
          ~fields:
            [ arg "parties"
                ~doc:"Parties structure representing the transaction"
                ~typ:arg_typ
            ]
    end

    module SendDelegationInput = struct
      type input =
        { from : PublicKey.input
        ; to_ : PublicKey.input
        ; fee : Currency.Fee.t
        ; valid_until : UInt32.input option
        ; memo : string option
        ; nonce : UInt32.input option
        }
      [@@deriving make]

      let arg_typ =
        let open Fields in
        obj "SendDelegationInput"
          ~coerce:(fun from to_ fee valid_until memo nonce ->
            (from, to_, fee, valid_until, memo, nonce) )
          ~split:(fun f (x : input) ->
            f x.from x.to_
              (Currency.Fee.to_uint64 x.fee)
              x.valid_until x.memo x.nonce )
          ~fields:
            [ from ~doc:"Public key of sender of a stake delegation"
            ; to_ ~doc:"Public key of the account being delegated to"
            ; fee ~doc:"Fee amount in order to send a stake delegation"
            ; valid_until
            ; memo
            ; nonce
            ]
    end

    module RosettaTransaction = struct
      type input = Yojson.Basic.t

      let arg_typ =
        Schema.Arg.scalar "RosettaTransaction"
          ~doc:"A transaction encoded in the Rosetta format"
          ~coerce:(fun graphql_json ->
            Rosetta_lib.Transaction.to_mina_signed (to_yojson graphql_json)
            |> Result.map_error ~f:Error.to_string_hum )
          ~to_json:(Fn.id : input -> input)
    end
>>>>>>> 82d7c0ad

    module AddAccountInput = struct
      type input = string

      let arg_typ =
        obj "AddAccountInput" ~coerce:Fn.id
          ~fields:
            [ arg "password" ~doc:"Password used to encrypt the new account"
                ~typ:(non_null string)
            ]
          ~split:Fn.id
    end

    module UnlockInput = struct
      type input = Bytes.t * PublicKey.input

      let arg_typ =
        obj "UnlockInput"
          ~coerce:(fun password pk -> (password, pk))
          ~fields:
            [ arg "password" ~doc:"Password for the account to be unlocked"
                ~typ:(non_null string)
            ; arg "publicKey"
                ~doc:"Public key specifying which account to unlock"
                ~typ:(non_null PublicKey.arg_typ)
            ]
          ~split:(fun f ((password, pk) : input) ->
            f (Bytes.to_string password) pk )
    end

    module CreateHDAccountInput = struct
      type input = UInt32.input

      let arg_typ =
        obj "CreateHDAccountInput" ~coerce:Fn.id
          ~fields:
            [ arg "index" ~doc:"Index of the account in hardware wallet"
                ~typ:(non_null UInt32.arg_typ)
            ]
          ~split:Fn.id
    end

    module LockInput = struct
      type input = PublicKey.input

      let arg_typ =
        obj "LockInput" ~coerce:Fn.id
          ~fields:
            [ arg "publicKey" ~doc:"Public key specifying which account to lock"
                ~typ:(non_null PublicKey.arg_typ)
            ]
          ~split:Fn.id
    end

    module DeleteAccountInput = struct
      type input = PublicKey.input

      let arg_typ =
        obj "DeleteAccountInput" ~coerce:Fn.id
          ~fields:
            [ arg "publicKey" ~doc:"Public key of account to be deleted"
                ~typ:(non_null PublicKey.arg_typ)
            ]
          ~split:Fn.id
    end

    module ResetTrustStatusInput = struct
      type input = string

      let arg_typ =
        obj "ResetTrustStatusInput" ~coerce:Fn.id
          ~fields:[ arg "ipAddress" ~typ:(non_null string) ]
          ~split:Fn.id
    end

    module BlockFilterInput = struct
      type input = PublicKey.input

      (* TODO: Treat cases where filter_input has a null argument *)
      let arg_typ =
        obj "BlockFilterInput" ~coerce:Fn.id ~split:Fn.id
          ~fields:
            [ arg "relatedTo"
                ~doc:
                  "A public key of a user who has their\n\
                  \        transaction in the block, or produced the block"
                ~typ:(non_null PublicKey.arg_typ)
            ]
    end

    module UserCommandFilterType = struct
      type input = PublicKey.input

      let arg_typ =
        obj "UserCommandFilterType" ~coerce:Fn.id ~split:Fn.id
          ~fields:
            [ arg "toOrFrom"
                ~doc:
                  "Public key of sender or receiver of transactions you are \
                   looking for"
                ~typ:(non_null PublicKey.arg_typ)
            ]
    end

    module SetCoinbaseReceiverInput = struct
      type input = PublicKey.input option

      let arg_typ =
        obj "SetCoinbaseReceiverInput" ~coerce:Fn.id ~split:Fn.id
          ~fields:
            [ arg "publicKey" ~typ:PublicKey.arg_typ
                ~doc:
                  "Public key of the account to receive coinbases. Block \
                   production keys will receive the coinbases if none is given"
            ]
    end

    module SetSnarkWorkFee = struct
      type input = UInt64.input

      let arg_typ =
        obj "SetSnarkWorkFee"
          ~fields:
            [ Fields.fee ~doc:"Fee to get rewarded for producing snark work" ]
          ~coerce:Fn.id ~split:Fn.id
    end

    module SetSnarkWorkerInput = struct
      type input = PublicKey.input option

      let arg_typ =
        obj "SetSnarkWorkerInput" ~coerce:Fn.id ~split:Fn.id
          ~fields:
            [ arg "publicKey" ~typ:PublicKey.arg_typ
                ~doc:
                  "Public key you wish to start snark-working on; null to stop \
                   doing any snark work"
            ]
    end

    module AddPaymentReceiptInput = struct
      type input = { payment : string; added_time : string }

      let arg_typ =
        obj "AddPaymentReceiptInput"
          ~coerce:(fun payment added_time -> { payment; added_time })
          ~split:(fun f (t : input) -> f t.payment t.added_time)
          ~fields:
            [ arg "payment"
                ~doc:(Doc.bin_prot "Serialized payment")
                ~typ:(non_null string)
            ; (* TODO: create a formal method for verifying that the provided added_time is correct  *)
              arg "added_time" ~typ:(non_null string)
                ~doc:
                  (Doc.date
                     "Time that a payment gets added to another clients \
                      transaction database" )
            ]
    end

    module SetConnectionGatingConfigInput = struct
      type input = Mina_net2.connection_gating

      let arg_typ =
        obj "SetConnectionGatingConfigInput"
          ~coerce:(fun trusted_peers banned_peers isolate ->
            let open Result.Let_syntax in
            let%bind trusted_peers = Result.all trusted_peers in
            let%map banned_peers = Result.all banned_peers in
            Mina_net2.{ isolate; trusted_peers; banned_peers } )
          ~split:(fun f (t : input) ->
            f t.trusted_peers t.banned_peers t.isolate )
          ~fields:
            Arg.
              [ arg "trustedPeers"
                  ~typ:(non_null (list (non_null NetworkPeer.arg_typ)))
                  ~doc:"Peers we will always allow connections from"
              ; arg "bannedPeers"
                  ~typ:(non_null (list (non_null NetworkPeer.arg_typ)))
                  ~doc:
                    "Peers we will never allow connections from (unless they \
                     are also trusted!)"
              ; arg "isolate" ~typ:(non_null bool)
                  ~doc:
                    "If true, no connections will be allowed unless they are \
                     from a trusted peer"
              ]
    end
  end

  let vrf_message : ('context, Consensus_vrf.Layout.Message.t option) typ =
    let open Consensus_vrf.Layout.Message in
    obj "VrfMessage" ~doc:"The inputs to a vrf evaluation" ~fields:(fun _ ->
        [ field "globalSlot" ~typ:(non_null uint32)
            ~args:Arg.[]
            ~resolve:(fun _ { global_slot; _ } -> global_slot)
        ; field "epochSeed" ~typ:(non_null epoch_seed)
            ~args:Arg.[]
            ~resolve:(fun _ { epoch_seed; _ } -> epoch_seed)
        ; field "delegatorIndex"
            ~doc:"Position in the ledger of the delegator's account"
            ~typ:(non_null int)
            ~args:Arg.[]
            ~resolve:(fun _ { delegator_index; _ } -> delegator_index)
        ] )

  let vrf_threshold =
    obj "VrfThreshold"
      ~doc:
        "The amount of stake delegated, used to determine the threshold for a \
         vrf evaluation winning a slot" ~fields:(fun _ ->
        [ field "delegatedStake"
            ~doc:
              "The amount of stake delegated to the vrf evaluator by the \
               delegating account. This should match the amount in the epoch's \
               staking ledger, which may be different to the amount in the \
               current ledger." ~args:[] ~typ:(non_null uint64)
            ~resolve:(fun
                       _
                       { Consensus_vrf.Layout.Threshold.delegated_stake; _ }
                     -> Currency.Balance.to_uint64 delegated_stake )
        ; field "totalStake"
            ~doc:
              "The total amount of stake across all accounts in the epoch's \
               staking ledger." ~args:[] ~typ:(non_null uint64)
            ~resolve:(fun _ { Consensus_vrf.Layout.Threshold.total_stake; _ } ->
              Currency.Amount.to_uint64 total_stake )
        ] )

  let vrf_evaluation : ('context, Consensus_vrf.Layout.Evaluation.t option) typ
      =
    let open Consensus_vrf.Layout.Evaluation in
    obj "VrfEvaluation"
      ~doc:"A witness to a vrf evaluation, which may be externally verified"
      ~fields:(fun _ ->
        [ field "message" ~typ:(non_null vrf_message)
            ~args:Arg.[]
            ~resolve:(fun _ { message; _ } -> message)
        ; field "publicKey" ~typ:(non_null public_key)
            ~args:Arg.[]
            ~resolve:(fun _ { public_key; _ } -> Public_key.compress public_key)
        ; field "c" ~typ:(non_null string)
            ~args:Arg.[]
            ~resolve:(fun _ { c; _ } -> Consensus_vrf.Scalar.to_string c)
        ; field "s" ~typ:(non_null string)
            ~args:Arg.[]
            ~resolve:(fun _ { s; _ } -> Consensus_vrf.Scalar.to_string s)
        ; field "scaledMessageHash"
            ~typ:(non_null (list (non_null string)))
            ~doc:"A group element represented as 2 field elements"
            ~args:Arg.[]
            ~resolve:(fun _ { scaled_message_hash; _ } ->
              Consensus_vrf.Group.to_string_list_exn scaled_message_hash )
        ; field "vrfThreshold" ~typ:vrf_threshold
            ~args:Arg.[]
            ~resolve:(fun _ { vrf_threshold; _ } -> vrf_threshold)
        ; field "vrfOutput" ~typ:string
            ~doc:
              "The vrf output derived from the evaluation witness. If null, \
               the vrf witness was invalid."
            ~args:Arg.[]
            ~resolve:(fun { ctx = mina; _ } t ->
              let vrf_opt =
                match t.vrf_output with
                | Some vrf ->
                    Some (Consensus_vrf.Output.Truncated.to_base58_check vrf)
                | None ->
                    let constraint_constants =
                      (Mina_lib.config mina).precomputed_values
                        .constraint_constants
                    in
                    to_vrf ~constraint_constants t
                    |> Option.map ~f:Consensus_vrf.Output.truncate
              in
              Option.map ~f:Consensus_vrf.Output.Truncated.to_base58_check
                vrf_opt )
        ; field "vrfOutputFractional" ~typ:float
            ~doc:
              "The vrf output derived from the evaluation witness, as a \
               fraction. This represents a won slot if vrfOutputFractional <= \
               (1 - (1 / 4)^(delegated_balance / total_stake)). If null, the \
               vrf witness was invalid."
            ~args:Arg.[]
            ~resolve:(fun { ctx = mina; _ } t ->
              match t.vrf_output_fractional with
              | Some f ->
                  Some f
              | None ->
                  let vrf_opt =
                    match t.vrf_output with
                    | Some vrf ->
                        Some vrf
                    | None ->
                        let constraint_constants =
                          (Mina_lib.config mina).precomputed_values
                            .constraint_constants
                        in
                        to_vrf ~constraint_constants t
                        |> Option.map ~f:Consensus_vrf.Output.truncate
                  in
                  Option.map
                    ~f:(fun vrf ->
                      Consensus_vrf.Output.Truncated.to_fraction vrf
                      |> Bignum.to_float )
                    vrf_opt )
        ; field "thresholdMet" ~typ:bool
            ~doc:
              "Whether the threshold to produce a block was met, if specified"
            ~args:
              Arg.
                [ arg "input" ~doc:"Override for delegation threshold"
                    ~typ:Input.VrfThresholdInput.arg_typ
                ]
            ~resolve:(fun { ctx = mina; _ } t input ->
              match input with
              | Some { delegated_stake; total_stake } ->
                  let constraint_constants =
                    (Mina_lib.config mina).precomputed_values
                      .constraint_constants
                  in
                  (Consensus_vrf.Layout.Evaluation.compute_vrf
                     ~constraint_constants t ~delegated_stake ~total_stake )
                    .threshold_met
              | None ->
                  t.threshold_met )
        ] )
end

module Subscriptions = struct
  open Schema

  let new_sync_update =
    subscription_field "newSyncUpdate"
      ~doc:"Event that triggers when the network sync status changes"
      ~deprecated:NotDeprecated
      ~typ:(non_null Types.sync_status)
      ~args:Arg.[]
      ~resolve:(fun { ctx = coda; _ } ->
        Mina_lib.sync_status coda |> Mina_incremental.Status.to_pipe
        |> Deferred.Result.return )

  let new_block =
    subscription_field "newBlock"
      ~doc:
        "Event that triggers when a new block is created that either contains \
         a transaction with the specified public key, or was produced by it. \
         If no public key is provided, then the event will trigger for every \
         new block received"
      ~typ:(non_null Types.block)
      ~args:
        Arg.
          [ arg "publicKey" ~doc:"Public key that is included in the block"
              ~typ:Types.Input.PublicKey.arg_typ
          ]
      ~resolve:(fun { ctx = coda; _ } public_key ->
        Deferred.Result.return
        @@ Mina_commands.Subscriptions.new_block coda public_key )

  let chain_reorganization =
    subscription_field "chainReorganization"
      ~doc:
        "Event that triggers when the best tip changes in a way that is not a \
         trivial extension of the existing one"
      ~typ:(non_null Types.chain_reorganization_status)
      ~args:Arg.[]
      ~resolve:(fun { ctx = coda; _ } ->
        Deferred.Result.return
        @@ Mina_commands.Subscriptions.reorganization coda )

  let commands = [ new_sync_update; new_block; chain_reorganization ]
end

module Mutations = struct
  open Schema

  let create_account_resolver { ctx = t; _ } () password =
    let password = lazy (return (Bytes.of_string password)) in
    let%map pk = Mina_lib.wallets t |> Secrets.Wallets.generate_new ~password in
    Mina_lib.subscriptions t |> Mina_lib.Subscriptions.add_new_subscription ~pk ;
    Result.return pk

  let add_wallet =
    io_field "addWallet"
      ~doc:
        "Add a wallet - this will create a new keypair and store it in the \
         daemon"
      ~deprecated:(Deprecated (Some "use createAccount instead"))
      ~typ:(non_null Types.Payload.create_account)
      ~args:
        Arg.[ arg "input" ~typ:(non_null Types.Input.AddAccountInput.arg_typ) ]
      ~resolve:create_account_resolver

  let create_account =
    io_field "createAccount"
      ~doc:
        "Create a new account - this will create a new keypair and store it in \
         the daemon"
      ~typ:(non_null Types.Payload.create_account)
      ~args:
        Arg.[ arg "input" ~typ:(non_null Types.Input.AddAccountInput.arg_typ) ]
      ~resolve:create_account_resolver

  let create_hd_account =
    io_field "createHDAccount"
      ~doc:Secrets.Hardware_wallets.create_hd_account_summary
      ~typ:(non_null Types.Payload.create_account)
      ~args:
        Arg.
          [ arg "input" ~typ:(non_null Types.Input.CreateHDAccountInput.arg_typ)
          ]
      ~resolve:(fun { ctx = coda; _ } () hd_index ->
        Mina_lib.wallets coda |> Secrets.Wallets.create_hd_account ~hd_index )

  let unlock_account_resolver { ctx = t; _ } () (password, pk) =
    let password = lazy (return (Bytes.of_string password)) in
    match%map
      Mina_lib.wallets t |> Secrets.Wallets.unlock ~needle:pk ~password
    with
    | Error `Not_found ->
        Error "Could not find owned account associated with provided key"
    | Error `Bad_password ->
        Error "Wrong password provided"
    | Error (`Key_read_error e) ->
        Error
          (sprintf "Error reading the secret key file: %s"
             (Secrets.Privkey_error.to_string e) )
    | Ok () ->
        Ok pk

  let unlock_wallet =
    io_field "unlockWallet"
      ~doc:"Allow transactions to be sent from the unlocked account"
      ~deprecated:(Deprecated (Some "use unlockAccount instead"))
      ~typ:(non_null Types.Payload.unlock_account)
      ~args:Arg.[ arg "input" ~typ:(non_null Types.Input.UnlockInput.arg_typ) ]
      ~resolve:unlock_account_resolver

  let unlock_account =
    io_field "unlockAccount"
      ~doc:"Allow transactions to be sent from the unlocked account"
      ~typ:(non_null Types.Payload.unlock_account)
      ~args:Arg.[ arg "input" ~typ:(non_null Types.Input.UnlockInput.arg_typ) ]
      ~resolve:unlock_account_resolver

  let lock_account_resolver { ctx = t; _ } () pk =
    Mina_lib.wallets t |> Secrets.Wallets.lock ~needle:pk ;
    pk

  let lock_wallet =
    field "lockWallet"
      ~doc:"Lock an unlocked account to prevent transaction being sent from it"
      ~deprecated:(Deprecated (Some "use lockAccount instead"))
      ~typ:(non_null Types.Payload.lock_account)
      ~args:Arg.[ arg "input" ~typ:(non_null Types.Input.LockInput.arg_typ) ]
      ~resolve:lock_account_resolver

  let lock_account =
    field "lockAccount"
      ~doc:"Lock an unlocked account to prevent transaction being sent from it"
      ~typ:(non_null Types.Payload.lock_account)
      ~args:Arg.[ arg "input" ~typ:(non_null Types.Input.LockInput.arg_typ) ]
      ~resolve:lock_account_resolver

  let delete_account_resolver { ctx = coda; _ } () public_key =
    let open Deferred.Result.Let_syntax in
    let wallets = Mina_lib.wallets coda in
    let%map () =
      Deferred.Result.map_error
        ~f:(fun `Not_found -> "Could not find account with specified public key")
        (Secrets.Wallets.delete wallets public_key)
    in
    public_key

  let delete_wallet =
    io_field "deleteWallet"
      ~doc:"Delete the private key for an account that you track"
      ~deprecated:(Deprecated (Some "use deleteAccount instead"))
      ~typ:(non_null Types.Payload.delete_account)
      ~args:
        Arg.
          [ arg "input" ~typ:(non_null Types.Input.DeleteAccountInput.arg_typ) ]
      ~resolve:delete_account_resolver

  let delete_account =
    io_field "deleteAccount"
      ~doc:"Delete the private key for an account that you track"
      ~typ:(non_null Types.Payload.delete_account)
      ~args:
        Arg.
          [ arg "input" ~typ:(non_null Types.Input.DeleteAccountInput.arg_typ) ]
      ~resolve:delete_account_resolver

  let reload_account_resolver { ctx = coda; _ } () =
    let%map _ =
      Secrets.Wallets.reload ~logger:(Logger.create ()) (Mina_lib.wallets coda)
    in
    Ok true

  let reload_wallets =
    io_field "reloadWallets" ~doc:"Reload tracked account information from disk"
      ~deprecated:(Deprecated (Some "use reloadAccounts instead"))
      ~typ:(non_null Types.Payload.reload_accounts)
      ~args:Arg.[]
      ~resolve:reload_account_resolver

  let reload_accounts =
    io_field "reloadAccounts"
      ~doc:"Reload tracked account information from disk"
      ~typ:(non_null Types.Payload.reload_accounts)
      ~args:Arg.[]
      ~resolve:reload_account_resolver

  let import_account =
    io_field "importAccount" ~doc:"Reload tracked account information from disk"
      ~typ:(non_null Types.Payload.import_account)
      ~args:
        Arg.
          [ arg "path"
              ~doc:
                "Path to the wallet file, relative to the daemon's current \
                 working directory."
              ~typ:(non_null string)
          ; arg "password" ~doc:"Password for the account to import"
              ~typ:(non_null string)
          ]
      ~resolve:(fun { ctx = coda; _ } () privkey_path password ->
        let open Deferred.Result.Let_syntax in
        (* the Keypair.read zeroes the password, so copy for use in import step below *)
        let saved_password =
          Lazy.return (Deferred.return (Bytes.of_string password))
        in
        let password =
          Lazy.return (Deferred.return (Bytes.of_string password))
        in
        let%bind ({ Keypair.public_key; _ } as keypair) =
          Secrets.Keypair.read ~privkey_path ~password
          |> Deferred.Result.map_error ~f:Secrets.Privkey_error.to_string
        in
        let pk = Public_key.compress public_key in
        let wallets = Mina_lib.wallets coda in
        match Secrets.Wallets.check_locked wallets ~needle:pk with
        | Some _ ->
            return (pk, true)
        | None ->
            let%map.Async.Deferred pk =
              Secrets.Wallets.import_keypair wallets keypair
                ~password:saved_password
            in
            Ok (pk, false) )

  let reset_trust_status =
    io_field "resetTrustStatus"
      ~doc:"Reset trust status for all peers at a given IP address"
      ~typ:(list (non_null Types.Payload.trust_status))
      ~args:
        Arg.
          [ arg "input"
              ~typ:(non_null Types.Input.ResetTrustStatusInput.arg_typ)
          ]
      ~resolve:(fun { ctx = coda; _ } () ip_address_input ->
        let open Deferred.Result.Let_syntax in
        let%map ip_address =
          Deferred.return
          @@ Types.Arguments.ip_address ~name:"ip_address" ip_address_input
        in
        Some (Mina_commands.reset_trust_status coda ip_address) )

  let send_user_command coda user_command_input =
    match
      Mina_commands.setup_and_submit_user_command coda user_command_input
    with
    | `Active f -> (
        match%map f with
        | Ok user_command ->
            Ok
              { Types.User_command.With_status.data = user_command
              ; status = Enqueued
              }
        | Error e ->
            Error
              (sprintf "Couldn't send user command: %s" (Error.to_string_hum e))
        )
    | `Bootstrapping ->
        return (Error "Daemon is bootstrapping")

  let send_zkapp_command mina parties =
    match Mina_commands.setup_and_submit_snapp_command mina parties with
    | `Active f -> (
        match%map f with
        | Ok parties ->
            let cmd =
              { Types.Zkapp_command.With_status.data = parties
              ; status = Enqueued
              }
            in
            let cmd_with_hash =
              Types.Zkapp_command.With_status.map cmd ~f:(fun cmd ->
                  { With_hash.data = cmd
                  ; hash = Transaction_hash.hash_command (Parties cmd)
                  } )
            in
            Ok cmd_with_hash
        | Error e ->
            Error
              (sprintf "Couldn't send zkApp command: %s" (Error.to_string_hum e))
        )
    | `Bootstrapping ->
        return (Error "Daemon is bootstrapping")

  let mock_zkapp_command mina parties :
      ( (Parties.t, Transaction_hash.t) With_hash.t
        Types.Zkapp_command.With_status.t
      , string )
      result
      Io.t =
    (* instead of adding the parties to the transaction pool, as we would for an actual zkapp,
       apply the zkapp using an ephemeral ledger
    *)
    match Mina_lib.best_tip mina with
    | `Active breadcrumb -> (
        let best_tip_ledger =
          Transition_frontier.Breadcrumb.staged_ledger breadcrumb
          |> Staged_ledger.ledger
        in
        let accounts = Ledger.to_list best_tip_ledger in
        let constraint_constants =
          Genesis_constants.Constraint_constants.compiled
        in
        let depth = constraint_constants.ledger_depth in
        let ledger = Ledger.create_ephemeral ~depth () in
        (* Ledger.copy doesn't actually copy
           N.B.: The time for this copy grows with the number of accounts
        *)
        List.iter accounts ~f:(fun account ->
            let pk = Account.public_key account in
            let token = Account.token account in
            let account_id = Account_id.create pk token in
            match Ledger.get_or_create_account ledger account_id account with
            | Ok (`Added, _loc) ->
                ()
            | Ok (`Existed, _loc) ->
                (* should be unreachable *)
                failwithf
                  "When creating ledger for mock zkApp, account with public \
                   key %s and token %s already existed"
                  (Signature_lib.Public_key.Compressed.to_string pk)
                  (Token_id.to_string token) ()
            | Error err ->
                (* should be unreachable *)
                Error.tag_arg err
                  "When creating ledger for mock zkApp, error when adding \
                   account"
                  (("public_key", pk), ("token", token))
                  [%sexp_of:
                    (string * Signature_lib.Public_key.Compressed.t)
                    * (string * Token_id.t)]
                |> Error.raise ) ;
        match
          Pipe_lib.Broadcast_pipe.Reader.peek
            (Mina_lib.transition_frontier mina)
        with
        | None ->
            (* should be unreachable *)
            return (Error "Transition frontier not available")
        | Some tf -> (
            let parent_hash =
              Transition_frontier.Breadcrumb.parent_hash breadcrumb
            in
            match Transition_frontier.find_protocol_state tf parent_hash with
            | None ->
                (* should be unreachable *)
                return (Error "Could not get parent breadcrumb")
            | Some prev_state ->
                let state_view =
                  Mina_state.Protocol_state.body prev_state
                  |> Mina_state.Protocol_state.Body.view
                in
                let applied =
                  Ledger.apply_parties_unchecked ~constraint_constants
                    ~state_view ledger parties
                in
                (* rearrange data to match result type of `send_zkapp_command` *)
                let applied_ok =
                  Result.map applied
                    ~f:(fun (parties_applied, _local_state_and_amount) ->
                      let ({ data = parties; status } : Parties.t With_status.t)
                          =
                        parties_applied.command
                      in
                      let hash =
                        Transaction_hash.hash_command (Parties parties)
                      in
                      let (with_hash : _ With_hash.t) =
                        { data = parties; hash }
                      in
                      let (status : Types.Command_status.t) =
                        match status with
                        | Applied ->
                            Applied
                        | Failed failure ->
                            Included_but_failed failure
                      in
                      ( { data = with_hash; status }
                        : _ Types.Zkapp_command.With_status.t ) )
                in
                return @@ Result.map_error applied_ok ~f:Error.to_string_hum ) )
    | `Bootstrapping ->
        return (Error "Daemon is bootstrapping")

  let find_identity ~public_key coda =
    Result.of_option
      (Secrets.Wallets.find_identity (Mina_lib.wallets coda) ~needle:public_key)
      ~error:
        "Couldn't find an unlocked key for specified `sender`. Did you unlock \
         the account you're making a transaction from?"

  let create_user_command_input ~fee ~fee_payer_pk ~nonce_opt ~valid_until ~memo
      ~signer ~body ~sign_choice : (User_command_input.t, string) result =
    let open Result.Let_syntax in
    (* TODO: We should put a more sensible default here. *)
    let valid_until =
      Option.map ~f:Mina_numbers.Global_slot.of_uint32 valid_until
    in
    let%bind fee =
      result_of_exn Currency.Fee.of_uint64 fee
        ~error:(sprintf "Invalid `fee` provided.")
    in
    let%bind () =
      Result.ok_if_true
        Currency.Fee.(fee >= Signed_command.minimum_fee)
        ~error:
          (* IMPORTANT! Do not change the content of this error without
           * updating Rosetta's construction API to handle the changes *)
          (sprintf
             !"Invalid user command. Fee %s is less than the minimum fee, %s."
             (Currency.Fee.to_formatted_string fee)
             (Currency.Fee.to_formatted_string Signed_command.minimum_fee) )
    in
    let%map memo =
      Option.value_map memo ~default:(Ok Signed_command_memo.empty)
        ~f:(fun memo ->
          result_of_exn Signed_command_memo.create_from_string_exn memo
            ~error:"Invalid `memo` provided." )
    in
    User_command_input.create ~signer ~fee ~fee_payer_pk ?nonce:nonce_opt
      ~valid_until ~memo ~body ~sign_choice ()

  let make_signed_user_command ~signature ~nonce_opt ~signer ~memo ~fee
      ~fee_payer_pk ~valid_until ~body =
    let open Deferred.Result.Let_syntax in
    let%bind signature = signature |> Deferred.return in
    let%map user_command_input =
      create_user_command_input ~nonce_opt ~signer ~memo ~fee ~fee_payer_pk
        ~valid_until ~body
        ~sign_choice:(User_command_input.Sign_choice.Signature signature)
      |> Deferred.return
    in
    user_command_input

  let send_signed_user_command ~signature ~coda ~nonce_opt ~signer ~memo ~fee
      ~fee_payer_pk ~valid_until ~body =
    let open Deferred.Result.Let_syntax in
    let%bind user_command_input =
      make_signed_user_command ~signature ~nonce_opt ~signer ~memo ~fee
        ~fee_payer_pk ~valid_until ~body
    in
    let%map cmd = send_user_command coda user_command_input in
    Types.User_command.With_status.map cmd ~f:(fun cmd ->
        { With_hash.data = cmd
        ; hash = Transaction_hash.hash_command (Signed_command cmd)
        } )

  let send_unsigned_user_command ~coda ~nonce_opt ~signer ~memo ~fee
      ~fee_payer_pk ~valid_until ~body =
    let open Deferred.Result.Let_syntax in
    let%bind user_command_input =
      (let open Result.Let_syntax in
      let%bind sign_choice =
        match%map find_identity ~public_key:signer coda with
        | `Keypair sender_kp ->
            User_command_input.Sign_choice.Keypair sender_kp
        | `Hd_index hd_index ->
            Hd_index hd_index
      in
      create_user_command_input ~nonce_opt ~signer ~memo ~fee ~fee_payer_pk
        ~valid_until ~body ~sign_choice)
      |> Deferred.return
    in
    let%map cmd = send_user_command coda user_command_input in
    Types.User_command.With_status.map cmd ~f:(fun cmd ->
        { With_hash.data = cmd
        ; hash = Transaction_hash.hash_command (Signed_command cmd)
        } )

  let export_logs ~coda basename_opt =
    let open Mina_lib in
    let Config.{ conf_dir; _ } = Mina_lib.config coda in
    Conf_dir.export_logs_to_tar ?basename:basename_opt ~conf_dir

  let send_delegation =
    io_field "sendDelegation"
      ~doc:"Change your delegate by sending a transaction"
      ~typ:(non_null Types.Payload.send_delegation)
      ~args:
        Arg.
          [ arg "input" ~typ:(non_null Types.Input.SendDelegationInput.arg_typ)
          ; Types.Input.Fields.signature
          ]
      ~resolve:(fun { ctx = coda; _ } ()
                    (from, to_, fee, valid_until, memo, nonce_opt) signature ->
        let body =
          Signed_command_payload.Body.Stake_delegation
            (Set_delegate { delegator = from; new_delegate = to_ })
        in
        match signature with
        | None ->
            send_unsigned_user_command ~coda ~nonce_opt ~signer:from ~memo ~fee
              ~fee_payer_pk:from ~valid_until ~body
            |> Deferred.Result.map ~f:Types.User_command.mk_user_command
        | Some signature ->
            let%bind signature = signature |> Deferred.return in
            send_signed_user_command ~coda ~nonce_opt ~signer:from ~memo ~fee
              ~fee_payer_pk:from ~valid_until ~body ~signature
            |> Deferred.Result.map ~f:Types.User_command.mk_user_command )

  let send_payment =
    io_field "sendPayment" ~doc:"Send a payment"
      ~typ:(non_null Types.Payload.send_payment)
      ~args:
        Arg.
          [ arg "input" ~typ:(non_null Types.Input.SendPaymentInput.arg_typ)
          ; Types.Input.Fields.signature
          ]
      ~resolve:(fun { ctx = coda; _ } ()
                    (from, to_, amount, fee, valid_until, memo, nonce_opt)
                    signature ->
        let body =
          Signed_command_payload.Body.Payment
            { source_pk = from
            ; receiver_pk = to_
            ; amount = Amount.of_uint64 amount
            }
        in
        match signature with
        | None ->
            send_unsigned_user_command ~coda ~nonce_opt ~signer:from ~memo ~fee
              ~fee_payer_pk:from ~valid_until ~body
            |> Deferred.Result.map ~f:Types.User_command.mk_user_command
        | Some signature ->
            send_signed_user_command ~coda ~nonce_opt ~signer:from ~memo ~fee
              ~fee_payer_pk:from ~valid_until ~body ~signature
            |> Deferred.Result.map ~f:Types.User_command.mk_user_command )

  let make_zkapp_endpoint ~name ~doc ~f =
    io_field name ~doc
      ~typ:(non_null Types.Payload.send_zkapp)
<<<<<<< HEAD
      ~args:Arg.[ arg "input" ~typ:(non_null Types.Input.send_zkapp) ]
=======
      ~args:
        Arg.[ arg "input" ~typ:(non_null Types.Input.SendZkappInput.arg_typ) ]
>>>>>>> 82d7c0ad
      ~resolve:(fun { ctx = coda; _ } () parties ->
        f coda parties (* TODO: error handling? *) )

  let send_zkapp =
    make_zkapp_endpoint ~name:"sendZkapp" ~doc:"Send a zkApp transaction"
      ~f:send_zkapp_command

  let mock_zkapp =
    make_zkapp_endpoint ~name:"mockZkapp"
      ~doc:"Mock a zkApp transaction, no effect on blockchain"
      ~f:mock_zkapp_command

  let internal_send_zkapp =
    io_field "internalSendZkapp"
      ~doc:"Send a zkApp (for internal testing purposes)"
      ~args:
<<<<<<< HEAD
        Arg.[ arg "parties" ~typ:(non_null Types.Input.internal_send_zkapp) ]
=======
        Arg.
          [ arg "parties" ~typ:(non_null Types.Input.SendTestZkappInput.arg_typ)
          ]
>>>>>>> 82d7c0ad
      ~typ:(non_null Types.Payload.send_zkapp)
      ~resolve:(fun { ctx = mina; _ } () parties ->
        send_zkapp_command mina parties )

  let send_test_payments =
    io_field "sendTestPayments" ~doc:"Send a series of test payments"
      ~typ:(non_null int)
      ~args:
        Types.Input.Fields.
          [ senders
          ; receiver ~doc:"The receiver of the payments"
          ; amount ~doc:"The amount of each payment"
          ; fee ~doc:"The fee of each payment"
          ; repeat_count
          ; repeat_delay_ms
          ]
      ~resolve:(fun { ctx = coda; _ } () senders_list receiver_pk amount fee
                    repeat_count repeat_delay_ms ->
        let dumb_password = lazy (return (Bytes.of_string "dumb")) in
        let senders = Array.of_list senders_list in
        let repeat_delay =
          Time.Span.of_ms @@ float_of_int
          @@ Unsigned.UInt32.to_int repeat_delay_ms
        in
        let start = Time.now () in
        let send_tx i =
          let source_privkey = senders.(i % Array.length senders) in
          let source_pk_decompressed =
            Signature_lib.Public_key.of_private_key_exn source_privkey
          in
          let source_pk =
            Signature_lib.Public_key.compress source_pk_decompressed
          in
          let body =
            Signed_command_payload.Body.Payment
              { source_pk; receiver_pk; amount = Amount.of_uint64 amount }
          in
          let memo = "" in
          let kp =
            Keypair.
              { private_key = source_privkey
              ; public_key = source_pk_decompressed
              }
          in
          let%bind _ =
            Secrets.Wallets.import_keypair (Mina_lib.wallets coda) kp
              ~password:dumb_password
          in
          send_unsigned_user_command ~coda ~nonce_opt:None ~signer:source_pk
            ~memo:(Some memo) ~fee ~fee_payer_pk:source_pk ~valid_until:None
            ~body
          |> Deferred.Result.map ~f:(const 0)
        in

        let do_ i =
          let pause =
            Time.diff
              (Time.add start @@ Time.Span.scale repeat_delay @@ float_of_int i)
            @@ Time.now ()
          in
          (if Time.Span.(pause > zero) then after pause else Deferred.unit)
          >>= fun () -> send_tx i >>| const ()
        in
        for i = 2 to Unsigned.UInt32.to_int repeat_count do
          don't_wait_for (do_ i)
        done ;
        (* don't_wait_for (Deferred.for_ 2 ~to_:repeat_count ~do_) ; *)
        send_tx 1 )

  let send_rosetta_transaction =
    io_field "sendRosettaTransaction"
      ~doc:"Send a transaction in Rosetta format"
      ~typ:(non_null Types.Payload.send_rosetta_transaction)
      ~args:
        Arg.
          [ arg "input" ~typ:(non_null Types.Input.RosettaTransaction.arg_typ) ]
      ~resolve:(fun { ctx = mina; _ } () signed_command ->
        match%map
          Mina_lib.add_full_transactions mina
            [ User_command.Signed_command signed_command ]
        with
        | Ok ([ (User_command.Signed_command signed_command as transaction) ], _)
          ->
            Ok
              (Types.User_command.mk_user_command
                 { status = Enqueued
                 ; data =
                     { With_hash.data = signed_command
                     ; hash = Transaction_hash.hash_command transaction
                     }
                 } )
        | Error err ->
            Error (Error.to_string_hum err)
        | Ok ([], [ (_, diff_error) ]) ->
            let diff_error =
              Network_pool.Transaction_pool.Resource_pool.Diff.Diff_error
              .to_string_hum diff_error
            in
            Error
              (sprintf "Transaction could not be entered into the pool: %s"
                 diff_error )
        | Ok _ ->
            Error "Internal error: response from transaction pool was malformed"
        )

  let export_logs =
    io_field "exportLogs" ~doc:"Export daemon logs to tar archive"
      ~args:Arg.[ arg "basename" ~typ:string ]
      ~typ:(non_null Types.Payload.export_logs)
      ~resolve:(fun { ctx = coda; _ } () basename_opt ->
        let%map result = export_logs ~coda basename_opt in
        Result.map_error result
          ~f:(Fn.compose Yojson.Safe.to_string Error_json.error_to_yojson) )

  let set_coinbase_receiver =
    field "setCoinbaseReceiver" ~doc:"Set the key to receive coinbases"
      ~args:
        Arg.
          [ arg "input"
              ~typ:(non_null Types.Input.SetCoinbaseReceiverInput.arg_typ)
          ]
      ~typ:(non_null Types.Payload.set_coinbase_receiver)
      ~resolve:(fun { ctx = mina; _ } () coinbase_receiver ->
        let old_coinbase_receiver =
          match Mina_lib.coinbase_receiver mina with
          | `Producer ->
              None
          | `Other pk ->
              Some pk
        in
        let coinbase_receiver_full =
          match coinbase_receiver with
          | None ->
              `Producer
          | Some pk ->
              `Other pk
        in
        Mina_lib.replace_coinbase_receiver mina coinbase_receiver_full ;
        (old_coinbase_receiver, coinbase_receiver) )

  let set_snark_worker =
    io_field "setSnarkWorker"
      ~doc:"Set key you wish to snark work with or disable snark working"
      ~args:
        Arg.
          [ arg "input" ~typ:(non_null Types.Input.SetSnarkWorkerInput.arg_typ)
          ]
      ~typ:(non_null Types.Payload.set_snark_worker)
      ~resolve:(fun { ctx = coda; _ } () pk ->
        let old_snark_worker_key = Mina_lib.snark_worker_key coda in
        let%map () = Mina_lib.replace_snark_worker_key coda pk in
        Ok old_snark_worker_key )

  let set_snark_work_fee =
    result_field "setSnarkWorkFee"
      ~doc:"Set fee that you will like to receive for doing snark work"
      ~args:
        Arg.[ arg "input" ~typ:(non_null Types.Input.SetSnarkWorkFee.arg_typ) ]
      ~typ:(non_null Types.Payload.set_snark_work_fee)
      ~resolve:(fun { ctx = coda; _ } () raw_fee ->
        let open Result.Let_syntax in
        let%map fee =
          result_of_exn Currency.Fee.of_uint64 raw_fee
            ~error:"Invalid snark work `fee` provided."
        in
        let last_fee = Mina_lib.snark_work_fee coda in
        Mina_lib.set_snark_work_fee coda fee ;
        Currency.Fee.to_uint64 last_fee )

  let set_connection_gating_config =
    io_field "setConnectionGatingConfig"
      ~args:
        Arg.
          [ arg "input"
              ~typ:(non_null Types.Input.SetConnectionGatingConfigInput.arg_typ)
          ]
      ~doc:
        "Set the connection gating config, returning the current config after \
         the application (which may have failed)"
      ~typ:(non_null Types.Payload.set_connection_gating_config)
      ~resolve:(fun { ctx = coda; _ } () config ->
        let open Deferred.Result.Let_syntax in
        let%bind config = Deferred.return config in
        let open Deferred.Let_syntax in
        Mina_networking.set_connection_gating_config (Mina_lib.net coda) config
        >>| Result.return )

  let add_peer =
    io_field "addPeers"
      ~args:
        Arg.
          [ arg "peers"
              ~typ:
                (non_null @@ list @@ non_null @@ Types.Input.NetworkPeer.arg_typ)
          ; arg "seed" ~typ:bool
          ]
      ~doc:"Connect to the given peers"
      ~typ:(non_null @@ list @@ non_null Types.DaemonStatus.peer)
      ~resolve:(fun { ctx = coda; _ } () peers seed ->
        let open Deferred.Result.Let_syntax in
        let%bind peers =
          Result.combine_errors peers
          |> Result.map_error ~f:(fun errs ->
                 Option.value ~default:"Empty peers list" (List.hd errs) )
          |> Deferred.return
        in
        let net = Mina_lib.net coda in
        let is_seed = Option.value ~default:true seed in
        let%bind.Async.Deferred maybe_failure =
          (* Add peers until we find an error *)
          Deferred.List.find_map peers ~f:(fun peer ->
              match%map.Async.Deferred
                Mina_networking.add_peer net peer ~is_seed
              with
              | Ok () ->
                  None
              | Error err ->
                  Some (Error (Error.to_string_hum err)) )
        in
        let%map () =
          match maybe_failure with
          | None ->
              return ()
          | Some err ->
              Deferred.return err
        in
        List.map ~f:Network_peer.Peer.to_display peers )

  let archive_precomputed_block =
    io_field "archivePrecomputedBlock"
      ~args:
        Arg.
          [ arg "block" ~doc:"Block encoded in precomputed block format"
              ~typ:(non_null Types.Input.PrecomputedBlock.arg_typ)
          ]
      ~typ:
        (non_null
           (obj "Applied" ~fields:(fun _ ->
                [ field "applied" ~typ:(non_null bool)
                    ~args:Arg.[]
                    ~resolve:(fun _ _ -> true)
                ] ) ) )
      ~resolve:(fun { ctx = coda; _ } () block ->
        let open Deferred.Result.Let_syntax in
        let%bind archive_location =
          match (Mina_lib.config coda).archive_process_location with
          | Some archive_location ->
              return archive_location
          | None ->
              Deferred.Result.fail
                "Could not find an archive process to connect to"
        in
        let%map () =
          Mina_lib.Archive_client.dispatch_precomputed_block archive_location
            block
          |> Deferred.Result.map_error ~f:Error.to_string_hum
        in
        () )

  let archive_extensional_block =
    io_field "archiveExtensionalBlock"
      ~args:
        Arg.
          [ arg "block" ~doc:"Block encoded in extensional block format"
              ~typ:(non_null Types.Input.ExtensionalBlock.arg_typ)
          ]
      ~typ:
        (non_null
           (obj "Applied" ~fields:(fun _ ->
                [ field "applied" ~typ:(non_null bool)
                    ~args:Arg.[]
                    ~resolve:(fun _ _ -> true)
                ] ) ) )
      ~resolve:(fun { ctx = coda; _ } () block ->
        let open Deferred.Result.Let_syntax in
        let%bind archive_location =
          match (Mina_lib.config coda).archive_process_location with
          | Some archive_location ->
              return archive_location
          | None ->
              Deferred.Result.fail
                "Could not find an archive process to connect to"
        in
        let%map () =
          Mina_lib.Archive_client.dispatch_extensional_block archive_location
            block
          |> Deferred.Result.map_error ~f:Error.to_string_hum
        in
        () )

  let commands =
    [ add_wallet
    ; create_account
    ; create_hd_account
    ; unlock_account
    ; unlock_wallet
    ; lock_account
    ; lock_wallet
    ; delete_account
    ; delete_wallet
    ; reload_accounts
    ; import_account
    ; reload_wallets
    ; send_payment
    ; send_test_payments
    ; send_delegation
    ; send_zkapp
    ; mock_zkapp
    ; internal_send_zkapp
    ; export_logs
    ; set_coinbase_receiver
    ; set_snark_worker
    ; set_snark_work_fee
    ; set_connection_gating_config
    ; add_peer
    ; archive_precomputed_block
    ; archive_extensional_block
    ; send_rosetta_transaction
    ]
end

module Queries = struct
  open Schema

  (* helper for pooledUserCommands, pooledZkappCommands *)
  let get_commands ~resource_pool ~pk_opt ~hashes_opt ~txns_opt =
    match (pk_opt, hashes_opt, txns_opt) with
    | None, None, None ->
        Network_pool.Transaction_pool.Resource_pool.get_all resource_pool
    | Some pk, None, None ->
        let account_id = Account_id.create pk Token_id.default in
        Network_pool.Transaction_pool.Resource_pool.all_from_account
          resource_pool account_id
    | _ -> (
        let hashes_txns =
          (* Transactions identified by hashes. *)
          match hashes_opt with
          | Some hashes ->
              List.filter_map hashes ~f:(fun hash ->
                  hash |> Transaction_hash.of_base58_check |> Result.ok
                  |> Option.bind
                       ~f:
                         (Network_pool.Transaction_pool.Resource_pool
                          .find_by_hash resource_pool ) )
          | None ->
              []
        in
        let txns =
          (* Transactions as identified by IDs.
             This is a little redundant, but it makes our API more
             consistent.
          *)
          match txns_opt with
          | Some txns ->
              List.filter_map txns ~f:(fun serialized_txn ->
                  Signed_command.of_base58_check serialized_txn
                  |> Result.map ~f:(fun signed_command ->
                         (* These commands get piped through [forget_check]
                            below; this is just to make the types work
                            without extra unnecessary mapping in the other
                            branches above.
                         *)
                         let (`If_this_is_used_it_should_have_a_comment_justifying_it
                               cmd ) =
                           User_command.to_valid_unsafe
                             (Signed_command signed_command)
                         in
                         Transaction_hash.User_command_with_valid_signature
                         .create cmd )
                  |> Result.ok )
          | None ->
              []
        in
        let all_txns = hashes_txns @ txns in
        match pk_opt with
        | None ->
            all_txns
        | Some pk ->
            (* Only return commands paid for by the given public key. *)
            List.filter all_txns ~f:(fun txn ->
                txn
                |> Transaction_hash.User_command_with_valid_signature.command
                |> User_command.fee_payer |> Account_id.public_key
                |> Public_key.Compressed.equal pk ) )

  let pooled_user_commands =
    field "pooledUserCommands"
      ~doc:
        "Retrieve all the scheduled user commands for a specified sender that \
         the current daemon sees in its transaction pool. All scheduled \
         commands are queried if no sender is specified"
      ~typ:(non_null @@ list @@ non_null Types.User_command.user_command)
      ~args:
        Arg.
          [ arg "publicKey" ~doc:"Public key of sender of pooled user commands"
              ~typ:Types.Input.PublicKey.arg_typ
          ; arg "hashes" ~doc:"Hashes of the commands to find in the pool"
              ~typ:(list (non_null string))
          ; arg "ids" ~typ:(list (non_null guid)) ~doc:"Ids of User commands"
          ]
      ~resolve:(fun { ctx = coda; _ } () pk_opt hashes_opt txns_opt ->
        let transaction_pool = Mina_lib.transaction_pool coda in
        let resource_pool =
          Network_pool.Transaction_pool.resource_pool transaction_pool
        in
        let signed_cmds =
          get_commands ~resource_pool ~pk_opt ~hashes_opt ~txns_opt
        in
        List.filter_map signed_cmds ~f:(fun txn ->
            let cmd_with_hash =
              Transaction_hash.User_command_with_valid_signature.forget_check
                txn
            in
            match cmd_with_hash.data with
            | Signed_command user_cmd ->
                Some
                  (Types.User_command.mk_user_command
                     { status = Enqueued
                     ; data = { cmd_with_hash with data = user_cmd }
                     } )
            | Parties _ ->
                None ) )

  let pooled_zkapp_commands =
    field "pooledZkappCommands"
      ~doc:
        "Retrieve all the scheduled zkApp commands for a specified sender that \
         the current daemon sees in its transaction pool. All scheduled \
         commands are queried if no sender is specified"
      ~typ:(non_null @@ list @@ non_null Types.Zkapp_command.zkapp_command)
      ~args:
        Arg.
          [ arg "publicKey" ~doc:"Public key of sender of pooled zkApp commands"
<<<<<<< HEAD
              ~typ:Types.Input.public_key_arg
=======
              ~typ:Types.Input.PublicKey.arg_typ
>>>>>>> 82d7c0ad
          ; arg "hashes" ~doc:"Hashes of the zkApp commands to find in the pool"
              ~typ:(list (non_null string))
          ; arg "ids" ~typ:(list (non_null guid)) ~doc:"Ids of zkApp commands"
          ]
      ~resolve:(fun { ctx = coda; _ } () pk_opt hashes_opt txns_opt ->
        let transaction_pool = Mina_lib.transaction_pool coda in
        let resource_pool =
          Network_pool.Transaction_pool.resource_pool transaction_pool
        in
        let signed_cmds =
          get_commands ~resource_pool ~pk_opt ~hashes_opt ~txns_opt
        in
        List.filter_map signed_cmds ~f:(fun txn ->
            let cmd_with_hash =
              Transaction_hash.User_command_with_valid_signature.forget_check
                txn
            in
            match cmd_with_hash.data with
            | Signed_command _ ->
                None
            | Parties zkapp_cmd ->
                Some
                  { Types.Zkapp_command.With_status.status = Enqueued
                  ; data = { cmd_with_hash with data = zkapp_cmd }
                  } ) )

  let sync_status =
    io_field "syncStatus" ~doc:"Network sync status" ~args:[]
      ~typ:(non_null Types.sync_status) ~resolve:(fun { ctx = coda; _ } () ->
        let open Deferred.Let_syntax in
        (* pull out sync status from status, so that result here
             agrees with status; see issue #8251
        *)
        let%map { sync_status; _ } =
          Mina_commands.get_status ~flag:`Performance coda
        in
        Ok sync_status )

  let daemon_status =
    io_field "daemonStatus" ~doc:"Get running daemon status" ~args:[]
      ~typ:(non_null Types.DaemonStatus.t) ~resolve:(fun { ctx = coda; _ } () ->
        Mina_commands.get_status ~flag:`Performance coda >>| Result.return )

  let trust_status =
    field "trustStatus"
      ~typ:(list (non_null Types.Payload.trust_status))
      ~args:Arg.[ arg "ipAddress" ~typ:(non_null string) ]
      ~doc:"Trust status for an IPv4 or IPv6 address"
      ~resolve:(fun { ctx = coda; _ } () (ip_addr_string : string) ->
        match Types.Arguments.ip_address ~name:"ipAddress" ip_addr_string with
        | Ok ip_addr ->
            Some (Mina_commands.get_trust_status coda ip_addr)
        | Error _ ->
            None )

  let trust_status_all =
    field "trustStatusAll"
      ~typ:(non_null @@ list @@ non_null Types.Payload.trust_status)
      ~args:Arg.[]
      ~doc:"IP address and trust status for all peers"
      ~resolve:(fun { ctx = coda; _ } () ->
        Mina_commands.get_trust_status_all coda )

  let version =
    field "version" ~typ:string
      ~args:Arg.[]
      ~doc:"The version of the node (git commit hash)"
      ~resolve:(fun _ _ -> Some Mina_version.commit_id)

  let tracked_accounts_resolver { ctx = coda; _ } () =
    let wallets = Mina_lib.wallets coda in
    let block_production_pubkeys = Mina_lib.block_production_pubkeys coda in
    let best_tip_ledger = Mina_lib.best_ledger coda in
    wallets |> Secrets.Wallets.pks
    |> List.map ~f:(fun pk ->
           { Types.AccountObj.account =
               Types.AccountObj.Partial_account.of_pk coda pk
           ; locked = Secrets.Wallets.check_locked wallets ~needle:pk
           ; is_actively_staking =
               Public_key.Compressed.Set.mem block_production_pubkeys pk
           ; path = Secrets.Wallets.get_path wallets pk
           ; index =
               ( match best_tip_ledger with
               | `Active ledger ->
                   Option.try_with (fun () ->
                       Ledger.index_of_account_exn ledger
                         (Account_id.create pk Token_id.default) )
               | _ ->
                   None )
           } )

  let owned_wallets =
    field "ownedWallets"
      ~doc:"Wallets for which the daemon knows the private key"
      ~typ:(non_null (list (non_null Types.AccountObj.account)))
      ~deprecated:(Deprecated (Some "use trackedAccounts instead"))
      ~args:Arg.[]
      ~resolve:tracked_accounts_resolver

  let tracked_accounts =
    field "trackedAccounts"
      ~doc:"Accounts for which the daemon tracks the private key"
      ~typ:(non_null (list (non_null Types.AccountObj.account)))
      ~args:Arg.[]
      ~resolve:tracked_accounts_resolver

  let account_resolver { ctx = coda; _ } () pk =
    Some
      (Types.AccountObj.lift coda pk
         (Types.AccountObj.Partial_account.of_pk coda pk) )

  let wallet =
    field "wallet" ~doc:"Find any wallet via a public key"
      ~typ:Types.AccountObj.account
      ~deprecated:(Deprecated (Some "use account instead"))
      ~args:
        Arg.
          [ arg "publicKey" ~doc:"Public key of account being retrieved"
              ~typ:(non_null Types.Input.PublicKey.arg_typ)
          ]
      ~resolve:account_resolver

  let account =
    field "account" ~doc:"Find any account via a public key and token"
      ~typ:Types.AccountObj.account
      ~args:
        Arg.
          [ arg "publicKey" ~doc:"Public key of account being retrieved"
              ~typ:(non_null Types.Input.PublicKey.arg_typ)
          ; arg' "token"
              ~doc:"Token of account being retrieved (defaults to CODA)"
              ~typ:Types.Input.TokenId.arg_typ ~default:Token_id.default
          ]
      ~resolve:(fun { ctx = coda; _ } () pk token ->
        Option.bind (get_ledger_and_breadcrumb coda)
          ~f:(fun (ledger, breadcrumb) ->
            let open Option.Let_syntax in
            let%bind location =
              Ledger.location_of_account ledger (Account_id.create pk token)
            in
            let%map account = Ledger.get ledger location in
            Types.AccountObj.Partial_account.of_full_account ~breadcrumb account
            |> Types.AccountObj.lift coda pk ) )

  let accounts_for_pk =
    field "accounts" ~doc:"Find all accounts for a public key"
      ~typ:(non_null (list (non_null Types.AccountObj.account)))
      ~args:
        Arg.
          [ arg "publicKey" ~doc:"Public key to find accounts for"
              ~typ:(non_null Types.Input.PublicKey.arg_typ)
          ]
      ~resolve:(fun { ctx = coda; _ } () pk ->
        match get_ledger_and_breadcrumb coda with
        | Some (ledger, breadcrumb) ->
            let tokens = Ledger.tokens ledger pk |> Set.to_list in
            List.filter_map tokens ~f:(fun token ->
                let open Option.Let_syntax in
                let%bind location =
                  Ledger.location_of_account ledger (Account_id.create pk token)
                in
                let%map account = Ledger.get ledger location in
                Types.AccountObj.Partial_account.of_full_account ~breadcrumb
                  account
                |> Types.AccountObj.lift coda pk )
        | None ->
            [] )

  let token_accounts =
    field "tokenAccounts" ~doc:"Find all accounts for a token ID"
      ~typ:(non_null (list (non_null Types.AccountObj.account)))
      ~args:
        Arg.
          [ arg "tokenId" ~doc:"Token ID to find accounts for"
<<<<<<< HEAD
              ~typ:(non_null Types.Input.token_id_arg)
=======
              ~typ:(non_null Types.Input.TokenId.arg_typ)
>>>>>>> 82d7c0ad
          ]
      ~resolve:(fun { ctx = coda; _ } () token_id ->
        match get_ledger_and_breadcrumb coda with
        | Some (ledger, breadcrumb) ->
            List.filter_map (Ledger.to_list ledger) ~f:(fun acc ->
                let open Option.Let_syntax in
                let%map () =
                  Option.some_if (Token_id.equal token_id acc.token_id) ()
                in
                Types.AccountObj.Partial_account.of_full_account ~breadcrumb acc
                |> Types.AccountObj.lift coda acc.public_key )
        | None ->
            [] )

  let token_owner =
    field "tokenOwner" ~doc:"Find the account ID that owns a given token"
      ~typ:Types.account_id
      ~args:
        Arg.
          [ arg "token" ~doc:"Token to find the owner for"
              ~typ:(non_null Types.Input.TokenId.arg_typ)
          ]
      ~resolve:(fun { ctx = coda; _ } () token ->
        coda |> Mina_lib.best_tip |> Participating_state.active
        |> Option.bind ~f:(fun tip ->
               let ledger =
                 Transition_frontier.Breadcrumb.staged_ledger tip
                 |> Staged_ledger.ledger
               in
               Ledger.token_owner ledger token ) )

  let transaction_status =
    result_field2 "transactionStatus" ~doc:"Get the status of a transaction"
      ~typ:(non_null Types.transaction_status)
      ~args:
        Arg.
          [ arg "payment" ~typ:guid ~doc:"Id of a Payment"
          ; arg "zkappTransaction" ~typ:guid ~doc:"Id of a zkApp transaction"
          ]
      ~resolve:(fun { ctx = coda; _ } () (serialized_payment : string option)
                    (serialized_zkapp : string option) ->
        let open Result.Let_syntax in
        let deserialize_txn serialized_txn =
          let res =
            match serialized_txn with
            | `Signed_command x ->
                Or_error.(
                  Signed_command.of_base58_check x
                  >>| fun c -> User_command.Signed_command c)
            | `Parties ps ->
                Or_error.(
                  Parties.of_base58_check ps >>| fun c -> User_command.Parties c)
          in
          result_of_or_error res ~error:"Invalid transaction provided"
          |> Result.map ~f:(fun cmd ->
                 { With_hash.data = cmd
                 ; hash = Transaction_hash.hash_command cmd
                 } )
        in
        let%map txn =
          match (serialized_payment, serialized_zkapp) with
          | None, None | Some _, Some _ ->
              Error
                "Invalid query: Specify either a payment ID or a zkApp \
                 transaction ID"
          | Some payment, None ->
              deserialize_txn (`Signed_command payment)
          | None, Some zkapp_txn ->
              deserialize_txn (`Parties zkapp_txn)
        in
        let frontier_broadcast_pipe = Mina_lib.transition_frontier coda in
        let transaction_pool = Mina_lib.transaction_pool coda in
        Transaction_inclusion_status.get_status ~frontier_broadcast_pipe
          ~transaction_pool txn.data )

  let current_snark_worker =
    field "currentSnarkWorker" ~typ:Types.snark_worker
      ~args:Arg.[]
      ~doc:"Get information about the current snark worker"
      ~resolve:(fun { ctx = coda; _ } _ ->
        Option.map (Mina_lib.snark_worker_key coda) ~f:(fun k ->
            (k, Mina_lib.snark_work_fee coda) ) )

  let genesis_block =
    field "genesisBlock" ~typ:(non_null Types.block) ~args:[]
      ~doc:"Get the genesis block" ~resolve:(fun { ctx = coda; _ } () ->
        let open Mina_state in
        let { Precomputed_values.genesis_ledger
            ; constraint_constants
            ; consensus_constants
            ; genesis_epoch_data
            ; proof_data
            ; _
            } =
          (Mina_lib.config coda).precomputed_values
        in
        let { With_hash.data = genesis_state
            ; hash = { State_hash.State_hashes.state_hash = hash; _ }
            } =
          let open Staged_ledger_diff in
          Genesis_protocol_state.t
            ~genesis_ledger:(Genesis_ledger.Packed.t genesis_ledger)
            ~genesis_epoch_data ~constraint_constants ~consensus_constants
            ~genesis_body_reference
        in
        let winner = fst Consensus_state_hooks.genesis_winner in
        { With_hash.data =
            { Filtered_external_transition.creator = winner
            ; winner
            ; protocol_state =
                { previous_state_hash =
                    Protocol_state.previous_state_hash genesis_state
                ; blockchain_state =
                    Protocol_state.blockchain_state genesis_state
                ; consensus_state = Protocol_state.consensus_state genesis_state
                }
            ; transactions =
                { commands = []
                ; fee_transfers = []
                ; coinbase = constraint_constants.coinbase_amount
                ; coinbase_receiver =
                    Some (fst Consensus_state_hooks.genesis_winner)
                }
            ; snark_jobs = []
            ; proof =
                ( match proof_data with
                | Some { genesis_proof; _ } ->
                    genesis_proof
                | None ->
                    (* It's nearly never useful to have a specific genesis
                       proof to pass here -- anyone can create one as needed --
                       and we don't want this GraphQL query to trigger an
                       expensive proof generation step if we don't have one
                       available.
                    *)
                    Proof.blockchain_dummy )
            }
        ; hash
        } )

  (* used by best_chain, block below *)
  let block_of_breadcrumb coda breadcrumb =
    let hash = Transition_frontier.Breadcrumb.state_hash breadcrumb in
    let block = Transition_frontier.Breadcrumb.block breadcrumb in
    let transactions =
      Mina_block.transactions
        ~constraint_constants:
          (Mina_lib.config coda).precomputed_values.constraint_constants block
    in
    { With_hash.Stable.Latest.data =
        Filtered_external_transition.of_transition block `All transactions
    ; hash
    }

  let best_chain =
    io_field "bestChain"
      ~doc:
        "Retrieve a list of blocks from transition frontier's root to the \
         current best tip. Returns an error if the system is bootstrapping."
      ~typ:(list @@ non_null Types.block)
      ~args:
        Arg.
          [ arg "maxLength"
              ~doc:
                "The maximum number of blocks to return. If there are more \
                 blocks in the transition frontier from root to tip, the n \
                 blocks closest to the best tip will be returned"
              ~typ:int
          ]
      ~resolve:(fun { ctx = coda; _ } () max_length ->
        match Mina_lib.best_chain ?max_length coda with
        | Some best_chain ->
            let%map blocks =
              Deferred.List.map best_chain ~f:(fun bc ->
                  Deferred.return @@ block_of_breadcrumb coda bc )
            in
            Ok (Some blocks)
        | None ->
            return
            @@ Error "Could not obtain best chain from transition frontier" )

  let block =
    result_field2 "block"
      ~doc:
        "Retrieve a block with the given state hash or height, if contained in \
         the transition frontier."
      ~typ:(non_null Types.block)
      ~args:
        Arg.
          [ arg "stateHash" ~doc:"The state hash of the desired block"
              ~typ:string
          ; arg "height"
              ~doc:"The height of the desired block in the best chain" ~typ:int
          ]
      ~resolve:(fun { ctx = coda; _ } () (state_hash_base58_opt : string option)
                    (height_opt : int option) ->
        let open Result.Let_syntax in
        let get_transition_frontier () =
          let transition_frontier_pipe = Mina_lib.transition_frontier coda in
          Pipe_lib.Broadcast_pipe.Reader.peek transition_frontier_pipe
          |> Result.of_option ~error:"Could not obtain transition frontier"
        in
        let block_from_state_hash state_hash_base58 =
          let%bind state_hash =
            State_hash.of_base58_check state_hash_base58
            |> Result.map_error ~f:Error.to_string_hum
          in
          let%bind transition_frontier = get_transition_frontier () in
          let%map breadcrumb =
            Transition_frontier.find transition_frontier state_hash
            |> Result.of_option
                 ~error:
                   (sprintf
                      "Block with state hash %s not found in transition \
                       frontier"
                      state_hash_base58 )
          in
          block_of_breadcrumb coda breadcrumb
        in
        let block_from_height height =
          let height_uint32 =
            (* GraphQL int is signed 32-bit
                 empirically, conversion does not raise even if
               - the number is negative
               - the number is not representable using 32 bits
            *)
            Unsigned.UInt32.of_int height
          in
          let%bind transition_frontier = get_transition_frontier () in
          let best_chain_breadcrumbs =
            Transition_frontier.best_tip_path transition_frontier
          in
          let%map desired_breadcrumb =
            List.find best_chain_breadcrumbs ~f:(fun bc ->
                let validated_transition =
                  Transition_frontier.Breadcrumb.validated_transition bc
                in
                let block_height =
                  Mina_block.(
                    blockchain_length @@ With_hash.data
                    @@ Validated.forget validated_transition)
                in
                Unsigned.UInt32.equal block_height height_uint32 )
            |> Result.of_option
                 ~error:
                   (sprintf
                      "Could not find block in transition frontier with height \
                       %d"
                      height )
          in
          block_of_breadcrumb coda desired_breadcrumb
        in
        match (state_hash_base58_opt, height_opt) with
        | Some state_hash_base58, None ->
            block_from_state_hash state_hash_base58
        | None, Some height ->
            block_from_height height
        | None, None | Some _, Some _ ->
            Error "Must provide exactly one of state hash, height" )

  let initial_peers =
    field "initialPeers"
      ~doc:"List of peers that the daemon first used to connect to the network"
      ~args:Arg.[]
      ~typ:(non_null @@ list @@ non_null string)
      ~resolve:(fun { ctx = coda; _ } () ->
        List.map (Mina_lib.initial_peers coda) ~f:Mina_net2.Multiaddr.to_string
        )

  let get_peers =
    io_field "getPeers"
      ~doc:"List of peers that the daemon is currently connected to"
      ~args:Arg.[]
      ~typ:(non_null @@ list @@ non_null Types.DaemonStatus.peer)
      ~resolve:(fun { ctx = coda; _ } () ->
        let%map peers = Mina_networking.peers (Mina_lib.net coda) in
        Ok (List.map ~f:Network_peer.Peer.to_display peers) )

  let snark_pool =
    field "snarkPool"
      ~doc:"List of completed snark works that have the lowest fee so far"
      ~args:Arg.[]
      ~typ:(non_null @@ list @@ non_null Types.completed_work)
      ~resolve:(fun { ctx = coda; _ } () ->
        Mina_lib.snark_pool coda |> Network_pool.Snark_pool.resource_pool
        |> Network_pool.Snark_pool.Resource_pool.all_completed_work )

  let pending_snark_work =
    field "pendingSnarkWork" ~doc:"List of snark works that are yet to be done"
      ~args:Arg.[]
      ~typ:(non_null @@ list @@ non_null Types.pending_work)
      ~resolve:(fun { ctx = coda; _ } () ->
        let snark_job_state = Mina_lib.snark_job_state coda in
        let snark_pool = Mina_lib.snark_pool coda in
        let fee_opt =
          Mina_lib.(
            Option.map (snark_worker_key coda) ~f:(fun _ -> snark_work_fee coda))
        in
        let (module S) = Mina_lib.work_selection_method coda in
        S.pending_work_statements ~snark_pool ~fee_opt snark_job_state )

  let genesis_constants =
    field "genesisConstants"
      ~doc:
        "The constants used to determine the configuration of the genesis \
         block and all of its transitive dependencies"
      ~args:Arg.[]
      ~typ:(non_null Types.genesis_constants)
      ~resolve:(fun _ () -> ())

  let time_offset =
    field "timeOffset"
      ~doc:
        "The time offset in seconds used to convert real times into blockchain \
         times"
      ~args:Arg.[]
      ~typ:(non_null int)
      ~resolve:(fun { ctx = coda; _ } () ->
        Block_time.Controller.get_time_offset
          ~logger:(Mina_lib.config coda).logger
        |> Time.Span.to_sec |> Float.to_int )

  let connection_gating_config =
    io_field "connectionGatingConfig"
      ~doc:
        "The rules that the libp2p helper will use to determine which \
         connections to permit"
      ~args:Arg.[]
      ~typ:(non_null Types.Payload.set_connection_gating_config)
      ~resolve:(fun { ctx = coda; _ } _ ->
        let net = Mina_lib.net coda in
        let%map config = Mina_networking.connection_gating_config net in
        Ok config )

  let validate_payment =
    io_field "validatePayment"
      ~doc:"Validate the format and signature of a payment" ~typ:(non_null bool)
      ~args:
        Arg.
          [ arg "input" ~typ:(non_null Types.Input.SendPaymentInput.arg_typ)
          ; Types.Input.Fields.signature
          ]
      ~resolve:(fun { ctx = mina; _ } ()
                    (from, to_, amount, fee, valid_until, memo, nonce_opt)
                    signature ->
        let open Deferred.Result.Let_syntax in
        let body =
          Signed_command_payload.Body.Payment
            { source_pk = from
            ; receiver_pk = to_
            ; amount = Amount.of_uint64 amount
            }
        in
        let%bind signature =
          match signature with
          | Some signature ->
              return signature
          | None ->
              Deferred.Result.fail "Signature field is missing"
        in
        let%bind user_command_input =
          Mutations.make_signed_user_command ~nonce_opt ~signer:from ~memo ~fee
            ~fee_payer_pk:from ~valid_until ~body ~signature
        in
        let%map user_command, _ =
          User_command_input.to_user_command
            ~get_current_nonce:(Mina_lib.get_current_nonce mina)
            ~get_account:(Mina_lib.get_account mina)
            ~constraint_constants:
              (Mina_lib.config mina).precomputed_values.constraint_constants
            ~logger:(Mina_lib.top_level_logger mina)
            user_command_input
          |> Deferred.Result.map_error ~f:Error.to_string_hum
        in
        Signed_command.check_signature user_command )

  let runtime_config =
    field "runtimeConfig"
      ~doc:"The runtime configuration passed to the daemon at start-up"
      ~typ:(non_null Types.json)
      ~args:Arg.[]
      ~resolve:(fun { ctx = mina; _ } () ->
        Mina_lib.runtime_config mina
        |> Runtime_config.to_yojson |> Yojson.Safe.to_basic )

  let thread_graph =
    field "threadGraph"
      ~doc:
        "A graphviz dot format representation of the deamon's internal thread \
         graph"
      ~typ:(non_null string)
      ~args:Arg.[]
      ~resolve:(fun _ () ->
        Bytes.unsafe_to_string
          ~no_mutation_while_string_reachable:
            (O1trace.Thread.dump_thread_graph ()) )

  let evaluate_vrf =
    io_field "evaluateVrf"
      ~doc:
        "Evaluate a vrf for the given public key. This includes a witness \
         which may be verified without access to the private key for this vrf \
         evaluation."
      ~typ:(non_null Types.vrf_evaluation)
      ~args:
        Arg.
          [ arg "message" ~typ:(non_null Types.Input.VrfMessageInput.arg_typ)
          ; arg "publicKey" ~typ:(non_null Types.Input.PublicKey.arg_typ)
          ; arg "vrfThreshold" ~typ:Types.Input.VrfThresholdInput.arg_typ
          ]
      ~resolve:(fun { ctx = mina; _ } () message public_key vrf_threshold ->
        Deferred.return
        @@
        let open Result.Let_syntax in
        let%map sk =
          match%bind Mutations.find_identity ~public_key mina with
          | `Keypair { private_key; _ } ->
              Ok private_key
          | `Hd_index _ ->
              Error
                "Computing a vrf evaluation from a hardware wallet is not \
                 supported"
        in
        let constraint_constants =
          (Mina_lib.config mina).precomputed_values.constraint_constants
        in
        let t =
          { (Consensus_vrf.Layout.Evaluation.of_message_and_sk
               ~constraint_constants message sk )
            with
            vrf_threshold
          }
        in
        match vrf_threshold with
        | Some _ ->
            Consensus_vrf.Layout.Evaluation.compute_vrf ~constraint_constants t
        | None ->
            t )

  let check_vrf =
    field "checkVrf"
      ~doc:
        "Check a vrf evaluation commitment. This can be used to check vrf \
         evaluations without needing to reveal the private key, in the format \
         returned by evaluateVrf"
      ~typ:(non_null Types.vrf_evaluation)
      ~args:
        Arg.
          [ arg "input" ~typ:(non_null Types.Input.VrfEvaluationInput.arg_typ) ]
      ~resolve:(fun { ctx = mina; _ } () evaluation ->
        let constraint_constants =
          (Mina_lib.config mina).precomputed_values.constraint_constants
        in
        Consensus_vrf.Layout.Evaluation.compute_vrf ~constraint_constants
          evaluation )

  let blockchain_verification_key =
    io_field "blockchainVerificationKey"
      ~doc:"The pickles verification key for the protocol state proof"
      ~typ:(non_null Types.json)
      ~args:Arg.[]
      ~resolve:(fun { ctx = mina; _ } () ->
        let open Deferred.Result.Let_syntax in
        Mina_lib.verifier mina |> Verifier.get_blockchain_verification_key
        |> Deferred.Result.map_error ~f:Error.to_string_hum
        >>| Pickles.Verification_key.to_yojson >>| Yojson.Safe.to_basic )

  let commands =
    [ sync_status
    ; daemon_status
    ; version
    ; owned_wallets (* deprecated *)
    ; tracked_accounts
    ; wallet (* deprecated *)
    ; connection_gating_config
    ; account
    ; accounts_for_pk
    ; token_owner
    ; token_accounts
    ; current_snark_worker
    ; best_chain
    ; block
    ; genesis_block
    ; initial_peers
    ; get_peers
    ; pooled_user_commands
    ; pooled_zkapp_commands
    ; transaction_status
    ; trust_status
    ; trust_status_all
    ; snark_pool
    ; pending_snark_work
    ; genesis_constants
    ; time_offset
    ; validate_payment
    ; evaluate_vrf
    ; check_vrf
    ; runtime_config
    ; thread_graph
    ; blockchain_verification_key
    ]
end

let schema =
  Graphql_async.Schema.(
    schema Queries.commands ~mutations:Mutations.commands
      ~subscriptions:Subscriptions.commands)

let schema_limited =
  (*including version because that's the default query*)
  Graphql_async.Schema.(
    schema
      [ Queries.daemon_status; Queries.block; Queries.version ]
      ~mutations:[] ~subscriptions:[])<|MERGE_RESOLUTION|>--- conflicted
+++ resolved
@@ -7,19 +7,6 @@
 open Signature_lib
 open Currency
 module Schema = Graphql_wrapper.Make (Schema)
-
-module Option = struct
-  include Option
-
-  module Result = struct
-    let sequence (type a b) (o : (a, b) result option) =
-      match o with
-      | None ->
-          Ok None
-      | Some r ->
-          Result.map r ~f:(fun a -> Some a)
-  end
-end
 
 module Option = struct
   include Option
@@ -2128,46 +2115,6 @@
   module Input = struct
     open Schema.Arg
 
-<<<<<<< HEAD
-    let peer : (Network_peer.Peer.t, string) result option arg_typ =
-      obj "NetworkPeer"
-        ~doc:"Network identifiers for another protocol participant"
-        ~coerce:(fun peer_id host libp2p_port ->
-          try
-            Ok
-              Network_peer.Peer.
-                { peer_id; host = Unix.Inet_addr.of_string host; libp2p_port }
-          with _ -> Error "Invalid format for NetworkPeer.host" )
-        ~fields:
-          [ arg "peerId" ~doc:"base58-encoded peer ID" ~typ:(non_null string)
-          ; arg "host" ~doc:"IP address of the remote host"
-              ~typ:(non_null string)
-          ; arg "libp2pPort" ~typ:(non_null int)
-          ]
-
-    let public_key_arg =
-      scalar "PublicKey" ~doc:"Public key in Base58Check format"
-        ~coerce:(fun pk ->
-          match pk with
-          | `String s ->
-              Result.map_error
-                (Public_key.Compressed.of_base58_check s)
-                ~f:Error.to_string_hum
-          | _ ->
-              Error "Expected public key as a string in Base58Check format" )
-
-    let private_key_arg =
-      scalar "PrivateKey" ~doc:"Base58Check-encoded private key"
-        ~coerce:Signature_lib.Private_key.of_yojson
-
-    let token_id_arg =
-      scalar "TokenId" ~doc:"Base58Check representation of a token identifier"
-        ~coerce:(fun token ->
-          try
-            match token with
-            | `String token ->
-                Ok (Token_id.of_string token)
-=======
     module NetworkPeer = struct
       type input = Network_peer.Peer.t
 
@@ -2307,7 +2254,6 @@
                   (* of_string might raise *)
                   Ok (Block_time.of_string_exn s)
                 with exn -> Error (Exn.to_string exn) )
->>>>>>> 82d7c0ad
             | _ ->
                 Error "Expected string for block time" )
           ~to_json:(function (t : input) -> `String (Block_time.to_string t))
@@ -2332,102 +2278,8 @@
             | (l : input) -> `String (Mina_numbers.Length.to_string l) )
     end
 
-<<<<<<< HEAD
-    let sign =
-      enum "Sign"
-        ~values:
-          [ enum_value "PLUS" ~value:Sgn.Pos
-          ; enum_value "MINUS" ~value:Sgn.Neg
-          ]
-
-    let field =
-      scalar "Field" ~coerce:(fun field ->
-          match field with
-          | `String s ->
-              Ok (Snark_params.Tick.Field.of_string s)
-          | _ ->
-              Error "Expected a string representing a field element" )
-
-    let nonce =
-      scalar "Nonce" ~coerce:(fun nonce ->
-          (* of_string might raise *)
-          try
-            match nonce with
-            | `String s ->
-                (* a nonce is a uint32, GraphQL ints are signed int32, so use string *)
-                Ok (Mina_base.Account.Nonce.of_string s)
-            | _ ->
-                Error "Expected string for nonce"
-          with exn -> Error (Exn.to_string exn) )
-
-    let snarked_ledger_hash =
-      scalar "SnarkedLedgerHash" ~coerce:(fun hash ->
-          match hash with
-          | `String s ->
-              Result.map_error
-                (Frozen_ledger_hash.of_base58_check s)
-                ~f:Error.to_string_hum
-          | _ ->
-              Error "Expected snarked ledger hash in Base58Check format" )
-
-    let block_time =
-      scalar "BlockTime" ~coerce:(fun block_time ->
-          match block_time with
-          | `String s -> (
-              try
-                (* a block time is a uint64, GraphQL ints are signed int32, so use string *)
-                (* of_string might raise *)
-                Ok (Block_time.of_string_exn s)
-              with exn -> Error (Exn.to_string exn) )
-          | _ ->
-              Error "Expected string for block time" )
-
-    let length =
-      scalar "Length" ~coerce:(fun length ->
-          (* of_string might raise *)
-          match length with
-          | `String s -> (
-              try
-                (* a length is a uint32, GraphQL ints are signed int32, so use string *)
-                Ok (Mina_numbers.Length.of_string s)
-              with exn -> Error (Exn.to_string exn) )
-          | _ ->
-              Error "Expected string for length" )
-
-    let currency_amount =
-      scalar "CurrencyAmount" ~coerce:(fun amt ->
-          match amt with
-          | `String s -> (
-              try Ok (Currency.Amount.of_string s)
-              with exn -> Error (Exn.to_string exn) )
-          | _ ->
-              Error "Expected string for currency amount" )
-
-    let fee =
-      scalar "Fee" ~coerce:(fun fee ->
-          match fee with
-          | `String s -> (
-              try Ok (Currency.Fee.of_string s)
-              with exn -> Error (Exn.to_string exn) )
-          | _ ->
-              Error "Expected string for fee" )
-
-    let internal_send_zkapp =
-      scalar "SendTestZkappInput" ~doc:"Parties for a test zkApp"
-        ~coerce:(fun json ->
-          let json = to_yojson json in
-          Result.try_with (fun () -> Mina_base.Parties.of_json json)
-          |> Result.map_error ~f:(fun ex -> Exn.to_string ex) )
-
-    let precomputed_block =
-      scalar "PrecomputedBlock" ~doc:"Block encoded in precomputed block format"
-        ~coerce:(fun json ->
-          let json = to_yojson json in
-          Mina_block.Precomputed.of_yojson json )
-=======
     module CurrencyAmount = struct
       type input = Currency.Amount.t
->>>>>>> 82d7c0ad
 
       let arg_typ =
         scalar "CurrencyAmount"
@@ -2771,61 +2623,6 @@
           ~doc:"Delay with which a transaction shall be repeated"
     end
 
-<<<<<<< HEAD
-    let send_payment =
-      let open Fields in
-      obj "SendPaymentInput"
-        ~coerce:(fun from to_ amount fee valid_until memo nonce ->
-          (from, to_, amount, fee, valid_until, memo, nonce) )
-        ~fields:
-          [ from ~doc:"Public key of sender of payment"
-          ; to_ ~doc:"Public key of recipient of payment"
-          ; amount ~doc:"Amount of MINA to send to receiver"
-          ; fee ~doc:"Fee amount in order to send payment"
-          ; valid_until
-          ; memo
-          ; nonce
-          ]
-
-    let send_zkapp =
-      let conv (x : Parties.t Fields_derivers_graphql.Schema.Arg.arg_typ) :
-          Parties.t arg_typ =
-        Obj.magic x
-      in
-      obj "SendZkappInput" ~coerce:Fn.id
-        ~fields:
-          [ arg "parties" ~doc:"Parties structure representing the transaction"
-              ~typ:(Parties.arg_typ () |> conv)
-          ]
-
-    let send_delegation =
-      let open Fields in
-      obj "SendDelegationInput"
-        ~coerce:(fun from to_ fee valid_until memo nonce ->
-          (from, to_, fee, valid_until, memo, nonce) )
-        ~fields:
-          [ from ~doc:"Public key of sender of a stake delegation"
-          ; to_ ~doc:"Public key of the account being delegated to"
-          ; fee ~doc:"Fee amount in order to send a stake delegation"
-          ; valid_until
-          ; memo
-          ; nonce
-          ]
-
-    let rosetta_transaction =
-      Schema.Arg.scalar "RosettaTransaction"
-        ~doc:"A transaction encoded in the Rosetta format"
-        ~coerce:(fun graphql_json ->
-          Rosetta_lib.Transaction.to_mina_signed (to_yojson graphql_json)
-          |> Result.map_error ~f:Error.to_string_hum )
-
-    let create_account =
-      obj "AddAccountInput" ~coerce:Fn.id
-        ~fields:
-          [ arg "password" ~doc:"Password used to encrypt the new account"
-              ~typ:(non_null string)
-          ]
-=======
     module SendPaymentInput = struct
       type input =
         { from : (Epoch_seed.t, bool) Public_key.Compressed.Poly.t
@@ -2923,7 +2720,6 @@
             |> Result.map_error ~f:Error.to_string_hum )
           ~to_json:(Fn.id : input -> input)
     end
->>>>>>> 82d7c0ad
 
     module AddAccountInput = struct
       type input = string
@@ -3780,12 +3576,8 @@
   let make_zkapp_endpoint ~name ~doc ~f =
     io_field name ~doc
       ~typ:(non_null Types.Payload.send_zkapp)
-<<<<<<< HEAD
-      ~args:Arg.[ arg "input" ~typ:(non_null Types.Input.send_zkapp) ]
-=======
       ~args:
         Arg.[ arg "input" ~typ:(non_null Types.Input.SendZkappInput.arg_typ) ]
->>>>>>> 82d7c0ad
       ~resolve:(fun { ctx = coda; _ } () parties ->
         f coda parties (* TODO: error handling? *) )
 
@@ -3802,13 +3594,9 @@
     io_field "internalSendZkapp"
       ~doc:"Send a zkApp (for internal testing purposes)"
       ~args:
-<<<<<<< HEAD
-        Arg.[ arg "parties" ~typ:(non_null Types.Input.internal_send_zkapp) ]
-=======
         Arg.
           [ arg "parties" ~typ:(non_null Types.Input.SendTestZkappInput.arg_typ)
           ]
->>>>>>> 82d7c0ad
       ~typ:(non_null Types.Payload.send_zkapp)
       ~resolve:(fun { ctx = mina; _ } () parties ->
         send_zkapp_command mina parties )
@@ -4242,11 +4030,7 @@
       ~args:
         Arg.
           [ arg "publicKey" ~doc:"Public key of sender of pooled zkApp commands"
-<<<<<<< HEAD
-              ~typ:Types.Input.public_key_arg
-=======
               ~typ:Types.Input.PublicKey.arg_typ
->>>>>>> 82d7c0ad
           ; arg "hashes" ~doc:"Hashes of the zkApp commands to find in the pool"
               ~typ:(list (non_null string))
           ; arg "ids" ~typ:(list (non_null guid)) ~doc:"Ids of zkApp commands"
@@ -4421,11 +4205,7 @@
       ~args:
         Arg.
           [ arg "tokenId" ~doc:"Token ID to find accounts for"
-<<<<<<< HEAD
-              ~typ:(non_null Types.Input.token_id_arg)
-=======
               ~typ:(non_null Types.Input.TokenId.arg_typ)
->>>>>>> 82d7c0ad
           ]
       ~resolve:(fun { ctx = coda; _ } () token_id ->
         match get_ledger_and_breadcrumb coda with
