--- conflicted
+++ resolved
@@ -3141,16 +3141,13 @@
           ; duration_in_minutes : int
           ; memo_prefix : string
           ; no_precondition : bool
-<<<<<<< HEAD
           ; max_cost : bool
-=======
           ; min_balance_change : string
           ; max_balance_change : string
           ; init_balance : string
           ; min_fee : string
           ; max_fee : string
           ; deployment_fee : string
->>>>>>> 6b685d58
           }
 
         let arg_typ =
@@ -3158,12 +3155,9 @@
             ~doc:"Keys and other information for scheduling zkapp commands"
             ~coerce:(fun fee_payers num_zkapps_to_deploy num_new_accounts
                          transactions_per_second duration_in_minutes memo_prefix
-<<<<<<< HEAD
-                         no_precondition max_cost ->
-=======
-                         no_precondition min_balance_change max_balance_change
-                         init_balance min_fee max_fee deployment_fee ->
->>>>>>> 6b685d58
+                         no_precondition max_cost min_balance_change
+                         max_balance_change init_balance min_fee max_fee
+                         deployment_fee ->
               Result.return
                 { fee_payers
                 ; num_zkapps_to_deploy
@@ -3172,26 +3166,20 @@
                 ; duration_in_minutes
                 ; memo_prefix
                 ; no_precondition
-<<<<<<< HEAD
                 ; max_cost
-=======
                 ; min_balance_change
                 ; max_balance_change
                 ; init_balance
                 ; min_fee
                 ; max_fee
                 ; deployment_fee
->>>>>>> 6b685d58
                 } )
             ~split:(fun f (t : input) ->
               f t.fee_payers t.num_zkapps_to_deploy t.num_new_accounts
                 t.transactions_per_second t.duration_in_minutes t.memo_prefix
-<<<<<<< HEAD
-                t.no_precondition t.max_cost )
-=======
-                t.no_precondition t.min_balance_change t.max_balance_change
-                t.init_balance t.min_fee t.max_fee t.deployment_fee )
->>>>>>> 6b685d58
+                t.no_precondition t.max_cost t.min_balance_change
+                t.max_balance_change t.init_balance t.min_fee t.max_fee
+                t.deployment_fee )
             ~fields:
               Arg.
                 [ arg "feePayers"
@@ -3215,10 +3203,8 @@
                 ; arg "noPrecondition"
                     ~doc:"Disable the precondition in account updates"
                     ~typ:(non_null bool)
-<<<<<<< HEAD
                 ; arg "maxCost" ~doc:"Generate max cost zkApp command"
                     ~typ:(non_null bool)
-=======
                 ; arg "minBalanceChange" ~doc:"Minimum balance change"
                     ~typ:(non_null string)
                 ; arg "maxBalanceChange" ~doc:"Maximum balance change"
@@ -3281,7 +3267,6 @@
                 ; arg "addedPeers"
                     ~typ:(non_null (list (non_null NetworkPeer.arg_typ)))
                     ~doc:"Peers to connect to"
->>>>>>> 6b685d58
                 ]
       end
     end
@@ -4910,7 +4895,6 @@
                                     in
                                     let zkapp_command_with_dummy_auth =
                                       Quickcheck.Generator.generate
-<<<<<<< HEAD
                                         ( if zkapp_command_details.max_cost then
                                           gen_max_size_zkapp_commands
                                             ~fee_payer_keypair:fee_payer
@@ -4926,6 +4910,14 @@
                                             ~no_account_precondition:
                                               zkapp_command_details
                                                 .no_precondition
+                                            ~fee_range:
+                                              ( zkapp_command_details.min_fee
+                                              , zkapp_command_details.max_fee )
+                                            ~balance_change_range:
+                                              ( zkapp_command_details
+                                                  .min_balance_change
+                                              , zkapp_command_details
+                                                  .max_balance_change )
                                             ~ignore_sequence_events_precond:true
                                             ~no_token_accounts:true
                                             ~limited:true
@@ -4933,27 +4925,6 @@
                                             ~account_state_tbl
                                             ~generate_new_accounts ~ledger ~vk
                                             () )
-=======
-                                        (Mina_generators
-                                         .Zkapp_command_generators
-                                         .gen_zkapp_command_from ~memo
-                                           ~no_account_precondition:
-                                             zkapp_command_details
-                                               .no_precondition
-                                           ~fee_range:
-                                             ( zkapp_command_details.min_fee
-                                             , zkapp_command_details.max_fee )
-                                           ~balance_change_range:
-                                             ( zkapp_command_details
-                                                 .min_balance_change
-                                             , zkapp_command_details
-                                                 .max_balance_change )
-                                           ~ignore_sequence_events_precond:true
-                                           ~no_token_accounts:true ~limited:true
-                                           ~fee_payer_keypair:fee_payer ~keymap
-                                           ~account_state_tbl
-                                           ~generate_new_accounts ~ledger ~vk () )
->>>>>>> 6b685d58
                                         ~size:1
                                         ~random:
                                           (Splittable_random.State.create
