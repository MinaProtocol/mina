open Core
open Async
open Mina_base
open Mina_transaction
module Ledger = Mina_ledger.Ledger
open Signature_lib
open Currency
module Types = Types
module Schema = Schema
module Reflection = Reflection
module Doc = Doc

module Option = struct
  include Option

  module Result = struct
    let sequence (type a b) (o : (a, b) result option) =
      match o with
      | None ->
          Ok None
      | Some r ->
          Result.map r ~f:(fun a -> Some a)
  end
end

let result_of_or_error ?error v =
  Result.map_error v ~f:(fun internal_error ->
      let str_error = Error.to_string_hum internal_error in
      match error with
      | None ->
          str_error
      | Some error ->
          sprintf "%s (%s)" error str_error )

let result_field_no_inputs ~resolve =
  Schema.io_field ~resolve:(fun resolve_info src ->
      Deferred.return @@ resolve resolve_info src )

(* one input *)
let result_field ~resolve =
  Schema.io_field ~resolve:(fun resolve_info src inputs ->
      Deferred.return @@ resolve resolve_info src inputs )

(* two inputs *)
let result_field2 ~resolve =
  Schema.io_field ~resolve:(fun resolve_info src input1 input2 ->
      Deferred.return @@ resolve resolve_info src input1 input2 )

module Itn_sequencing = struct
  (* we don't have compare, etc. for pubkey type to use Core_kernel.Hashtbl *)
  module Hashtbl = Stdlib.Hashtbl

  let uuid = Uuid.create_random Random.State.default

  let sequence_tbl : (Itn_crypto.pubkey, Unsigned.uint16) Hashtbl.t =
    Hashtbl.create ~random:true 1023

  let get_sequence_number pubkey =
    let key = pubkey in
    match Hashtbl.find_opt sequence_tbl key with
    | None ->
        let data = Unsigned.UInt16.zero in
        Hashtbl.add sequence_tbl key data ;
        data
    | Some n ->
        n

  (* used for `auth` queries, so we can return
     the sequence number for the pubkey that signed
     the query

     this is stateful, but appears to be safe
  *)
  let set_sequence_number_for_auth, get_sequence_no_for_auth =
    let pubkey_sequence_no = ref Unsigned.UInt16.zero in
    let setter pubkey =
      let seq_no = get_sequence_number pubkey in
      pubkey_sequence_no := seq_no
    in
    let getter () = !pubkey_sequence_no in
    (setter, getter)

  let valid_sequence_number query_uuid pubkey seqno_str =
    let%bind.Option () = Option.some_if (Uuid.equal query_uuid uuid) () in
    let seqno = get_sequence_number pubkey in
    if String.equal (Unsigned.UInt16.to_string seqno) seqno_str then Some seqno
    else None

  let incr_sequence_number pubkey =
    let key = pubkey in
    match Hashtbl.find_opt sequence_tbl key with
    | None ->
        failwithf
          "Expected to find sequence number for UUID %s and public key %s"
          (Uuid.to_string uuid)
          (Itn_crypto.pubkey_to_base64 pubkey)
          ()
    | Some n ->
        Hashtbl.replace sequence_tbl key (Unsigned.UInt16.succ n)
end

module Subscriptions = struct
  open Schema

  let new_sync_update =
    subscription_field "newSyncUpdate"
      ~doc:"Event that triggers when the network sync status changes"
      ~deprecated:NotDeprecated
      ~typ:(non_null Types.sync_status)
      ~args:Arg.[]
      ~resolve:(fun { ctx = mina; _ } ->
        Mina_lib.sync_status mina |> Mina_incremental.Status.to_pipe
        |> Deferred.Result.return )

  let new_block =
    subscription_field "newBlock"
      ~doc:
        "Event that triggers when a new block is created that either contains \
         a transaction with the specified public key, or was produced by it. \
         If no public key is provided, then the event will trigger for every \
         new block received"
      ~typ:(non_null Types.block)
      ~args:
        Arg.
          [ arg "publicKey" ~doc:"Public key that is included in the block"
              ~typ:Types.Input.PublicKey.arg_typ
          ]
      ~resolve:(fun { ctx = mina; _ } public_key ->
        Deferred.Result.return
        @@ Mina_commands.Subscriptions.new_block mina public_key )

  let chain_reorganization =
    subscription_field "chainReorganization"
      ~doc:
        "Event that triggers when the best tip changes in a way that is not a \
         trivial extension of the existing one"
      ~typ:(non_null Types.chain_reorganization_status)
      ~args:Arg.[]
      ~resolve:(fun { ctx = mina; _ } ->
        Deferred.Result.return
        @@ Mina_commands.Subscriptions.reorganization mina )

  let commands = [ new_sync_update; new_block; chain_reorganization ]
end

module Mutations = struct
  open Schema

  let create_account_resolver { ctx = t; _ } () password =
    let password = lazy (return (Bytes.of_string password)) in
    let%map pk = Mina_lib.wallets t |> Secrets.Wallets.generate_new ~password in
    Mina_lib.subscriptions t |> Mina_lib.Subscriptions.add_new_subscription ~pk ;
    Result.return pk

  let add_wallet =
    io_field "addWallet"
      ~doc:
        "Add a wallet - this will create a new keypair and store it in the \
         daemon"
      ~deprecated:(Deprecated (Some "use createAccount instead"))
      ~typ:(non_null Types.Payload.create_account)
      ~args:
        Arg.[ arg "input" ~typ:(non_null Types.Input.AddAccountInput.arg_typ) ]
      ~resolve:create_account_resolver

  let start_filtered_log =
    field "startFilteredLog"
      ~doc:
        "TESTING ONLY: Start filtering and recording all structured events in \
         memory"
      ~typ:(non_null bool)
      ~args:Arg.[ arg "filter" ~typ:(non_null (list (non_null string))) ]
      ~resolve:(fun { ctx = t; _ } () filter ->
        Result.is_ok @@ Mina_lib.start_filtered_log t filter )

  let create_account =
    io_field "createAccount"
      ~doc:
        "Create a new account - this will create a new keypair and store it in \
         the daemon"
      ~typ:(non_null Types.Payload.create_account)
      ~args:
        Arg.[ arg "input" ~typ:(non_null Types.Input.AddAccountInput.arg_typ) ]
      ~resolve:create_account_resolver

  let create_hd_account =
    io_field "createHDAccount"
      ~doc:Secrets.Hardware_wallets.create_hd_account_summary
      ~typ:(non_null Types.Payload.create_account)
      ~args:
        Arg.
          [ arg "input" ~typ:(non_null Types.Input.CreateHDAccountInput.arg_typ)
          ]
      ~resolve:(fun { ctx = mina; _ } () hd_index ->
        Mina_lib.wallets mina |> Secrets.Wallets.create_hd_account ~hd_index )

  let unlock_account_resolver { ctx = t; _ } () (password, pk) =
    let password = lazy (return (Bytes.of_string password)) in
    match%map
      Mina_lib.wallets t |> Secrets.Wallets.unlock ~needle:pk ~password
    with
    | Error `Not_found ->
        Error "Could not find owned account associated with provided key"
    | Error `Bad_password ->
        Error "Wrong password provided"
    | Error (`Key_read_error e) ->
        Error
          (sprintf "Error reading the secret key file: %s"
             (Secrets.Privkey_error.to_string e) )
    | Ok () ->
        Ok pk

  let unlock_wallet =
    io_field "unlockWallet"
      ~doc:"Allow transactions to be sent from the unlocked account"
      ~deprecated:(Deprecated (Some "use unlockAccount instead"))
      ~typ:(non_null Types.Payload.unlock_account)
      ~args:Arg.[ arg "input" ~typ:(non_null Types.Input.UnlockInput.arg_typ) ]
      ~resolve:unlock_account_resolver

  let unlock_account =
    io_field "unlockAccount"
      ~doc:"Allow transactions to be sent from the unlocked account"
      ~typ:(non_null Types.Payload.unlock_account)
      ~args:Arg.[ arg "input" ~typ:(non_null Types.Input.UnlockInput.arg_typ) ]
      ~resolve:unlock_account_resolver

  let lock_account_resolver { ctx = t; _ } () pk =
    Mina_lib.wallets t |> Secrets.Wallets.lock ~needle:pk ;
    pk

  let lock_wallet =
    field "lockWallet"
      ~doc:"Lock an unlocked account to prevent transaction being sent from it"
      ~deprecated:(Deprecated (Some "use lockAccount instead"))
      ~typ:(non_null Types.Payload.lock_account)
      ~args:Arg.[ arg "input" ~typ:(non_null Types.Input.LockInput.arg_typ) ]
      ~resolve:lock_account_resolver

  let lock_account =
    field "lockAccount"
      ~doc:"Lock an unlocked account to prevent transaction being sent from it"
      ~typ:(non_null Types.Payload.lock_account)
      ~args:Arg.[ arg "input" ~typ:(non_null Types.Input.LockInput.arg_typ) ]
      ~resolve:lock_account_resolver

  let delete_account_resolver { ctx = mina; _ } () public_key =
    let open Deferred.Result.Let_syntax in
    let wallets = Mina_lib.wallets mina in
    let%map () =
      Deferred.Result.map_error
        ~f:(fun `Not_found -> "Could not find account with specified public key")
        (Secrets.Wallets.delete wallets public_key)
    in
    public_key

  let delete_wallet =
    io_field "deleteWallet"
      ~doc:"Delete the private key for an account that you track"
      ~deprecated:(Deprecated (Some "use deleteAccount instead"))
      ~typ:(non_null Types.Payload.delete_account)
      ~args:
        Arg.
          [ arg "input" ~typ:(non_null Types.Input.DeleteAccountInput.arg_typ) ]
      ~resolve:delete_account_resolver

  let delete_account =
    io_field "deleteAccount"
      ~doc:"Delete the private key for an account that you track"
      ~typ:(non_null Types.Payload.delete_account)
      ~args:
        Arg.
          [ arg "input" ~typ:(non_null Types.Input.DeleteAccountInput.arg_typ) ]
      ~resolve:delete_account_resolver

  let reload_account_resolver { ctx = mina; _ } () =
    let%map _ =
      Secrets.Wallets.reload ~logger:(Logger.create ()) (Mina_lib.wallets mina)
    in
    Ok true

  let reload_wallets =
    io_field "reloadWallets" ~doc:"Reload tracked account information from disk"
      ~deprecated:(Deprecated (Some "use reloadAccounts instead"))
      ~typ:(non_null Types.Payload.reload_accounts)
      ~args:Arg.[]
      ~resolve:reload_account_resolver

  let reload_accounts =
    io_field "reloadAccounts"
      ~doc:"Reload tracked account information from disk"
      ~typ:(non_null Types.Payload.reload_accounts)
      ~args:Arg.[]
      ~resolve:reload_account_resolver

  let import_account =
    io_field "importAccount" ~doc:"Reload tracked account information from disk"
      ~typ:(non_null Types.Payload.import_account)
      ~args:
        Arg.
          [ arg "path"
              ~doc:
                "Path to the wallet file, relative to the daemon's current \
                 working directory."
              ~typ:(non_null string)
          ; arg "password" ~doc:"Password for the account to import"
              ~typ:(non_null string)
          ]
      ~resolve:(fun { ctx = mina; _ } () privkey_path password ->
        let open Deferred.Result.Let_syntax in
        (* the Keypair.read zeroes the password, so copy for use in import step below *)
        let saved_password =
          Lazy.return (Deferred.return (Bytes.of_string password))
        in
        let password =
          Lazy.return (Deferred.return (Bytes.of_string password))
        in
        let%bind ({ Keypair.public_key; _ } as keypair) =
          Secrets.Keypair.read ~privkey_path ~password
          |> Deferred.Result.map_error ~f:Secrets.Privkey_error.to_string
        in
        let pk = Public_key.compress public_key in
        let wallets = Mina_lib.wallets mina in
        match Secrets.Wallets.check_locked wallets ~needle:pk with
        | Some _ ->
            return (pk, true)
        | None ->
            let%map.Async.Deferred pk =
              Secrets.Wallets.import_keypair wallets keypair
                ~password:saved_password
            in
            Ok (pk, false) )

  let reset_trust_status =
    io_field "resetTrustStatus"
      ~doc:"Reset trust status for all peers at a given IP address"
      ~typ:(list (non_null Types.Payload.trust_status))
      ~args:
        Arg.
          [ arg "input"
              ~typ:(non_null Types.Input.ResetTrustStatusInput.arg_typ)
          ]
      ~resolve:(fun { ctx = mina; _ } () ip_address_input ->
        let open Deferred.Result.Let_syntax in
        let%map ip_address =
          Deferred.return
          @@ Types.Arguments.ip_address ~name:"ip_address" ip_address_input
        in
        Some (Mina_commands.reset_trust_status mina ip_address) )

  let send_user_command mina user_command_input =
    match
      Mina_commands.setup_and_submit_user_command mina user_command_input
    with
    | `Active f -> (
        match%map f with
        | Ok user_command ->
            Ok
              { Types.User_command.With_status.data = user_command
              ; status = Enqueued
              }
        | Error e ->
            Error
              (sprintf "Couldn't send user command: %s" (Error.to_string_hum e))
        )
    | `Bootstrapping ->
        return (Error "Daemon is bootstrapping")

  let internal_send_zkapp_commands mina zkapp_commands =
    match Mina_commands.setup_and_submit_zkapp_commands mina zkapp_commands with
    | `Active f -> (
        match%map f with
        | Ok zkapp_commands ->
            let cmds_with_hash =
              List.map zkapp_commands ~f:(fun zkapp_command ->
                  let cmd =
                    { Types.Zkapp_command.With_status.data = zkapp_command
                    ; status = Enqueued
                    }
                  in
                  Types.Zkapp_command.With_status.map cmd ~f:(fun cmd ->
                      { With_hash.data = cmd
                      ; hash = Transaction_hash.hash_command (Zkapp_command cmd)
                      } ) )
            in
            Ok cmds_with_hash
        | Error e ->
            Error
              (sprintf "Couldn't send zkApp commands: %s"
                 (Error.to_string_hum e) ) )
    | `Bootstrapping ->
        return (Error "Daemon is bootstrapping")

  let mock_zkapp_command mina zkapp_command :
      ( (Zkapp_command.t, Transaction_hash.t) With_hash.t
        Types.Zkapp_command.With_status.t
      , string )
      result
      Io.t =
    (* instead of adding the zkapp_command to the transaction pool, as we would for an actual zkapp,
       apply the zkapp using an ephemeral ledger
    *)
    match Mina_lib.best_tip mina with
    | `Active breadcrumb -> (
        let best_tip_ledger =
          Transition_frontier.Breadcrumb.staged_ledger breadcrumb
          |> Staged_ledger.ledger
        in
        let%bind accounts = Ledger.to_list best_tip_ledger in
        let constraint_constants =
          Genesis_constants.Constraint_constants.compiled
        in
        let depth = constraint_constants.ledger_depth in
        let ledger = Ledger.create_ephemeral ~depth () in
        (* Ledger.copy doesn't actually copy
           N.B.: The time for this copy grows with the number of accounts
        *)
        List.iter accounts ~f:(fun account ->
            let pk = Account.public_key account in
            let token = Account.token account in
            let account_id = Account_id.create pk token in
            match Ledger.get_or_create_account ledger account_id account with
            | Ok (`Added, _loc) ->
                ()
            | Ok (`Existed, _loc) ->
                (* should be unreachable *)
                failwithf
                  "When creating ledger for mock zkApp, account with public \
                   key %s and token %s already existed"
                  (Signature_lib.Public_key.Compressed.to_string pk)
                  (Token_id.to_string token) ()
            | Error err ->
                (* should be unreachable *)
                Error.tag_arg err
                  "When creating ledger for mock zkApp, error when adding \
                   account"
                  (("public_key", pk), ("token", token))
                  [%sexp_of:
                    (string * Signature_lib.Public_key.Compressed.t)
                    * (string * Token_id.t)]
                |> Error.raise ) ;
        match
          Pipe_lib.Broadcast_pipe.Reader.peek
            (Mina_lib.transition_frontier mina)
        with
        | None ->
            (* should be unreachable *)
            return (Error "Transition frontier not available")
        | Some tf -> (
            let parent_hash =
              Transition_frontier.Breadcrumb.parent_hash breadcrumb
            in
            match Transition_frontier.find_protocol_state tf parent_hash with
            | None ->
                (* should be unreachable *)
                return (Error "Could not get parent breadcrumb")
            | Some prev_state ->
                let state_view =
                  Mina_state.Protocol_state.body prev_state
                  |> Mina_state.Protocol_state.Body.view
                in
                let applied =
                  Ledger.apply_zkapp_command_unchecked ~constraint_constants
                    ~global_slot:
                      ( Transition_frontier.Breadcrumb.consensus_state breadcrumb
                      |> Consensus.Data.Consensus_state
                         .global_slot_since_genesis )
                    ~state_view ledger zkapp_command
                in
                (* rearrange data to match result type of `send_zkapp_command` *)
                let applied_ok =
                  Result.map applied
                    ~f:(fun (zkapp_command_applied, _local_state_and_amount) ->
                      let ({ data = zkapp_command; status }
                            : Zkapp_command.t With_status.t ) =
                        zkapp_command_applied.command
                      in
                      let hash =
                        Transaction_hash.hash_command
                          (Zkapp_command zkapp_command)
                      in
                      let (with_hash : _ With_hash.t) =
                        { data = zkapp_command; hash }
                      in
                      let (status : Types.Command_status.t) =
                        match status with
                        | Applied ->
                            Applied
                        | Failed failure ->
                            Included_but_failed failure
                      in
                      ( { data = with_hash; status }
                        : _ Types.Zkapp_command.With_status.t ) )
                in
                return @@ Result.map_error applied_ok ~f:Error.to_string_hum ) )
    | `Bootstrapping ->
        return (Error "Daemon is bootstrapping")

  let find_identity ~public_key mina =
    Result.of_option
      (Secrets.Wallets.find_identity (Mina_lib.wallets mina) ~needle:public_key)
      ~error:
        "Couldn't find an unlocked key for specified `sender`. Did you unlock \
         the account you're making a transaction from?"

  let create_user_command_input ~fee ~fee_payer_pk ~nonce_opt ~valid_until ~memo
      ~signer ~body ~sign_choice : (User_command_input.t, string) result =
    let open Result.Let_syntax in
    (* TODO: We should put a more sensible default here. *)
    let valid_until =
      Option.map ~f:Mina_numbers.Global_slot_since_genesis.of_uint32 valid_until
    in
    let%bind fee =
      Utils.result_of_exn Currency.Fee.of_uint64 fee
        ~error:(sprintf "Invalid `fee` provided.")
    in
    let%bind () =
      Result.ok_if_true
        Currency.Fee.(fee >= Signed_command.minimum_fee)
        ~error:
          (* IMPORTANT! Do not change the content of this error without
           * updating Rosetta's construction API to handle the changes *)
          (sprintf
             !"Invalid user command. Fee %s is less than the minimum fee, %s."
             (Currency.Fee.to_mina_string fee)
             (Currency.Fee.to_mina_string Signed_command.minimum_fee) )
    in
    let%map memo =
      Option.value_map memo ~default:(Ok Signed_command_memo.empty)
        ~f:(fun memo ->
          Utils.result_of_exn Signed_command_memo.create_from_string_exn memo
            ~error:"Invalid `memo` provided." )
    in
    User_command_input.create ~signer ~fee ~fee_payer_pk ?nonce:nonce_opt
      ~valid_until ~memo ~body ~sign_choice ()

  let make_signed_user_command ~signature ~nonce_opt ~signer ~memo ~fee
      ~fee_payer_pk ~valid_until ~body =
    let open Deferred.Result.Let_syntax in
    let%bind signature = signature |> Deferred.return in
    let%map user_command_input =
      create_user_command_input ~nonce_opt ~signer ~memo ~fee ~fee_payer_pk
        ~valid_until ~body
        ~sign_choice:(User_command_input.Sign_choice.Signature signature)
      |> Deferred.return
    in
    user_command_input

  let send_signed_user_command ~signature ~mina ~nonce_opt ~signer ~memo ~fee
      ~fee_payer_pk ~valid_until ~body =
    let open Deferred.Result.Let_syntax in
    let%bind user_command_input =
      make_signed_user_command ~signature ~nonce_opt ~signer ~memo ~fee
        ~fee_payer_pk ~valid_until ~body
    in
    let%map cmd = send_user_command mina user_command_input in
    Types.User_command.With_status.map cmd ~f:(fun cmd ->
        { With_hash.data = cmd
        ; hash = Transaction_hash.hash_command (Signed_command cmd)
        } )

  let send_unsigned_user_command ~mina ~nonce_opt ~signer ~memo ~fee
      ~fee_payer_pk ~valid_until ~body =
    let open Deferred.Result.Let_syntax in
    let%bind user_command_input =
      (let open Result.Let_syntax in
      let%bind sign_choice =
        match%map find_identity ~public_key:signer mina with
        | `Keypair sender_kp ->
            User_command_input.Sign_choice.Keypair sender_kp
        | `Hd_index hd_index ->
            Hd_index hd_index
      in
      create_user_command_input ~nonce_opt ~signer ~memo ~fee ~fee_payer_pk
        ~valid_until ~body ~sign_choice)
      |> Deferred.return
    in
    let%map cmd = send_user_command mina user_command_input in
    Types.User_command.With_status.map cmd ~f:(fun cmd ->
        { With_hash.data = cmd
        ; hash = Transaction_hash.hash_command (Signed_command cmd)
        } )

  let export_logs ~mina basename_opt =
    let open Mina_lib in
    let Config.{ conf_dir; _ } = Mina_lib.config mina in
    Conf_dir.export_logs_to_tar ?basename:basename_opt ~conf_dir

  let send_delegation =
    io_field "sendDelegation"
      ~doc:"Change your delegate by sending a transaction"
      ~typ:(non_null Types.Payload.send_delegation)
      ~args:
        Arg.
          [ arg "input" ~typ:(non_null Types.Input.SendDelegationInput.arg_typ)
          ; Types.Input.Fields.signature
          ]
      ~resolve:(fun { ctx = mina; _ } ()
                    (from, to_, fee, valid_until, memo, nonce_opt) signature ->
        let body =
          Signed_command_payload.Body.Stake_delegation
            (Set_delegate { new_delegate = to_ })
        in
        match signature with
        | None ->
            send_unsigned_user_command ~mina ~nonce_opt ~signer:from ~memo ~fee
              ~fee_payer_pk:from ~valid_until ~body
            |> Deferred.Result.map ~f:Types.User_command.mk_user_command
        | Some signature ->
            let%bind signature = signature |> Deferred.return in
            send_signed_user_command ~mina ~nonce_opt ~signer:from ~memo ~fee
              ~fee_payer_pk:from ~valid_until ~body ~signature
            |> Deferred.Result.map ~f:Types.User_command.mk_user_command )

  let send_payment =
    io_field "sendPayment" ~doc:"Send a payment"
      ~typ:(non_null Types.Payload.send_payment)
      ~args:
        Arg.
          [ arg "input" ~typ:(non_null Types.Input.SendPaymentInput.arg_typ)
          ; Types.Input.Fields.signature
          ]
      ~resolve:(fun { ctx = mina; _ } ()
                    (from, to_, amount, fee, valid_until, memo, nonce_opt)
                    signature ->
        let body =
          Signed_command_payload.Body.Payment
            { receiver_pk = to_; amount = Amount.of_uint64 amount }
        in
        match signature with
        | None ->
            send_unsigned_user_command ~mina ~nonce_opt ~signer:from ~memo ~fee
              ~fee_payer_pk:from ~valid_until ~body
            |> Deferred.Result.map ~f:Types.User_command.mk_user_command
        | Some signature ->
            send_signed_user_command ~mina ~nonce_opt ~signer:from ~memo ~fee
              ~fee_payer_pk:from ~valid_until ~body ~signature
            |> Deferred.Result.map ~f:Types.User_command.mk_user_command )

  let make_zkapp_endpoint ~name ~doc ~f =
    io_field name ~doc
      ~typ:(non_null Types.Payload.send_zkapp)
      ~args:
        Arg.[ arg "input" ~typ:(non_null Types.Input.SendZkappInput.arg_typ) ]
      ~resolve:(fun { ctx = mina; _ } () zkapp_command ->
        f mina zkapp_command (* TODO: error handling? *) )

  let send_zkapp =
    make_zkapp_endpoint ~name:"sendZkapp" ~doc:"Send a zkApp transaction"
      ~f:Zkapps.send_zkapp_command

  let mock_zkapp =
    make_zkapp_endpoint ~name:"mockZkapp"
      ~doc:"Mock a zkApp transaction, no effect on blockchain"
      ~f:mock_zkapp_command

  let internal_send_zkapp =
    io_field "internalSendZkapp"
      ~doc:"Send zkApp transactions (for internal testing purposes)"
      ~args:
        Arg.
          [ arg "zkappCommands"
              ~typ:
                ( non_null @@ list
                @@ non_null Types.Input.SendTestZkappInput.arg_typ )
          ]
      ~typ:(non_null @@ list @@ non_null Types.Payload.send_zkapp)
      ~resolve:(fun { ctx = mina; _ } () zkapp_commands ->
        internal_send_zkapp_commands mina zkapp_commands )

  let send_test_payments =
    io_field "sendTestPayments" ~doc:"Send a series of test payments"
      ~typ:(non_null int)
      ~args:
        Types.Input.Fields.
          [ senders
          ; receiver ~doc:"The receiver of the payments"
          ; amount ~doc:"The amount of each payment"
          ; fee ~doc:"The fee of each payment"
          ; repeat_count
          ; repeat_delay_ms
          ]
      ~resolve:(fun { ctx = mina; _ } () senders_list receiver_pk amount fee
                    repeat_count repeat_delay_ms ->
        let dumb_password = lazy (return (Bytes.of_string "dumb")) in
        let senders = Array.of_list senders_list in
        let repeat_delay =
          Time.Span.of_ms @@ float_of_int
          @@ Unsigned.UInt32.to_int repeat_delay_ms
        in
        let start = Time.now () in
        let send_tx i =
          let source_privkey = senders.(i % Array.length senders) in
          let source_pk_decompressed =
            Signature_lib.Public_key.of_private_key_exn source_privkey
          in
          let source_pk =
            Signature_lib.Public_key.compress source_pk_decompressed
          in
          let body =
            Signed_command_payload.Body.Payment
              { receiver_pk; amount = Amount.of_uint64 amount }
          in
          let memo = "" in
          let kp =
            Keypair.
              { private_key = source_privkey
              ; public_key = source_pk_decompressed
              }
          in
          let%bind _ =
            Secrets.Wallets.import_keypair (Mina_lib.wallets mina) kp
              ~password:dumb_password
          in
          send_unsigned_user_command ~mina ~nonce_opt:None ~signer:source_pk
            ~memo:(Some memo) ~fee ~fee_payer_pk:source_pk ~valid_until:None
            ~body
          |> Deferred.Result.map ~f:(const 0)
        in

        let do_ i =
          let pause =
            Time.diff
              (Time.add start @@ Time.Span.scale repeat_delay @@ float_of_int i)
            @@ Time.now ()
          in
          (if Time.Span.(pause > zero) then after pause else Deferred.unit)
          >>= fun () -> send_tx i >>| const ()
        in
        for i = 2 to Unsigned.UInt32.to_int repeat_count do
          don't_wait_for (do_ i)
        done ;
        (* don't_wait_for (Deferred.for_ 2 ~to_:repeat_count ~do_) ; *)
        send_tx 1 )

  let send_rosetta_transaction =
    io_field "sendRosettaTransaction"
      ~doc:"Send a transaction in Rosetta format"
      ~typ:(non_null Types.Payload.send_rosetta_transaction)
      ~args:
        Arg.
          [ arg "input" ~typ:(non_null Types.Input.RosettaTransaction.arg_typ) ]
      ~resolve:(fun { ctx = mina; _ } () signed_command ->
        match%map
          Mina_lib.add_full_transactions mina
            [ User_command.Signed_command signed_command ]
        with
        | Ok
            ( `Broadcasted
            , [ (User_command.Signed_command signed_command as transaction) ]
            , _ ) ->
            Ok
              (Types.User_command.mk_user_command
                 { status = Enqueued
                 ; data =
                     { With_hash.data = signed_command
                     ; hash = Transaction_hash.hash_command transaction
                     }
                 } )
        | Error err ->
            Error (Error.to_string_hum err)
        | Ok (_, [], [ (_, diff_error) ]) ->
            let diff_error =
              Network_pool.Transaction_pool.Resource_pool.Diff.Diff_error
              .to_string_hum diff_error
            in
            Error
              (sprintf "Transaction could not be entered into the pool: %s"
                 diff_error )
        | Ok _ ->
            Error "Internal error: response from transaction pool was malformed"
        )

  let export_logs =
    io_field "exportLogs" ~doc:"Export daemon logs to tar archive"
      ~args:Arg.[ arg "basename" ~typ:string ]
      ~typ:(non_null Types.Payload.export_logs)
      ~resolve:(fun { ctx = mina; _ } () basename_opt ->
        let%map result = export_logs ~mina basename_opt in
        Result.map_error result
          ~f:(Fn.compose Yojson.Safe.to_string Error_json.error_to_yojson) )

  let set_coinbase_receiver =
    field "setCoinbaseReceiver" ~doc:"Set the key to receive coinbases"
      ~args:
        Arg.
          [ arg "input"
              ~typ:(non_null Types.Input.SetCoinbaseReceiverInput.arg_typ)
          ]
      ~typ:(non_null Types.Payload.set_coinbase_receiver)
      ~resolve:(fun { ctx = mina; _ } () coinbase_receiver ->
        let old_coinbase_receiver =
          match Mina_lib.coinbase_receiver mina with
          | `Producer ->
              None
          | `Other pk ->
              Some pk
        in
        let coinbase_receiver_full =
          match coinbase_receiver with
          | None ->
              `Producer
          | Some pk ->
              `Other pk
        in
        Mina_lib.replace_coinbase_receiver mina coinbase_receiver_full ;
        (old_coinbase_receiver, coinbase_receiver) )

  let set_snark_worker =
    io_field "setSnarkWorker"
      ~doc:"Set key you wish to snark work with or disable snark working"
      ~args:
        Arg.
          [ arg "input" ~typ:(non_null Types.Input.SetSnarkWorkerInput.arg_typ)
          ]
      ~typ:(non_null Types.Payload.set_snark_worker)
      ~resolve:(fun { ctx = mina; _ } () pk ->
        let old_snark_worker_key = Mina_lib.snark_worker_key mina in
        let%map () = Mina_lib.replace_snark_worker_key mina pk in
        Ok old_snark_worker_key )

  let set_snark_work_fee =
    result_field "setSnarkWorkFee"
      ~doc:"Set fee that you will like to receive for doing snark work"
      ~args:
        Arg.[ arg "input" ~typ:(non_null Types.Input.SetSnarkWorkFee.arg_typ) ]
      ~typ:(non_null Types.Payload.set_snark_work_fee)
      ~resolve:(fun { ctx = mina; _ } () raw_fee ->
        let open Result.Let_syntax in
        let%map fee =
          Utils.result_of_exn Currency.Fee.of_uint64 raw_fee
            ~error:"Invalid snark work `fee` provided."
        in
        let last_fee = Mina_lib.snark_work_fee mina in
        Mina_lib.set_snark_work_fee mina fee ;
        last_fee )

  let set_connection_gating_config =
    io_field "setConnectionGatingConfig"
      ~args:
        Arg.
          [ arg "input"
              ~typ:(non_null Types.Input.SetConnectionGatingConfigInput.arg_typ)
          ]
      ~doc:
        "Set the connection gating config, returning the current config after \
         the application (which may have failed)"
      ~typ:(non_null Types.Payload.set_connection_gating_config)
      ~resolve:(fun { ctx = mina; _ } () config ->
        let open Deferred.Result.Let_syntax in
        let%bind config, `Clean_added_peers clean_added_peers =
          Deferred.return config
        in
        let open Deferred.Let_syntax in
        Mina_networking.set_connection_gating_config ?clean_added_peers
          (Mina_lib.net mina) config
        >>| Result.return )

  let add_peer =
    io_field "addPeers"
      ~args:
        Arg.
          [ arg "peers"
              ~typ:
                (non_null @@ list @@ non_null @@ Types.Input.NetworkPeer.arg_typ)
          ; arg "seed" ~typ:bool
          ]
      ~doc:"Connect to the given peers"
      ~typ:(non_null @@ list @@ non_null Types.DaemonStatus.peer)
      ~resolve:(fun { ctx = mina; _ } () peers seed ->
        let open Deferred.Result.Let_syntax in
        let%bind peers =
          Result.combine_errors peers
          |> Result.map_error ~f:(fun errs ->
                 Option.value ~default:"Empty peers list" (List.hd errs) )
          |> Deferred.return
        in
        let net = Mina_lib.net mina in
        let is_seed = Option.value ~default:true seed in
        let%bind.Async.Deferred maybe_failure =
          (* Add peers until we find an error *)
          Deferred.List.find_map peers ~f:(fun peer ->
              match%map.Async.Deferred
                Mina_networking.add_peer net peer ~is_seed
              with
              | Ok () ->
                  None
              | Error err ->
                  Some (Error (Error.to_string_hum err)) )
        in
        let%map () =
          match maybe_failure with
          | None ->
              return ()
          | Some err ->
              Deferred.return err
        in
        List.map ~f:Network_peer.Peer.to_display peers )

  let archive_precomputed_block =
    io_field "archivePrecomputedBlock"
      ~args:
        Arg.
          [ arg "block" ~doc:"Block encoded in precomputed block format"
              ~typ:(non_null Types.Input.PrecomputedBlock.arg_typ)
          ]
      ~typ:
        (non_null
           (obj "Applied" ~fields:(fun _ ->
                [ field "applied" ~typ:(non_null bool)
                    ~args:Arg.[]
                    ~resolve:(fun _ _ -> true)
                ] ) ) )
      ~resolve:(fun { ctx = mina; _ } () block ->
        let open Deferred.Result.Let_syntax in
        let%bind archive_location =
          match (Mina_lib.config mina).archive_process_location with
          | Some archive_location ->
              return archive_location
          | None ->
              Deferred.Result.fail
                "Could not find an archive process to connect to"
        in
        let%map () =
          Mina_lib.Archive_client.dispatch_precomputed_block archive_location
            block
          |> Deferred.Result.map_error ~f:Error.to_string_hum
        in
        () )

  let archive_extensional_block =
    io_field "archiveExtensionalBlock"
      ~args:
        Arg.
          [ arg "block" ~doc:"Block encoded in extensional block format"
              ~typ:(non_null Types.Input.ExtensionalBlock.arg_typ)
          ]
      ~typ:
        (non_null
           (obj "Applied" ~fields:(fun _ ->
                [ field "applied" ~typ:(non_null bool)
                    ~args:Arg.[]
                    ~resolve:(fun _ _ -> true)
                ] ) ) )
      ~resolve:(fun { ctx = mina; _ } () block ->
        let open Deferred.Result.Let_syntax in
        let%bind archive_location =
          match (Mina_lib.config mina).archive_process_location with
          | Some archive_location ->
              return archive_location
          | None ->
              Deferred.Result.fail
                "Could not find an archive process to connect to"
        in
        let%map () =
          Mina_lib.Archive_client.dispatch_extensional_block archive_location
            block
          |> Deferred.Result.map_error ~f:Error.to_string_hum
        in
        () )

  let commands =
    [ add_wallet
    ; start_filtered_log
    ; create_account
    ; create_hd_account
    ; unlock_account
    ; unlock_wallet
    ; lock_account
    ; lock_wallet
    ; delete_account
    ; delete_wallet
    ; reload_accounts
    ; import_account
    ; reload_wallets
    ; send_payment
    ; send_test_payments
    ; send_delegation
    ; send_zkapp
    ; mock_zkapp
    ; internal_send_zkapp
    ; export_logs
    ; set_coinbase_receiver
    ; set_snark_worker
    ; set_snark_work_fee
    ; set_connection_gating_config
    ; add_peer
    ; archive_precomputed_block
    ; archive_extensional_block
    ; send_rosetta_transaction
    ]

  module Itn = struct
    (* ITN-specific mutations *)

    let scheduler_tbl : unit Async_kernel.Ivar.t Uuid.Table.t =
      Uuid.Table.create ()

    let schedule_payments =
      io_field "schedulePayments"
        ~args:
          Arg.
            [ arg "input" ~doc:"Payments details"
                ~typ:(non_null Types.Input.Itn.PaymentDetails.arg_typ)
            ]
        ~typ:(non_null string)
        ~resolve:(fun { ctx = with_seq_no, mina; _ } () input ->
          return
          @@ O1trace.sync_thread "itn_schedule_payments"
          @@ fun () ->
          let%bind.Result () =
            Result.ok_if_true with_seq_no ~error:"Missing sequence information"
          in
          let%bind.Result payment_details =
            Result.map_error
              ~f:(sprintf "Invalid input to payment scheduler: %s")
              input
          in
          let max_memo_len = Signed_command_memo.max_input_length in
          let%bind.Result () =
            Result.ok_if_true ~error:"Empty list of senders"
            @@ not
            @@ List.is_empty payment_details.senders
          in
          let%bind.Result () =
            (* TODO subtract expected length of suffix from the memo prefix length check *)
            Result.ok_if_true
              ~error:
                (sprintf "Memo too long, limited to %d characters" max_memo_len)
              (String.length payment_details.memo_prefix <= max_memo_len)
          in
          let%bind.Result () =
            let open Currency.Fee in
            Result.ok_if_true ~error:"Maximum fee less than mininum fee"
              (payment_details.max_fee >= payment_details.min_fee)
          in
          let logger = Mina_lib.top_level_logger mina in
          let senders = payment_details.senders |> Array.of_list in
          let num_senders = Array.length senders in
          let sources =
            Array.map senders ~f:(fun sender ->
                Signature_lib.Public_key.of_private_key_exn sender
                |> Signature_lib.Public_key.compress )
          in
          let%bind.Result ledger, _tip =
            Result.of_option ~error:"Could not get best tip ledger"
              (Utils.get_ledger_and_breadcrumb mina)
          in
          let nonce_opts =
            Array.map sources ~f:(fun source ->
                let open Option.Let_syntax in
                let acct_id = Account_id.create source Token_id.default in
                let%bind loc = Ledger.location_of_account ledger acct_id in
                let%map { nonce; _ } = Ledger.get ledger loc in
                nonce )
            |> Array.zip_exn sources
          in
          let missing_nonces =
            Array.filter nonce_opts ~f:(fun (_source, nonce_opt) ->
                Option.is_none nonce_opt )
          in
          let%bind.Result () =
            if Array.is_empty missing_nonces then Ok ()
            else
              let missing_nonce_pks =
                Array.to_list missing_nonces
                |> List.map ~f:(fun (source, _nonce_opt) ->
                       Signature_lib.Public_key.Compressed.to_yojson source
                       |> Yojson.Safe.to_string )
              in
              Error
                (sprintf "Could not get nonces for accounts: %s"
                   (String.concat ~sep:"," missing_nonce_pks) )
          in
          let nonces =
            Array.map nonce_opts ~f:(fun (_source, nonce_opt) ->
                Option.value_exn nonce_opt )
          in
          let uuid = Uuid.create_random Random.State.default in
          let ivar = Ivar.create () in
          ( match Uuid.Table.add scheduler_tbl ~key:uuid ~data:ivar with
          | `Ok ->
              ()
          | `Duplicate ->
              failwith "Unexpected duplicate scheduled payments handle" ) ;
          let wait_span = 1. /. payment_details.tps |> Time.Span.of_sec in
          let wait_span_ms = Time.Span.to_ms wait_span |> int_of_float in
          let duration_span =
            Time.Span.of_min (Float.of_int payment_details.duration_min)
          in
          let tm_start = Time.now () in
          let tm_end = Time.add tm_start duration_span in
          let send_payments counter =
            let ndx = counter mod num_senders in
            O1trace.thread "itn_send_scheduled_payments"
            @@ fun () ->
            let sender = senders.(ndx) in
            let source_pk =
              Signature_lib.Public_key.of_private_key_exn sender
              |> Signature_lib.Public_key.compress
            in
            let receiver_pk = payment_details.receiver in
            let fee =
              Quickcheck.random_value ~seed:`Nondeterministic
              @@ Currency.Fee.gen_incl payment_details.min_fee
                   payment_details.max_fee
            in
            let body =
              Signed_command_payload.Body.Payment
                { receiver_pk; amount = payment_details.amount }
            in
            let valid_until = None in
            let nonce = nonces.(ndx) in
            let memo = sprintf "%s-%d" payment_details.memo_prefix counter in
            let payload =
              Signed_command_payload.create ~fee ~fee_payer_pk:source_pk ~nonce
                ~valid_until
                ~memo:(Signed_command_memo.create_from_string_exn memo)
                ~body
            in
            let signature = Ok (Signed_command.sign_payload sender payload) in
            [%log info]
              "Payment scheduler with handle %s is sending a payment from \
               sender %s"
              (Uuid.to_string uuid)
              ( Signature_lib.Public_key.Compressed.to_yojson source_pk
              |> Yojson.Safe.to_string )
              ~metadata:
                [ ( "receiver"
                  , Signature_lib.Public_key.Compressed.to_yojson receiver_pk )
                ; ("nonce", Account.Nonce.to_yojson nonce)
                ; ("fee", Currency.Fee.to_yojson fee)
                ; ("amount", Currency.Amount.to_yojson payment_details.amount)
                ; ("memo", `String memo)
                ] ;
            let fee = Currency.Fee.to_uint64 fee in
            match%map
              send_signed_user_command ~mina ~nonce_opt:(Some nonce)
                ~signer:source_pk ~memo:(Some memo) ~fee ~fee_payer_pk:source_pk
                ~valid_until ~body ~signature
            with
            | Ok _cmd_with_status ->
                (* next nonce for this sender *)
                nonces.(ndx) <- Account.Nonce.succ nonce
            | Error err ->
                [%log error]
                  "Payment scheduler with handle %s got error when sending \
                   payment from sender %s"
                  (Uuid.to_string uuid)
                  ( Signature_lib.Public_key.Compressed.to_yojson source_pk
                  |> Yojson.Safe.to_string )
                  ~metadata:[ ("error", `String err) ]
          in
          let rec go counter tm_next =
            let open Time in
            if now () >= tm_end then (
              [%log info] "Scheduled payments with handle %s has expired"
                (Uuid.to_string uuid) ;
              Uuid.Table.remove scheduler_tbl uuid ;
              Deferred.unit )
            else if Ivar.is_full ivar then (
              [%log info] "Stopping scheduled payments with handle %s"
                (Uuid.to_string uuid) ;
              Uuid.Table.remove scheduler_tbl uuid ;
              Deferred.unit )
            else
              let%bind () = send_payments counter in
              let%bind () = Async_unix.at tm_next in
              let next_tm_next = add tm_next wait_span in
              let now = now () in
              let next_tm_next =
                if next_tm_next <= now then
                  (* This is done to ensure there is no effect of transactions coming out one by one,
                     let there be some pause under any cricumstances *)
                  let span = diff now next_tm_next |> Span.to_ms in
                  let additive =
                    wait_span_ms - (int_of_float span % wait_span_ms)
                    |> float_of_int |> Span.of_ms
                  in
                  add now additive
                else next_tm_next
              in
              go (counter + 1) next_tm_next
          in
          [%log info] "Starting payment scheduler with handle %s"
            (Uuid.to_string uuid) ;
          let tm_next = Time.add tm_start wait_span in
          don't_wait_for @@ go 0 tm_next ;
          Ok (Uuid.to_string uuid) )

    let schedule_zkapp_commands =
      io_field "scheduleZkappCommands"
        ~args:
          Arg.
            [ arg "input" ~doc:"Zkapp commands details"
                ~typ:(non_null Types.Input.Itn.ZkappCommandsDetails.arg_typ)
            ]
        ~typ:(non_null string)
        ~resolve:(fun { ctx = with_seq_no, mina; _ } () input ->
          if not with_seq_no then return @@ Error "Missing sequence information"
          else
            return
            @@ O1trace.sync_thread "itn_schedule_zkapp_commands"
            @@ fun () ->
            let%bind.Result zkapp_command_details =
              Result.map_error
                ~f:(sprintf "Invalid input to zkapp command scheduler: %s")
                input
            in
            let logger = Mina_lib.top_level_logger mina in
            [%log debug]
              ~metadata:
                [ ( "no_precondition"
                  , `Bool zkapp_command_details.no_precondition )
                ]
              "Received request to start the zkapp command scheduler" ;
            let%bind.Result () =
              if List.is_empty zkapp_command_details.fee_payers then
                Error "Empty list of fee payers"
              else Ok ()
            in
            let uuid = Uuid.create_random Random.State.default in
            let stop_signal = Ivar.create () in
            let%bind.Result () =
              match
                Uuid.Table.add scheduler_tbl ~key:uuid ~data:stop_signal
              with
              | `Ok ->
                  Ok ()
              | `Duplicate ->
                  Result.Error
                    "Unexpected duplicate scheduled zkApp commands handle"
            in
            let%bind.Result ledger =
              match Utils.get_ledger_and_breadcrumb mina with
              | None ->
                  Error "Could not get best tip ledger"
              | Some (ledger, _best_tip) ->
                  Ok ledger
            in
            let wait_span =
              1. /. zkapp_command_details.tps |> Time.Span.of_sec
            in
            let duration_span =
              Time.Span.of_min (Float.of_int zkapp_command_details.duration_min)
            in
            let tm_start = Time.now () in
            let tm_end = Time.add tm_start duration_span in
            [%log info] "Starting zkApp scheduler with handle %s"
              (Uuid.to_string uuid) ;
            let { Precomputed_values.constraint_constants; _ } =
              (Mina_lib.config mina).precomputed_values
            in
            let zkapp_account_keypairs =
              List.init zkapp_command_details.num_zkapps_to_deploy ~f:(fun _ ->
                  Signature_lib.Keypair.create () )
            in
            let unused_keypairs =
              List.init (20 + zkapp_command_details.num_new_accounts)
                ~f:(fun _ -> Signature_lib.Keypair.create ())
            in
            let fee_payer_keypairs =
              List.map zkapp_command_details.fee_payers
                ~f:Signature_lib.Keypair.of_private_key_exn
            in
            let fee_payer_ids =
              List.map fee_payer_keypairs ~f:(fun kp ->
                  Account_id.of_public_key kp.public_key )
            in
            let zkapp_account_ids =
              List.map zkapp_account_keypairs ~f:(fun kp ->
                  Account_id.of_public_key kp.public_key )
            in
            let fee_payer_array = Array.of_list fee_payer_keypairs in
            let%bind.Result _ =
              Result.try_with (fun () ->
                  Array.map fee_payer_array ~f:(fun fee_payer_keypair ->
                      Utils.account_of_kp fee_payer_keypair ledger ) )
              |> Result.map_error ~f:(const "fee payer not in the ledger")
            in
            let keymap =
              List.map
                (zkapp_account_keypairs @ fee_payer_keypairs @ unused_keypairs)
                ~f:(fun { public_key; private_key } ->
                  (Public_key.compress public_key, private_key) )
              |> Public_key.Compressed.Map.of_alist_exn
            in
            let unused_pks =
              List.map unused_keypairs ~f:(fun { public_key; _ } ->
                  Public_key.compress public_key )
              |> Public_key.Compressed.Hash_set.of_list
            in
            let deploy_zkapps_do () =
              Itn_zkapps.wait_until_zkapps_deployed ~scheduler_tbl ~mina ~ledger
                ~deployment_fee:zkapp_command_details.deployment_fee
                ~max_cost:zkapp_command_details.max_cost
                ~init_balance:zkapp_command_details.init_balance
                ~fee_payer_array ~constraint_constants zkapp_account_keypairs
                ~logger ~uuid ~stop_signal ~stop_time:tm_end
                ~memo_prefix:zkapp_command_details.memo_prefix ~wait_span
            in
            upon (deploy_zkapps_do ()) (function
              | None ->
                  ()
              | Some ledger ->
                  let account_state_tbl =
                    let get_account ids role =
                      List.map ids ~f:(fun id ->
                          (id, (Utils.account_of_id id ledger, role)) )
                    in
                    Account_id.Table.of_alist_exn
                      ( get_account fee_payer_ids `Fee_payer
                      @ get_account zkapp_account_ids `Ordinary_participant )
                  in
                  let tm_next = Time.add (Time.now ()) wait_span in
                  don't_wait_for
                  @@ Itn_zkapps.send_zkapps ~fee_payer_array
                       ~constraint_constants ~scheduler_tbl ~uuid ~keymap
                       ~unused_pks ~stop_signal ~mina ~zkapp_command_details
                       ~wait_span ~logger ~tm_end ~account_state_tbl tm_next
                       (List.length zkapp_account_keypairs) ) ;
            Ok (Uuid.to_string uuid) )

    let stop_scheduled_transactions =
      io_field "stopScheduledTransactions"
        ~args:
          Arg.
            [ arg "handle" ~doc:"Transaction scheduler handle"
                ~typ:(non_null string)
            ]
        ~typ:(non_null string)
        ~resolve:(fun { ctx = with_seq_no, mina; _ } () handle ->
          let logger = Mina_lib.top_level_logger mina in
          if not with_seq_no then return @@ Error "Missing sequence information"
          else
            O1trace.sync_thread "itn_stop_scheduled_transactions"
            @@ fun () ->
            try
              let uuid = Uuid.of_string handle in
              match Uuid.Table.find scheduler_tbl uuid with
              | None ->
                  return
                  @@ Error
                       (sprintf
                          "Could not find scheduled transactions with handle %s"
                          handle )
              | Some stop_signal ->
                  [%log info]
                    "Requesting stop of scheduled transactions with handle %s"
                    handle ;
                  Ivar.fill_if_empty stop_signal () ;
                  return
                  @@ Ok
                       (sprintf
                          "Requesting stop of scheduled transactions with \
                           handle %s"
                          handle )
            with _ ->
              return
              @@ Error
                   (sprintf "Not a valid scheduled transactions handle: %s"
                      handle ) )

    let update_gating =
      io_field "updateGating"
        ~args:
          Arg.
            [ arg "input" ~doc:"Gating update"
                ~typ:(non_null Types.Input.Itn.GatingUpdate.arg_typ)
            ]
        ~typ:(non_null string)
        ~resolve:(fun { ctx = with_seq_no, mina; _ } () input ->
          O1trace.thread "itn_update_gating"
          @@ fun () ->
          if not with_seq_no then return @@ Error "Missing sequence information"
          else
            let%bind.Deferred.Result { trusted_peers
                                     ; banned_peers
                                     ; isolate
                                     ; clean_added_peers
                                     ; added_peers
                                     } =
              Deferred.return input
            in
            let config = Mina_net2.{ trusted_peers; banned_peers; isolate } in
            let net = Mina_lib.net mina in
            let%bind _new_gating_config =
              Mina_networking.set_connection_gating_config ~clean_added_peers
                net config
            in
            let%bind failures =
              (* Add all peers *)
              Deferred.List.filter_map added_peers ~f:(fun peer ->
                  match%map.Deferred
                    Mina_networking.add_peer net peer ~is_seed:false
                  with
                  | Ok () ->
                      None
                  | Error err ->
                      Some (Error.to_string_hum err) )
            in
            if List.is_empty failures then Deferred.Result.return "success"
            else
              let%bind.Deferred.Result { trusted_peers
                                       ; banned_peers
                                       ; isolate
                                       ; clean_added_peers
                                       ; added_peers
                                       } =
                Deferred.return input
              in
              let config = Mina_net2.{ trusted_peers; banned_peers; isolate } in
              let net = Mina_lib.net mina in
              let%bind _new_gating_config =
                Mina_networking.set_connection_gating_config ~clean_added_peers
                  net config
              in
              let%bind failures =
                (* Add all peers *)
                Deferred.List.filter_map added_peers ~f:(fun peer ->
                    match%map.Deferred
                      Mina_networking.add_peer net peer ~is_seed:false
                    with
                    | Ok () ->
                        None
                    | Error err ->
                        Some (Error.to_string_hum err) )
              in
              if List.is_empty failures then Deferred.Result.return "success"
              else
                Deferred.Result.failf "failed to add peers: %s"
                  (String.concat ~sep:", " failures) )

    let flush_internal_logs =
      io_field "flushInternalLogs"
        ~doc:"Returns number of logs deleted from queue"
        ~args:
          Arg.
            [ arg "endLogId" ~doc:"Greatest log ID to be deleted"
                ~typ:(non_null int)
            ]
        ~typ:(non_null string)
        ~resolve:(fun { ctx = with_seq_no, _; _ } () end_log_id ->
          O1trace.thread "itn_flush_internal_logs"
          @@ fun () ->
          if not with_seq_no then return @@ Error "Missing sequence information"
          else
            let n = Itn_logger.flush_queue end_log_id in
            let s = sprintf "Deleted %d log%s" n (if n > 1 then "s" else "") in
            return @@ Ok s )

    let stop_daemon =
      (* minimum delay is to allow this GraphQL request to return *)
      let min_delay_secs = 5 in
      io_field "stopDaemon" ~doc:"Stop the Mina daemon"
        ~args:
          Arg.
            [ arg "delaySeconds"
                ~doc:
                  (sprintf
                     "Seconds to delay before stopping daemon (minimum %d)"
                     min_delay_secs )
                ~typ:int
            ; arg "cleanConfig"
                ~doc:
                  "Whether to remove saved configuration data (default false)"
                ~typ:bool
            ]
        ~typ:(non_null string)
        ~resolve:(fun { ctx = with_seq_no, mina; _ } () delay_secs clean_config ->
          O1trace.thread "itn_stop_daemon"
          @@ fun () ->
          if not with_seq_no then return @@ Error "Missing sequence information"
          else
            let delay_secs =
              Option.value_map delay_secs ~default:min_delay_secs ~f:Fn.id
            in
            if delay_secs < min_delay_secs then
              return
              @@ Error
                   (sprintf "Delay of %d seconds is less than minimum %d"
                      delay_secs min_delay_secs )
            else
              let clean_config = Option.value ~default:false clean_config in
              let conf_dir = (Mina_lib.config mina).conf_dir in
              if clean_config then
                Exit_handlers.register_async_shutdown_handler
                  ~logger:(Mina_lib.config mina).logger
                  ~description:"Remove configuration data" (fun () ->
                    let epoch_ledger_json_file =
                      conf_dir ^/ "epoch_ledger.json"
                    in
                    let%bind () =
                      match%bind Sys.file_exists epoch_ledger_json_file with
                      | `Yes -> (
                          let json =
                            In_channel.with_file epoch_ledger_json_file
                              ~f:(fun ic ->
                                In_channel.input_all ic
                                |> Yojson.Safe.from_string )
                          in
                          match json with
                          | `Assoc items ->
                              let find_uuid name =
                                match
                                  List.Assoc.find items name ~equal:String.equal
                                with
                                | Some (`String s) ->
                                    s
                                | _ ->
                                    failwithf
                                      "In epoch ledger JSON file, expected to \
                                       find entry for %s"
                                      name ()
                              in
                              let staking_uuid = find_uuid "staking" in
                              let next_uuid = find_uuid "next" in
                              let rm_epoch_ledger uuid =
                                let path =
                                  conf_dir ^/ sprintf "epoch_ledger%s" uuid
                                in
                                match%bind Sys.file_exists path with
                                | `Yes ->
                                    File_system.remove_dir path
                                | `No | `Unknown ->
                                    Deferred.unit
                              in
                              let%bind () = rm_epoch_ledger staking_uuid in
                              rm_epoch_ledger next_uuid
                          | _ ->
                              failwith "Expected JSON record" )
                      | `No | `Unknown ->
                          Deferred.unit
                    in
                    let files_to_remove =
                      [ "epoch_ledger.json"; "root" ^/ "root" ]
                    in
                    let%bind () =
                      Deferred.List.iter files_to_remove ~f:(fun file ->
                          let path = conf_dir ^/ file in
                          match%bind Sys.file_exists path with
                          | `Yes ->
                              Sys.remove path
                          | `No | `Unknown ->
                              Deferred.unit )
                    in
                    let dirs_to_remove =
                      [ "root" ^/ "snarked_ledger"; "frontier" ]
                    in
                    Deferred.List.iter dirs_to_remove ~f:(fun dir ->
                        let path = conf_dir ^/ dir in
                        match%bind Sys.file_exists path with
                        | `Yes ->
                            File_system.remove_dir path
                        | `No | `Unknown ->
                            Deferred.unit ) ) ;
              let s =
                let clean_str =
                  if clean_config then
                    sprintf ", will clean configuration directory %s" conf_dir
                  else ""
                in
                sprintf "Stopping daemon in %d seconds%s" delay_secs clean_str
              in
              let delay_span = delay_secs |> Float.of_int |> Time.Span.of_sec in
              Async.Deferred.don't_wait_for
                (let%bind () = Async.after delay_span in
                 let%bind () = Scheduler.yield () in
                 exit 0 ) ;
              return @@ Ok s )

    let zkapp_cmd_limit =
      field "zkAppCommandLimit"
        ~args:
          Arg.[ arg "limit" ~doc:"ZkApp commands per block limit." ~typ:int ]
        ~typ:int
        ~doc:"Set zkApp commands per block limit for the block producer."
        ~resolve:(fun { ctx = _; _ } () limit ->
          Block_producer.zkapp_cmd_limit := limit ;
          limit )

    let commands =
      [ schedule_payments
      ; schedule_zkapp_commands
      ; stop_scheduled_transactions
      ; update_gating
      ; flush_internal_logs
      ; stop_daemon
      ; zkapp_cmd_limit
      ]
  end
end

module Queries = struct
  open Schema

  (* helper for pooledUserCommands, pooledZkappCommands *)
  let get_commands ~resource_pool ~pk_opt ~hashes_opt ~txns_opt =
    match (pk_opt, hashes_opt, txns_opt) with
    | None, None, None ->
        Network_pool.Transaction_pool.Resource_pool.get_all resource_pool
    | Some pk, None, None ->
        let account_id = Account_id.create pk Token_id.default in
        Network_pool.Transaction_pool.Resource_pool.all_from_account
          resource_pool account_id
    | _ -> (
        let hashes_txns =
          (* Transactions identified by hashes. *)
          match hashes_opt with
          | Some hashes ->
              List.filter_map hashes ~f:(fun hash ->
                  hash |> Transaction_hash.of_base58_check |> Result.ok
                  |> Option.bind
                       ~f:
                         (Network_pool.Transaction_pool.Resource_pool
                          .find_by_hash resource_pool ) )
          | None ->
              []
        in
        let txns : Transaction_hash.User_command_with_valid_signature.t list =
          (* Transactions as identified by IDs.
             This is a little redundant, but it makes our API more
             consistent.
          *)
          match txns_opt with
          | Some txns ->
              List.filter_map txns ~f:(fun serialized_txn ->
                  (* base64 could be a signed command or zkapp command *)
                  match Signed_command.of_base64 serialized_txn with
                  | Ok signed_command ->
                      let user_cmd =
                        User_command.Signed_command signed_command
                      in
                      (* The command gets piped through [forget_check]
                         below; this is just to make the types work
                         without extra unnecessary mapping in the other
                         branches above.
                      *)
                      let (`If_this_is_used_it_should_have_a_comment_justifying_it
                            valid_cmd ) =
                        User_command.to_valid_unsafe user_cmd
                      in
                      Some
                        (Transaction_hash.User_command_with_valid_signature
                         .create valid_cmd )
                  | Error _ -> (
                      match Zkapp_command.of_base64 serialized_txn with
                      | Ok zkapp_command ->
                          let user_cmd =
                            User_command.Zkapp_command zkapp_command
                          in
                          (* The command gets piped through [forget_check]
                             below; this is just to make the types work
                             without extra unnecessary mapping in the other
                             branches above.
                          *)
                          let (`If_this_is_used_it_should_have_a_comment_justifying_it
                                valid_cmd ) =
                            User_command.to_valid_unsafe user_cmd
                          in
                          Some
                            (Transaction_hash.User_command_with_valid_signature
                             .create valid_cmd )
                      | Error _ ->
                          (* invalid base64 for a transaction *)
                          None ) )
          | None ->
              []
        in
        let all_txns = hashes_txns @ txns in
        match pk_opt with
        | None ->
            all_txns
        | Some pk ->
            (* Only return commands paid for by the given public key. *)
            List.filter all_txns ~f:(fun txn ->
                txn
                |> Transaction_hash.User_command_with_valid_signature.command
                |> User_command.fee_payer |> Account_id.public_key
                |> Public_key.Compressed.equal pk ) )

  let pooled_user_commands =
    field "pooledUserCommands"
      ~doc:
        "Retrieve all the scheduled user commands for a specified sender that \
         the current daemon sees in its transaction pool. All scheduled \
         commands are queried if no sender is specified"
      ~typ:(non_null @@ list @@ non_null Types.User_command.user_command)
      ~args:
        Arg.
          [ arg "publicKey" ~doc:"Public key of sender of pooled user commands"
              ~typ:Types.Input.PublicKey.arg_typ
          ; arg "hashes" ~doc:"Hashes of the commands to find in the pool"
              ~typ:(list (non_null string))
          ; arg "ids" ~typ:(list (non_null guid)) ~doc:"Ids of User commands"
          ]
      ~resolve:(fun { ctx = mina; _ } () pk_opt hashes_opt txns_opt ->
        let transaction_pool = Mina_lib.transaction_pool mina in
        let resource_pool =
          Network_pool.Transaction_pool.resource_pool transaction_pool
        in
        let cmds = get_commands ~resource_pool ~pk_opt ~hashes_opt ~txns_opt in
        List.filter_map cmds ~f:(fun txn ->
            let cmd_with_hash =
              Transaction_hash.User_command_with_valid_signature.forget_check
                txn
            in
            match cmd_with_hash.data with
            | Signed_command user_cmd ->
                Some
                  (Types.User_command.mk_user_command
                     { status = Enqueued
                     ; data = { cmd_with_hash with data = user_cmd }
                     } )
            | Zkapp_command _ ->
                None ) )

  let pooled_zkapp_commands =
    field "pooledZkappCommands"
      ~doc:
        "Retrieve all the scheduled zkApp commands for a specified sender that \
         the current daemon sees in its transaction pool. All scheduled \
         commands are queried if no sender is specified"
      ~typ:(non_null @@ list @@ non_null Types.Zkapp_command.zkapp_command)
      ~args:
        Arg.
          [ arg "publicKey" ~doc:"Public key of sender of pooled zkApp commands"
              ~typ:Types.Input.PublicKey.arg_typ
          ; arg "hashes" ~doc:"Hashes of the zkApp commands to find in the pool"
              ~typ:(list (non_null string))
          ; arg "ids" ~typ:(list (non_null guid)) ~doc:"Ids of zkApp commands"
          ]
      ~resolve:(fun { ctx = mina; _ } () pk_opt hashes_opt txns_opt ->
        let transaction_pool = Mina_lib.transaction_pool mina in
        let resource_pool =
          Network_pool.Transaction_pool.resource_pool transaction_pool
        in
        let cmds = get_commands ~resource_pool ~pk_opt ~hashes_opt ~txns_opt in
        List.filter_map cmds ~f:(fun txn ->
            let cmd_with_hash =
              Transaction_hash.User_command_with_valid_signature.forget_check
                txn
            in
            match cmd_with_hash.data with
            | Signed_command _ ->
                None
            | Zkapp_command zkapp_cmd ->
                Some
                  { Types.Zkapp_command.With_status.status = Enqueued
                  ; data = { cmd_with_hash with data = zkapp_cmd }
                  } ) )

  let sync_status =
    io_field "syncStatus" ~doc:"Network sync status" ~args:[]
      ~typ:(non_null Types.sync_status) ~resolve:(fun { ctx = mina; _ } () ->
        let open Deferred.Let_syntax in
        (* pull out sync status from status, so that result here
             agrees with status; see issue #8251
        *)
        let%map { sync_status; _ } =
          Mina_commands.get_status ~flag:`Performance mina
        in
        Ok sync_status )

  let daemon_status =
    io_field "daemonStatus" ~doc:"Get running daemon status" ~args:[]
      ~typ:(non_null Types.DaemonStatus.t) ~resolve:(fun { ctx = mina; _ } () ->
        Mina_commands.get_status ~flag:`Performance mina >>| Result.return )

  let trust_status =
    field "trustStatus"
      ~typ:(list (non_null Types.Payload.trust_status))
      ~args:Arg.[ arg "ipAddress" ~typ:(non_null string) ]
      ~doc:"Trust status for an IPv4 or IPv6 address"
      ~resolve:(fun { ctx = mina; _ } () (ip_addr_string : string) ->
        match Types.Arguments.ip_address ~name:"ipAddress" ip_addr_string with
        | Ok ip_addr ->
            Some (Mina_commands.get_trust_status mina ip_addr)
        | Error _ ->
            None )

  let trust_status_all =
    field "trustStatusAll"
      ~typ:(non_null @@ list @@ non_null Types.Payload.trust_status)
      ~args:Arg.[]
      ~doc:"IP address and trust status for all peers"
      ~resolve:(fun { ctx = mina; _ } () ->
        Mina_commands.get_trust_status_all mina )

  let version =
    field "version" ~typ:string
      ~args:Arg.[]
      ~doc:"The version of the node (git commit hash)"
      ~resolve:(fun _ _ -> Some Mina_version.commit_id)

  let get_filtered_log_entries =
    field "getFilteredLogEntries"
      ~typ:(non_null Types.get_filtered_log_entries)
      ~args:Arg.[ arg "offset" ~typ:(non_null int) ]
      ~doc:"TESTING ONLY: Retrieve all new structured events in memory"
      ~resolve:(fun { ctx = t; _ } () i -> Mina_lib.get_filtered_log_entries t i)

  let tracked_accounts_resolver { ctx = mina; _ } () =
    let wallets = Mina_lib.wallets mina in
    let block_production_pubkeys = Mina_lib.block_production_pubkeys mina in
    let best_tip_ledger = Mina_lib.best_ledger mina in
    wallets |> Secrets.Wallets.pks
    |> List.map ~f:(fun pk ->
           { Types.AccountObj.account =
               Types.AccountObj.Partial_account.of_pk mina pk
           ; locked = Secrets.Wallets.check_locked wallets ~needle:pk
           ; is_actively_staking =
               Public_key.Compressed.Set.mem block_production_pubkeys pk
           ; path = Secrets.Wallets.get_path wallets pk
           ; index =
               ( match best_tip_ledger with
               | `Active ledger ->
                   Option.try_with (fun () ->
                       Ledger.index_of_account_exn ledger
                         (Account_id.create pk Token_id.default) )
               | _ ->
                   None )
           } )

  let owned_wallets =
    field "ownedWallets"
      ~doc:"Wallets for which the daemon knows the private key"
      ~typ:(non_null (list (non_null Types.AccountObj.account)))
      ~deprecated:(Deprecated (Some "use trackedAccounts instead"))
      ~args:Arg.[]
      ~resolve:tracked_accounts_resolver

  let tracked_accounts =
    field "trackedAccounts"
      ~doc:"Accounts for which the daemon tracks the private key"
      ~typ:(non_null (list (non_null Types.AccountObj.account)))
      ~args:Arg.[]
      ~resolve:tracked_accounts_resolver

  let account_resolver { ctx = mina; _ } () pk =
    Some
      (Types.AccountObj.lift mina pk
         (Types.AccountObj.Partial_account.of_pk mina pk) )

  let wallet =
    field "wallet" ~doc:"Find any wallet via a public key"
      ~typ:Types.AccountObj.account
      ~deprecated:(Deprecated (Some "use account instead"))
      ~args:
        Arg.
          [ arg "publicKey" ~doc:"Public key of account being retrieved"
              ~typ:(non_null Types.Input.PublicKey.arg_typ)
          ]
      ~resolve:account_resolver

  let account =
    field "account" ~doc:"Find any account via a public key and token"
      ~typ:Types.AccountObj.account
      ~args:
        Arg.
          [ arg "publicKey" ~doc:"Public key of account being retrieved"
              ~typ:(non_null Types.Input.PublicKey.arg_typ)
          ; arg' "token"
              ~doc:"Token of account being retrieved (defaults to MINA)"
              ~typ:Types.Input.TokenId.arg_typ ~default:Token_id.default
          ]
      ~resolve:(fun { ctx = mina; _ } () pk token ->
        Option.bind (Utils.get_ledger_and_breadcrumb mina)
          ~f:(fun (ledger, breadcrumb) ->
            let open Option.Let_syntax in
            let%bind location =
              Ledger.location_of_account ledger (Account_id.create pk token)
            in
            let%map account = Ledger.get ledger location in
            Types.AccountObj.Partial_account.of_full_account ~breadcrumb account
            |> Types.AccountObj.lift mina pk ) )

  let accounts_for_pk =
    field "accounts" ~doc:"Find all accounts for a public key"
      ~typ:(non_null (list (non_null Types.AccountObj.account)))
      ~args:
        Arg.
          [ arg "publicKey" ~doc:"Public key to find accounts for"
              ~typ:(non_null Types.Input.PublicKey.arg_typ)
          ]
      ~resolve:(fun { ctx = mina; _ } () pk ->
        match Utils.get_ledger_and_breadcrumb mina with
        | Some (ledger, breadcrumb) ->
            let tokens = Ledger.tokens ledger pk |> Set.to_list in
            List.filter_map tokens ~f:(fun token ->
                let open Option.Let_syntax in
                let%bind location =
                  Ledger.location_of_account ledger (Account_id.create pk token)
                in
                let%map account = Ledger.get ledger location in
                Types.AccountObj.Partial_account.of_full_account ~breadcrumb
                  account
                |> Types.AccountObj.lift mina pk )
        | None ->
            [] )

  let token_accounts =
    io_field "tokenAccounts" ~doc:"Find all accounts for a token ID"
      ~typ:(non_null (list (non_null Types.AccountObj.account)))
      ~args:
        Arg.
          [ arg "tokenId" ~doc:"Token ID to find accounts for"
              ~typ:(non_null Types.Input.TokenId.arg_typ)
          ]
      ~resolve:(fun { ctx = mina; _ } () token_id ->
        match Utils.get_ledger_and_breadcrumb mina with
        | Some (ledger, breadcrumb) ->
            let%map.Deferred accounts = Ledger.accounts ledger in
            Ok
              (Account_id.Set.fold accounts ~init:[]
                 ~f:(fun acct_objs acct_id ->
                   if Token_id.(Account_id.token_id acct_id <> token_id) then
                     acct_objs
                   else
                     (* account id in the ledger, lookup should always succeed *)
                     let loc =
                       Option.value_exn
                       @@ Ledger.location_of_account ledger acct_id
                     in
                     let account = Option.value_exn @@ Ledger.get ledger loc in
                     let partial_account =
                       Types.AccountObj.Partial_account.of_full_account
                         ~breadcrumb account
                     in
                     Types.AccountObj.lift mina account.public_key
                       partial_account
                     :: acct_objs ) )
        | None ->
            return (Ok []) )

  let token_owner =
    field "tokenOwner" ~doc:"Find the account that owns a given token"
      ~typ:Types.AccountObj.account
      ~args:
        Arg.
          [ arg "tokenId" ~doc:"Token ID to find the owning account for"
              ~typ:(non_null Types.Input.TokenId.arg_typ)
          ]
      ~resolve:(fun { ctx = mina; _ } () token ->
        let open Option.Let_syntax in
        let%bind tip = Mina_lib.best_tip mina |> Participating_state.active in
        let ledger =
          Transition_frontier.Breadcrumb.staged_ledger tip
          |> Staged_ledger.ledger
        in
        let%map account_id = Ledger.token_owner ledger token in
        Types.AccountObj.get_best_ledger_account mina account_id )

  let transaction_status =
    result_field2 "transactionStatus" ~doc:"Get the status of a transaction"
      ~typ:(non_null Types.transaction_status)
      ~args:
        Arg.
          [ arg "payment" ~typ:guid ~doc:"Id of a Payment"
          ; arg "zkappTransaction" ~typ:guid ~doc:"Id of a zkApp transaction"
          ]
      ~resolve:(fun { ctx = mina; _ } () (serialized_payment : string option)
                    (serialized_zkapp : string option) ->
        let open Result.Let_syntax in
        let deserialize_txn serialized_txn =
          let res =
            match serialized_txn with
            | `Signed_command cmd ->
                Or_error.(
                  Signed_command.of_base64 cmd
                  >>| fun c -> User_command.Signed_command c)
            | `Zkapp_command cmd ->
                Or_error.(
                  Zkapp_command.of_base64 cmd
                  >>| fun c -> User_command.Zkapp_command c)
          in
          result_of_or_error res ~error:"Invalid transaction provided"
          |> Result.map ~f:(fun cmd ->
                 { With_hash.data = cmd
                 ; hash = Transaction_hash.hash_command cmd
                 } )
        in
        let%map txn =
          match (serialized_payment, serialized_zkapp) with
          | None, None | Some _, Some _ ->
              Error
                "Invalid query: Specify either a payment ID or a zkApp \
                 transaction ID"
          | Some payment, None ->
              deserialize_txn (`Signed_command payment)
          | None, Some zkapp_txn ->
              deserialize_txn (`Zkapp_command zkapp_txn)
        in
        let frontier_broadcast_pipe = Mina_lib.transition_frontier mina in
        let transaction_pool = Mina_lib.transaction_pool mina in
        Transaction_inclusion_status.get_status ~frontier_broadcast_pipe
          ~transaction_pool txn.data )

  let current_snark_worker =
    field "currentSnarkWorker" ~typ:Types.snark_worker
      ~args:Arg.[]
      ~doc:"Get information about the current snark worker"
      ~resolve:(fun { ctx = mina; _ } _ ->
        Option.map (Mina_lib.snark_worker_key mina) ~f:(fun k ->
            (k, Mina_lib.snark_work_fee mina) ) )

  let genesis_block =
    field "genesisBlock" ~typ:(non_null Types.block) ~args:[]
      ~doc:"Get the genesis block" ~resolve:(fun { ctx = mina; _ } () ->
        let open Mina_state in
        let { Precomputed_values.genesis_ledger
            ; constraint_constants
            ; consensus_constants
            ; genesis_epoch_data
            ; proof_data
            ; _
            } =
          (Mina_lib.config mina).precomputed_values
        in
        let { With_hash.data = genesis_state
            ; hash = { State_hash.State_hashes.state_hash = hash; _ }
            } =
          let open Staged_ledger_diff in
          Genesis_protocol_state.t
            ~genesis_ledger:(Genesis_ledger.Packed.t genesis_ledger)
            ~genesis_epoch_data ~constraint_constants ~consensus_constants
            ~genesis_body_reference
        in
        let winner = fst Consensus_state_hooks.genesis_winner in
        { With_hash.data =
            { Filtered_external_transition.creator = winner
            ; winner
            ; protocol_state =
                { previous_state_hash =
                    Protocol_state.previous_state_hash genesis_state
                ; blockchain_state =
                    Protocol_state.blockchain_state genesis_state
                ; consensus_state = Protocol_state.consensus_state genesis_state
                }
            ; transactions =
                { commands = []
                ; fee_transfers = []
                ; coinbase = constraint_constants.coinbase_amount
                ; coinbase_receiver =
                    Some (fst Consensus_state_hooks.genesis_winner)
                }
            ; snark_jobs = []
            ; proof =
                ( match proof_data with
                | Some { genesis_proof; _ } ->
                    genesis_proof
                | None ->
                    (* It's nearly never useful to have a specific genesis
                       proof to pass here -- anyone can create one as needed --
                       and we don't want this GraphQL query to trigger an
                       expensive proof generation step if we don't have one
                       available.
                    *)
                    Proof.blockchain_dummy )
            }
        ; hash
        } )

  (* used by best_chain, block below *)
  let block_of_breadcrumb mina breadcrumb =
    let hash = Transition_frontier.Breadcrumb.state_hash breadcrumb in
    let block = Transition_frontier.Breadcrumb.block breadcrumb in
    let transactions =
      Mina_block.transactions
        ~constraint_constants:
          (Mina_lib.config mina).precomputed_values.constraint_constants block
    in
    { With_hash.Stable.Latest.data =
        Filtered_external_transition.of_transition block `All transactions
    ; hash
    }

  let best_chain =
    io_field "bestChain"
      ~doc:
        "Retrieve a list of blocks from transition frontier's root to the \
         current best tip. Returns an error if the system is bootstrapping."
      ~typ:(list @@ non_null Types.block)
      ~args:
        Arg.
          [ arg "maxLength"
              ~doc:
                "The maximum number of blocks to return. If there are more \
                 blocks in the transition frontier from root to tip, the n \
                 blocks closest to the best tip will be returned"
              ~typ:int
          ]
      ~resolve:(fun { ctx = mina; _ } () max_length ->
        match Mina_lib.best_chain ?max_length mina with
        | Some best_chain ->
            let%map blocks =
              Deferred.List.map best_chain ~f:(fun bc ->
                  Deferred.return @@ block_of_breadcrumb mina bc )
            in
            Ok (Some blocks)
        | None ->
            return
            @@ Error "Could not obtain best chain from transition frontier" )

  let block =
    result_field2 "block"
      ~doc:
        "Retrieve a block with the given state hash or height, if contained in \
         the transition frontier."
      ~typ:(non_null Types.block)
      ~args:
        Arg.
          [ arg "stateHash" ~doc:"The state hash of the desired block"
              ~typ:string
          ; arg "height"
              ~doc:"The height of the desired block in the best chain" ~typ:int
          ]
      ~resolve:(fun { ctx = mina; _ } () (state_hash_base58_opt : string option)
                    (height_opt : int option) ->
        let open Result.Let_syntax in
        let block_from_state_hash state_hash_base58 =
          let%bind state_hash =
            State_hash.of_base58_check state_hash_base58
            |> Result.map_error ~f:Error.to_string_hum
          in
          let%map breadcrumb =
            Mina_lib.best_chain_block_by_state_hash mina state_hash
          in
          block_of_breadcrumb mina breadcrumb
        in
        let block_from_height height =
          let height_uint32 =
            (* GraphQL int is signed 32-bit
                 empirically, conversion does not raise even if
               - the number is negative
               - the number is not representable using 32 bits
            *)
            Unsigned.UInt32.of_int height
          in
          let%map breadcrumb =
            Mina_lib.best_chain_block_by_height mina height_uint32
          in
          block_of_breadcrumb mina breadcrumb
        in
        match (state_hash_base58_opt, height_opt) with
        | Some state_hash_base58, None ->
            block_from_state_hash state_hash_base58
        | None, Some height ->
            block_from_height height
        | None, None | Some _, Some _ ->
            Error "Must provide exactly one of state hash, height" )

  let initial_peers =
    field "initialPeers"
      ~doc:"List of peers that the daemon first used to connect to the network"
      ~args:Arg.[]
      ~typ:(non_null @@ list @@ non_null string)
      ~resolve:(fun { ctx = mina; _ } () ->
        List.map (Mina_lib.initial_peers mina) ~f:Mina_net2.Multiaddr.to_string
        )

  let get_peers =
    io_field "getPeers"
      ~doc:"List of peers that the daemon is currently connected to"
      ~args:Arg.[]
      ~typ:(non_null @@ list @@ non_null Types.DaemonStatus.peer)
      ~resolve:(fun { ctx = mina; _ } () ->
        let%map peers = Mina_networking.peers (Mina_lib.net mina) in
        Ok (List.map ~f:Network_peer.Peer.to_display peers) )

  let snark_pool =
    field "snarkPool"
      ~doc:"List of completed snark works that have the lowest fee so far"
      ~args:Arg.[]
      ~typ:(non_null @@ list @@ non_null Types.completed_work)
      ~resolve:(fun { ctx = mina; _ } () ->
        Mina_lib.snark_pool mina |> Network_pool.Snark_pool.resource_pool
        |> Network_pool.Snark_pool.Resource_pool.all_completed_work )

  let pending_snark_work =
    field "pendingSnarkWork" ~doc:"List of snark works that are yet to be done"
      ~args:Arg.[]
      ~typ:(non_null @@ list @@ non_null Types.pending_work)
      ~resolve:(fun { ctx = mina; _ } () ->
        let snark_job_state = Mina_lib.snark_job_state mina in
        let snark_pool = Mina_lib.snark_pool mina in
        let fee_opt =
          Mina_lib.(
            Option.map (snark_worker_key mina) ~f:(fun _ -> snark_work_fee mina))
        in
        let (module S) = Mina_lib.work_selection_method mina in
        S.pending_work_statements ~snark_pool ~fee_opt snark_job_state )

  let genesis_constants =
    field "genesisConstants"
      ~doc:
        "The constants used to determine the configuration of the genesis \
         block and all of its transitive dependencies"
      ~args:Arg.[]
      ~typ:(non_null Types.genesis_constants)
      ~resolve:(fun _ () -> ())

  let time_offset =
    field "timeOffset"
      ~doc:
        "The time offset in seconds used to convert real times into blockchain \
         times"
      ~args:Arg.[]
      ~typ:(non_null int)
      ~resolve:(fun { ctx = mina; _ } () ->
        Block_time.Controller.get_time_offset
          ~logger:(Mina_lib.config mina).logger
        |> Time.Span.to_sec |> Float.to_int )

  let connection_gating_config =
    io_field "connectionGatingConfig"
      ~doc:
        "The rules that the libp2p helper will use to determine which \
         connections to permit"
      ~args:Arg.[]
      ~typ:(non_null Types.Payload.set_connection_gating_config)
      ~resolve:(fun { ctx = mina; _ } _ ->
        let net = Mina_lib.net mina in
        let%map config = Mina_networking.connection_gating_config net in
        Ok config )

  let validate_payment =
    io_field "validatePayment"
      ~doc:"Validate the format and signature of a payment" ~typ:(non_null bool)
      ~args:
        Arg.
          [ arg "input" ~typ:(non_null Types.Input.SendPaymentInput.arg_typ)
          ; Types.Input.Fields.signature
          ]
      ~resolve:(fun { ctx = mina; _ } ()
                    (from, to_, amount, fee, valid_until, memo, nonce_opt)
                    signature ->
        let open Deferred.Result.Let_syntax in
        let body =
          Signed_command_payload.Body.Payment
            { receiver_pk = to_; amount = Amount.of_uint64 amount }
        in
        let%bind signature =
          match signature with
          | Some signature ->
              return signature
          | None ->
              Deferred.Result.fail "Signature field is missing"
        in
        let%bind user_command_input =
          Mutations.make_signed_user_command ~nonce_opt ~signer:from ~memo ~fee
            ~fee_payer_pk:from ~valid_until ~body ~signature
        in
        let%map user_command, _ =
          User_command_input.to_user_command
            ~get_current_nonce:(Mina_lib.get_current_nonce mina)
            ~get_account:(Mina_lib.get_account mina)
            ~constraint_constants:
              (Mina_lib.config mina).precomputed_values.constraint_constants
            ~logger:(Mina_lib.top_level_logger mina)
            user_command_input
          |> Deferred.Result.map_error ~f:Error.to_string_hum
        in
        Signed_command.check_signature user_command )

  let runtime_config =
    field "runtimeConfig"
      ~doc:"The runtime configuration passed to the daemon at start-up"
      ~typ:(non_null Types.json)
      ~args:Arg.[]
      ~resolve:(fun { ctx = mina; _ } () ->
        Mina_lib.runtime_config mina
        |> Runtime_config.to_yojson |> Yojson.Safe.to_basic )

  let fork_config =
    io_field "fork_config"
      ~doc:
        "The runtime configuration for a blockchain fork intended to be a \
         continuation of the current one. By default, this returns the newest \
         block that appeared before the transaction stop slot provided in the \
         configuration, or the best tip if no such block exists."
      ~typ:(non_null Types.json)
      ~args:
        Arg.
          [ arg "stateHash" ~doc:"The state hash of the desired block"
              ~typ:string
          ; arg "height"
              ~doc:"The height of the desired block in the best chain" ~typ:int
          ]
      ~resolve:(fun { ctx = mina; _ } () state_hash_opt block_height_opt ->
        let open Deferred.Result.Let_syntax in
        let runtime_config = Mina_lib.runtime_config mina in
        let%bind breadcrumb =
          match (state_hash_opt, block_height_opt) with
          | None, None -> (
              match Mina_lib.best_tip mina with
              | `Bootstrapping ->
                  Deferred.Result.fail "Daemon is bootstrapping"
              | `Active breadcrumb -> (
                  let target_height =
                    match runtime_config.daemon with
                    | Some daemon ->
                        daemon.slot_tx_end
                    | None ->
                        None
                  in
                  match target_height with
                  | None ->
                      return breadcrumb
                  | Some txn_stop_slot ->
                      (* NB: Here we use the correct notion of the stop slot: we
                         want to stop at an offset from genesis. This is
                         inconsistent with the uses across the rest of the code
                         -- the stop slot is being used as since hard-fork
                         instead, which is the incorrect version -- but I refuse
                         to propagate that error to here.
                      *)
                      let stop_slot =
                        Mina_numbers.Global_slot_since_genesis.of_int
                          txn_stop_slot
                      in
                      let rec find_block_older_than_stop_slot breadcrumb =
                        let protocol_state =
                          Transition_frontier.Breadcrumb.protocol_state
                            breadcrumb
                        in
                        let global_slot =
                          Mina_state.Protocol_state.consensus_state
                            protocol_state
                          |> Consensus.Data.Consensus_state
                             .global_slot_since_genesis
                        in
<<<<<<< HEAD
                        if
                          Mina_numbers.Global_slot_since_genesis.( <= )
                            global_slot stop_slot
=======
                        if Mina_numbers.Global_slot.( < ) global_slot stop_slot
>>>>>>> 2972deea
                        then return breadcrumb
                        else
                          let parent_hash =
                            Transition_frontier.Breadcrumb.parent_hash
                              breadcrumb
                          in
                          let%bind breadcrumb =
                            Deferred.return
                            @@ Mina_lib.best_chain_block_by_state_hash mina
                                 parent_hash
                          in
                          find_block_older_than_stop_slot breadcrumb
                      in
                      find_block_older_than_stop_slot breadcrumb ) )
          | Some state_hash_base58, None ->
              let open Result.Monad_infix in
              State_hash.of_base58_check state_hash_base58
              |> Result.map_error ~f:Error.to_string_hum
              >>= Mina_lib.best_chain_block_by_state_hash mina
              |> Deferred.return
          | None, Some block_height ->
              Mina_lib.best_chain_block_by_height mina
                (Unsigned.UInt32.of_int block_height)
              |> Deferred.return
          | Some _, Some _ ->
              Deferred.Result.fail "Cannot specify both state hash and height"
        in
        let block = Transition_frontier.Breadcrumb.block breadcrumb in
        let blockchain_length = Mina_block.blockchain_length block in
        let global_slot =
          Mina_block.consensus_state block
          |> Consensus.Data.Consensus_state.curr_global_slot
        in
        let staged_ledger =
          Transition_frontier.Breadcrumb.staged_ledger breadcrumb
          |> Staged_ledger.ledger
        in
        let state_hash = Transition_frontier.Breadcrumb.state_hash breadcrumb in
        let protocol_state =
          Transition_frontier.Breadcrumb.protocol_state breadcrumb
        in
        let consensus =
          Mina_state.Protocol_state.consensus_state protocol_state
        in
        let staking_epoch =
          Consensus.Proof_of_stake.Data.Consensus_state.staking_epoch_data
            consensus
        in
        let next_epoch =
          Consensus.Proof_of_stake.Data.Consensus_state.next_epoch_data
            consensus
        in
        let staking_epoch_seed =
          Mina_base.Epoch_seed.to_base58_check
            staking_epoch.Mina_base.Epoch_data.Poly.seed
        in
        let next_epoch_seed =
          Mina_base.Epoch_seed.to_base58_check
            next_epoch.Mina_base.Epoch_data.Poly.seed
        in
        let%bind staking_ledger =
          match Mina_lib.staking_ledger mina with
          | None ->
              Deferred.Result.fail "Staking ledger is not initialized."
          | Some (Genesis_epoch_ledger l) ->
              return (Ledger.Any_ledger.cast (module Ledger) l)
          | Some (Ledger_db l) ->
              return (Ledger.Any_ledger.cast (module Ledger.Db) l)
        in
        assert (
          Mina_base.Ledger_hash.equal
            (Ledger.Any_ledger.M.merkle_root staking_ledger)
            staking_epoch.ledger.hash ) ;
        let%bind next_epoch_ledger =
          match
            (* We always want to return the next epoch ledger here, in case we
               need to hard-fork from a block where it is unfinalized. The
               safety concern doesn't apply here, because we are only using
               this to build a snapshot, and never applying it back to the
               running network.
            *)
            Mina_lib.next_epoch_ledger
              ~unsafe_always_return_ledger_as_if_finalized:true mina
          with
          | None ->
              Deferred.Result.fail "Next epoch ledger is not initialized."
          | Some `Notfinalized ->
              failwith "next_epoch_ledger returned a disallowed value"
          | Some (`Finalized (Genesis_epoch_ledger l)) ->
              return (Ledger.Any_ledger.cast (module Ledger) l)
          | Some (`Finalized (Ledger_db l)) ->
              return (Ledger.Any_ledger.cast (module Ledger.Db) l)
        in
        assert (
          Mina_base.Ledger_hash.equal
            (Ledger.Any_ledger.M.merkle_root next_epoch_ledger)
            next_epoch.ledger.hash ) ;
        let%bind new_config =
          Runtime_config.make_fork_config ~staged_ledger ~global_slot
            ~state_hash ~staking_ledger ~staking_epoch_seed
            ~next_epoch_ledger:(Some next_epoch_ledger) ~next_epoch_seed
            ~blockchain_length runtime_config
        in
        let%map () =
          let open Async.Deferred.Infix in
          Async_unix.Scheduler.yield () >>| Result.return
        in
        Runtime_config.to_yojson new_config |> Yojson.Safe.to_basic )

  let thread_graph =
    field "threadGraph"
      ~doc:
        "A graphviz dot format representation of the deamon's internal thread \
         graph"
      ~typ:(non_null string)
      ~args:Arg.[]
      ~resolve:(fun _ () ->
        Bytes.unsafe_to_string
          ~no_mutation_while_string_reachable:
            (O1trace.Thread.dump_thread_graph ()) )

  let evaluate_vrf =
    io_field "evaluateVrf"
      ~doc:
        "Evaluate a vrf for the given public key. This includes a witness \
         which may be verified without access to the private key for this vrf \
         evaluation."
      ~typ:(non_null Types.vrf_evaluation)
      ~args:
        Arg.
          [ arg "message" ~typ:(non_null Types.Input.VrfMessageInput.arg_typ)
          ; arg "publicKey" ~typ:(non_null Types.Input.PublicKey.arg_typ)
          ; arg "vrfThreshold" ~typ:Types.Input.VrfThresholdInput.arg_typ
          ]
      ~resolve:(fun { ctx = mina; _ } () message public_key vrf_threshold ->
        Deferred.return
        @@
        let open Result.Let_syntax in
        let%map sk =
          match%bind Mutations.find_identity ~public_key mina with
          | `Keypair { private_key; _ } ->
              Ok private_key
          | `Hd_index _ ->
              Error
                "Computing a vrf evaluation from a hardware wallet is not \
                 supported"
        in
        let constraint_constants =
          (Mina_lib.config mina).precomputed_values.constraint_constants
        in
        let t =
          { (Consensus_vrf.Layout.Evaluation.of_message_and_sk
               ~constraint_constants message sk )
            with
            vrf_threshold
          }
        in
        match vrf_threshold with
        | Some _ ->
            Consensus_vrf.Layout.Evaluation.compute_vrf ~constraint_constants t
        | None ->
            t )

  let check_vrf =
    field "checkVrf"
      ~doc:
        "Check a vrf evaluation commitment. This can be used to check vrf \
         evaluations without needing to reveal the private key, in the format \
         returned by evaluateVrf"
      ~typ:(non_null Types.vrf_evaluation)
      ~args:
        Arg.
          [ arg "input" ~typ:(non_null Types.Input.VrfEvaluationInput.arg_typ) ]
      ~resolve:(fun { ctx = mina; _ } () evaluation ->
        let constraint_constants =
          (Mina_lib.config mina).precomputed_values.constraint_constants
        in
        Consensus_vrf.Layout.Evaluation.compute_vrf ~constraint_constants
          evaluation )

  let blockchain_verification_key =
    io_field "blockchainVerificationKey"
      ~doc:"The pickles verification key for the protocol state proof"
      ~typ:(non_null Types.json)
      ~args:Arg.[]
      ~resolve:(fun { ctx = mina; _ } () ->
        let open Deferred.Result.Let_syntax in
        Mina_lib.verifier mina |> Verifier.get_blockchain_verification_key
        |> Deferred.Result.map_error ~f:Error.to_string_hum
        >>| Pickles.Verification_key.to_yojson >>| Yojson.Safe.to_basic )

  let network_id =
    field "networkID"
      ~doc:
        "The chain-agnostic identifier of the network this daemon is \
         participating in"
      ~typ:(non_null string)
      ~args:Arg.[]
      ~resolve:(fun { ctx = mina; _ } () ->
        let configured_name =
          let open Option.Let_syntax in
          let cfg = Mina_lib.runtime_config mina in
          let%bind ledger = cfg.ledger in
          ledger.name
        in
        "mina:"
        ^ Option.value ~default:Mina_compile_config.network_id configured_name
        )

  let commands =
    [ sync_status
    ; daemon_status
    ; version
    ; get_filtered_log_entries
    ; owned_wallets (* deprecated *)
    ; tracked_accounts
    ; wallet (* deprecated *)
    ; connection_gating_config
    ; account
    ; accounts_for_pk
    ; token_owner
    ; token_accounts
    ; current_snark_worker
    ; best_chain
    ; block
    ; genesis_block
    ; initial_peers
    ; get_peers
    ; pooled_user_commands
    ; pooled_zkapp_commands
    ; transaction_status
    ; trust_status
    ; trust_status_all
    ; snark_pool
    ; pending_snark_work
    ; genesis_constants
    ; time_offset
    ; validate_payment
    ; evaluate_vrf
    ; check_vrf
    ; runtime_config
    ; fork_config
    ; thread_graph
    ; blockchain_verification_key
    ; network_id
    ]

  module Itn = struct
    (* incentivized testnet-specific queries *)

    let auth =
      field "auth"
        ~args:Arg.[]
        ~typ:(non_null Types.Itn.auth)
        ~doc:"Uuid for GraphQL server, sequence number for signing public key"
        ~resolve:(fun _ () ->
          ( Uuid.to_string Itn_sequencing.uuid
          , Itn_sequencing.get_sequence_no_for_auth () ) )

    let slots_won =
      io_field "slotsWon"
        ~typ:(non_null (list (non_null int)))
        ~args:Arg.[]
        ~doc:"Slots won by a block producer for current epoch"
        ~resolve:(fun { ctx = with_seq_no, mina; _ } () ->
          Io.return
          @@ O1trace.sync_thread "itn_slots_won"
          @@ fun () ->
          if not with_seq_no then Error "Missing sequence information"
          else
            let bp_keys = Mina_lib.block_production_pubkeys mina in
            if Public_key.Compressed.Set.is_empty bp_keys then
              Error "Not a block producing node"
            else
              let open Block_producer.Vrf_evaluation_state in
              let vrf_state = Mina_lib.vrf_evaluation_state mina in
              let%map.Result () =
                Result.ok_if_true (finished vrf_state)
                  ~error:"Vrf evaluation not completed for current epoch"
              in
              List.map (Queue.to_list vrf_state.queue)
                ~f:(fun { global_slot; _ } ->
                  Mina_numbers.Global_slot_since_hard_fork.to_int global_slot )
          )

    let internal_logs =
      io_field "internalLogs"
        ~args:
          Arg.
            [ arg "startLogId" ~doc:"Least log ID to start with"
                ~typ:(non_null int)
            ]
        ~typ:(non_null (list (non_null Types.Itn.log)))
        ~doc:"Internal logs generated by the daemon"
        ~resolve:(fun { ctx = with_seq_no, _mina; _ } _ start_log_id ->
          Io.return
          @@ O1trace.sync_thread "itn_internal_logs"
          @@ fun () ->
          if not with_seq_no then Error "Missing sequence information"
          else Ok (Itn_logger.get_logs start_log_id) )

    let commands = [ auth; slots_won; internal_logs ]
  end
end

let schema =
  Graphql_async.Schema.(
    schema Queries.commands ~mutations:Mutations.commands
      ~subscriptions:Subscriptions.commands)

let schema_limited =
  (* including version because that's the default query *)
  Graphql_async.Schema.(
    schema
      [ Queries.daemon_status; Queries.block; Queries.version ]
      ~mutations:[] ~subscriptions:[])

let schema_itn : (bool * Mina_lib.t) Schema.schema =
  if Mina_compile_config.itn_features then
    Graphql_async.Schema.(
      schema Queries.Itn.commands ~mutations:Mutations.Itn.commands
        ~subscriptions:[])
  else Graphql_async.Schema.(schema [] ~mutations:[] ~subscriptions:[])<|MERGE_RESOLUTION|>--- conflicted
+++ resolved
@@ -2330,13 +2330,9 @@
                           |> Consensus.Data.Consensus_state
                              .global_slot_since_genesis
                         in
-<<<<<<< HEAD
                         if
-                          Mina_numbers.Global_slot_since_genesis.( <= )
+                          Mina_numbers.Global_slot_since_genesis.( < )
                             global_slot stop_slot
-=======
-                        if Mina_numbers.Global_slot.( < ) global_slot stop_slot
->>>>>>> 2972deea
                         then return breadcrumb
                         else
                           let parent_hash =
