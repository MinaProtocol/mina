open Core
open Async
open Mina_base
open Mina_transaction
module Ledger = Mina_ledger.Ledger
open Signature_lib
open Currency
module Types = Types
module Schema = Schema
module Reflection = Reflection
module Doc = Doc

module Option = struct
  include Option

  module Result = struct
    let sequence (type a b) (o : (a, b) result option) =
      match o with
      | None ->
          Ok None
      | Some r ->
          Result.map r ~f:(fun a -> Some a)
  end
end

let result_of_or_error ?error v =
  Result.map_error v ~f:(fun internal_error ->
      let str_error = Error.to_string_hum internal_error in
      match error with
      | None ->
          str_error
      | Some error ->
          sprintf "%s (%s)" error str_error )

let result_field_no_inputs ~resolve =
  Schema.io_field ~resolve:(fun resolve_info src ->
      Deferred.return @@ resolve resolve_info src )

(* one input *)
let result_field ~resolve =
  Schema.io_field ~resolve:(fun resolve_info src inputs ->
      Deferred.return @@ resolve resolve_info src inputs )

(* two inputs *)
let result_field2 ~resolve =
  Schema.io_field ~resolve:(fun resolve_info src input1 input2 ->
      Deferred.return @@ resolve resolve_info src input1 input2 )

module Itn_sequencing = struct
  (* we don't have compare, etc. for pubkey type to use Core_kernel.Hashtbl *)
  module Hashtbl = Stdlib.Hashtbl

  let uuid = Uuid.create_random Random.State.default

  let sequence_tbl : (Itn_crypto.pubkey, Unsigned.uint16) Hashtbl.t =
    Hashtbl.create ~random:true 1023

  let get_sequence_number pubkey =
    let key = pubkey in
    match Hashtbl.find_opt sequence_tbl key with
    | None ->
        let data = Unsigned.UInt16.zero in
        Hashtbl.add sequence_tbl key data ;
        data
    | Some n ->
        n

  (* used for `auth` queries, so we can return
     the sequence number for the pubkey that signed
     the query

     this is stateful, but appears to be safe
  *)
  let set_sequence_number_for_auth, get_sequence_no_for_auth =
    let pubkey_sequence_no = ref Unsigned.UInt16.zero in
    let setter pubkey =
      let seq_no = get_sequence_number pubkey in
      pubkey_sequence_no := seq_no
    in
    let getter () = !pubkey_sequence_no in
    (setter, getter)

  let valid_sequence_number query_uuid pubkey seqno_str =
    let%bind.Option () = Option.some_if (Uuid.equal query_uuid uuid) () in
    let seqno = get_sequence_number pubkey in
    if String.equal (Unsigned.UInt16.to_string seqno) seqno_str then Some seqno
    else None

  let incr_sequence_number pubkey =
    let key = pubkey in
    match Hashtbl.find_opt sequence_tbl key with
    | None ->
        failwithf
          "Expected to find sequence number for UUID %s and public key %s"
          (Uuid.to_string uuid)
          (Itn_crypto.pubkey_to_base64 pubkey)
          ()
    | Some n ->
        Hashtbl.replace sequence_tbl key (Unsigned.UInt16.succ n)
end

module Subscriptions = struct
  open Schema

  let new_sync_update =
    subscription_field "newSyncUpdate"
      ~doc:"Event that triggers when the network sync status changes"
      ~deprecated:NotDeprecated
      ~typ:(non_null Types.sync_status)
      ~args:Arg.[]
      ~resolve:(fun { ctx = mina; _ } ->
        Mina_lib.sync_status mina |> Mina_incremental.Status.to_pipe
        |> Deferred.Result.return )

  let new_block =
    subscription_field "newBlock"
      ~doc:
        "Event that triggers when a new block is created that either contains \
         a transaction with the specified public key, or was produced by it. \
         If no public key is provided, then the event will trigger for every \
         new block received"
      ~typ:(non_null Types.block)
      ~args:
        Arg.
          [ arg "publicKey" ~doc:"Public key that is included in the block"
              ~typ:Types.Input.PublicKey.arg_typ
          ]
      ~resolve:(fun { ctx = mina; _ } public_key ->
        Deferred.Result.return
        @@ Mina_commands.Subscriptions.new_block mina public_key )

  let chain_reorganization =
    subscription_field "chainReorganization"
      ~doc:
        "Event that triggers when the best tip changes in a way that is not a \
         trivial extension of the existing one"
      ~typ:(non_null Types.chain_reorganization_status)
      ~args:Arg.[]
      ~resolve:(fun { ctx = mina; _ } ->
        Deferred.Result.return
        @@ Mina_commands.Subscriptions.reorganization mina )

  let commands = [ new_sync_update; new_block; chain_reorganization ]
end

module Mutations = struct
  open Schema

  let create_account_resolver { ctx = t; _ } () password =
    let password = lazy (return (Bytes.of_string password)) in
    let%map pk = Mina_lib.wallets t |> Secrets.Wallets.generate_new ~password in
    Mina_lib.subscriptions t |> Mina_lib.Subscriptions.add_new_subscription ~pk ;
    Result.return pk

  let add_wallet =
    io_field "addWallet"
      ~doc:
        "Add a wallet - this will create a new keypair and store it in the \
         daemon"
      ~deprecated:(Deprecated (Some "use createAccount instead"))
      ~typ:(non_null Types.Payload.create_account)
      ~args:
        Arg.[ arg "input" ~typ:(non_null Types.Input.AddAccountInput.arg_typ) ]
      ~resolve:create_account_resolver

  let start_filtered_log =
    field "startFilteredLog"
      ~doc:
        "TESTING ONLY: Start filtering and recording all structured events in \
         memory"
      ~typ:(non_null bool)
      ~args:Arg.[ arg "filter" ~typ:(non_null (list (non_null string))) ]
      ~resolve:(fun { ctx = t; _ } () filter ->
        Result.is_ok @@ Mina_lib.start_filtered_log t filter )

  let create_account =
    io_field "createAccount"
      ~doc:
        "Create a new account - this will create a new keypair and store it in \
         the daemon"
      ~typ:(non_null Types.Payload.create_account)
      ~args:
        Arg.[ arg "input" ~typ:(non_null Types.Input.AddAccountInput.arg_typ) ]
      ~resolve:create_account_resolver

  let create_hd_account =
    io_field "createHDAccount"
      ~doc:Secrets.Hardware_wallets.create_hd_account_summary
      ~typ:(non_null Types.Payload.create_account)
      ~args:
        Arg.
          [ arg "input" ~typ:(non_null Types.Input.CreateHDAccountInput.arg_typ)
          ]
      ~resolve:(fun { ctx = mina; _ } () hd_index ->
        Mina_lib.wallets mina |> Secrets.Wallets.create_hd_account ~hd_index )

  let unlock_account_resolver { ctx = t; _ } () (password, pk) =
    let password = lazy (return (Bytes.of_string password)) in
    match%map
      Mina_lib.wallets t |> Secrets.Wallets.unlock ~needle:pk ~password
    with
    | Error `Not_found ->
        Error "Could not find owned account associated with provided key"
    | Error `Bad_password ->
        Error "Wrong password provided"
    | Error (`Key_read_error e) ->
        Error
          (sprintf "Error reading the secret key file: %s"
             (Secrets.Privkey_error.to_string e) )
    | Ok () ->
        Ok pk

  let unlock_wallet =
    io_field "unlockWallet"
      ~doc:"Allow transactions to be sent from the unlocked account"
      ~deprecated:(Deprecated (Some "use unlockAccount instead"))
      ~typ:(non_null Types.Payload.unlock_account)
      ~args:Arg.[ arg "input" ~typ:(non_null Types.Input.UnlockInput.arg_typ) ]
      ~resolve:unlock_account_resolver

  let unlock_account =
    io_field "unlockAccount"
      ~doc:"Allow transactions to be sent from the unlocked account"
      ~typ:(non_null Types.Payload.unlock_account)
      ~args:Arg.[ arg "input" ~typ:(non_null Types.Input.UnlockInput.arg_typ) ]
      ~resolve:unlock_account_resolver

  let lock_account_resolver { ctx = t; _ } () pk =
    Mina_lib.wallets t |> Secrets.Wallets.lock ~needle:pk ;
    pk

  let lock_wallet =
    field "lockWallet"
      ~doc:"Lock an unlocked account to prevent transaction being sent from it"
      ~deprecated:(Deprecated (Some "use lockAccount instead"))
      ~typ:(non_null Types.Payload.lock_account)
      ~args:Arg.[ arg "input" ~typ:(non_null Types.Input.LockInput.arg_typ) ]
      ~resolve:lock_account_resolver

  let lock_account =
    field "lockAccount"
      ~doc:"Lock an unlocked account to prevent transaction being sent from it"
      ~typ:(non_null Types.Payload.lock_account)
      ~args:Arg.[ arg "input" ~typ:(non_null Types.Input.LockInput.arg_typ) ]
      ~resolve:lock_account_resolver

  let delete_account_resolver { ctx = mina; _ } () public_key =
    let open Deferred.Result.Let_syntax in
    let wallets = Mina_lib.wallets mina in
    let%map () =
      Deferred.Result.map_error
        ~f:(fun `Not_found -> "Could not find account with specified public key")
        (Secrets.Wallets.delete wallets public_key)
    in
    public_key

  let delete_wallet =
    io_field "deleteWallet"
      ~doc:"Delete the private key for an account that you track"
      ~deprecated:(Deprecated (Some "use deleteAccount instead"))
      ~typ:(non_null Types.Payload.delete_account)
      ~args:
        Arg.
          [ arg "input" ~typ:(non_null Types.Input.DeleteAccountInput.arg_typ) ]
      ~resolve:delete_account_resolver

  let delete_account =
    io_field "deleteAccount"
      ~doc:"Delete the private key for an account that you track"
      ~typ:(non_null Types.Payload.delete_account)
      ~args:
        Arg.
          [ arg "input" ~typ:(non_null Types.Input.DeleteAccountInput.arg_typ) ]
      ~resolve:delete_account_resolver

  let reload_account_resolver { ctx = mina; _ } () =
    let%map _ =
      Secrets.Wallets.reload ~logger:(Logger.create ()) (Mina_lib.wallets mina)
    in
    Ok true

  let reload_wallets =
    io_field "reloadWallets" ~doc:"Reload tracked account information from disk"
      ~deprecated:(Deprecated (Some "use reloadAccounts instead"))
      ~typ:(non_null Types.Payload.reload_accounts)
      ~args:Arg.[]
      ~resolve:reload_account_resolver

  let reload_accounts =
    io_field "reloadAccounts"
      ~doc:"Reload tracked account information from disk"
      ~typ:(non_null Types.Payload.reload_accounts)
      ~args:Arg.[]
      ~resolve:reload_account_resolver

  let import_account =
    io_field "importAccount" ~doc:"Reload tracked account information from disk"
      ~typ:(non_null Types.Payload.import_account)
      ~args:
        Arg.
          [ arg "path"
              ~doc:
                "Path to the wallet file, relative to the daemon's current \
                 working directory."
              ~typ:(non_null string)
          ; arg "password" ~doc:"Password for the account to import"
              ~typ:(non_null string)
          ]
      ~resolve:(fun { ctx = mina; _ } () privkey_path password ->
        let open Deferred.Result.Let_syntax in
        (* the Keypair.read zeroes the password, so copy for use in import step below *)
        let saved_password =
          Lazy.return (Deferred.return (Bytes.of_string password))
        in
        let password =
          Lazy.return (Deferred.return (Bytes.of_string password))
        in
        let%bind ({ Keypair.public_key; _ } as keypair) =
          Secrets.Keypair.read ~privkey_path ~password
          |> Deferred.Result.map_error ~f:Secrets.Privkey_error.to_string
        in
        let pk = Public_key.compress public_key in
        let wallets = Mina_lib.wallets mina in
        match Secrets.Wallets.check_locked wallets ~needle:pk with
        | Some _ ->
            return (pk, true)
        | None ->
            let%map.Async.Deferred pk =
              Secrets.Wallets.import_keypair wallets keypair
                ~password:saved_password
            in
            Ok (pk, false) )

  let reset_trust_status =
    io_field "resetTrustStatus"
      ~doc:"Reset trust status for all peers at a given IP address"
      ~typ:(list (non_null Types.Payload.trust_status))
      ~args:
        Arg.
          [ arg "input"
              ~typ:(non_null Types.Input.ResetTrustStatusInput.arg_typ)
          ]
      ~resolve:(fun { ctx = mina; _ } () ip_address_input ->
        let open Deferred.Result.Let_syntax in
        let%map ip_address =
          Deferred.return
          @@ Types.Arguments.ip_address ~name:"ip_address" ip_address_input
        in
        Some (Mina_commands.reset_trust_status mina ip_address) )

  let send_user_command mina user_command_input =
    match
      Mina_commands.setup_and_submit_user_command mina user_command_input
    with
    | `Active f -> (
        match%map f with
        | Ok user_command ->
            Ok
              { Types.User_command.With_status.data = user_command
              ; status = Enqueued
              }
        | Error e ->
            Error
              (sprintf "Couldn't send user command: %s" (Error.to_string_hum e))
        )
    | `Bootstrapping ->
        return (Error "Daemon is bootstrapping")

  let internal_send_zkapp_commands mina zkapp_commands =
    match Mina_commands.setup_and_submit_zkapp_commands mina zkapp_commands with
    | `Active f -> (
        match%map f with
        | Ok zkapp_commands ->
            let cmds_with_hash =
              List.map zkapp_commands ~f:(fun zkapp_command ->
                  let cmd =
                    { Types.Zkapp_command.With_status.data = zkapp_command
                    ; status = Enqueued
                    }
                  in
                  Types.Zkapp_command.With_status.map cmd ~f:(fun cmd ->
                      { With_hash.data = cmd
                      ; hash = Transaction_hash.hash_command (Zkapp_command cmd)
                      } ) )
            in
            Ok cmds_with_hash
        | Error e ->
            Error
              (sprintf "Couldn't send zkApp commands: %s"
                 (Error.to_string_hum e) ) )
    | `Bootstrapping ->
        return (Error "Daemon is bootstrapping")

  let mock_zkapp_command mina zkapp_command :
      ( (Zkapp_command.t, Transaction_hash.t) With_hash.t
        Types.Zkapp_command.With_status.t
      , string )
      result
      Io.t =
    (* instead of adding the zkapp_command to the transaction pool, as we would for an actual zkapp,
       apply the zkapp using an ephemeral ledger
    *)
    match Mina_lib.best_tip mina with
    | `Active breadcrumb -> (
        let best_tip_ledger =
          Transition_frontier.Breadcrumb.staged_ledger breadcrumb
          |> Staged_ledger.ledger
        in
        let%bind accounts = Ledger.to_list best_tip_ledger in
        let constraint_constants =
          Genesis_constants.Constraint_constants.compiled
        in
        let depth = constraint_constants.ledger_depth in
        let ledger = Ledger.create_ephemeral ~depth () in
        (* Ledger.copy doesn't actually copy
           N.B.: The time for this copy grows with the number of accounts
        *)
        List.iter accounts ~f:(fun account ->
            let pk = Account.public_key account in
            let token = Account.token account in
            let account_id = Account_id.create pk token in
            match Ledger.get_or_create_account ledger account_id account with
            | Ok (`Added, _loc) ->
                ()
            | Ok (`Existed, _loc) ->
                (* should be unreachable *)
                failwithf
                  "When creating ledger for mock zkApp, account with public \
                   key %s and token %s already existed"
                  (Signature_lib.Public_key.Compressed.to_string pk)
                  (Token_id.to_string token) ()
            | Error err ->
                (* should be unreachable *)
                Error.tag_arg err
                  "When creating ledger for mock zkApp, error when adding \
                   account"
                  (("public_key", pk), ("token", token))
                  [%sexp_of:
                    (string * Signature_lib.Public_key.Compressed.t)
                    * (string * Token_id.t)]
                |> Error.raise ) ;
        match
          Pipe_lib.Broadcast_pipe.Reader.peek
            (Mina_lib.transition_frontier mina)
        with
        | None ->
            (* should be unreachable *)
            return (Error "Transition frontier not available")
        | Some tf -> (
            let parent_hash =
              Transition_frontier.Breadcrumb.parent_hash breadcrumb
            in
            match Transition_frontier.find_protocol_state tf parent_hash with
            | None ->
                (* should be unreachable *)
                return (Error "Could not get parent breadcrumb")
            | Some prev_state ->
                let state_view =
                  Mina_state.Protocol_state.body prev_state
                  |> Mina_state.Protocol_state.Body.view
                in
                let applied =
                  Ledger.apply_zkapp_command_unchecked ~constraint_constants
                    ~global_slot:
                      ( Transition_frontier.Breadcrumb.consensus_state breadcrumb
                      |> Consensus.Data.Consensus_state
                         .global_slot_since_genesis )
                    ~state_view ledger zkapp_command
                in
                (* rearrange data to match result type of `send_zkapp_command` *)
                let applied_ok =
                  Result.map applied
                    ~f:(fun (zkapp_command_applied, _local_state_and_amount) ->
                      let ({ data = zkapp_command; status }
                            : Zkapp_command.t With_status.t ) =
                        zkapp_command_applied.command
                      in
                      let hash =
                        Transaction_hash.hash_command
                          (Zkapp_command zkapp_command)
                      in
                      let (with_hash : _ With_hash.t) =
                        { data = zkapp_command; hash }
                      in
                      let (status : Types.Command_status.t) =
                        match status with
                        | Applied ->
                            Applied
                        | Failed failure ->
                            Included_but_failed failure
                      in
                      ( { data = with_hash; status }
                        : _ Types.Zkapp_command.With_status.t ) )
                in
                return @@ Result.map_error applied_ok ~f:Error.to_string_hum ) )
    | `Bootstrapping ->
        return (Error "Daemon is bootstrapping")

  let find_identity ~public_key mina =
    Result.of_option
      (Secrets.Wallets.find_identity (Mina_lib.wallets mina) ~needle:public_key)
      ~error:
        "Couldn't find an unlocked key for specified `sender`. Did you unlock \
         the account you're making a transaction from?"

  let create_user_command_input ~fee ~fee_payer_pk ~nonce_opt ~valid_until ~memo
      ~signer ~body ~sign_choice : (User_command_input.t, string) result =
    let open Result.Let_syntax in
    (* TODO: We should put a more sensible default here. *)
    let valid_until =
      Option.map ~f:Mina_numbers.Global_slot_since_genesis.of_uint32 valid_until
    in
    let%bind fee =
      Utils.result_of_exn Currency.Fee.of_uint64 fee
        ~error:(sprintf "Invalid `fee` provided.")
    in
    let%bind () =
      Result.ok_if_true
        Currency.Fee.(fee >= Signed_command.minimum_fee)
        ~error:
          (* IMPORTANT! Do not change the content of this error without
           * updating Rosetta's construction API to handle the changes *)
          (sprintf
             !"Invalid user command. Fee %s is less than the minimum fee, %s."
             (Currency.Fee.to_mina_string fee)
             (Currency.Fee.to_mina_string Signed_command.minimum_fee) )
    in
    let%map memo =
      Option.value_map memo ~default:(Ok Signed_command_memo.empty)
        ~f:(fun memo ->
          Utils.result_of_exn Signed_command_memo.create_from_string_exn memo
            ~error:"Invalid `memo` provided." )
    in
    User_command_input.create ~signer ~fee ~fee_payer_pk ?nonce:nonce_opt
      ~valid_until ~memo ~body ~sign_choice ()

  let make_signed_user_command ~signature ~nonce_opt ~signer ~memo ~fee
      ~fee_payer_pk ~valid_until ~body =
    let open Deferred.Result.Let_syntax in
    let%bind signature = signature |> Deferred.return in
    let%map user_command_input =
      create_user_command_input ~nonce_opt ~signer ~memo ~fee ~fee_payer_pk
        ~valid_until ~body
        ~sign_choice:(User_command_input.Sign_choice.Signature signature)
      |> Deferred.return
    in
    user_command_input

  let send_signed_user_command ~signature ~mina ~nonce_opt ~signer ~memo ~fee
      ~fee_payer_pk ~valid_until ~body =
    let open Deferred.Result.Let_syntax in
    let%bind user_command_input =
      make_signed_user_command ~signature ~nonce_opt ~signer ~memo ~fee
        ~fee_payer_pk ~valid_until ~body
    in
    let%map cmd = send_user_command mina user_command_input in
    Types.User_command.With_status.map cmd ~f:(fun cmd ->
        { With_hash.data = cmd
        ; hash = Transaction_hash.hash_command (Signed_command cmd)
        } )

  let send_unsigned_user_command ~mina ~nonce_opt ~signer ~memo ~fee
      ~fee_payer_pk ~valid_until ~body =
    let open Deferred.Result.Let_syntax in
    let%bind user_command_input =
      (let open Result.Let_syntax in
      let%bind sign_choice =
        match%map find_identity ~public_key:signer mina with
        | `Keypair sender_kp ->
            User_command_input.Sign_choice.Keypair sender_kp
        | `Hd_index hd_index ->
            Hd_index hd_index
      in
      create_user_command_input ~nonce_opt ~signer ~memo ~fee ~fee_payer_pk
        ~valid_until ~body ~sign_choice)
      |> Deferred.return
    in
    let%map cmd = send_user_command mina user_command_input in
    Types.User_command.With_status.map cmd ~f:(fun cmd ->
        { With_hash.data = cmd
        ; hash = Transaction_hash.hash_command (Signed_command cmd)
        } )

  let export_logs ~mina basename_opt =
    let open Mina_lib in
    let Config.{ conf_dir; _ } = Mina_lib.config mina in
    Conf_dir.export_logs_to_tar ?basename:basename_opt ~conf_dir

  let send_delegation =
    io_field "sendDelegation"
      ~doc:"Change your delegate by sending a transaction"
      ~typ:(non_null Types.Payload.send_delegation)
      ~args:
        Arg.
          [ arg "input" ~typ:(non_null Types.Input.SendDelegationInput.arg_typ)
          ; Types.Input.Fields.signature
          ]
      ~resolve:(fun { ctx = mina; _ } ()
                    (from, to_, fee, valid_until, memo, nonce_opt) signature ->
        let body =
          Signed_command_payload.Body.Stake_delegation
            (Set_delegate { new_delegate = to_ })
        in
        match signature with
        | None ->
            send_unsigned_user_command ~mina ~nonce_opt ~signer:from ~memo ~fee
              ~fee_payer_pk:from ~valid_until ~body
            |> Deferred.Result.map ~f:Types.User_command.mk_user_command
        | Some signature ->
            let%bind signature = signature |> Deferred.return in
            send_signed_user_command ~mina ~nonce_opt ~signer:from ~memo ~fee
              ~fee_payer_pk:from ~valid_until ~body ~signature
            |> Deferred.Result.map ~f:Types.User_command.mk_user_command )

  let send_payment =
    io_field "sendPayment" ~doc:"Send a payment"
      ~typ:(non_null Types.Payload.send_payment)
      ~args:
        Arg.
          [ arg "input" ~typ:(non_null Types.Input.SendPaymentInput.arg_typ)
          ; Types.Input.Fields.signature
          ]
      ~resolve:(fun { ctx = mina; _ } ()
                    (from, to_, amount, fee, valid_until, memo, nonce_opt)
                    signature ->
        let body =
          Signed_command_payload.Body.Payment
            { receiver_pk = to_; amount = Amount.of_uint64 amount }
        in
        match signature with
        | None ->
            send_unsigned_user_command ~mina ~nonce_opt ~signer:from ~memo ~fee
              ~fee_payer_pk:from ~valid_until ~body
            |> Deferred.Result.map ~f:Types.User_command.mk_user_command
        | Some signature ->
            send_signed_user_command ~mina ~nonce_opt ~signer:from ~memo ~fee
              ~fee_payer_pk:from ~valid_until ~body ~signature
            |> Deferred.Result.map ~f:Types.User_command.mk_user_command )

  let make_zkapp_endpoint ~name ~doc ~f =
    io_field name ~doc
      ~typ:(non_null Types.Payload.send_zkapp)
      ~args:
        Arg.[ arg "input" ~typ:(non_null Types.Input.SendZkappInput.arg_typ) ]
      ~resolve:(fun { ctx = mina; _ } () zkapp_command ->
        f mina zkapp_command (* TODO: error handling? *) )

  let send_zkapp =
    make_zkapp_endpoint ~name:"sendZkapp" ~doc:"Send a zkApp transaction"
      ~f:Zkapps.send_zkapp_command

  let mock_zkapp =
    make_zkapp_endpoint ~name:"mockZkapp"
      ~doc:"Mock a zkApp transaction, no effect on blockchain"
      ~f:mock_zkapp_command

  let internal_send_zkapp =
    io_field "internalSendZkapp"
      ~doc:"Send zkApp transactions (for internal testing purposes)"
      ~args:
        Arg.
          [ arg "zkappCommands"
              ~typ:
                ( non_null @@ list
                @@ non_null Types.Input.SendTestZkappInput.arg_typ )
          ]
      ~typ:(non_null @@ list @@ non_null Types.Payload.send_zkapp)
      ~resolve:(fun { ctx = mina; _ } () zkapp_commands ->
        internal_send_zkapp_commands mina zkapp_commands )

  let send_test_payments =
    io_field "sendTestPayments" ~doc:"Send a series of test payments"
      ~typ:(non_null int)
      ~args:
        Types.Input.Fields.
          [ senders
          ; receiver ~doc:"The receiver of the payments"
          ; amount ~doc:"The amount of each payment"
          ; fee ~doc:"The fee of each payment"
          ; repeat_count
          ; repeat_delay_ms
          ]
      ~resolve:(fun { ctx = mina; _ } () senders_list receiver_pk amount fee
                    repeat_count repeat_delay_ms ->
        let dumb_password = lazy (return (Bytes.of_string "dumb")) in
        let senders = Array.of_list senders_list in
        let repeat_delay =
          Time.Span.of_ms @@ float_of_int
          @@ Unsigned.UInt32.to_int repeat_delay_ms
        in
        let start = Time.now () in
        let send_tx i =
          let source_privkey = senders.(i % Array.length senders) in
          let source_pk_decompressed =
            Signature_lib.Public_key.of_private_key_exn source_privkey
          in
          let source_pk =
            Signature_lib.Public_key.compress source_pk_decompressed
          in
          let body =
            Signed_command_payload.Body.Payment
              { receiver_pk; amount = Amount.of_uint64 amount }
          in
          let memo = "" in
          let kp =
            Keypair.
              { private_key = source_privkey
              ; public_key = source_pk_decompressed
              }
          in
          let%bind _ =
            Secrets.Wallets.import_keypair (Mina_lib.wallets mina) kp
              ~password:dumb_password
          in
          send_unsigned_user_command ~mina ~nonce_opt:None ~signer:source_pk
            ~memo:(Some memo) ~fee ~fee_payer_pk:source_pk ~valid_until:None
            ~body
          |> Deferred.Result.map ~f:(const 0)
        in

        let do_ i =
          let pause =
            Time.diff
              (Time.add start @@ Time.Span.scale repeat_delay @@ float_of_int i)
            @@ Time.now ()
          in
          (if Time.Span.(pause > zero) then after pause else Deferred.unit)
          >>= fun () -> send_tx i >>| const ()
        in
        for i = 2 to Unsigned.UInt32.to_int repeat_count do
          don't_wait_for (do_ i)
        done ;
        (* don't_wait_for (Deferred.for_ 2 ~to_:repeat_count ~do_) ; *)
        send_tx 1 )

  let send_rosetta_transaction =
    io_field "sendRosettaTransaction"
      ~doc:"Send a transaction in Rosetta format"
      ~typ:(non_null Types.Payload.send_rosetta_transaction)
      ~args:
        Arg.
          [ arg "input" ~typ:(non_null Types.Input.RosettaTransaction.arg_typ) ]
      ~resolve:(fun { ctx = mina; _ } () signed_command ->
        match%map
          Mina_lib.add_full_transactions mina
            [ User_command.Signed_command signed_command ]
        with
        | Ok
            ( `Broadcasted
            , [ (User_command.Signed_command signed_command as transaction) ]
            , _ ) ->
            Ok
              (Types.User_command.mk_user_command
                 { status = Enqueued
                 ; data =
                     { With_hash.data = signed_command
                     ; hash = Transaction_hash.hash_command transaction
                     }
                 } )
        | Error err ->
            Error (Error.to_string_hum err)
        | Ok (_, [], [ (_, diff_error) ]) ->
            let diff_error =
              Network_pool.Transaction_pool.Resource_pool.Diff.Diff_error
              .to_string_hum diff_error
            in
            Error
              (sprintf "Transaction could not be entered into the pool: %s"
                 diff_error )
        | Ok _ ->
            Error "Internal error: response from transaction pool was malformed"
        )

  let export_logs =
    io_field "exportLogs" ~doc:"Export daemon logs to tar archive"
      ~args:Arg.[ arg "basename" ~typ:string ]
      ~typ:(non_null Types.Payload.export_logs)
      ~resolve:(fun { ctx = mina; _ } () basename_opt ->
        let%map result = export_logs ~mina basename_opt in
        Result.map_error result
          ~f:(Fn.compose Yojson.Safe.to_string Error_json.error_to_yojson) )

  let set_coinbase_receiver =
    field "setCoinbaseReceiver" ~doc:"Set the key to receive coinbases"
      ~args:
        Arg.
          [ arg "input"
              ~typ:(non_null Types.Input.SetCoinbaseReceiverInput.arg_typ)
          ]
      ~typ:(non_null Types.Payload.set_coinbase_receiver)
      ~resolve:(fun { ctx = mina; _ } () coinbase_receiver ->
        let old_coinbase_receiver =
          match Mina_lib.coinbase_receiver mina with
          | `Producer ->
              None
          | `Other pk ->
              Some pk
        in
        let coinbase_receiver_full =
          match coinbase_receiver with
          | None ->
              `Producer
          | Some pk ->
              `Other pk
        in
        Mina_lib.replace_coinbase_receiver mina coinbase_receiver_full ;
        (old_coinbase_receiver, coinbase_receiver) )

  let set_snark_worker =
    io_field "setSnarkWorker"
      ~doc:"Set key you wish to snark work with or disable snark working"
      ~args:
        Arg.
          [ arg "input" ~typ:(non_null Types.Input.SetSnarkWorkerInput.arg_typ)
          ]
      ~typ:(non_null Types.Payload.set_snark_worker)
      ~resolve:(fun { ctx = mina; _ } () pk ->
        let old_snark_worker_key = Mina_lib.snark_worker_key mina in
        let%map () = Mina_lib.replace_snark_worker_key mina pk in
        Ok old_snark_worker_key )

  let set_snark_work_fee =
    result_field "setSnarkWorkFee"
      ~doc:"Set fee that you will like to receive for doing snark work"
      ~args:
        Arg.[ arg "input" ~typ:(non_null Types.Input.SetSnarkWorkFee.arg_typ) ]
      ~typ:(non_null Types.Payload.set_snark_work_fee)
      ~resolve:(fun { ctx = mina; _ } () raw_fee ->
        let open Result.Let_syntax in
        let%map fee =
          Utils.result_of_exn Currency.Fee.of_uint64 raw_fee
            ~error:"Invalid snark work `fee` provided."
        in
        let last_fee = Mina_lib.snark_work_fee mina in
        Mina_lib.set_snark_work_fee mina fee ;
        last_fee )

  let set_connection_gating_config =
    io_field "setConnectionGatingConfig"
      ~args:
        Arg.
          [ arg "input"
              ~typ:(non_null Types.Input.SetConnectionGatingConfigInput.arg_typ)
          ]
      ~doc:
        "Set the connection gating config, returning the current config after \
         the application (which may have failed)"
      ~typ:(non_null Types.Payload.set_connection_gating_config)
      ~resolve:(fun { ctx = mina; _ } () config ->
        let open Deferred.Result.Let_syntax in
        let%bind config, `Clean_added_peers clean_added_peers =
          Deferred.return config
        in
        let open Deferred.Let_syntax in
        Mina_networking.set_connection_gating_config ?clean_added_peers
          (Mina_lib.net mina) config
        >>| Result.return )

  let add_peer =
    io_field "addPeers"
      ~args:
        Arg.
          [ arg "peers"
              ~typ:
                (non_null @@ list @@ non_null @@ Types.Input.NetworkPeer.arg_typ)
          ; arg "seed" ~typ:bool
          ]
      ~doc:"Connect to the given peers"
      ~typ:(non_null @@ list @@ non_null Types.DaemonStatus.peer)
      ~resolve:(fun { ctx = mina; _ } () peers seed ->
        let open Deferred.Result.Let_syntax in
        let%bind peers =
          Result.combine_errors peers
          |> Result.map_error ~f:(fun errs ->
                 Option.value ~default:"Empty peers list" (List.hd errs) )
          |> Deferred.return
        in
        let net = Mina_lib.net mina in
        let is_seed = Option.value ~default:true seed in
        let%bind.Async.Deferred maybe_failure =
          (* Add peers until we find an error *)
          Deferred.List.find_map peers ~f:(fun peer ->
              match%map.Async.Deferred
                Mina_networking.add_peer net peer ~is_seed
              with
              | Ok () ->
                  None
              | Error err ->
                  Some (Error (Error.to_string_hum err)) )
        in
        let%map () =
          match maybe_failure with
          | None ->
              return ()
          | Some err ->
              Deferred.return err
        in
        List.map ~f:Network_peer.Peer.to_display peers )

  let archive_precomputed_block =
    io_field "archivePrecomputedBlock"
      ~args:
        Arg.
          [ arg "block" ~doc:"Block encoded in precomputed block format"
              ~typ:(non_null Types.Input.PrecomputedBlock.arg_typ)
          ]
      ~typ:
        (non_null
           (obj "Applied" ~fields:(fun _ ->
                [ field "applied" ~typ:(non_null bool)
                    ~args:Arg.[]
                    ~resolve:(fun _ _ -> true)
                ] ) ) )
      ~resolve:(fun { ctx = mina; _ } () block ->
        let open Deferred.Result.Let_syntax in
        let%bind archive_location =
          match (Mina_lib.config mina).archive_process_location with
          | Some archive_location ->
              return archive_location
          | None ->
              Deferred.Result.fail
                "Could not find an archive process to connect to"
        in
        let%map () =
          Mina_lib.Archive_client.dispatch_precomputed_block archive_location
            block
          |> Deferred.Result.map_error ~f:Error.to_string_hum
        in
        () )

  let archive_extensional_block =
    io_field "archiveExtensionalBlock"
      ~args:
        Arg.
          [ arg "block" ~doc:"Block encoded in extensional block format"
              ~typ:(non_null Types.Input.ExtensionalBlock.arg_typ)
          ]
      ~typ:
        (non_null
           (obj "Applied" ~fields:(fun _ ->
                [ field "applied" ~typ:(non_null bool)
                    ~args:Arg.[]
                    ~resolve:(fun _ _ -> true)
                ] ) ) )
      ~resolve:(fun { ctx = mina; _ } () block ->
        let open Deferred.Result.Let_syntax in
        let%bind archive_location =
          match (Mina_lib.config mina).archive_process_location with
          | Some archive_location ->
              return archive_location
          | None ->
              Deferred.Result.fail
                "Could not find an archive process to connect to"
        in
        let%map () =
          Mina_lib.Archive_client.dispatch_extensional_block archive_location
            block
          |> Deferred.Result.map_error ~f:Error.to_string_hum
        in
        () )

  let commands =
    [ add_wallet
    ; start_filtered_log
    ; create_account
    ; create_hd_account
    ; unlock_account
    ; unlock_wallet
    ; lock_account
    ; lock_wallet
    ; delete_account
    ; delete_wallet
    ; reload_accounts
    ; import_account
    ; reload_wallets
    ; send_payment
    ; send_test_payments
    ; send_delegation
    ; send_zkapp
    ; mock_zkapp
    ; internal_send_zkapp
    ; export_logs
    ; set_coinbase_receiver
    ; set_snark_worker
    ; set_snark_work_fee
    ; set_connection_gating_config
    ; add_peer
    ; archive_precomputed_block
    ; archive_extensional_block
    ; send_rosetta_transaction
    ]

  module Itn = struct
    (* ITN-specific mutations *)

    let scheduler_tbl : unit Async_kernel.Ivar.t Uuid.Table.t =
      Uuid.Table.create ()

    let schedule_payments =
      io_field "schedulePayments"
        ~args:
          Arg.
            [ arg "input" ~doc:"Payments details"
                ~typ:(non_null Types.Input.Itn.PaymentDetails.arg_typ)
            ]
        ~typ:(non_null string)
        ~resolve:(fun { ctx = with_seq_no, mina; _ } () input ->
          return
          @@ O1trace.sync_thread "itn_schedule_payments"
          @@ fun () ->
          let%bind.Result () =
            Result.ok_if_true with_seq_no ~error:"Missing sequence information"
          in
          let%bind.Result payment_details =
            Result.map_error
              ~f:(sprintf "Invalid input to payment scheduler: %s")
              input
          in
          let max_memo_len = Signed_command_memo.max_input_length in
          let%bind.Result () =
            Result.ok_if_true ~error:"Empty list of senders"
            @@ not
            @@ List.is_empty payment_details.senders
          in
          let%bind.Result () =
            (* TODO subtract expected length of suffix from the memo prefix length check *)
            Result.ok_if_true
              ~error:
                (sprintf "Memo too long, limited to %d characters" max_memo_len)
              (String.length payment_details.memo_prefix <= max_memo_len)
          in
          let%bind.Result () =
            let open Currency.Fee in
            Result.ok_if_true ~error:"Maximum fee less than mininum fee"
              (payment_details.max_fee >= payment_details.min_fee)
          in
          let logger = Mina_lib.top_level_logger mina in
          let senders = payment_details.senders |> Array.of_list in
          let num_senders = Array.length senders in
          let sources =
            Array.map senders ~f:(fun sender ->
                Signature_lib.Public_key.of_private_key_exn sender
                |> Signature_lib.Public_key.compress )
          in
          let%bind.Result ledger, _tip =
            Result.of_option ~error:"Could not get best tip ledger"
              (Utils.get_ledger_and_breadcrumb mina)
          in
          let nonce_opts =
            Array.map sources ~f:(fun source ->
                let open Option.Let_syntax in
                let acct_id = Account_id.create source Token_id.default in
                let%bind loc = Ledger.location_of_account ledger acct_id in
                let%map { nonce; _ } = Ledger.get ledger loc in
                nonce )
            |> Array.zip_exn sources
          in
          let missing_nonces =
            Array.filter nonce_opts ~f:(fun (_source, nonce_opt) ->
                Option.is_none nonce_opt )
          in
          let%bind.Result () =
            if Array.is_empty missing_nonces then Ok ()
            else
              let missing_nonce_pks =
                Array.to_list missing_nonces
                |> List.map ~f:(fun (source, _nonce_opt) ->
                       Signature_lib.Public_key.Compressed.to_yojson source
                       |> Yojson.Safe.to_string )
              in
              Error
                (sprintf "Could not get nonces for accounts: %s"
                   (String.concat ~sep:"," missing_nonce_pks) )
          in
          let nonces =
            Array.map nonce_opts ~f:(fun (_source, nonce_opt) ->
                Option.value_exn nonce_opt )
          in
          let uuid = Uuid.create_random Random.State.default in
          let ivar = Ivar.create () in
          ( match Uuid.Table.add scheduler_tbl ~key:uuid ~data:ivar with
          | `Ok ->
              ()
          | `Duplicate ->
              failwith "Unexpected duplicate scheduled payments handle" ) ;
          let wait_span = 1. /. payment_details.tps |> Time.Span.of_sec in
          let wait_span_ms = Time.Span.to_ms wait_span |> int_of_float in
          let duration_span =
            Time.Span.of_min (Float.of_int payment_details.duration_min)
          in
          let tm_start = Time.now () in
          let tm_end = Time.add tm_start duration_span in
          let send_payments counter =
            let ndx = counter mod num_senders in
            O1trace.thread "itn_send_scheduled_payments"
            @@ fun () ->
            let sender = senders.(ndx) in
            let source_pk =
              Signature_lib.Public_key.of_private_key_exn sender
              |> Signature_lib.Public_key.compress
            in
            let receiver_pk = payment_details.receiver in
            let fee =
              Quickcheck.random_value ~seed:`Nondeterministic
              @@ Currency.Fee.gen_incl payment_details.min_fee
                   payment_details.max_fee
            in
            let body =
              Signed_command_payload.Body.Payment
                { receiver_pk; amount = payment_details.amount }
            in
            let valid_until = None in
            let nonce = nonces.(ndx) in
            let memo = sprintf "%s-%d" payment_details.memo_prefix counter in
            let payload =
              Signed_command_payload.create ~fee ~fee_payer_pk:source_pk ~nonce
                ~valid_until
                ~memo:(Signed_command_memo.create_from_string_exn memo)
                ~body
            in
            let signature = Ok (Signed_command.sign_payload sender payload) in
            [%log info]
              "Payment scheduler with handle %s is sending a payment from \
               sender %s"
              (Uuid.to_string uuid)
              ( Signature_lib.Public_key.Compressed.to_yojson source_pk
              |> Yojson.Safe.to_string )
              ~metadata:
                [ ( "receiver"
                  , Signature_lib.Public_key.Compressed.to_yojson receiver_pk )
                ; ("nonce", Account.Nonce.to_yojson nonce)
                ; ("fee", Currency.Fee.to_yojson fee)
                ; ("amount", Currency.Amount.to_yojson payment_details.amount)
                ; ("memo", `String memo)
                ] ;
            let fee = Currency.Fee.to_uint64 fee in
            match%map
              send_signed_user_command ~mina ~nonce_opt:(Some nonce)
                ~signer:source_pk ~memo:(Some memo) ~fee ~fee_payer_pk:source_pk
                ~valid_until ~body ~signature
            with
            | Ok _cmd_with_status ->
                (* next nonce for this sender *)
                nonces.(ndx) <- Account.Nonce.succ nonce
            | Error err ->
                [%log error]
                  "Payment scheduler with handle %s got error when sending \
                   payment from sender %s"
                  (Uuid.to_string uuid)
                  ( Signature_lib.Public_key.Compressed.to_yojson source_pk
                  |> Yojson.Safe.to_string )
                  ~metadata:[ ("error", `String err) ]
          in
          let rec go counter tm_next =
            let open Time in
            if now () >= tm_end then (
              [%log info] "Scheduled payments with handle %s has expired"
                (Uuid.to_string uuid) ;
              Uuid.Table.remove scheduler_tbl uuid ;
              Deferred.unit )
            else if Ivar.is_full ivar then (
              [%log info] "Stopping scheduled payments with handle %s"
                (Uuid.to_string uuid) ;
              Uuid.Table.remove scheduler_tbl uuid ;
              Deferred.unit )
            else
              let%bind () = send_payments counter in
              let%bind () = Async_unix.at tm_next in
              let next_tm_next = add tm_next wait_span in
              let now = now () in
              let next_tm_next =
                if next_tm_next <= now then
                  (* This is done to ensure there is no effect of transactions coming out one by one,
                     let there be some pause under any cricumstances *)
                  let span = diff now next_tm_next |> Span.to_ms in
                  let additive =
                    wait_span_ms - (int_of_float span % wait_span_ms)
                    |> float_of_int |> Span.of_ms
                  in
                  add now additive
                else next_tm_next
              in
              go (counter + 1) next_tm_next
          in
          [%log info] "Starting payment scheduler with handle %s"
            (Uuid.to_string uuid) ;
          let tm_next = Time.add tm_start wait_span in
          don't_wait_for @@ go 0 tm_next ;
          Ok (Uuid.to_string uuid) )

    let schedule_zkapp_commands =
      io_field "scheduleZkappCommands"
        ~args:
          Arg.
            [ arg "input" ~doc:"Zkapp commands details"
                ~typ:(non_null Types.Input.Itn.ZkappCommandsDetails.arg_typ)
            ]
        ~typ:(non_null string)
        ~resolve:(fun { ctx = with_seq_no, mina; _ } () input ->
          if not with_seq_no then return @@ Error "Missing sequence information"
          else
            return
            @@ O1trace.sync_thread "itn_schedule_zkapp_commands"
            @@ fun () ->
            let%bind.Result zkapp_command_details =
              Result.map_error
                ~f:(sprintf "Invalid input to zkapp command scheduler: %s")
                input
            in
            let logger = Mina_lib.top_level_logger mina in
            [%log debug]
              ~metadata:
                [ ( "no_precondition"
                  , `Bool zkapp_command_details.no_precondition )
                ]
              "Received request to start the zkapp command scheduler" ;
            let%bind.Result () =
              if List.is_empty zkapp_command_details.fee_payers then
                Error "Empty list of fee payers"
              else Ok ()
            in
            let uuid = Uuid.create_random Random.State.default in
            let stop_signal = Ivar.create () in
            let%bind.Result () =
              match
                Uuid.Table.add scheduler_tbl ~key:uuid ~data:stop_signal
              with
              | `Ok ->
                  Ok ()
              | `Duplicate ->
                  Result.Error
                    "Unexpected duplicate scheduled zkApp commands handle"
            in
            let%bind.Result ledger =
              match Utils.get_ledger_and_breadcrumb mina with
              | None ->
                  Error "Could not get best tip ledger"
              | Some (ledger, _best_tip) ->
                  Ok ledger
            in
            let wait_span =
              1. /. zkapp_command_details.tps |> Time.Span.of_sec
            in
            let duration_span =
              Time.Span.of_min (Float.of_int zkapp_command_details.duration_min)
            in
            let tm_start = Time.now () in
            let tm_end = Time.add tm_start duration_span in
            [%log info] "Starting zkApp scheduler with handle %s"
              (Uuid.to_string uuid) ;
            let { Precomputed_values.constraint_constants; _ } =
              (Mina_lib.config mina).precomputed_values
            in
            let zkapp_account_keypairs =
              List.init zkapp_command_details.num_zkapps_to_deploy ~f:(fun _ ->
                  Signature_lib.Keypair.create () )
            in
            let unused_keypairs =
              List.init (20 + zkapp_command_details.num_new_accounts)
                ~f:(fun _ -> Signature_lib.Keypair.create ())
            in
            let fee_payer_keypairs =
              List.map zkapp_command_details.fee_payers
                ~f:Signature_lib.Keypair.of_private_key_exn
            in
            let fee_payer_ids =
              List.map fee_payer_keypairs ~f:(fun kp ->
                  Account_id.of_public_key kp.public_key )
            in
            let zkapp_account_ids =
              List.map zkapp_account_keypairs ~f:(fun kp ->
                  Account_id.of_public_key kp.public_key )
            in
            let fee_payer_array = Array.of_list fee_payer_keypairs in
            let%bind.Result _ =
              Result.try_with (fun () ->
                  Array.map fee_payer_array ~f:(fun fee_payer_keypair ->
                      Utils.account_of_kp fee_payer_keypair ledger ) )
              |> Result.map_error ~f:(const "fee payer not in the ledger")
            in
            let keymap =
              List.map
                (zkapp_account_keypairs @ fee_payer_keypairs @ unused_keypairs)
                ~f:(fun { public_key; private_key } ->
                  (Public_key.compress public_key, private_key) )
              |> Public_key.Compressed.Map.of_alist_exn
            in
            let unused_pks =
              List.map unused_keypairs ~f:(fun { public_key; _ } ->
                  Public_key.compress public_key )
              |> Public_key.Compressed.Hash_set.of_list
            in
            upon
              (Itn_zkapps.wait_until_zkapps_deployed ~scheduler_tbl ~mina
                 ~ledger ~deployment_fee:zkapp_command_details.deployment_fee
                 ~max_cost:zkapp_command_details.max_cost
                 ~init_balance:zkapp_command_details.init_balance
                 ~fee_payer_array ~constraint_constants zkapp_account_keypairs
                 ~logger ~uuid ~stop_signal ~stop_time:tm_end
                 ~memo_prefix:zkapp_command_details.memo_prefix ~wait_span )
              (fun result ->
                match result with
                | None ->
                    ()
                | Some ledger ->
                    let account_state_tbl =
                      let get_account ids role =
                        List.map ids ~f:(fun id ->
                            (id, (Utils.account_of_id id ledger, role)) )
                      in
                      Account_id.Table.of_alist_exn
                        ( get_account fee_payer_ids `Fee_payer
                        @ get_account zkapp_account_ids `Ordinary_participant )
                    in
                    let tm_next = Time.add (Time.now ()) wait_span in
                    don't_wait_for
                    @@ Itn_zkapps.send_zkapps ~fee_payer_array
                         ~constraint_constants ~scheduler_tbl ~uuid ~keymap
                         ~unused_pks ~stop_signal ~mina ~zkapp_command_details
                         ~wait_span ~logger ~tm_end ~account_state_tbl tm_next
                         (List.length zkapp_account_keypairs) ) ;

            Ok (Uuid.to_string uuid) )

    let stop_scheduled_transactions =
      io_field "stopScheduledTransactions"
        ~args:
          Arg.
            [ arg "handle" ~doc:"Transaction scheduler handle"
                ~typ:(non_null string)
            ]
        ~typ:(non_null string)
        ~resolve:(fun { ctx = with_seq_no, mina; _ } () handle ->
          let logger = Mina_lib.top_level_logger mina in
          if not with_seq_no then return @@ Error "Missing sequence information"
          else
            O1trace.sync_thread "itn_stop_scheduled_transactions"
            @@ fun () ->
            try
              let uuid = Uuid.of_string handle in
              match Uuid.Table.find scheduler_tbl uuid with
              | None ->
                  return
                  @@ Error
                       (sprintf
                          "Could not find scheduled transactions with handle %s"
                          handle )
              | Some stop_signal ->
                  [%log info]
                    "Requesting stop of scheduled transactions with handle %s"
                    handle ;
                  Ivar.fill_if_empty stop_signal () ;
                  return
                  @@ Ok
                       (sprintf
                          "Requesting stop of scheduled transactions with \
                           handle %s"
                          handle )
            with _ ->
              return
              @@ Error
                   (sprintf "Not a valid scheduled transactions handle: %s"
                      handle ) )

    let update_gating =
      io_field "updateGating"
        ~args:
          Arg.
            [ arg "input" ~doc:"Gating update"
                ~typ:(non_null Types.Input.Itn.GatingUpdate.arg_typ)
            ]
        ~typ:(non_null string)
        ~resolve:(fun { ctx = with_seq_no, mina; _ } () input ->
          O1trace.thread "itn_update_gating"
          @@ fun () ->
          if not with_seq_no then return @@ Error "Missing sequence information"
          else
            let%bind.Deferred.Result { trusted_peers
                                     ; banned_peers
                                     ; isolate
                                     ; clean_added_peers
                                     ; added_peers
                                     } =
              Deferred.return input
            in
            let config = Mina_net2.{ trusted_peers; banned_peers; isolate } in
            let net = Mina_lib.net mina in
            let%bind _new_gating_config =
              Mina_networking.set_connection_gating_config ~clean_added_peers
                net config
            in
            let%bind failures =
              (* Add all peers *)
              Deferred.List.filter_map added_peers ~f:(fun peer ->
                  match%map.Deferred
                    Mina_networking.add_peer net peer ~is_seed:false
                  with
                  | Ok () ->
                      None
                  | Error err ->
                      Some (Error.to_string_hum err) )
            in
            if List.is_empty failures then Deferred.Result.return "success"
            else
              let%bind.Deferred.Result { trusted_peers
                                       ; banned_peers
                                       ; isolate
                                       ; clean_added_peers
                                       ; added_peers
                                       } =
                Deferred.return input
              in
              let config = Mina_net2.{ trusted_peers; banned_peers; isolate } in
              let net = Mina_lib.net mina in
              let%bind _new_gating_config =
                Mina_networking.set_connection_gating_config ~clean_added_peers
                  net config
              in
              let%bind failures =
                (* Add all peers *)
                Deferred.List.filter_map added_peers ~f:(fun peer ->
                    match%map.Deferred
                      Mina_networking.add_peer net peer ~is_seed:false
                    with
                    | Ok () ->
                        None
                    | Error err ->
                        Some (Error.to_string_hum err) )
              in
              if List.is_empty failures then Deferred.Result.return "success"
              else
                Deferred.Result.failf "failed to add peers: %s"
                  (String.concat ~sep:", " failures) )

    let flush_internal_logs =
      io_field "flushInternalLogs"
        ~doc:"Returns number of logs deleted from queue"
        ~args:
          Arg.
            [ arg "endLogId" ~doc:"Greatest log ID to be deleted"
                ~typ:(non_null int)
            ]
        ~typ:(non_null string)
        ~resolve:(fun { ctx = with_seq_no, _; _ } () end_log_id ->
          O1trace.thread "itn_flush_internal_logs"
          @@ fun () ->
          if not with_seq_no then return @@ Error "Missing sequence information"
          else
            let n = Itn_logger.flush_queue end_log_id in
            let s = sprintf "Deleted %d log%s" n (if n > 1 then "s" else "") in
            return @@ Ok s )

    let stop_daemon =
      (* minimum delay is to allow this GraphQL request to return *)
      let min_delay_secs = 5 in
      io_field "stopDaemon" ~doc:"Stop the Mina daemon"
        ~args:
          Arg.
            [ arg "delaySeconds"
                ~doc:
                  (sprintf
                     "Seconds to delay before stopping daemon (minimum %d)"
                     min_delay_secs )
                ~typ:int
            ; arg "cleanConfig"
                ~doc:
                  "Whether to remove saved configuration data (default false)"
                ~typ:bool
            ]
        ~typ:(non_null string)
        ~resolve:(fun { ctx = with_seq_no, mina; _ } () delay_secs clean_config ->
          O1trace.thread "itn_stop_daemon"
          @@ fun () ->
          if not with_seq_no then return @@ Error "Missing sequence information"
          else
            let delay_secs =
              Option.value_map delay_secs ~default:min_delay_secs ~f:Fn.id
            in
            if delay_secs < min_delay_secs then
              return
              @@ Error
                   (sprintf "Delay of %d seconds is less than minimum %d"
                      delay_secs min_delay_secs )
            else
              let clean_config = Option.value ~default:false clean_config in
              let conf_dir = (Mina_lib.config mina).conf_dir in
              if clean_config then
                Exit_handlers.register_async_shutdown_handler
                  ~logger:(Mina_lib.config mina).logger
                  ~description:"Remove configuration data" (fun () ->
                    let epoch_ledger_json_file =
                      conf_dir ^/ "epoch_ledger.json"
                    in
                    let%bind () =
                      match%bind Sys.file_exists epoch_ledger_json_file with
                      | `Yes -> (
                          let json =
                            In_channel.with_file epoch_ledger_json_file
                              ~f:(fun ic ->
                                In_channel.input_all ic
                                |> Yojson.Safe.from_string )
                          in
                          match json with
                          | `Assoc items ->
                              let find_uuid name =
                                match
                                  List.Assoc.find items name ~equal:String.equal
                                with
                                | Some (`String s) ->
                                    s
                                | _ ->
                                    failwithf
                                      "In epoch ledger JSON file, expected to \
                                       find entry for %s"
                                      name ()
                              in
                              let staking_uuid = find_uuid "staking" in
                              let next_uuid = find_uuid "next" in
                              let rm_epoch_ledger uuid =
                                let path =
                                  conf_dir ^/ sprintf "epoch_ledger%s" uuid
                                in
                                match%bind Sys.file_exists path with
                                | `Yes ->
                                    File_system.remove_dir path
                                | `No | `Unknown ->
                                    Deferred.unit
                              in
                              let%bind () = rm_epoch_ledger staking_uuid in
                              rm_epoch_ledger next_uuid
                          | _ ->
                              failwith "Expected JSON record" )
                      | `No | `Unknown ->
                          Deferred.unit
                    in
                    let files_to_remove =
                      [ "epoch_ledger.json"; "root" ^/ "root" ]
                    in
                    let%bind () =
                      Deferred.List.iter files_to_remove ~f:(fun file ->
                          let path = conf_dir ^/ file in
                          match%bind Sys.file_exists path with
                          | `Yes ->
                              Sys.remove path
                          | `No | `Unknown ->
                              Deferred.unit )
                    in
                    let dirs_to_remove =
                      [ "root" ^/ "snarked_ledger"; "frontier" ]
                    in
                    Deferred.List.iter dirs_to_remove ~f:(fun dir ->
                        let path = conf_dir ^/ dir in
                        match%bind Sys.file_exists path with
                        | `Yes ->
                            File_system.remove_dir path
                        | `No | `Unknown ->
                            Deferred.unit ) ) ;
              let s =
                let clean_str =
                  if clean_config then
                    sprintf ", will clean configuration directory %s" conf_dir
                  else ""
                in
                sprintf "Stopping daemon in %d seconds%s" delay_secs clean_str
              in
              let delay_span = delay_secs |> Float.of_int |> Time.Span.of_sec in
              Async.Deferred.don't_wait_for
                (let%bind () = Async.after delay_span in
                 let%bind () = Scheduler.yield () in
                 exit 0 ) ;
              return @@ Ok s )

    let commands =
      [ schedule_payments
      ; schedule_zkapp_commands
      ; stop_scheduled_transactions
      ; update_gating
      ; flush_internal_logs
      ; stop_daemon
      ]
  end
end

module Queries = struct
  open Schema

  (* helper for pooledUserCommands, pooledZkappCommands *)
  let get_commands ~resource_pool ~pk_opt ~hashes_opt ~txns_opt =
    match (pk_opt, hashes_opt, txns_opt) with
    | None, None, None ->
        Network_pool.Transaction_pool.Resource_pool.get_all resource_pool
    | Some pk, None, None ->
        let account_id = Account_id.create pk Token_id.default in
        Network_pool.Transaction_pool.Resource_pool.all_from_account
          resource_pool account_id
    | _ -> (
        let hashes_txns =
          (* Transactions identified by hashes. *)
          match hashes_opt with
          | Some hashes ->
              List.filter_map hashes ~f:(fun hash ->
                  hash |> Transaction_hash.of_base58_check |> Result.ok
                  |> Option.bind
                       ~f:
                         (Network_pool.Transaction_pool.Resource_pool
                          .find_by_hash resource_pool ) )
          | None ->
              []
        in
        let txns : Transaction_hash.User_command_with_valid_signature.t list =
          (* Transactions as identified by IDs.
             This is a little redundant, but it makes our API more
             consistent.
          *)
          match txns_opt with
          | Some txns ->
              List.filter_map txns ~f:(fun serialized_txn ->
                  (* base64 could be a signed command or zkapp command *)
                  match Signed_command.of_base64 serialized_txn with
                  | Ok signed_command ->
                      let user_cmd =
                        User_command.Signed_command signed_command
                      in
                      (* The command gets piped through [forget_check]
                         below; this is just to make the types work
                         without extra unnecessary mapping in the other
                         branches above.
                      *)
                      let (`If_this_is_used_it_should_have_a_comment_justifying_it
                            valid_cmd ) =
                        User_command.to_valid_unsafe user_cmd
                      in
                      Some
                        (Transaction_hash.User_command_with_valid_signature
                         .create valid_cmd )
                  | Error _ -> (
                      match Zkapp_command.of_base64 serialized_txn with
                      | Ok zkapp_command ->
                          let user_cmd =
                            User_command.Zkapp_command zkapp_command
                          in
                          (* The command gets piped through [forget_check]
                             below; this is just to make the types work
                             without extra unnecessary mapping in the other
                             branches above.
                          *)
                          let (`If_this_is_used_it_should_have_a_comment_justifying_it
                                valid_cmd ) =
                            User_command.to_valid_unsafe user_cmd
                          in
                          Some
                            (Transaction_hash.User_command_with_valid_signature
                             .create valid_cmd )
                      | Error _ ->
                          (* invalid base64 for a transaction *)
                          None ) )
          | None ->
              []
        in
        let all_txns = hashes_txns @ txns in
        match pk_opt with
        | None ->
            all_txns
        | Some pk ->
            (* Only return commands paid for by the given public key. *)
            List.filter all_txns ~f:(fun txn ->
                txn
                |> Transaction_hash.User_command_with_valid_signature.command
                |> User_command.fee_payer |> Account_id.public_key
                |> Public_key.Compressed.equal pk ) )

  let pooled_user_commands =
    field "pooledUserCommands"
      ~doc:
        "Retrieve all the scheduled user commands for a specified sender that \
         the current daemon sees in its transaction pool. All scheduled \
         commands are queried if no sender is specified"
      ~typ:(non_null @@ list @@ non_null Types.User_command.user_command)
      ~args:
        Arg.
          [ arg "publicKey" ~doc:"Public key of sender of pooled user commands"
              ~typ:Types.Input.PublicKey.arg_typ
          ; arg "hashes" ~doc:"Hashes of the commands to find in the pool"
              ~typ:(list (non_null string))
          ; arg "ids" ~typ:(list (non_null guid)) ~doc:"Ids of User commands"
          ]
      ~resolve:(fun { ctx = mina; _ } () pk_opt hashes_opt txns_opt ->
        let transaction_pool = Mina_lib.transaction_pool mina in
        let resource_pool =
          Network_pool.Transaction_pool.resource_pool transaction_pool
        in
        let cmds = get_commands ~resource_pool ~pk_opt ~hashes_opt ~txns_opt in
        List.filter_map cmds ~f:(fun txn ->
            let cmd_with_hash =
              Transaction_hash.User_command_with_valid_signature.forget_check
                txn
            in
            match cmd_with_hash.data with
            | Signed_command user_cmd ->
                Some
                  (Types.User_command.mk_user_command
                     { status = Enqueued
                     ; data = { cmd_with_hash with data = user_cmd }
                     } )
            | Zkapp_command _ ->
                None ) )

  let pooled_zkapp_commands =
    field "pooledZkappCommands"
      ~doc:
        "Retrieve all the scheduled zkApp commands for a specified sender that \
         the current daemon sees in its transaction pool. All scheduled \
         commands are queried if no sender is specified"
      ~typ:(non_null @@ list @@ non_null Types.Zkapp_command.zkapp_command)
      ~args:
        Arg.
          [ arg "publicKey" ~doc:"Public key of sender of pooled zkApp commands"
              ~typ:Types.Input.PublicKey.arg_typ
          ; arg "hashes" ~doc:"Hashes of the zkApp commands to find in the pool"
              ~typ:(list (non_null string))
          ; arg "ids" ~typ:(list (non_null guid)) ~doc:"Ids of zkApp commands"
          ]
      ~resolve:(fun { ctx = mina; _ } () pk_opt hashes_opt txns_opt ->
        let transaction_pool = Mina_lib.transaction_pool mina in
        let resource_pool =
          Network_pool.Transaction_pool.resource_pool transaction_pool
        in
        let cmds = get_commands ~resource_pool ~pk_opt ~hashes_opt ~txns_opt in
        List.filter_map cmds ~f:(fun txn ->
            let cmd_with_hash =
              Transaction_hash.User_command_with_valid_signature.forget_check
                txn
            in
            match cmd_with_hash.data with
            | Signed_command _ ->
                None
            | Zkapp_command zkapp_cmd ->
                Some
                  { Types.Zkapp_command.With_status.status = Enqueued
                  ; data = { cmd_with_hash with data = zkapp_cmd }
                  } ) )

  let sync_status =
    io_field "syncStatus" ~doc:"Network sync status" ~args:[]
      ~typ:(non_null Types.sync_status) ~resolve:(fun { ctx = mina; _ } () ->
        let open Deferred.Let_syntax in
        (* pull out sync status from status, so that result here
             agrees with status; see issue #8251
        *)
        let%map { sync_status; _ } =
          Mina_commands.get_status ~flag:`Performance mina
        in
        Ok sync_status )

  let daemon_status =
    io_field "daemonStatus" ~doc:"Get running daemon status" ~args:[]
      ~typ:(non_null Types.DaemonStatus.t) ~resolve:(fun { ctx = mina; _ } () ->
        Mina_commands.get_status ~flag:`Performance mina >>| Result.return )

  let trust_status =
    field "trustStatus"
      ~typ:(list (non_null Types.Payload.trust_status))
      ~args:Arg.[ arg "ipAddress" ~typ:(non_null string) ]
      ~doc:"Trust status for an IPv4 or IPv6 address"
      ~resolve:(fun { ctx = mina; _ } () (ip_addr_string : string) ->
        match Types.Arguments.ip_address ~name:"ipAddress" ip_addr_string with
        | Ok ip_addr ->
            Some (Mina_commands.get_trust_status mina ip_addr)
        | Error _ ->
            None )

  let trust_status_all =
    field "trustStatusAll"
      ~typ:(non_null @@ list @@ non_null Types.Payload.trust_status)
      ~args:Arg.[]
      ~doc:"IP address and trust status for all peers"
      ~resolve:(fun { ctx = mina; _ } () ->
        Mina_commands.get_trust_status_all mina )

  let version =
    field "version" ~typ:string
      ~args:Arg.[]
      ~doc:"The version of the node (git commit hash)"
      ~resolve:(fun _ _ -> Some Mina_version.commit_id)

  let get_filtered_log_entries =
    field "getFilteredLogEntries"
      ~typ:(non_null Types.get_filtered_log_entries)
      ~args:Arg.[ arg "offset" ~typ:(non_null int) ]
      ~doc:"TESTING ONLY: Retrieve all new structured events in memory"
      ~resolve:(fun { ctx = t; _ } () i -> Mina_lib.get_filtered_log_entries t i)

  let tracked_accounts_resolver { ctx = mina; _ } () =
    let wallets = Mina_lib.wallets mina in
    let block_production_pubkeys = Mina_lib.block_production_pubkeys mina in
    let best_tip_ledger = Mina_lib.best_ledger mina in
    wallets |> Secrets.Wallets.pks
    |> List.map ~f:(fun pk ->
           { Types.AccountObj.account =
               Types.AccountObj.Partial_account.of_pk mina pk
           ; locked = Secrets.Wallets.check_locked wallets ~needle:pk
           ; is_actively_staking =
               Public_key.Compressed.Set.mem block_production_pubkeys pk
           ; path = Secrets.Wallets.get_path wallets pk
           ; index =
               ( match best_tip_ledger with
               | `Active ledger ->
                   Option.try_with (fun () ->
                       Ledger.index_of_account_exn ledger
                         (Account_id.create pk Token_id.default) )
               | _ ->
                   None )
           } )

  let owned_wallets =
    field "ownedWallets"
      ~doc:"Wallets for which the daemon knows the private key"
      ~typ:(non_null (list (non_null Types.AccountObj.account)))
      ~deprecated:(Deprecated (Some "use trackedAccounts instead"))
      ~args:Arg.[]
      ~resolve:tracked_accounts_resolver

  let tracked_accounts =
    field "trackedAccounts"
      ~doc:"Accounts for which the daemon tracks the private key"
      ~typ:(non_null (list (non_null Types.AccountObj.account)))
      ~args:Arg.[]
      ~resolve:tracked_accounts_resolver

  let account_resolver { ctx = mina; _ } () pk =
    Some
      (Types.AccountObj.lift mina pk
         (Types.AccountObj.Partial_account.of_pk mina pk) )

  let wallet =
    field "wallet" ~doc:"Find any wallet via a public key"
      ~typ:Types.AccountObj.account
      ~deprecated:(Deprecated (Some "use account instead"))
      ~args:
        Arg.
          [ arg "publicKey" ~doc:"Public key of account being retrieved"
              ~typ:(non_null Types.Input.PublicKey.arg_typ)
          ]
      ~resolve:account_resolver

  let account =
    field "account" ~doc:"Find any account via a public key and token"
      ~typ:Types.AccountObj.account
      ~args:
        Arg.
          [ arg "publicKey" ~doc:"Public key of account being retrieved"
              ~typ:(non_null Types.Input.PublicKey.arg_typ)
          ; arg' "token"
              ~doc:"Token of account being retrieved (defaults to MINA)"
              ~typ:Types.Input.TokenId.arg_typ ~default:Token_id.default
          ]
      ~resolve:(fun { ctx = mina; _ } () pk token ->
        Option.bind (Utils.get_ledger_and_breadcrumb mina)
          ~f:(fun (ledger, breadcrumb) ->
            let open Option.Let_syntax in
            let%bind location =
              Ledger.location_of_account ledger (Account_id.create pk token)
            in
            let%map account = Ledger.get ledger location in
            Types.AccountObj.Partial_account.of_full_account ~breadcrumb account
            |> Types.AccountObj.lift mina pk ) )

  let accounts_for_pk =
    field "accounts" ~doc:"Find all accounts for a public key"
      ~typ:(non_null (list (non_null Types.AccountObj.account)))
      ~args:
        Arg.
          [ arg "publicKey" ~doc:"Public key to find accounts for"
              ~typ:(non_null Types.Input.PublicKey.arg_typ)
          ]
      ~resolve:(fun { ctx = mina; _ } () pk ->
        match Utils.get_ledger_and_breadcrumb mina with
        | Some (ledger, breadcrumb) ->
            let tokens = Ledger.tokens ledger pk |> Set.to_list in
            List.filter_map tokens ~f:(fun token ->
                let open Option.Let_syntax in
                let%bind location =
                  Ledger.location_of_account ledger (Account_id.create pk token)
                in
                let%map account = Ledger.get ledger location in
                Types.AccountObj.Partial_account.of_full_account ~breadcrumb
                  account
                |> Types.AccountObj.lift mina pk )
        | None ->
            [] )

  let token_accounts =
    io_field "tokenAccounts" ~doc:"Find all accounts for a token ID"
      ~typ:(non_null (list (non_null Types.AccountObj.account)))
      ~args:
        Arg.
          [ arg "tokenId" ~doc:"Token ID to find accounts for"
              ~typ:(non_null Types.Input.TokenId.arg_typ)
          ]
      ~resolve:(fun { ctx = mina; _ } () token_id ->
        match Utils.get_ledger_and_breadcrumb mina with
        | Some (ledger, breadcrumb) ->
            let%map.Deferred accounts = Ledger.accounts ledger in
            Ok
              (Account_id.Set.fold accounts ~init:[]
                 ~f:(fun acct_objs acct_id ->
                   if Token_id.(Account_id.token_id acct_id <> token_id) then
                     acct_objs
                   else
                     (* account id in the ledger, lookup should always succeed *)
                     let loc =
                       Option.value_exn
                       @@ Ledger.location_of_account ledger acct_id
                     in
                     let account = Option.value_exn @@ Ledger.get ledger loc in
                     let partial_account =
                       Types.AccountObj.Partial_account.of_full_account
                         ~breadcrumb account
                     in
                     Types.AccountObj.lift mina account.public_key
                       partial_account
                     :: acct_objs ) )
        | None ->
            return (Ok []) )

  let token_owner =
    field "tokenOwner" ~doc:"Find the account that owns a given token"
      ~typ:Types.AccountObj.account
      ~args:
        Arg.
          [ arg "tokenId" ~doc:"Token ID to find the owning account for"
              ~typ:(non_null Types.Input.TokenId.arg_typ)
          ]
      ~resolve:(fun { ctx = mina; _ } () token ->
        let open Option.Let_syntax in
        let%bind tip = Mina_lib.best_tip mina |> Participating_state.active in
        let ledger =
          Transition_frontier.Breadcrumb.staged_ledger tip
          |> Staged_ledger.ledger
        in
        let%map account_id = Ledger.token_owner ledger token in
        Types.AccountObj.get_best_ledger_account mina account_id )

  let transaction_status =
    result_field2 "transactionStatus" ~doc:"Get the status of a transaction"
      ~typ:(non_null Types.transaction_status)
      ~args:
        Arg.
          [ arg "payment" ~typ:guid ~doc:"Id of a Payment"
          ; arg "zkappTransaction" ~typ:guid ~doc:"Id of a zkApp transaction"
          ]
      ~resolve:(fun { ctx = mina; _ } () (serialized_payment : string option)
                    (serialized_zkapp : string option) ->
        let open Result.Let_syntax in
        let deserialize_txn serialized_txn =
          let res =
            match serialized_txn with
            | `Signed_command cmd ->
                Or_error.(
                  Signed_command.of_base64 cmd
                  >>| fun c -> User_command.Signed_command c)
            | `Zkapp_command cmd ->
                Or_error.(
                  Zkapp_command.of_base64 cmd
                  >>| fun c -> User_command.Zkapp_command c)
          in
          result_of_or_error res ~error:"Invalid transaction provided"
          |> Result.map ~f:(fun cmd ->
                 { With_hash.data = cmd
                 ; hash = Transaction_hash.hash_command cmd
                 } )
        in
        let%map txn =
          match (serialized_payment, serialized_zkapp) with
          | None, None | Some _, Some _ ->
              Error
                "Invalid query: Specify either a payment ID or a zkApp \
                 transaction ID"
          | Some payment, None ->
              deserialize_txn (`Signed_command payment)
          | None, Some zkapp_txn ->
              deserialize_txn (`Zkapp_command zkapp_txn)
        in
        let frontier_broadcast_pipe = Mina_lib.transition_frontier mina in
        let transaction_pool = Mina_lib.transaction_pool mina in
        Transaction_inclusion_status.get_status ~frontier_broadcast_pipe
          ~transaction_pool txn.data )

  let current_snark_worker =
    field "currentSnarkWorker" ~typ:Types.snark_worker
      ~args:Arg.[]
      ~doc:"Get information about the current snark worker"
      ~resolve:(fun { ctx = mina; _ } _ ->
        Option.map (Mina_lib.snark_worker_key mina) ~f:(fun k ->
            (k, Mina_lib.snark_work_fee mina) ) )

  let genesis_block =
    field "genesisBlock" ~typ:(non_null Types.block) ~args:[]
      ~doc:"Get the genesis block" ~resolve:(fun { ctx = mina; _ } () ->
        let open Mina_state in
        let { Precomputed_values.genesis_ledger
            ; constraint_constants
            ; consensus_constants
            ; genesis_epoch_data
            ; proof_data
            ; _
            } =
          (Mina_lib.config mina).precomputed_values
        in
        let { With_hash.data = genesis_state
            ; hash = { State_hash.State_hashes.state_hash = hash; _ }
            } =
          let open Staged_ledger_diff in
          Genesis_protocol_state.t
            ~genesis_ledger:(Genesis_ledger.Packed.t genesis_ledger)
            ~genesis_epoch_data ~constraint_constants ~consensus_constants
            ~genesis_body_reference
        in
        let winner = fst Consensus_state_hooks.genesis_winner in
        { With_hash.data =
            { Filtered_external_transition.creator = winner
            ; winner
            ; protocol_state =
                { previous_state_hash =
                    Protocol_state.previous_state_hash genesis_state
                ; blockchain_state =
                    Protocol_state.blockchain_state genesis_state
                ; consensus_state = Protocol_state.consensus_state genesis_state
                }
            ; transactions =
                { commands = []
                ; fee_transfers = []
                ; coinbase = constraint_constants.coinbase_amount
                ; coinbase_receiver =
                    Some (fst Consensus_state_hooks.genesis_winner)
                }
            ; snark_jobs = []
            ; proof =
                ( match proof_data with
                | Some { genesis_proof; _ } ->
                    genesis_proof
                | None ->
                    (* It's nearly never useful to have a specific genesis
                       proof to pass here -- anyone can create one as needed --
                       and we don't want this GraphQL query to trigger an
                       expensive proof generation step if we don't have one
                       available.
                    *)
                    Proof.blockchain_dummy )
            }
        ; hash
        } )

  (* used by best_chain, block below *)
  let block_of_breadcrumb mina breadcrumb =
    let hash = Transition_frontier.Breadcrumb.state_hash breadcrumb in
    let block = Transition_frontier.Breadcrumb.block breadcrumb in
    let transactions =
      Mina_block.transactions
        ~constraint_constants:
          (Mina_lib.config mina).precomputed_values.constraint_constants block
    in
    { With_hash.Stable.Latest.data =
        Filtered_external_transition.of_transition block `All transactions
    ; hash
    }

  let best_chain =
    io_field "bestChain"
      ~doc:
        "Retrieve a list of blocks from transition frontier's root to the \
         current best tip. Returns an error if the system is bootstrapping."
      ~typ:(list @@ non_null Types.block)
      ~args:
        Arg.
          [ arg "maxLength"
              ~doc:
                "The maximum number of blocks to return. If there are more \
                 blocks in the transition frontier from root to tip, the n \
                 blocks closest to the best tip will be returned"
              ~typ:int
          ]
      ~resolve:(fun { ctx = mina; _ } () max_length ->
        match Mina_lib.best_chain ?max_length mina with
        | Some best_chain ->
            let%map blocks =
              Deferred.List.map best_chain ~f:(fun bc ->
                  Deferred.return @@ block_of_breadcrumb mina bc )
            in
            Ok (Some blocks)
        | None ->
            return
            @@ Error "Could not obtain best chain from transition frontier" )

  let block =
    result_field2 "block"
      ~doc:
        "Retrieve a block with the given state hash or height, if contained in \
         the transition frontier."
      ~typ:(non_null Types.block)
      ~args:
        Arg.
          [ arg "stateHash" ~doc:"The state hash of the desired block"
              ~typ:string
          ; arg "height"
              ~doc:"The height of the desired block in the best chain" ~typ:int
          ]
      ~resolve:(fun { ctx = mina; _ } () (state_hash_base58_opt : string option)
                    (height_opt : int option) ->
        let open Result.Let_syntax in
        let get_transition_frontier () =
          let transition_frontier_pipe = Mina_lib.transition_frontier mina in
          Pipe_lib.Broadcast_pipe.Reader.peek transition_frontier_pipe
          |> Result.of_option ~error:"Could not obtain transition frontier"
        in
        let block_from_state_hash state_hash_base58 =
          let%bind state_hash =
            State_hash.of_base58_check state_hash_base58
            |> Result.map_error ~f:Error.to_string_hum
          in
          let%bind transition_frontier = get_transition_frontier () in
          let%map breadcrumb =
            Transition_frontier.find transition_frontier state_hash
            |> Result.of_option
                 ~error:
                   (sprintf
                      "Block with state hash %s not found in transition \
                       frontier"
                      state_hash_base58 )
          in
          block_of_breadcrumb mina breadcrumb
        in
        let block_from_height height =
          let height_uint32 =
            (* GraphQL int is signed 32-bit
                 empirically, conversion does not raise even if
               - the number is negative
               - the number is not representable using 32 bits
            *)
            Unsigned.UInt32.of_int height
          in
          let%bind transition_frontier = get_transition_frontier () in
          let best_chain_breadcrumbs =
            Transition_frontier.best_tip_path transition_frontier
          in
          let%map desired_breadcrumb =
            List.find best_chain_breadcrumbs ~f:(fun bc ->
                let validated_transition =
                  Transition_frontier.Breadcrumb.validated_transition bc
                in
                let block_height =
                  Mina_block.(
                    blockchain_length @@ With_hash.data
                    @@ Validated.forget validated_transition)
                in
                Unsigned.UInt32.equal block_height height_uint32 )
            |> Result.of_option
                 ~error:
                   (sprintf
                      "Could not find block in transition frontier with height \
                       %d"
                      height )
          in
          block_of_breadcrumb mina desired_breadcrumb
        in
        match (state_hash_base58_opt, height_opt) with
        | Some state_hash_base58, None ->
            block_from_state_hash state_hash_base58
        | None, Some height ->
            block_from_height height
        | None, None | Some _, Some _ ->
            Error "Must provide exactly one of state hash, height" )

  let initial_peers =
    field "initialPeers"
      ~doc:"List of peers that the daemon first used to connect to the network"
      ~args:Arg.[]
      ~typ:(non_null @@ list @@ non_null string)
      ~resolve:(fun { ctx = mina; _ } () ->
        List.map (Mina_lib.initial_peers mina) ~f:Mina_net2.Multiaddr.to_string
        )

  let get_peers =
    io_field "getPeers"
      ~doc:"List of peers that the daemon is currently connected to"
      ~args:Arg.[]
      ~typ:(non_null @@ list @@ non_null Types.DaemonStatus.peer)
      ~resolve:(fun { ctx = mina; _ } () ->
        let%map peers = Mina_networking.peers (Mina_lib.net mina) in
        Ok (List.map ~f:Network_peer.Peer.to_display peers) )

  let snark_pool =
    field "snarkPool"
      ~doc:"List of completed snark works that have the lowest fee so far"
      ~args:Arg.[]
      ~typ:(non_null @@ list @@ non_null Types.completed_work)
      ~resolve:(fun { ctx = mina; _ } () ->
        Mina_lib.snark_pool mina |> Network_pool.Snark_pool.resource_pool
        |> Network_pool.Snark_pool.Resource_pool.all_completed_work )

  let pending_snark_work =
    field "pendingSnarkWork" ~doc:"List of snark works that are yet to be done"
      ~args:Arg.[]
      ~typ:(non_null @@ list @@ non_null Types.pending_work)
      ~resolve:(fun { ctx = mina; _ } () ->
        let snark_job_state = Mina_lib.snark_job_state mina in
        let snark_pool = Mina_lib.snark_pool mina in
        let fee_opt =
          Mina_lib.(
            Option.map (snark_worker_key mina) ~f:(fun _ -> snark_work_fee mina))
        in
        let (module S) = Mina_lib.work_selection_method mina in
        S.pending_work_statements ~snark_pool ~fee_opt snark_job_state )

  let genesis_constants =
    field "genesisConstants"
      ~doc:
        "The constants used to determine the configuration of the genesis \
         block and all of its transitive dependencies"
      ~args:Arg.[]
      ~typ:(non_null Types.genesis_constants)
      ~resolve:(fun _ () -> ())

  let time_offset =
    field "timeOffset"
      ~doc:
        "The time offset in seconds used to convert real times into blockchain \
         times"
      ~args:Arg.[]
      ~typ:(non_null int)
      ~resolve:(fun { ctx = mina; _ } () ->
        Block_time.Controller.get_time_offset
          ~logger:(Mina_lib.config mina).logger
        |> Time.Span.to_sec |> Float.to_int )

  let connection_gating_config =
    io_field "connectionGatingConfig"
      ~doc:
        "The rules that the libp2p helper will use to determine which \
         connections to permit"
      ~args:Arg.[]
      ~typ:(non_null Types.Payload.set_connection_gating_config)
      ~resolve:(fun { ctx = mina; _ } _ ->
        let net = Mina_lib.net mina in
        let%map config = Mina_networking.connection_gating_config net in
        Ok config )

  let validate_payment =
    io_field "validatePayment"
      ~doc:"Validate the format and signature of a payment" ~typ:(non_null bool)
      ~args:
        Arg.
          [ arg "input" ~typ:(non_null Types.Input.SendPaymentInput.arg_typ)
          ; Types.Input.Fields.signature
          ]
      ~resolve:(fun { ctx = mina; _ } ()
                    (from, to_, amount, fee, valid_until, memo, nonce_opt)
                    signature ->
        let open Deferred.Result.Let_syntax in
        let body =
          Signed_command_payload.Body.Payment
            { receiver_pk = to_; amount = Amount.of_uint64 amount }
        in
        let%bind signature =
          match signature with
          | Some signature ->
              return signature
          | None ->
              Deferred.Result.fail "Signature field is missing"
        in
        let%bind user_command_input =
          Mutations.make_signed_user_command ~nonce_opt ~signer:from ~memo ~fee
            ~fee_payer_pk:from ~valid_until ~body ~signature
        in
        let%map user_command, _ =
          User_command_input.to_user_command
            ~get_current_nonce:(Mina_lib.get_current_nonce mina)
            ~get_account:(Mina_lib.get_account mina)
            ~constraint_constants:
              (Mina_lib.config mina).precomputed_values.constraint_constants
            ~logger:(Mina_lib.top_level_logger mina)
            user_command_input
          |> Deferred.Result.map_error ~f:Error.to_string_hum
        in
        Signed_command.check_signature user_command )

  let runtime_config =
    field "runtimeConfig"
      ~doc:"The runtime configuration passed to the daemon at start-up"
      ~typ:(non_null Types.json)
      ~args:Arg.[]
      ~resolve:(fun { ctx = mina; _ } () ->
        Mina_lib.runtime_config mina
        |> Runtime_config.to_yojson |> Yojson.Safe.to_basic )

  let fork_config =
    field "fork_config"
      ~doc:
        "The runtime configuration for a blockchain fork intended to be a \
         continuation of the current one."
      ~typ:(non_null Types.json)
      ~args:Arg.[]
      ~resolve:(fun { ctx = mina; _ } () ->
        match Mina_lib.best_tip mina with
        | `Bootstrapping ->
            `Assoc [ ("error", `String "Daemon is bootstrapping") ]
        | `Active best_tip -> (
            let block = Transition_frontier.Breadcrumb.(block best_tip) in
            let blockchain_length = Mina_block.blockchain_length block in
            let global_slot =
              Mina_block.consensus_state block
              |> Consensus.Data.Consensus_state.curr_global_slot
            in
            let staged_ledger =
              Transition_frontier.Breadcrumb.staged_ledger best_tip
              |> Staged_ledger.ledger
            in
            let protocol_state =
              Transition_frontier.Breadcrumb.protocol_state best_tip
            in
            let consensus =
              Mina_state.Protocol_state.consensus_state protocol_state
            in
            let staking_epoch =
              Consensus.Proof_of_stake.Data.Consensus_state.staking_epoch_data
                consensus
            in
            let next_epoch =
              Consensus.Proof_of_stake.Data.Consensus_state.next_epoch_data
                consensus
            in
            let staking_epoch_seed =
              Mina_base.Epoch_seed.to_base58_check
                staking_epoch.Mina_base.Epoch_data.Poly.seed
            in
            let next_epoch_seed =
              Mina_base.Epoch_seed.to_base58_check
                next_epoch.Mina_base.Epoch_data.Poly.seed
            in
            let runtime_config = Mina_lib.runtime_config mina in
            match
              let open Result.Let_syntax in
              let%bind staking_ledger =
                match Mina_lib.staking_ledger mina with
                | None ->
                    Error "Staking ledger is not initialized."
                | Some (Genesis_epoch_ledger l) ->
                    Ok (Ledger.Any_ledger.cast (module Ledger) l)
                | Some (Ledger_db l) ->
                    Ok (Ledger.Any_ledger.cast (module Ledger.Db) l)
              in
              let%bind next_epoch_ledger =
                match Mina_lib.next_epoch_ledger mina with
                | None ->
                    Error "Next epoch ledger is not initialized."
                | Some `Notfinalized ->
                    Ok None
                | Some (`Finalized (Genesis_epoch_ledger l)) ->
                    Ok (Some (Ledger.Any_ledger.cast (module Ledger) l))
                | Some (`Finalized (Ledger_db l)) ->
                    Ok (Some (Ledger.Any_ledger.cast (module Ledger.Db) l))
              in
              Runtime_config.make_fork_config ~staged_ledger ~global_slot
                ~staking_ledger ~staking_epoch_seed ~next_epoch_ledger
                ~next_epoch_seed ~blockchain_length
                ~protocol_state_hash:protocol_state.previous_state_hash
                runtime_config
            with
            | Error e ->
                `Assoc [ ("error", `String e) ]
<<<<<<< HEAD
            | Ok accounts ->
                let runtime_config = Mina_lib.runtime_config mina in
                let ledger = Option.value_exn runtime_config.ledger in
                let previous_length =
                  let open Option.Let_syntax in
                  let%bind proof = runtime_config.proof in
                  let%map fork = proof.fork in
                  fork.previous_length + global_slot
                in
                let fork =
                  Runtime_config.Fork_config.
                    { previous_state_hash =
                        State_hash.to_base58_check
                          protocol_state.previous_state_hash
                    ; previous_length =
                        Option.value ~default:global_slot previous_length
                    ; genesis_slot = global_slot
                    }
                in
                let update =
                  Runtime_config.make
                  (* add_genesis_winner must be set to false, because this
                     config effectively creates a continuation of the current
                     blockchain state and therefore the genesis ledger already
                     contains the winner of the previous block. No need to
                     artificially add it. In fact, it wouldn't work at all,
                     because the new node would try to create this account at
                     startup, even though it already exists, leading to an error.*)
                    ~ledger:
                      { ledger with
                        base = Accounts accounts
                      ; add_genesis_winner = Some false
                      }
                    ~proof:(Runtime_config.Proof_keys.make ~fork ())
                    ()
                in
                let new_config = Runtime_config.combine runtime_config update in
=======
            | Ok new_config ->
>>>>>>> a8c6f2b0
                Runtime_config.to_yojson new_config |> Yojson.Safe.to_basic ) )

  let thread_graph =
    field "threadGraph"
      ~doc:
        "A graphviz dot format representation of the deamon's internal thread \
         graph"
      ~typ:(non_null string)
      ~args:Arg.[]
      ~resolve:(fun _ () ->
        Bytes.unsafe_to_string
          ~no_mutation_while_string_reachable:
            (O1trace.Thread.dump_thread_graph ()) )

  let evaluate_vrf =
    io_field "evaluateVrf"
      ~doc:
        "Evaluate a vrf for the given public key. This includes a witness \
         which may be verified without access to the private key for this vrf \
         evaluation."
      ~typ:(non_null Types.vrf_evaluation)
      ~args:
        Arg.
          [ arg "message" ~typ:(non_null Types.Input.VrfMessageInput.arg_typ)
          ; arg "publicKey" ~typ:(non_null Types.Input.PublicKey.arg_typ)
          ; arg "vrfThreshold" ~typ:Types.Input.VrfThresholdInput.arg_typ
          ]
      ~resolve:(fun { ctx = mina; _ } () message public_key vrf_threshold ->
        Deferred.return
        @@
        let open Result.Let_syntax in
        let%map sk =
          match%bind Mutations.find_identity ~public_key mina with
          | `Keypair { private_key; _ } ->
              Ok private_key
          | `Hd_index _ ->
              Error
                "Computing a vrf evaluation from a hardware wallet is not \
                 supported"
        in
        let constraint_constants =
          (Mina_lib.config mina).precomputed_values.constraint_constants
        in
        let t =
          { (Consensus_vrf.Layout.Evaluation.of_message_and_sk
               ~constraint_constants message sk )
            with
            vrf_threshold
          }
        in
        match vrf_threshold with
        | Some _ ->
            Consensus_vrf.Layout.Evaluation.compute_vrf ~constraint_constants t
        | None ->
            t )

  let check_vrf =
    field "checkVrf"
      ~doc:
        "Check a vrf evaluation commitment. This can be used to check vrf \
         evaluations without needing to reveal the private key, in the format \
         returned by evaluateVrf"
      ~typ:(non_null Types.vrf_evaluation)
      ~args:
        Arg.
          [ arg "input" ~typ:(non_null Types.Input.VrfEvaluationInput.arg_typ) ]
      ~resolve:(fun { ctx = mina; _ } () evaluation ->
        let constraint_constants =
          (Mina_lib.config mina).precomputed_values.constraint_constants
        in
        Consensus_vrf.Layout.Evaluation.compute_vrf ~constraint_constants
          evaluation )

  let blockchain_verification_key =
    io_field "blockchainVerificationKey"
      ~doc:"The pickles verification key for the protocol state proof"
      ~typ:(non_null Types.json)
      ~args:Arg.[]
      ~resolve:(fun { ctx = mina; _ } () ->
        let open Deferred.Result.Let_syntax in
        Mina_lib.verifier mina |> Verifier.get_blockchain_verification_key
        |> Deferred.Result.map_error ~f:Error.to_string_hum
        >>| Pickles.Verification_key.to_yojson >>| Yojson.Safe.to_basic )

  let network_id =
    field "networkID"
      ~doc:
        "The chain-agnostic identifier of the network this daemon is \
         participating in"
      ~typ:(non_null string)
      ~args:Arg.[]
      ~resolve:(fun { ctx = mina; _ } () ->
        let configured_name =
          let open Option.Let_syntax in
          let cfg = Mina_lib.runtime_config mina in
          let%bind ledger = cfg.ledger in
          ledger.name
        in
        "mina:"
        ^ Option.value ~default:Mina_compile_config.network_id configured_name
        )

  let commands =
    [ sync_status
    ; daemon_status
    ; version
    ; get_filtered_log_entries
    ; owned_wallets (* deprecated *)
    ; tracked_accounts
    ; wallet (* deprecated *)
    ; connection_gating_config
    ; account
    ; accounts_for_pk
    ; token_owner
    ; token_accounts
    ; current_snark_worker
    ; best_chain
    ; block
    ; genesis_block
    ; initial_peers
    ; get_peers
    ; pooled_user_commands
    ; pooled_zkapp_commands
    ; transaction_status
    ; trust_status
    ; trust_status_all
    ; snark_pool
    ; pending_snark_work
    ; genesis_constants
    ; time_offset
    ; validate_payment
    ; evaluate_vrf
    ; check_vrf
    ; runtime_config
    ; fork_config
    ; thread_graph
    ; blockchain_verification_key
    ; network_id
    ]

  module Itn = struct
    (* incentivized testnet-specific queries *)

    let auth =
      field "auth"
        ~args:Arg.[]
        ~typ:(non_null Types.Itn.auth)
        ~doc:"Uuid for GraphQL server, sequence number for signing public key"
        ~resolve:(fun _ () ->
          ( Uuid.to_string Itn_sequencing.uuid
          , Itn_sequencing.get_sequence_no_for_auth () ) )

    let slots_won =
      io_field "slotsWon"
        ~typ:(non_null (list (non_null int)))
        ~args:Arg.[]
        ~doc:"Slots won by a block producer for current epoch"
        ~resolve:(fun { ctx = with_seq_no, mina; _ } () ->
          Io.return
          @@ O1trace.sync_thread "itn_slots_won"
          @@ fun () ->
          if not with_seq_no then Error "Missing sequence information"
          else
            let bp_keys = Mina_lib.block_production_pubkeys mina in
            if Public_key.Compressed.Set.is_empty bp_keys then
              Error "Not a block producing node"
            else
              let open Block_producer.Vrf_evaluation_state in
              let vrf_state = Mina_lib.vrf_evaluation_state mina in
              let%map.Result () =
                Result.ok_if_true (finished vrf_state)
                  ~error:"Vrf evaluation not completed for current epoch"
              in
              List.map (Queue.to_list vrf_state.queue)
                ~f:(fun { global_slot; _ } ->
                  Mina_numbers.Global_slot_since_hard_fork.to_int global_slot )
          )

    let internal_logs =
      io_field "internalLogs"
        ~args:
          Arg.
            [ arg "startLogId" ~doc:"Least log ID to start with"
                ~typ:(non_null int)
            ]
        ~typ:(non_null (list (non_null Types.Itn.log)))
        ~doc:"Internal logs generated by the daemon"
        ~resolve:(fun { ctx = with_seq_no, _mina; _ } _ start_log_id ->
          Io.return
          @@ O1trace.sync_thread "itn_internal_logs"
          @@ fun () ->
          if not with_seq_no then Error "Missing sequence information"
          else Ok (Itn_logger.get_logs start_log_id) )

    let commands = [ auth; slots_won; internal_logs ]
  end
end

let schema =
  Graphql_async.Schema.(
    schema Queries.commands ~mutations:Mutations.commands
      ~subscriptions:Subscriptions.commands)

let schema_limited =
  (* including version because that's the default query *)
  Graphql_async.Schema.(
    schema
      [ Queries.daemon_status; Queries.block; Queries.version ]
      ~mutations:[] ~subscriptions:[])

let schema_itn : (bool * Mina_lib.t) Schema.schema =
  if Mina_compile_config.itn_features then
    Graphql_async.Schema.(
      schema Queries.Itn.commands ~mutations:Mutations.Itn.commands
        ~subscriptions:[])
  else Graphql_async.Schema.(schema [] ~mutations:[] ~subscriptions:[])<|MERGE_RESOLUTION|>--- conflicted
+++ resolved
@@ -2368,47 +2368,7 @@
             with
             | Error e ->
                 `Assoc [ ("error", `String e) ]
-<<<<<<< HEAD
-            | Ok accounts ->
-                let runtime_config = Mina_lib.runtime_config mina in
-                let ledger = Option.value_exn runtime_config.ledger in
-                let previous_length =
-                  let open Option.Let_syntax in
-                  let%bind proof = runtime_config.proof in
-                  let%map fork = proof.fork in
-                  fork.previous_length + global_slot
-                in
-                let fork =
-                  Runtime_config.Fork_config.
-                    { previous_state_hash =
-                        State_hash.to_base58_check
-                          protocol_state.previous_state_hash
-                    ; previous_length =
-                        Option.value ~default:global_slot previous_length
-                    ; genesis_slot = global_slot
-                    }
-                in
-                let update =
-                  Runtime_config.make
-                  (* add_genesis_winner must be set to false, because this
-                     config effectively creates a continuation of the current
-                     blockchain state and therefore the genesis ledger already
-                     contains the winner of the previous block. No need to
-                     artificially add it. In fact, it wouldn't work at all,
-                     because the new node would try to create this account at
-                     startup, even though it already exists, leading to an error.*)
-                    ~ledger:
-                      { ledger with
-                        base = Accounts accounts
-                      ; add_genesis_winner = Some false
-                      }
-                    ~proof:(Runtime_config.Proof_keys.make ~fork ())
-                    ()
-                in
-                let new_config = Runtime_config.combine runtime_config update in
-=======
             | Ok new_config ->
->>>>>>> a8c6f2b0
                 Runtime_config.to_yojson new_config |> Yojson.Safe.to_basic ) )
 
   let thread_graph =
