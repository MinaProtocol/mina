open Core
open Async
open Mina_base
open Mina_transaction
module Ledger = Mina_ledger.Ledger
open Signature_lib
open Currency
module Types = Types
module Schema = Schema
module Reflection = Reflection
module Doc = Doc

module Option = struct
  include Option

  module Result = struct
    let sequence (type a b) (o : (a, b) result option) =
      match o with
      | None ->
          Ok None
      | Some r ->
          Result.map r ~f:(fun a -> Some a)
  end
end

let result_of_or_error ?error v =
  Result.map_error v ~f:(fun internal_error ->
      let str_error = Error.to_string_hum internal_error in
      match error with
      | None ->
          str_error
      | Some error ->
          sprintf "%s (%s)" error str_error )

let result_field_no_inputs ~resolve =
  Schema.io_field ~resolve:(fun resolve_info src ->
      Deferred.return @@ resolve resolve_info src )

(* one input *)
let result_field ~resolve =
  Schema.io_field ~resolve:(fun resolve_info src inputs ->
      Deferred.return @@ resolve resolve_info src inputs )

(* two inputs *)
let result_field2 ~resolve =
  Schema.io_field ~resolve:(fun resolve_info src input1 input2 ->
      Deferred.return @@ resolve resolve_info src input1 input2 )

module Itn_sequencing = struct
  (* we don't have compare, etc. for pubkey type to use Core_kernel.Hashtbl *)
  module Hashtbl = Stdlib.Hashtbl

  let uuid = Uuid.create_random Random.State.default

  let sequence_tbl : (Itn_crypto.pubkey, Unsigned.uint16) Hashtbl.t =
    Hashtbl.create ~random:true 1023

  let get_sequence_number pubkey =
    let key = pubkey in
    match Hashtbl.find_opt sequence_tbl key with
    | None ->
        let data = Unsigned.UInt16.zero in
        Hashtbl.add sequence_tbl key data ;
        data
    | Some n ->
        n

  (* used for `auth` queries, so we can return
     the sequence number for the pubkey that signed
     the query

     this is stateful, but appears to be safe
  *)
  let set_sequence_number_for_auth, get_sequence_no_for_auth =
    let pubkey_sequence_no = ref Unsigned.UInt16.zero in
    let setter pubkey =
      let seq_no = get_sequence_number pubkey in
      pubkey_sequence_no := seq_no
    in
    let getter () = !pubkey_sequence_no in
    (setter, getter)

  let valid_sequence_number query_uuid pubkey seqno_str =
    let%bind.Option () = Option.some_if (Uuid.equal query_uuid uuid) () in
    let seqno = get_sequence_number pubkey in
    if String.equal (Unsigned.UInt16.to_string seqno) seqno_str then Some seqno
    else None

  let incr_sequence_number pubkey =
    let key = pubkey in
    match Hashtbl.find_opt sequence_tbl key with
    | None ->
        failwithf
          "Expected to find sequence number for UUID %s and public key %s"
          (Uuid.to_string uuid)
          (Itn_crypto.pubkey_to_base64 pubkey)
          ()
    | Some n ->
        Hashtbl.replace sequence_tbl key (Unsigned.UInt16.succ n)
end

module Subscriptions = struct
  open Schema

  let new_sync_update =
    subscription_field "newSyncUpdate"
      ~doc:"Event that triggers when the network sync status changes"
      ~deprecated:NotDeprecated
      ~typ:(non_null Types.sync_status)
      ~args:Arg.[]
      ~resolve:(fun { ctx = mina; _ } ->
        Mina_lib.sync_status mina |> Mina_incremental.Status.to_pipe
        |> Deferred.Result.return )

  let new_block =
    subscription_field "newBlock"
      ~doc:
        "Event that triggers when a new block is created that either contains \
         a transaction with the specified public key, or was produced by it. \
         If no public key is provided, then the event will trigger for every \
         new block received"
      ~typ:(non_null Types.block)
      ~args:
        Arg.
          [ arg "publicKey" ~doc:"Public key that is included in the block"
              ~typ:Types.Input.PublicKey.arg_typ
          ]
      ~resolve:(fun { ctx = mina; _ } public_key ->
        Deferred.Result.return
        @@ Mina_commands.Subscriptions.new_block mina public_key )

  let chain_reorganization =
    subscription_field "chainReorganization"
      ~doc:
        "Event that triggers when the best tip changes in a way that is not a \
         trivial extension of the existing one"
      ~typ:(non_null Types.chain_reorganization_status)
      ~args:Arg.[]
      ~resolve:(fun { ctx = mina; _ } ->
        Deferred.Result.return
        @@ Mina_commands.Subscriptions.reorganization mina )

  let commands = [ new_sync_update; new_block; chain_reorganization ]
end

module Mutations = struct
  open Schema

  let create_account_resolver { ctx = t; _ } () password =
    let password = lazy (return (Bytes.of_string password)) in
    let%map pk = Mina_lib.wallets t |> Secrets.Wallets.generate_new ~password in
    Mina_lib.subscriptions t |> Mina_lib.Subscriptions.add_new_subscription ~pk ;
    Result.return pk

  let add_wallet =
    io_field "addWallet"
      ~doc:
        "Add a wallet - this will create a new keypair and store it in the \
         daemon"
      ~deprecated:(Deprecated (Some "use createAccount instead"))
      ~typ:(non_null Types.Payload.create_account)
      ~args:
        Arg.[ arg "input" ~typ:(non_null Types.Input.AddAccountInput.arg_typ) ]
      ~resolve:create_account_resolver

  let start_filtered_log =
    field "startFilteredLog"
      ~doc:
        "TESTING ONLY: Start filtering and recording all structured events in \
         memory"
      ~typ:(non_null bool)
      ~args:Arg.[ arg "filter" ~typ:(non_null (list (non_null string))) ]
      ~resolve:(fun { ctx = t; _ } () filter ->
        Result.is_ok @@ Mina_lib.start_filtered_log t filter )

  let create_account =
    io_field "createAccount"
      ~doc:
        "Create a new account - this will create a new keypair and store it in \
         the daemon"
      ~typ:(non_null Types.Payload.create_account)
      ~args:
        Arg.[ arg "input" ~typ:(non_null Types.Input.AddAccountInput.arg_typ) ]
      ~resolve:create_account_resolver

  let create_hd_account =
    io_field "createHDAccount"
      ~doc:Secrets.Hardware_wallets.create_hd_account_summary
      ~typ:(non_null Types.Payload.create_account)
      ~args:
        Arg.
          [ arg "input" ~typ:(non_null Types.Input.CreateHDAccountInput.arg_typ)
          ]
      ~resolve:(fun { ctx = mina; _ } () hd_index ->
        Mina_lib.wallets mina |> Secrets.Wallets.create_hd_account ~hd_index )

  let unlock_account_resolver { ctx = t; _ } () (password, pk) =
    let password = lazy (return (Bytes.of_string password)) in
    match%map
      Mina_lib.wallets t |> Secrets.Wallets.unlock ~needle:pk ~password
    with
    | Error `Not_found ->
        Error "Could not find owned account associated with provided key"
    | Error `Bad_password ->
        Error "Wrong password provided"
    | Error (`Key_read_error e) ->
        Error
          (sprintf "Error reading the secret key file: %s"
             (Secrets.Privkey_error.to_string e) )
    | Ok () ->
        Ok pk

  let unlock_wallet =
    io_field "unlockWallet"
      ~doc:"Allow transactions to be sent from the unlocked account"
      ~deprecated:(Deprecated (Some "use unlockAccount instead"))
      ~typ:(non_null Types.Payload.unlock_account)
      ~args:Arg.[ arg "input" ~typ:(non_null Types.Input.UnlockInput.arg_typ) ]
      ~resolve:unlock_account_resolver

  let unlock_account =
    io_field "unlockAccount"
      ~doc:"Allow transactions to be sent from the unlocked account"
      ~typ:(non_null Types.Payload.unlock_account)
      ~args:Arg.[ arg "input" ~typ:(non_null Types.Input.UnlockInput.arg_typ) ]
      ~resolve:unlock_account_resolver

  let lock_account_resolver { ctx = t; _ } () pk =
    Mina_lib.wallets t |> Secrets.Wallets.lock ~needle:pk ;
    pk

  let lock_wallet =
    field "lockWallet"
      ~doc:"Lock an unlocked account to prevent transaction being sent from it"
      ~deprecated:(Deprecated (Some "use lockAccount instead"))
      ~typ:(non_null Types.Payload.lock_account)
      ~args:Arg.[ arg "input" ~typ:(non_null Types.Input.LockInput.arg_typ) ]
      ~resolve:lock_account_resolver

  let lock_account =
    field "lockAccount"
      ~doc:"Lock an unlocked account to prevent transaction being sent from it"
      ~typ:(non_null Types.Payload.lock_account)
      ~args:Arg.[ arg "input" ~typ:(non_null Types.Input.LockInput.arg_typ) ]
      ~resolve:lock_account_resolver

  let delete_account_resolver { ctx = mina; _ } () public_key =
    let open Deferred.Result.Let_syntax in
    let wallets = Mina_lib.wallets mina in
    let%map () =
      Deferred.Result.map_error
        ~f:(fun `Not_found -> "Could not find account with specified public key")
        (Secrets.Wallets.delete wallets public_key)
    in
    public_key

  let delete_wallet =
    io_field "deleteWallet"
      ~doc:"Delete the private key for an account that you track"
      ~deprecated:(Deprecated (Some "use deleteAccount instead"))
      ~typ:(non_null Types.Payload.delete_account)
      ~args:
        Arg.
          [ arg "input" ~typ:(non_null Types.Input.DeleteAccountInput.arg_typ) ]
      ~resolve:delete_account_resolver

  let delete_account =
    io_field "deleteAccount"
      ~doc:"Delete the private key for an account that you track"
      ~typ:(non_null Types.Payload.delete_account)
      ~args:
        Arg.
          [ arg "input" ~typ:(non_null Types.Input.DeleteAccountInput.arg_typ) ]
      ~resolve:delete_account_resolver

  let reload_account_resolver { ctx = mina; _ } () =
    let%map _ =
      Secrets.Wallets.reload ~logger:(Logger.create ()) (Mina_lib.wallets mina)
    in
    Ok true

  let reload_wallets =
    io_field "reloadWallets" ~doc:"Reload tracked account information from disk"
      ~deprecated:(Deprecated (Some "use reloadAccounts instead"))
      ~typ:(non_null Types.Payload.reload_accounts)
      ~args:Arg.[]
      ~resolve:reload_account_resolver

  let reload_accounts =
    io_field "reloadAccounts"
      ~doc:"Reload tracked account information from disk"
      ~typ:(non_null Types.Payload.reload_accounts)
      ~args:Arg.[]
      ~resolve:reload_account_resolver

  let import_account =
    io_field "importAccount" ~doc:"Reload tracked account information from disk"
      ~typ:(non_null Types.Payload.import_account)
      ~args:
        Arg.
          [ arg "path"
              ~doc:
                "Path to the wallet file, relative to the daemon's current \
                 working directory."
              ~typ:(non_null string)
          ; arg "password" ~doc:"Password for the account to import"
              ~typ:(non_null string)
          ]
      ~resolve:(fun { ctx = mina; _ } () privkey_path password ->
        let open Deferred.Result.Let_syntax in
        (* the Keypair.read zeroes the password, so copy for use in import step below *)
        let saved_password =
          Lazy.return (Deferred.return (Bytes.of_string password))
        in
        let password =
          Lazy.return (Deferred.return (Bytes.of_string password))
        in
        let%bind ({ Keypair.public_key; _ } as keypair) =
          Secrets.Keypair.read ~privkey_path ~password
          |> Deferred.Result.map_error ~f:Secrets.Privkey_error.to_string
        in
        let pk = Public_key.compress public_key in
        let wallets = Mina_lib.wallets mina in
        match Secrets.Wallets.check_locked wallets ~needle:pk with
        | Some _ ->
            return (pk, true)
        | None ->
            let%map.Async.Deferred pk =
              Secrets.Wallets.import_keypair wallets keypair
                ~password:saved_password
            in
            Ok (pk, false) )

  let reset_trust_status =
    io_field "resetTrustStatus"
      ~doc:"Reset trust status for all peers at a given IP address"
      ~typ:(list (non_null Types.Payload.trust_status))
      ~args:
        Arg.
          [ arg "input"
              ~typ:(non_null Types.Input.ResetTrustStatusInput.arg_typ)
          ]
      ~resolve:(fun { ctx = mina; _ } () ip_address_input ->
        let open Deferred.Result.Let_syntax in
        let%map ip_address =
          Deferred.return
          @@ Types.Arguments.ip_address ~name:"ip_address" ip_address_input
        in
        Some (Mina_commands.reset_trust_status mina ip_address) )

  let send_user_command mina user_command_input =
    match
      Mina_commands.setup_and_submit_user_command mina user_command_input
    with
    | `Active f -> (
        match%map f with
        | Ok user_command ->
            Ok
              { Types.User_command.With_status.data = user_command
              ; status = Enqueued
              }
        | Error e ->
            Error
              (sprintf "Couldn't send user command: %s" (Error.to_string_hum e))
        )
    | `Bootstrapping ->
        return (Error "Daemon is bootstrapping")

  let internal_send_zkapp_commands mina zkapp_commands =
    match Mina_commands.setup_and_submit_zkapp_commands mina zkapp_commands with
    | `Active f -> (
        match%map f with
        | Ok zkapp_commands ->
            let cmds_with_hash =
              List.map zkapp_commands ~f:(fun zkapp_command ->
                  let cmd =
                    { Types.Zkapp_command.With_status.data = zkapp_command
                    ; status = Enqueued
                    }
                  in
                  Types.Zkapp_command.With_status.map cmd ~f:(fun cmd ->
                      { With_hash.data = cmd
                      ; hash = Transaction_hash.hash_command (Zkapp_command cmd)
                      } ) )
            in
            Ok cmds_with_hash
        | Error e ->
            Error
              (sprintf "Couldn't send zkApp commands: %s"
                 (Error.to_string_hum e) ) )
    | `Bootstrapping ->
        return (Error "Daemon is bootstrapping")

  let mock_zkapp_command mina zkapp_command :
      ( (Zkapp_command.t, Transaction_hash.t) With_hash.t
        Types.Zkapp_command.With_status.t
      , string )
      result
      Io.t =
    (* instead of adding the zkapp_command to the transaction pool, as we would for an actual zkapp,
       apply the zkapp using an ephemeral ledger
    *)
    match Mina_lib.best_tip mina with
    | `Active breadcrumb -> (
        let best_tip_ledger =
          Transition_frontier.Breadcrumb.staged_ledger breadcrumb
          |> Staged_ledger.ledger
        in
        let%bind accounts = Ledger.to_list best_tip_ledger in
        let constraint_constants =
          Genesis_constants.Constraint_constants.compiled
        in
        let depth = constraint_constants.ledger_depth in
        let ledger = Ledger.create_ephemeral ~depth () in
        (* Ledger.copy doesn't actually copy
           N.B.: The time for this copy grows with the number of accounts
        *)
        List.iter accounts ~f:(fun account ->
            let pk = Account.public_key account in
            let token = Account.token account in
            let account_id = Account_id.create pk token in
            match Ledger.get_or_create_account ledger account_id account with
            | Ok (`Added, _loc) ->
                ()
            | Ok (`Existed, _loc) ->
                (* should be unreachable *)
                failwithf
                  "When creating ledger for mock zkApp, account with public \
                   key %s and token %s already existed"
                  (Signature_lib.Public_key.Compressed.to_string pk)
                  (Token_id.to_string token) ()
            | Error err ->
                (* should be unreachable *)
                Error.tag_arg err
                  "When creating ledger for mock zkApp, error when adding \
                   account"
                  (("public_key", pk), ("token", token))
                  [%sexp_of:
                    (string * Signature_lib.Public_key.Compressed.t)
                    * (string * Token_id.t)]
                |> Error.raise ) ;
        match
          Pipe_lib.Broadcast_pipe.Reader.peek
            (Mina_lib.transition_frontier mina)
        with
        | None ->
            (* should be unreachable *)
            return (Error "Transition frontier not available")
        | Some tf -> (
            let parent_hash =
              Transition_frontier.Breadcrumb.parent_hash breadcrumb
            in
            match Transition_frontier.find_protocol_state tf parent_hash with
            | None ->
                (* should be unreachable *)
                return (Error "Could not get parent breadcrumb")
            | Some prev_state ->
                let state_view =
                  Mina_state.Protocol_state.body prev_state
                  |> Mina_state.Protocol_state.Body.view
                in
                let applied =
                  Ledger.apply_zkapp_command_unchecked ~constraint_constants
                    ~global_slot:
                      ( Transition_frontier.Breadcrumb.consensus_state breadcrumb
                      |> Consensus.Data.Consensus_state
                         .global_slot_since_genesis )
                    ~state_view ledger zkapp_command
                in
                (* rearrange data to match result type of `send_zkapp_command` *)
                let applied_ok =
                  Result.map applied
                    ~f:(fun (zkapp_command_applied, _local_state_and_amount) ->
                      let ({ data = zkapp_command; status }
                            : Zkapp_command.t With_status.t ) =
                        zkapp_command_applied.command
                      in
                      let hash =
                        Transaction_hash.hash_command
                          (Zkapp_command zkapp_command)
                      in
                      let (with_hash : _ With_hash.t) =
                        { data = zkapp_command; hash }
                      in
                      let (status : Types.Command_status.t) =
                        match status with
                        | Applied ->
                            Applied
                        | Failed failure ->
                            Included_but_failed failure
                      in
                      ( { data = with_hash; status }
                        : _ Types.Zkapp_command.With_status.t ) )
                in
                return @@ Result.map_error applied_ok ~f:Error.to_string_hum ) )
    | `Bootstrapping ->
        return (Error "Daemon is bootstrapping")

  let find_identity ~public_key mina =
    Result.of_option
      (Secrets.Wallets.find_identity (Mina_lib.wallets mina) ~needle:public_key)
      ~error:
        "Couldn't find an unlocked key for specified `sender`. Did you unlock \
         the account you're making a transaction from?"

  let create_user_command_input ~fee ~fee_payer_pk ~nonce_opt ~valid_until ~memo
      ~signer ~body ~sign_choice : (User_command_input.t, string) result =
    let open Result.Let_syntax in
    (* TODO: We should put a more sensible default here. *)
    let valid_until =
      Option.map ~f:Mina_numbers.Global_slot_since_genesis.of_uint32 valid_until
    in
    let%bind fee =
      Utils.result_of_exn Currency.Fee.of_uint64 fee
        ~error:(sprintf "Invalid `fee` provided.")
    in
    let%bind () =
      Result.ok_if_true
        Currency.Fee.(fee >= Signed_command.minimum_fee)
        ~error:
          (* IMPORTANT! Do not change the content of this error without
           * updating Rosetta's construction API to handle the changes *)
          (sprintf
             !"Invalid user command. Fee %s is less than the minimum fee, %s."
             (Currency.Fee.to_mina_string fee)
             (Currency.Fee.to_mina_string Signed_command.minimum_fee) )
    in
    let%map memo =
      Option.value_map memo ~default:(Ok Signed_command_memo.empty)
        ~f:(fun memo ->
          Utils.result_of_exn Signed_command_memo.create_from_string_exn memo
            ~error:"Invalid `memo` provided." )
    in
    User_command_input.create ~signer ~fee ~fee_payer_pk ?nonce:nonce_opt
      ~valid_until ~memo ~body ~sign_choice ()

  let make_signed_user_command ~signature ~nonce_opt ~signer ~memo ~fee
      ~fee_payer_pk ~valid_until ~body =
    let open Deferred.Result.Let_syntax in
    let%bind signature = signature |> Deferred.return in
    let%map user_command_input =
      create_user_command_input ~nonce_opt ~signer ~memo ~fee ~fee_payer_pk
        ~valid_until ~body
        ~sign_choice:(User_command_input.Sign_choice.Signature signature)
      |> Deferred.return
    in
    user_command_input

  let send_signed_user_command ~signature ~mina ~nonce_opt ~signer ~memo ~fee
      ~fee_payer_pk ~valid_until ~body =
    let open Deferred.Result.Let_syntax in
    let%bind user_command_input =
      make_signed_user_command ~signature ~nonce_opt ~signer ~memo ~fee
        ~fee_payer_pk ~valid_until ~body
    in
    let%map cmd = send_user_command mina user_command_input in
    Types.User_command.With_status.map cmd ~f:(fun cmd ->
        { With_hash.data = cmd
        ; hash = Transaction_hash.hash_command (Signed_command cmd)
        } )

  let send_unsigned_user_command ~mina ~nonce_opt ~signer ~memo ~fee
      ~fee_payer_pk ~valid_until ~body =
    let open Deferred.Result.Let_syntax in
    let%bind user_command_input =
      (let open Result.Let_syntax in
      let%bind sign_choice =
        match%map find_identity ~public_key:signer mina with
        | `Keypair sender_kp ->
            User_command_input.Sign_choice.Keypair sender_kp
        | `Hd_index hd_index ->
            Hd_index hd_index
      in
      create_user_command_input ~nonce_opt ~signer ~memo ~fee ~fee_payer_pk
        ~valid_until ~body ~sign_choice)
      |> Deferred.return
    in
    let%map cmd = send_user_command mina user_command_input in
    Types.User_command.With_status.map cmd ~f:(fun cmd ->
        { With_hash.data = cmd
        ; hash = Transaction_hash.hash_command (Signed_command cmd)
        } )

  let export_logs ~mina basename_opt =
    let open Mina_lib in
    let Config.{ conf_dir; _ } = Mina_lib.config mina in
    Conf_dir.export_logs_to_tar ?basename:basename_opt ~conf_dir

  let send_delegation =
    io_field "sendDelegation"
      ~doc:"Change your delegate by sending a transaction"
      ~typ:(non_null Types.Payload.send_delegation)
      ~args:
        Arg.
          [ arg "input" ~typ:(non_null Types.Input.SendDelegationInput.arg_typ)
          ; Types.Input.Fields.signature
          ]
      ~resolve:(fun { ctx = mina; _ } ()
                    (from, to_, fee, valid_until, memo, nonce_opt) signature ->
        let body =
          Signed_command_payload.Body.Stake_delegation
            (Set_delegate { new_delegate = to_ })
        in
        match signature with
        | None ->
            send_unsigned_user_command ~mina ~nonce_opt ~signer:from ~memo ~fee
              ~fee_payer_pk:from ~valid_until ~body
            |> Deferred.Result.map ~f:Types.User_command.mk_user_command
        | Some signature ->
            let%bind signature = signature |> Deferred.return in
            send_signed_user_command ~mina ~nonce_opt ~signer:from ~memo ~fee
              ~fee_payer_pk:from ~valid_until ~body ~signature
            |> Deferred.Result.map ~f:Types.User_command.mk_user_command )

  let send_payment =
    io_field "sendPayment" ~doc:"Send a payment"
      ~typ:(non_null Types.Payload.send_payment)
      ~args:
        Arg.
          [ arg "input" ~typ:(non_null Types.Input.SendPaymentInput.arg_typ)
          ; Types.Input.Fields.signature
          ]
      ~resolve:(fun { ctx = mina; _ } ()
                    (from, to_, amount, fee, valid_until, memo, nonce_opt)
                    signature ->
        let body =
          Signed_command_payload.Body.Payment
            { receiver_pk = to_; amount = Amount.of_uint64 amount }
        in
        match signature with
        | None ->
            send_unsigned_user_command ~mina ~nonce_opt ~signer:from ~memo ~fee
              ~fee_payer_pk:from ~valid_until ~body
            |> Deferred.Result.map ~f:Types.User_command.mk_user_command
        | Some signature ->
            send_signed_user_command ~mina ~nonce_opt ~signer:from ~memo ~fee
              ~fee_payer_pk:from ~valid_until ~body ~signature
            |> Deferred.Result.map ~f:Types.User_command.mk_user_command )

  let make_zkapp_endpoint ~name ~doc ~f =
    io_field name ~doc
      ~typ:(non_null Types.Payload.send_zkapp)
      ~args:
        Arg.[ arg "input" ~typ:(non_null Types.Input.SendZkappInput.arg_typ) ]
      ~resolve:(fun { ctx = mina; _ } () zkapp_command ->
        f mina zkapp_command (* TODO: error handling? *) )

  let send_zkapp =
    make_zkapp_endpoint ~name:"sendZkapp" ~doc:"Send a zkApp transaction"
      ~f:Zkapps.send_zkapp_command

  let mock_zkapp =
    make_zkapp_endpoint ~name:"mockZkapp"
      ~doc:"Mock a zkApp transaction, no effect on blockchain"
      ~f:mock_zkapp_command

  let internal_send_zkapp =
    io_field "internalSendZkapp"
      ~doc:"Send zkApp transactions (for internal testing purposes)"
      ~args:
        Arg.
          [ arg "zkappCommands"
              ~typ:
                ( non_null @@ list
                @@ non_null Types.Input.SendTestZkappInput.arg_typ )
          ]
      ~typ:(non_null @@ list @@ non_null Types.Payload.send_zkapp)
      ~resolve:(fun { ctx = mina; _ } () zkapp_commands ->
        internal_send_zkapp_commands mina zkapp_commands )

  let send_test_payments =
    io_field "sendTestPayments" ~doc:"Send a series of test payments"
      ~typ:(non_null int)
      ~args:
        Types.Input.Fields.
          [ senders
          ; receiver ~doc:"The receiver of the payments"
          ; amount ~doc:"The amount of each payment"
          ; fee ~doc:"The fee of each payment"
          ; repeat_count
          ; repeat_delay_ms
          ]
      ~resolve:(fun { ctx = mina; _ } () senders_list receiver_pk amount fee
                    repeat_count repeat_delay_ms ->
        let dumb_password = lazy (return (Bytes.of_string "dumb")) in
        let senders = Array.of_list senders_list in
        let repeat_delay =
          Time.Span.of_ms @@ float_of_int
          @@ Unsigned.UInt32.to_int repeat_delay_ms
        in
        let start = Time.now () in
        let send_tx i =
          let source_privkey = senders.(i % Array.length senders) in
          let source_pk_decompressed =
            Signature_lib.Public_key.of_private_key_exn source_privkey
          in
          let source_pk =
            Signature_lib.Public_key.compress source_pk_decompressed
          in
          let body =
            Signed_command_payload.Body.Payment
              { receiver_pk; amount = Amount.of_uint64 amount }
          in
          let memo = "" in
          let kp =
            Keypair.
              { private_key = source_privkey
              ; public_key = source_pk_decompressed
              }
          in
          let%bind _ =
            Secrets.Wallets.import_keypair (Mina_lib.wallets mina) kp
              ~password:dumb_password
          in
          send_unsigned_user_command ~mina ~nonce_opt:None ~signer:source_pk
            ~memo:(Some memo) ~fee ~fee_payer_pk:source_pk ~valid_until:None
            ~body
          |> Deferred.Result.map ~f:(const 0)
        in

        let do_ i =
          let pause =
            Time.diff
              (Time.add start @@ Time.Span.scale repeat_delay @@ float_of_int i)
            @@ Time.now ()
          in
          (if Time.Span.(pause > zero) then after pause else Deferred.unit)
          >>= fun () -> send_tx i >>| const ()
        in
        for i = 2 to Unsigned.UInt32.to_int repeat_count do
          don't_wait_for (do_ i)
        done ;
        (* don't_wait_for (Deferred.for_ 2 ~to_:repeat_count ~do_) ; *)
        send_tx 1 )

  let send_rosetta_transaction =
    io_field "sendRosettaTransaction"
      ~doc:"Send a transaction in Rosetta format"
      ~typ:(non_null Types.Payload.send_rosetta_transaction)
      ~args:
        Arg.
          [ arg "input" ~typ:(non_null Types.Input.RosettaTransaction.arg_typ) ]
      ~resolve:(fun { ctx = mina; _ } () signed_command ->
        match%map
          Mina_lib.add_full_transactions mina
            [ User_command.Signed_command signed_command ]
        with
        | Ok
            ( `Broadcasted
            , [ (User_command.Signed_command signed_command as transaction) ]
            , _ ) ->
            Ok
              (Types.User_command.mk_user_command
                 { status = Enqueued
                 ; data =
                     { With_hash.data = signed_command
                     ; hash = Transaction_hash.hash_command transaction
                     }
                 } )
        | Error err ->
            Error (Error.to_string_hum err)
        | Ok (_, [], [ (_, diff_error) ]) ->
            let diff_error =
              Network_pool.Transaction_pool.Resource_pool.Diff.Diff_error
              .to_string_hum diff_error
            in
            Error
              (sprintf "Transaction could not be entered into the pool: %s"
                 diff_error )
        | Ok _ ->
            Error "Internal error: response from transaction pool was malformed"
        )

  let export_logs =
    io_field "exportLogs" ~doc:"Export daemon logs to tar archive"
      ~args:Arg.[ arg "basename" ~typ:string ]
      ~typ:(non_null Types.Payload.export_logs)
      ~resolve:(fun { ctx = mina; _ } () basename_opt ->
        let%map result = export_logs ~mina basename_opt in
        Result.map_error result
          ~f:(Fn.compose Yojson.Safe.to_string Error_json.error_to_yojson) )

  let set_coinbase_receiver =
    field "setCoinbaseReceiver" ~doc:"Set the key to receive coinbases"
      ~args:
        Arg.
          [ arg "input"
              ~typ:(non_null Types.Input.SetCoinbaseReceiverInput.arg_typ)
          ]
      ~typ:(non_null Types.Payload.set_coinbase_receiver)
      ~resolve:(fun { ctx = mina; _ } () coinbase_receiver ->
        let old_coinbase_receiver =
          match Mina_lib.coinbase_receiver mina with
          | `Producer ->
              None
          | `Other pk ->
              Some pk
        in
        let coinbase_receiver_full =
          match coinbase_receiver with
          | None ->
              `Producer
          | Some pk ->
              `Other pk
        in
        Mina_lib.replace_coinbase_receiver mina coinbase_receiver_full ;
        (old_coinbase_receiver, coinbase_receiver) )

  let set_snark_worker =
    io_field "setSnarkWorker"
      ~doc:"Set key you wish to snark work with or disable snark working"
      ~args:
        Arg.
          [ arg "input" ~typ:(non_null Types.Input.SetSnarkWorkerInput.arg_typ)
          ]
      ~typ:(non_null Types.Payload.set_snark_worker)
      ~resolve:(fun { ctx = mina; _ } () pk ->
        let old_snark_worker_key = Mina_lib.snark_worker_key mina in
        let%map () = Mina_lib.replace_snark_worker_key mina pk in
        Ok old_snark_worker_key )

  let set_snark_work_fee =
    result_field "setSnarkWorkFee"
      ~doc:"Set fee that you will like to receive for doing snark work"
      ~args:
        Arg.[ arg "input" ~typ:(non_null Types.Input.SetSnarkWorkFee.arg_typ) ]
      ~typ:(non_null Types.Payload.set_snark_work_fee)
      ~resolve:(fun { ctx = mina; _ } () raw_fee ->
        let open Result.Let_syntax in
        let%map fee =
          Utils.result_of_exn Currency.Fee.of_uint64 raw_fee
            ~error:"Invalid snark work `fee` provided."
        in
        let last_fee = Mina_lib.snark_work_fee mina in
        Mina_lib.set_snark_work_fee mina fee ;
        last_fee )

  let set_connection_gating_config =
    io_field "setConnectionGatingConfig"
      ~args:
        Arg.
          [ arg "input"
              ~typ:(non_null Types.Input.SetConnectionGatingConfigInput.arg_typ)
          ]
      ~doc:
        "Set the connection gating config, returning the current config after \
         the application (which may have failed)"
      ~typ:(non_null Types.Payload.set_connection_gating_config)
      ~resolve:(fun { ctx = mina; _ } () config ->
        let open Deferred.Result.Let_syntax in
        let%bind config, `Clean_added_peers clean_added_peers =
          Deferred.return config
        in
        let open Deferred.Let_syntax in
        Mina_networking.set_connection_gating_config ?clean_added_peers
          (Mina_lib.net mina) config
        >>| Result.return )

  let add_peer =
    io_field "addPeers"
      ~args:
        Arg.
          [ arg "peers"
              ~typ:
                (non_null @@ list @@ non_null @@ Types.Input.NetworkPeer.arg_typ)
          ; arg "seed" ~typ:bool
          ]
      ~doc:"Connect to the given peers"
      ~typ:(non_null @@ list @@ non_null Types.DaemonStatus.peer)
      ~resolve:(fun { ctx = mina; _ } () peers seed ->
        let open Deferred.Result.Let_syntax in
        let%bind peers =
          Result.combine_errors peers
          |> Result.map_error ~f:(fun errs ->
                 Option.value ~default:"Empty peers list" (List.hd errs) )
          |> Deferred.return
        in
        let net = Mina_lib.net mina in
        let is_seed = Option.value ~default:true seed in
        let%bind.Async.Deferred maybe_failure =
          (* Add peers until we find an error *)
          Deferred.List.find_map peers ~f:(fun peer ->
              match%map.Async.Deferred
                Mina_networking.add_peer net peer ~is_seed
              with
              | Ok () ->
                  None
              | Error err ->
                  Some (Error (Error.to_string_hum err)) )
        in
        let%map () =
          match maybe_failure with
          | None ->
              return ()
          | Some err ->
              Deferred.return err
        in
        List.map ~f:Network_peer.Peer.to_display peers )

  let archive_precomputed_block =
    io_field "archivePrecomputedBlock"
      ~args:
        Arg.
          [ arg "block" ~doc:"Block encoded in precomputed block format"
              ~typ:(non_null Types.Input.PrecomputedBlock.arg_typ)
          ]
      ~typ:
        (non_null
           (obj "Applied" ~fields:(fun _ ->
                [ field "applied" ~typ:(non_null bool)
                    ~args:Arg.[]
                    ~resolve:(fun _ _ -> true)
                ] ) ) )
      ~resolve:(fun { ctx = mina; _ } () block ->
        let open Deferred.Result.Let_syntax in
        let%bind archive_location =
          match (Mina_lib.config mina).archive_process_location with
          | Some archive_location ->
              return archive_location
          | None ->
              Deferred.Result.fail
                "Could not find an archive process to connect to"
        in
        let%map () =
          Mina_lib.Archive_client.dispatch_precomputed_block archive_location
            block
          |> Deferred.Result.map_error ~f:Error.to_string_hum
        in
        () )

  let archive_extensional_block =
    io_field "archiveExtensionalBlock"
      ~args:
        Arg.
          [ arg "block" ~doc:"Block encoded in extensional block format"
              ~typ:(non_null Types.Input.ExtensionalBlock.arg_typ)
          ]
      ~typ:
        (non_null
           (obj "Applied" ~fields:(fun _ ->
                [ field "applied" ~typ:(non_null bool)
                    ~args:Arg.[]
                    ~resolve:(fun _ _ -> true)
                ] ) ) )
      ~resolve:(fun { ctx = mina; _ } () block ->
        let open Deferred.Result.Let_syntax in
        let%bind archive_location =
          match (Mina_lib.config mina).archive_process_location with
          | Some archive_location ->
              return archive_location
          | None ->
              Deferred.Result.fail
                "Could not find an archive process to connect to"
        in
        let%map () =
          Mina_lib.Archive_client.dispatch_extensional_block archive_location
            block
          |> Deferred.Result.map_error ~f:Error.to_string_hum
        in
        () )

  let commands =
    [ add_wallet
    ; start_filtered_log
    ; create_account
    ; create_hd_account
    ; unlock_account
    ; unlock_wallet
    ; lock_account
    ; lock_wallet
    ; delete_account
    ; delete_wallet
    ; reload_accounts
    ; import_account
    ; reload_wallets
    ; send_payment
    ; send_test_payments
    ; send_delegation
    ; send_zkapp
    ; mock_zkapp
    ; internal_send_zkapp
    ; export_logs
    ; set_coinbase_receiver
    ; set_snark_worker
    ; set_snark_work_fee
    ; set_connection_gating_config
    ; add_peer
    ; archive_precomputed_block
    ; archive_extensional_block
    ; send_rosetta_transaction
    ]

  module Itn = struct
    (* ITN-specific mutations *)

    let scheduler_tbl : unit Async_kernel.Ivar.t Uuid.Table.t =
      Uuid.Table.create ()

    let schedule_payments =
      io_field "schedulePayments"
        ~args:
          Arg.
            [ arg "input" ~doc:"Payments details"
                ~typ:(non_null Types.Input.Itn.PaymentDetails.arg_typ)
            ]
        ~typ:(non_null string)
        ~resolve:(fun { ctx = with_seq_no, mina; _ } () input ->
          return
          @@ O1trace.sync_thread "itn_schedule_payments"
          @@ fun () ->
          let%bind.Result () =
            Result.ok_if_true with_seq_no ~error:"Missing sequence information"
          in
          let%bind.Result payment_details =
            Result.map_error
              ~f:(sprintf "Invalid input to payment scheduler: %s")
              input
          in
          let max_memo_len = Signed_command_memo.max_input_length in
          let%bind.Result () =
            Result.ok_if_true ~error:"Empty list of senders"
            @@ not
            @@ List.is_empty payment_details.senders
          in
          let%bind.Result () =
            (* TODO subtract expected length of suffix from the memo prefix length check *)
            Result.ok_if_true
              ~error:
                (sprintf "Memo too long, limited to %d characters" max_memo_len)
              (String.length payment_details.memo_prefix <= max_memo_len)
          in
          let%bind.Result () =
            let open Currency.Fee in
            Result.ok_if_true ~error:"Maximum fee less than mininum fee"
              (payment_details.max_fee >= payment_details.min_fee)
          in
          let logger = Mina_lib.top_level_logger mina in
          let senders = payment_details.senders |> Array.of_list in
          let num_senders = Array.length senders in
          let sources =
            Array.map senders ~f:(fun sender ->
                Signature_lib.Public_key.of_private_key_exn sender
                |> Signature_lib.Public_key.compress )
          in
          let%bind.Result ledger, _tip =
            Result.of_option ~error:"Could not get best tip ledger"
              (Utils.get_ledger_and_breadcrumb mina)
          in
          let nonce_opts =
            Array.map sources ~f:(fun source ->
                let open Option.Let_syntax in
                let acct_id = Account_id.create source Token_id.default in
                let%bind loc = Ledger.location_of_account ledger acct_id in
                let%map { nonce; _ } = Ledger.get ledger loc in
                nonce )
            |> Array.zip_exn sources
          in
          let missing_nonces =
            Array.filter nonce_opts ~f:(fun (_source, nonce_opt) ->
                Option.is_none nonce_opt )
          in
          let%bind.Result () =
            if Array.is_empty missing_nonces then Ok ()
            else
              let missing_nonce_pks =
                Array.to_list missing_nonces
                |> List.map ~f:(fun (source, _nonce_opt) ->
                       Signature_lib.Public_key.Compressed.to_yojson source
                       |> Yojson.Safe.to_string )
              in
              Error
                (sprintf "Could not get nonces for accounts: %s"
                   (String.concat ~sep:"," missing_nonce_pks) )
          in
          let nonces =
            Array.map nonce_opts ~f:(fun (_source, nonce_opt) ->
                Option.value_exn nonce_opt )
          in
          let uuid = Uuid.create_random Random.State.default in
          let ivar = Ivar.create () in
          ( match Uuid.Table.add scheduler_tbl ~key:uuid ~data:ivar with
          | `Ok ->
              ()
          | `Duplicate ->
              failwith "Unexpected duplicate scheduled payments handle" ) ;
          let wait_span = 1. /. payment_details.tps |> Time.Span.of_sec in
          let wait_span_ms = Time.Span.to_ms wait_span |> int_of_float in
          let duration_span =
            Time.Span.of_min (Float.of_int payment_details.duration_min)
          in
          let tm_start = Time.now () in
          let tm_end = Time.add tm_start duration_span in
          let send_payments counter =
            let ndx = counter mod num_senders in
            O1trace.thread "itn_send_scheduled_payments"
            @@ fun () ->
            let sender = senders.(ndx) in
            let source_pk =
              Signature_lib.Public_key.of_private_key_exn sender
              |> Signature_lib.Public_key.compress
            in
            let receiver_pk = payment_details.receiver in
            let fee =
              Quickcheck.random_value ~seed:`Nondeterministic
              @@ Currency.Fee.gen_incl payment_details.min_fee
                   payment_details.max_fee
            in
            let body =
              Signed_command_payload.Body.Payment
                { receiver_pk; amount = payment_details.amount }
            in
            let valid_until = None in
            let nonce = nonces.(ndx) in
            let memo = sprintf "%s-%d" payment_details.memo_prefix counter in
            let payload =
              Signed_command_payload.create ~fee ~fee_payer_pk:source_pk ~nonce
                ~valid_until
                ~memo:(Signed_command_memo.create_from_string_exn memo)
                ~body
            in
            let signature = Ok (Signed_command.sign_payload sender payload) in
            [%log info]
              "Payment scheduler with handle %s is sending a payment from \
               sender %s"
              (Uuid.to_string uuid)
              ( Signature_lib.Public_key.Compressed.to_yojson source_pk
              |> Yojson.Safe.to_string )
              ~metadata:
                [ ( "receiver"
                  , Signature_lib.Public_key.Compressed.to_yojson receiver_pk )
                ; ("nonce", Account.Nonce.to_yojson nonce)
                ; ("fee", Currency.Fee.to_yojson fee)
                ; ("amount", Currency.Amount.to_yojson payment_details.amount)
                ; ("memo", `String memo)
                ] ;
            let fee = Currency.Fee.to_uint64 fee in
            match%map
              send_signed_user_command ~mina ~nonce_opt:(Some nonce)
                ~signer:source_pk ~memo:(Some memo) ~fee ~fee_payer_pk:source_pk
                ~valid_until ~body ~signature
            with
            | Ok _cmd_with_status ->
                (* next nonce for this sender *)
                nonces.(ndx) <- Account.Nonce.succ nonce
            | Error err ->
                [%log error]
                  "Payment scheduler with handle %s got error when sending \
                   payment from sender %s"
                  (Uuid.to_string uuid)
                  ( Signature_lib.Public_key.Compressed.to_yojson source_pk
                  |> Yojson.Safe.to_string )
                  ~metadata:[ ("error", `String err) ]
          in
          let rec go counter tm_next =
            let open Time in
            if now () >= tm_end then (
              [%log info] "Scheduled payments with handle %s has expired"
                (Uuid.to_string uuid) ;
              Uuid.Table.remove scheduler_tbl uuid ;
              Deferred.unit )
            else if Ivar.is_full ivar then (
              [%log info] "Stopping scheduled payments with handle %s"
                (Uuid.to_string uuid) ;
              Uuid.Table.remove scheduler_tbl uuid ;
              Deferred.unit )
            else
              let%bind () = send_payments counter in
              let%bind () = Async_unix.at tm_next in
              let next_tm_next = add tm_next wait_span in
              let now = now () in
              let next_tm_next =
                if next_tm_next <= now then
                  (* This is done to ensure there is no effect of transactions coming out one by one,
                     let there be some pause under any cricumstances *)
                  let span = diff now next_tm_next |> Span.to_ms in
                  let additive =
                    wait_span_ms - (int_of_float span % wait_span_ms)
                    |> float_of_int |> Span.of_ms
                  in
                  add now additive
                else next_tm_next
              in
              go (counter + 1) next_tm_next
          in
          [%log info] "Starting payment scheduler with handle %s"
            (Uuid.to_string uuid) ;
          let tm_next = Time.add tm_start wait_span in
          don't_wait_for @@ go 0 tm_next ;
          Ok (Uuid.to_string uuid) )

    let schedule_zkapp_commands =
      io_field "scheduleZkappCommands"
        ~args:
          Arg.
            [ arg "input" ~doc:"Zkapp commands details"
                ~typ:(non_null Types.Input.Itn.ZkappCommandsDetails.arg_typ)
            ]
        ~typ:(non_null string)
        ~resolve:(fun { ctx = with_seq_no, mina; _ } () input ->
          if not with_seq_no then return @@ Error "Missing sequence information"
          else
            return
            @@ O1trace.sync_thread "itn_schedule_zkapp_commands"
            @@ fun () ->
            let%bind.Result zkapp_command_details =
              Result.map_error
                ~f:(sprintf "Invalid input to zkapp command scheduler: %s")
                input
            in
            let logger = Mina_lib.top_level_logger mina in
            [%log debug]
              ~metadata:
                [ ( "no_precondition"
                  , `Bool zkapp_command_details.no_precondition )
                ]
              "Received request to start the zkapp command scheduler" ;
            let%bind.Result () =
              if List.is_empty zkapp_command_details.fee_payers then
                Error "Empty list of fee payers"
              else Ok ()
            in
            let uuid = Uuid.create_random Random.State.default in
            let stop_signal = Ivar.create () in
            let%bind.Result () =
              match
                Uuid.Table.add scheduler_tbl ~key:uuid ~data:stop_signal
              with
              | `Ok ->
                  Ok ()
              | `Duplicate ->
                  Result.Error
                    "Unexpected duplicate scheduled zkApp commands handle"
            in
            let%bind.Result ledger =
              match Utils.get_ledger_and_breadcrumb mina with
              | None ->
                  Error "Could not get best tip ledger"
              | Some (ledger, _best_tip) ->
                  Ok ledger
            in
            let wait_span =
              1. /. zkapp_command_details.tps |> Time.Span.of_sec
            in
            let duration_span =
              Time.Span.of_min (Float.of_int zkapp_command_details.duration_min)
            in
            let tm_start = Time.now () in
            let tm_end = Time.add tm_start duration_span in
            [%log info] "Starting zkApp scheduler with handle %s"
              (Uuid.to_string uuid) ;
            let { Precomputed_values.constraint_constants; _ } =
              (Mina_lib.config mina).precomputed_values
            in
            let zkapp_account_keypairs =
              List.init zkapp_command_details.num_zkapps_to_deploy ~f:(fun _ ->
                  Signature_lib.Keypair.create () )
            in
            let unused_keypairs =
              List.init (20 + zkapp_command_details.num_new_accounts)
                ~f:(fun _ -> Signature_lib.Keypair.create ())
            in
            let fee_payer_keypairs =
              List.map zkapp_command_details.fee_payers
                ~f:Signature_lib.Keypair.of_private_key_exn
            in
            let fee_payer_ids =
              List.map fee_payer_keypairs ~f:(fun kp ->
                  Account_id.of_public_key kp.public_key )
            in
            let zkapp_account_ids =
              List.map zkapp_account_keypairs ~f:(fun kp ->
                  Account_id.of_public_key kp.public_key )
            in
            let fee_payer_array = Array.of_list fee_payer_keypairs in
            let%bind.Result _ =
              Result.try_with (fun () ->
                  Array.map fee_payer_array ~f:(fun fee_payer_keypair ->
                      Utils.account_of_kp fee_payer_keypair ledger ) )
              |> Result.map_error ~f:(const "fee payer not in the ledger")
            in
            let keymap =
              List.map
                (zkapp_account_keypairs @ fee_payer_keypairs @ unused_keypairs)
                ~f:(fun { public_key; private_key } ->
                  (Public_key.compress public_key, private_key) )
              |> Public_key.Compressed.Map.of_alist_exn
            in
            let unused_pks =
              List.map unused_keypairs ~f:(fun { public_key; _ } ->
                  Public_key.compress public_key )
              |> Public_key.Compressed.Hash_set.of_list
            in
            let deploy_zkapps_do () =
              Itn_zkapps.wait_until_zkapps_deployed ~scheduler_tbl ~mina ~ledger
                ~deployment_fee:zkapp_command_details.deployment_fee
                ~max_cost:zkapp_command_details.max_cost
                ~init_balance:zkapp_command_details.init_balance
                ~fee_payer_array ~constraint_constants zkapp_account_keypairs
                ~logger ~uuid ~stop_signal ~stop_time:tm_end
                ~memo_prefix:zkapp_command_details.memo_prefix ~wait_span
            in
            upon (deploy_zkapps_do ()) (function
              | None ->
                  ()
              | Some ledger ->
                  let account_state_tbl =
                    let get_account ids role =
                      List.map ids ~f:(fun id ->
                          (id, (Utils.account_of_id id ledger, role)) )
                    in
                    Account_id.Table.of_alist_exn
                      ( get_account fee_payer_ids `Fee_payer
                      @ get_account zkapp_account_ids `Ordinary_participant )
                  in
                  let tm_next = Time.add (Time.now ()) wait_span in
                  don't_wait_for
                  @@ Itn_zkapps.send_zkapps ~fee_payer_array
                       ~constraint_constants ~scheduler_tbl ~uuid ~keymap
                       ~unused_pks ~stop_signal ~mina ~zkapp_command_details
                       ~wait_span ~logger ~tm_end ~account_state_tbl tm_next
                       (List.length zkapp_account_keypairs) ) ;
            Ok (Uuid.to_string uuid) )

    let stop_scheduled_transactions =
      io_field "stopScheduledTransactions"
        ~args:
          Arg.
            [ arg "handle" ~doc:"Transaction scheduler handle"
                ~typ:(non_null string)
            ]
        ~typ:(non_null string)
        ~resolve:(fun { ctx = with_seq_no, mina; _ } () handle ->
          let logger = Mina_lib.top_level_logger mina in
          if not with_seq_no then return @@ Error "Missing sequence information"
          else
            O1trace.sync_thread "itn_stop_scheduled_transactions"
            @@ fun () ->
            try
              let uuid = Uuid.of_string handle in
              match Uuid.Table.find scheduler_tbl uuid with
              | None ->
                  return
                  @@ Error
                       (sprintf
                          "Could not find scheduled transactions with handle %s"
                          handle )
              | Some stop_signal ->
                  [%log info]
                    "Requesting stop of scheduled transactions with handle %s"
                    handle ;
                  Ivar.fill_if_empty stop_signal () ;
                  return
                  @@ Ok
                       (sprintf
                          "Requesting stop of scheduled transactions with \
                           handle %s"
                          handle )
            with _ ->
              return
              @@ Error
                   (sprintf "Not a valid scheduled transactions handle: %s"
                      handle ) )

    let update_gating =
      io_field "updateGating"
        ~args:
          Arg.
            [ arg "input" ~doc:"Gating update"
                ~typ:(non_null Types.Input.Itn.GatingUpdate.arg_typ)
            ]
        ~typ:(non_null string)
        ~resolve:(fun { ctx = with_seq_no, mina; _ } () input ->
          O1trace.thread "itn_update_gating"
          @@ fun () ->
          if not with_seq_no then return @@ Error "Missing sequence information"
          else
            let%bind.Deferred.Result { trusted_peers
                                     ; banned_peers
                                     ; isolate
                                     ; clean_added_peers
                                     ; added_peers
                                     } =
              Deferred.return input
            in
            let config = Mina_net2.{ trusted_peers; banned_peers; isolate } in
            let net = Mina_lib.net mina in
            let%bind _new_gating_config =
              Mina_networking.set_connection_gating_config ~clean_added_peers
                net config
            in
            let%bind failures =
              (* Add all peers *)
              Deferred.List.filter_map added_peers ~f:(fun peer ->
                  match%map.Deferred
                    Mina_networking.add_peer net peer ~is_seed:false
                  with
                  | Ok () ->
                      None
                  | Error err ->
                      Some (Error.to_string_hum err) )
            in
            if List.is_empty failures then Deferred.Result.return "success"
            else
              let%bind.Deferred.Result { trusted_peers
                                       ; banned_peers
                                       ; isolate
                                       ; clean_added_peers
                                       ; added_peers
                                       } =
                Deferred.return input
              in
              let config = Mina_net2.{ trusted_peers; banned_peers; isolate } in
              let net = Mina_lib.net mina in
              let%bind _new_gating_config =
                Mina_networking.set_connection_gating_config ~clean_added_peers
                  net config
              in
              let%bind failures =
                (* Add all peers *)
                Deferred.List.filter_map added_peers ~f:(fun peer ->
                    match%map.Deferred
                      Mina_networking.add_peer net peer ~is_seed:false
                    with
                    | Ok () ->
                        None
                    | Error err ->
                        Some (Error.to_string_hum err) )
              in
              if List.is_empty failures then Deferred.Result.return "success"
              else
                Deferred.Result.failf "failed to add peers: %s"
                  (String.concat ~sep:", " failures) )

    let flush_internal_logs =
      io_field "flushInternalLogs"
        ~doc:"Returns number of logs deleted from queue"
        ~args:
          Arg.
            [ arg "endLogId" ~doc:"Greatest log ID to be deleted"
                ~typ:(non_null int)
            ]
        ~typ:(non_null string)
        ~resolve:(fun { ctx = with_seq_no, _; _ } () end_log_id ->
          O1trace.thread "itn_flush_internal_logs"
          @@ fun () ->
          if not with_seq_no then return @@ Error "Missing sequence information"
          else
            let n = Itn_logger.flush_queue end_log_id in
            let s = sprintf "Deleted %d log%s" n (if n > 1 then "s" else "") in
            return @@ Ok s )

    let stop_daemon =
      (* minimum delay is to allow this GraphQL request to return *)
      let min_delay_secs = 5 in
      io_field "stopDaemon" ~doc:"Stop the Mina daemon"
        ~args:
          Arg.
            [ arg "delaySeconds"
                ~doc:
                  (sprintf
                     "Seconds to delay before stopping daemon (minimum %d)"
                     min_delay_secs )
                ~typ:int
            ; arg "cleanConfig"
                ~doc:
                  "Whether to remove saved configuration data (default false)"
                ~typ:bool
            ]
        ~typ:(non_null string)
        ~resolve:(fun { ctx = with_seq_no, mina; _ } () delay_secs clean_config ->
          O1trace.thread "itn_stop_daemon"
          @@ fun () ->
          if not with_seq_no then return @@ Error "Missing sequence information"
          else
            let delay_secs =
              Option.value_map delay_secs ~default:min_delay_secs ~f:Fn.id
            in
            if delay_secs < min_delay_secs then
              return
              @@ Error
                   (sprintf "Delay of %d seconds is less than minimum %d"
                      delay_secs min_delay_secs )
            else
              let clean_config = Option.value ~default:false clean_config in
              let conf_dir = (Mina_lib.config mina).conf_dir in
              if clean_config then
                Exit_handlers.register_async_shutdown_handler
                  ~logger:(Mina_lib.config mina).logger
                  ~description:"Remove configuration data" (fun () ->
                    let epoch_ledger_json_file =
                      conf_dir ^/ "epoch_ledger.json"
                    in
                    let%bind () =
                      match%bind Sys.file_exists epoch_ledger_json_file with
                      | `Yes -> (
                          let json =
                            In_channel.with_file epoch_ledger_json_file
                              ~f:(fun ic ->
                                In_channel.input_all ic
                                |> Yojson.Safe.from_string )
                          in
                          match json with
                          | `Assoc items ->
                              let find_uuid name =
                                match
                                  List.Assoc.find items name ~equal:String.equal
                                with
                                | Some (`String s) ->
                                    s
                                | _ ->
                                    failwithf
                                      "In epoch ledger JSON file, expected to \
                                       find entry for %s"
                                      name ()
                              in
                              let staking_uuid = find_uuid "staking" in
                              let next_uuid = find_uuid "next" in
                              let rm_epoch_ledger uuid =
                                let path =
                                  conf_dir ^/ sprintf "epoch_ledger%s" uuid
                                in
                                match%bind Sys.file_exists path with
                                | `Yes ->
                                    File_system.remove_dir path
                                | `No | `Unknown ->
                                    Deferred.unit
                              in
                              let%bind () = rm_epoch_ledger staking_uuid in
                              rm_epoch_ledger next_uuid
                          | _ ->
                              failwith "Expected JSON record" )
                      | `No | `Unknown ->
                          Deferred.unit
                    in
                    let files_to_remove =
                      [ "epoch_ledger.json"; "root" ^/ "root" ]
                    in
                    let%bind () =
                      Deferred.List.iter files_to_remove ~f:(fun file ->
                          let path = conf_dir ^/ file in
                          match%bind Sys.file_exists path with
                          | `Yes ->
                              Sys.remove path
                          | `No | `Unknown ->
                              Deferred.unit )
                    in
                    let dirs_to_remove =
                      [ "root" ^/ "snarked_ledger"; "frontier" ]
                    in
                    Deferred.List.iter dirs_to_remove ~f:(fun dir ->
                        let path = conf_dir ^/ dir in
                        match%bind Sys.file_exists path with
                        | `Yes ->
                            File_system.remove_dir path
                        | `No | `Unknown ->
                            Deferred.unit ) ) ;
              let s =
                let clean_str =
                  if clean_config then
                    sprintf ", will clean configuration directory %s" conf_dir
                  else ""
                in
                sprintf "Stopping daemon in %d seconds%s" delay_secs clean_str
              in
              let delay_span = delay_secs |> Float.of_int |> Time.Span.of_sec in
              Async.Deferred.don't_wait_for
                (let%bind () = Async.after delay_span in
                 let%bind () = Scheduler.yield () in
                 exit 0 ) ;
              return @@ Ok s )

    let zkapp_cmd_limit =
      field "zkAppCommandLimit"
        ~args:
          Arg.[ arg "limit" ~doc:"ZkApp commands per block limit." ~typ:int ]
        ~typ:int
        ~doc:"Set zkApp commands per block limit for the block producer."
        ~resolve:(fun { ctx = _; _ } () limit ->
          Block_producer.zkapp_cmd_limit := limit ;
          limit )

    let commands =
      [ schedule_payments
      ; schedule_zkapp_commands
      ; stop_scheduled_transactions
      ; update_gating
      ; flush_internal_logs
      ; stop_daemon
      ; zkapp_cmd_limit
      ]
  end
end

module Queries = struct
  open Schema

  (* helper for pooledUserCommands, pooledZkappCommands *)
  let get_commands ~resource_pool ~pk_opt ~hashes_opt ~txns_opt =
    match (pk_opt, hashes_opt, txns_opt) with
    | None, None, None ->
        Network_pool.Transaction_pool.Resource_pool.get_all resource_pool
    | Some pk, None, None ->
        let account_id = Account_id.create pk Token_id.default in
        Network_pool.Transaction_pool.Resource_pool.all_from_account
          resource_pool account_id
    | _ -> (
        let hashes_txns =
          (* Transactions identified by hashes. *)
          match hashes_opt with
          | Some hashes ->
              List.filter_map hashes ~f:(fun hash ->
                  hash |> Transaction_hash.of_base58_check |> Result.ok
                  |> Option.bind
                       ~f:
                         (Network_pool.Transaction_pool.Resource_pool
                          .find_by_hash resource_pool ) )
          | None ->
              []
        in
        let txns : Transaction_hash.User_command_with_valid_signature.t list =
          (* Transactions as identified by IDs.
             This is a little redundant, but it makes our API more
             consistent.
          *)
          match txns_opt with
          | Some txns ->
              List.filter_map txns ~f:(fun serialized_txn ->
                  (* base64 could be a signed command or zkapp command *)
                  match Signed_command.of_base64 serialized_txn with
                  | Ok signed_command ->
                      let user_cmd =
                        User_command.Signed_command signed_command
                      in
                      (* The command gets piped through [forget_check]
                         below; this is just to make the types work
                         without extra unnecessary mapping in the other
                         branches above.
                      *)
                      let (`If_this_is_used_it_should_have_a_comment_justifying_it
                            valid_cmd ) =
                        User_command.to_valid_unsafe user_cmd
                      in
                      Some
                        (Transaction_hash.User_command_with_valid_signature
                         .create valid_cmd )
                  | Error _ -> (
                      match Zkapp_command.of_base64 serialized_txn with
                      | Ok zkapp_command ->
                          let user_cmd =
                            User_command.Zkapp_command zkapp_command
                          in
                          (* The command gets piped through [forget_check]
                             below; this is just to make the types work
                             without extra unnecessary mapping in the other
                             branches above.
                          *)
                          let (`If_this_is_used_it_should_have_a_comment_justifying_it
                                valid_cmd ) =
                            User_command.to_valid_unsafe user_cmd
                          in
                          Some
                            (Transaction_hash.User_command_with_valid_signature
                             .create valid_cmd )
                      | Error _ ->
                          (* invalid base64 for a transaction *)
                          None ) )
          | None ->
              []
        in
        let all_txns = hashes_txns @ txns in
        match pk_opt with
        | None ->
            all_txns
        | Some pk ->
            (* Only return commands paid for by the given public key. *)
            List.filter all_txns ~f:(fun txn ->
                txn
                |> Transaction_hash.User_command_with_valid_signature.command
                |> User_command.fee_payer |> Account_id.public_key
                |> Public_key.Compressed.equal pk ) )

  let pooled_user_commands =
    field "pooledUserCommands"
      ~doc:
        "Retrieve all the scheduled user commands for a specified sender that \
         the current daemon sees in its transaction pool. All scheduled \
         commands are queried if no sender is specified"
      ~typ:(non_null @@ list @@ non_null Types.User_command.user_command)
      ~args:
        Arg.
          [ arg "publicKey" ~doc:"Public key of sender of pooled user commands"
              ~typ:Types.Input.PublicKey.arg_typ
          ; arg "hashes" ~doc:"Hashes of the commands to find in the pool"
              ~typ:(list (non_null string))
          ; arg "ids" ~typ:(list (non_null guid)) ~doc:"Ids of User commands"
          ]
      ~resolve:(fun { ctx = mina; _ } () pk_opt hashes_opt txns_opt ->
        let transaction_pool = Mina_lib.transaction_pool mina in
        let resource_pool =
          Network_pool.Transaction_pool.resource_pool transaction_pool
        in
        let cmds = get_commands ~resource_pool ~pk_opt ~hashes_opt ~txns_opt in
        List.filter_map cmds ~f:(fun txn ->
            let cmd_with_hash =
              Transaction_hash.User_command_with_valid_signature.forget_check
                txn
            in
            match cmd_with_hash.data with
            | Signed_command user_cmd ->
                Some
                  (Types.User_command.mk_user_command
                     { status = Enqueued
                     ; data = { cmd_with_hash with data = user_cmd }
                     } )
            | Zkapp_command _ ->
                None ) )

  let pooled_zkapp_commands =
    field "pooledZkappCommands"
      ~doc:
        "Retrieve all the scheduled zkApp commands for a specified sender that \
         the current daemon sees in its transaction pool. All scheduled \
         commands are queried if no sender is specified"
      ~typ:(non_null @@ list @@ non_null Types.Zkapp_command.zkapp_command)
      ~args:
        Arg.
          [ arg "publicKey" ~doc:"Public key of sender of pooled zkApp commands"
              ~typ:Types.Input.PublicKey.arg_typ
          ; arg "hashes" ~doc:"Hashes of the zkApp commands to find in the pool"
              ~typ:(list (non_null string))
          ; arg "ids" ~typ:(list (non_null guid)) ~doc:"Ids of zkApp commands"
          ]
      ~resolve:(fun { ctx = mina; _ } () pk_opt hashes_opt txns_opt ->
        let transaction_pool = Mina_lib.transaction_pool mina in
        let resource_pool =
          Network_pool.Transaction_pool.resource_pool transaction_pool
        in
        let cmds = get_commands ~resource_pool ~pk_opt ~hashes_opt ~txns_opt in
        List.filter_map cmds ~f:(fun txn ->
            let cmd_with_hash =
              Transaction_hash.User_command_with_valid_signature.forget_check
                txn
            in
            match cmd_with_hash.data with
            | Signed_command _ ->
                None
            | Zkapp_command zkapp_cmd ->
                Some
                  { Types.Zkapp_command.With_status.status = Enqueued
                  ; data = { cmd_with_hash with data = zkapp_cmd }
                  } ) )

  let sync_status =
    io_field "syncStatus" ~doc:"Network sync status" ~args:[]
      ~typ:(non_null Types.sync_status) ~resolve:(fun { ctx = mina; _ } () ->
        let open Deferred.Let_syntax in
        (* pull out sync status from status, so that result here
             agrees with status; see issue #8251
        *)
        let%map { sync_status; _ } =
          Mina_commands.get_status ~flag:`Performance mina
        in
        Ok sync_status )

  let daemon_status =
    io_field "daemonStatus" ~doc:"Get running daemon status" ~args:[]
      ~typ:(non_null Types.DaemonStatus.t) ~resolve:(fun { ctx = mina; _ } () ->
        Mina_commands.get_status ~flag:`Performance mina >>| Result.return )

  let trust_status =
    field "trustStatus"
      ~typ:(list (non_null Types.Payload.trust_status))
      ~args:Arg.[ arg "ipAddress" ~typ:(non_null string) ]
      ~doc:"Trust status for an IPv4 or IPv6 address"
      ~resolve:(fun { ctx = mina; _ } () (ip_addr_string : string) ->
        match Types.Arguments.ip_address ~name:"ipAddress" ip_addr_string with
        | Ok ip_addr ->
            Some (Mina_commands.get_trust_status mina ip_addr)
        | Error _ ->
            None )

  let trust_status_all =
    field "trustStatusAll"
      ~typ:(non_null @@ list @@ non_null Types.Payload.trust_status)
      ~args:Arg.[]
      ~doc:"IP address and trust status for all peers"
      ~resolve:(fun { ctx = mina; _ } () ->
        Mina_commands.get_trust_status_all mina )

  let version =
    field "version" ~typ:string
      ~args:Arg.[]
      ~doc:"The version of the node (git commit hash)"
      ~resolve:(fun _ _ -> Some Mina_version.commit_id)

  let get_filtered_log_entries =
    field "getFilteredLogEntries"
      ~typ:(non_null Types.get_filtered_log_entries)
      ~args:Arg.[ arg "offset" ~typ:(non_null int) ]
      ~doc:"TESTING ONLY: Retrieve all new structured events in memory"
      ~resolve:(fun { ctx = t; _ } () i -> Mina_lib.get_filtered_log_entries t i)

  let tracked_accounts_resolver { ctx = mina; _ } () =
    let wallets = Mina_lib.wallets mina in
    let block_production_pubkeys = Mina_lib.block_production_pubkeys mina in
    let best_tip_ledger = Mina_lib.best_ledger mina in
    wallets |> Secrets.Wallets.pks
    |> List.map ~f:(fun pk ->
           { Types.AccountObj.account =
               Types.AccountObj.Partial_account.of_pk mina pk
           ; locked = Secrets.Wallets.check_locked wallets ~needle:pk
           ; is_actively_staking =
               Public_key.Compressed.Set.mem block_production_pubkeys pk
           ; path = Secrets.Wallets.get_path wallets pk
           ; index =
               ( match best_tip_ledger with
               | `Active ledger ->
                   Option.try_with (fun () ->
                       Ledger.index_of_account_exn ledger
                         (Account_id.create pk Token_id.default) )
               | _ ->
                   None )
           } )

  let owned_wallets =
    field "ownedWallets"
      ~doc:"Wallets for which the daemon knows the private key"
      ~typ:(non_null (list (non_null Types.AccountObj.account)))
      ~deprecated:(Deprecated (Some "use trackedAccounts instead"))
      ~args:Arg.[]
      ~resolve:tracked_accounts_resolver

  let tracked_accounts =
    field "trackedAccounts"
      ~doc:"Accounts for which the daemon tracks the private key"
      ~typ:(non_null (list (non_null Types.AccountObj.account)))
      ~args:Arg.[]
      ~resolve:tracked_accounts_resolver

  let account_resolver { ctx = mina; _ } () pk =
    Some
      (Types.AccountObj.lift mina pk
         (Types.AccountObj.Partial_account.of_pk mina pk) )

  let wallet =
    field "wallet" ~doc:"Find any wallet via a public key"
      ~typ:Types.AccountObj.account
      ~deprecated:(Deprecated (Some "use account instead"))
      ~args:
        Arg.
          [ arg "publicKey" ~doc:"Public key of account being retrieved"
              ~typ:(non_null Types.Input.PublicKey.arg_typ)
          ]
      ~resolve:account_resolver

  let account =
    field "account" ~doc:"Find any account via a public key and token"
      ~typ:Types.AccountObj.account
      ~args:
        Arg.
          [ arg "publicKey" ~doc:"Public key of account being retrieved"
              ~typ:(non_null Types.Input.PublicKey.arg_typ)
          ; arg' "token"
              ~doc:"Token of account being retrieved (defaults to MINA)"
              ~typ:Types.Input.TokenId.arg_typ ~default:Token_id.default
          ]
      ~resolve:(fun { ctx = mina; _ } () pk token ->
        Option.bind (Utils.get_ledger_and_breadcrumb mina)
          ~f:(fun (ledger, breadcrumb) ->
            let open Option.Let_syntax in
            let%bind location =
              Ledger.location_of_account ledger (Account_id.create pk token)
            in
            let%map account = Ledger.get ledger location in
            Types.AccountObj.Partial_account.of_full_account ~breadcrumb account
            |> Types.AccountObj.lift mina pk ) )

  let accounts_for_pk =
    field "accounts" ~doc:"Find all accounts for a public key"
      ~typ:(non_null (list (non_null Types.AccountObj.account)))
      ~args:
        Arg.
          [ arg "publicKey" ~doc:"Public key to find accounts for"
              ~typ:(non_null Types.Input.PublicKey.arg_typ)
          ]
      ~resolve:(fun { ctx = mina; _ } () pk ->
        match Utils.get_ledger_and_breadcrumb mina with
        | Some (ledger, breadcrumb) ->
            let tokens = Ledger.tokens ledger pk |> Set.to_list in
            List.filter_map tokens ~f:(fun token ->
                let open Option.Let_syntax in
                let%bind location =
                  Ledger.location_of_account ledger (Account_id.create pk token)
                in
                let%map account = Ledger.get ledger location in
                Types.AccountObj.Partial_account.of_full_account ~breadcrumb
                  account
                |> Types.AccountObj.lift mina pk )
        | None ->
            [] )

  let token_accounts =
    io_field "tokenAccounts" ~doc:"Find all accounts for a token ID"
      ~typ:(non_null (list (non_null Types.AccountObj.account)))
      ~args:
        Arg.
          [ arg "tokenId" ~doc:"Token ID to find accounts for"
              ~typ:(non_null Types.Input.TokenId.arg_typ)
          ]
      ~resolve:(fun { ctx = mina; _ } () token_id ->
        match Utils.get_ledger_and_breadcrumb mina with
        | Some (ledger, breadcrumb) ->
            let%map.Deferred accounts = Ledger.accounts ledger in
            Ok
              (Account_id.Set.fold accounts ~init:[]
                 ~f:(fun acct_objs acct_id ->
                   if Token_id.(Account_id.token_id acct_id <> token_id) then
                     acct_objs
                   else
                     (* account id in the ledger, lookup should always succeed *)
                     let loc =
                       Option.value_exn
                       @@ Ledger.location_of_account ledger acct_id
                     in
                     let account = Option.value_exn @@ Ledger.get ledger loc in
                     let partial_account =
                       Types.AccountObj.Partial_account.of_full_account
                         ~breadcrumb account
                     in
                     Types.AccountObj.lift mina account.public_key
                       partial_account
                     :: acct_objs ) )
        | None ->
            return (Ok []) )

  let token_owner =
    field "tokenOwner" ~doc:"Find the account that owns a given token"
      ~typ:Types.AccountObj.account
      ~args:
        Arg.
          [ arg "tokenId" ~doc:"Token ID to find the owning account for"
              ~typ:(non_null Types.Input.TokenId.arg_typ)
          ]
      ~resolve:(fun { ctx = mina; _ } () token ->
        let open Option.Let_syntax in
        let%bind tip = Mina_lib.best_tip mina |> Participating_state.active in
        let ledger =
          Transition_frontier.Breadcrumb.staged_ledger tip
          |> Staged_ledger.ledger
        in
        let%map account_id = Ledger.token_owner ledger token in
        Types.AccountObj.get_best_ledger_account mina account_id )

  let transaction_status =
    result_field2 "transactionStatus" ~doc:"Get the status of a transaction"
      ~typ:(non_null Types.transaction_status)
      ~args:
        Arg.
          [ arg "payment" ~typ:guid ~doc:"Id of a Payment"
          ; arg "zkappTransaction" ~typ:guid ~doc:"Id of a zkApp transaction"
          ]
      ~resolve:(fun { ctx = mina; _ } () (serialized_payment : string option)
                    (serialized_zkapp : string option) ->
        let open Result.Let_syntax in
        let deserialize_txn serialized_txn =
          let res =
            match serialized_txn with
            | `Signed_command cmd ->
                Or_error.(
                  Signed_command.of_base64 cmd
                  >>| fun c -> User_command.Signed_command c)
            | `Zkapp_command cmd ->
                Or_error.(
                  Zkapp_command.of_base64 cmd
                  >>| fun c -> User_command.Zkapp_command c)
          in
          result_of_or_error res ~error:"Invalid transaction provided"
          |> Result.map ~f:(fun cmd ->
                 { With_hash.data = cmd
                 ; hash = Transaction_hash.hash_command cmd
                 } )
        in
        let%map txn =
          match (serialized_payment, serialized_zkapp) with
          | None, None | Some _, Some _ ->
              Error
                "Invalid query: Specify either a payment ID or a zkApp \
                 transaction ID"
          | Some payment, None ->
              deserialize_txn (`Signed_command payment)
          | None, Some zkapp_txn ->
              deserialize_txn (`Zkapp_command zkapp_txn)
        in
        let frontier_broadcast_pipe = Mina_lib.transition_frontier mina in
        let transaction_pool = Mina_lib.transaction_pool mina in
        Transaction_inclusion_status.get_status ~frontier_broadcast_pipe
          ~transaction_pool txn.data )

  let current_snark_worker =
    field "currentSnarkWorker" ~typ:Types.snark_worker
      ~args:Arg.[]
      ~doc:"Get information about the current snark worker"
      ~resolve:(fun { ctx = mina; _ } _ ->
        Option.map (Mina_lib.snark_worker_key mina) ~f:(fun k ->
            (k, Mina_lib.snark_work_fee mina) ) )

  let genesis_block =
    field "genesisBlock" ~typ:(non_null Types.block) ~args:[]
      ~doc:"Get the genesis block" ~resolve:(fun { ctx = mina; _ } () ->
        let open Mina_state in
        let { Precomputed_values.genesis_ledger
            ; constraint_constants
            ; consensus_constants
            ; genesis_epoch_data
            ; proof_data
            ; _
            } =
          (Mina_lib.config mina).precomputed_values
        in
        let { With_hash.data = genesis_state
            ; hash = { State_hash.State_hashes.state_hash = hash; _ }
            } =
          let open Staged_ledger_diff in
          Genesis_protocol_state.t
            ~genesis_ledger:(Genesis_ledger.Packed.t genesis_ledger)
            ~genesis_epoch_data ~constraint_constants ~consensus_constants
            ~genesis_body_reference
        in
        let winner = fst Consensus_state_hooks.genesis_winner in
        { With_hash.data =
            { Filtered_external_transition.creator = winner
            ; winner
            ; protocol_state =
                { previous_state_hash =
                    Protocol_state.previous_state_hash genesis_state
                ; blockchain_state =
                    Protocol_state.blockchain_state genesis_state
                ; consensus_state = Protocol_state.consensus_state genesis_state
                }
            ; transactions =
                { commands = []
                ; fee_transfers = []
                ; coinbase = constraint_constants.coinbase_amount
                ; coinbase_receiver =
                    Some (fst Consensus_state_hooks.genesis_winner)
                }
            ; snark_jobs = []
            ; proof =
                ( match proof_data with
                | Some { genesis_proof; _ } ->
                    genesis_proof
                | None ->
                    (* It's nearly never useful to have a specific genesis
                       proof to pass here -- anyone can create one as needed --
                       and we don't want this GraphQL query to trigger an
                       expensive proof generation step if we don't have one
                       available.
                    *)
                    Proof.blockchain_dummy )
            }
        ; hash
        } )

  (* used by best_chain, block below *)
  let block_of_breadcrumb mina breadcrumb =
    let hash = Transition_frontier.Breadcrumb.state_hash breadcrumb in
    let block = Transition_frontier.Breadcrumb.block breadcrumb in
    let transactions =
      Mina_block.transactions
        ~constraint_constants:
          (Mina_lib.config mina).precomputed_values.constraint_constants block
    in
    { With_hash.Stable.Latest.data =
        Filtered_external_transition.of_transition block `All transactions
    ; hash
    }

  let best_chain =
    io_field "bestChain"
      ~doc:
        "Retrieve a list of blocks from transition frontier's root to the \
         current best tip. Returns an error if the system is bootstrapping."
      ~typ:(list @@ non_null Types.block)
      ~args:
        Arg.
          [ arg "maxLength"
              ~doc:
                "The maximum number of blocks to return. If there are more \
                 blocks in the transition frontier from root to tip, the n \
                 blocks closest to the best tip will be returned"
              ~typ:int
          ]
      ~resolve:(fun { ctx = mina; _ } () max_length ->
        match Mina_lib.best_chain ?max_length mina with
        | Some best_chain ->
            let%map blocks =
              Deferred.List.map best_chain ~f:(fun bc ->
                  Deferred.return @@ block_of_breadcrumb mina bc )
            in
            Ok (Some blocks)
        | None ->
            return
            @@ Error "Could not obtain best chain from transition frontier" )

  let block =
    result_field2 "block"
      ~doc:
        "Retrieve a block with the given state hash or height, if contained in \
         the transition frontier."
      ~typ:(non_null Types.block)
      ~args:
        Arg.
          [ arg "stateHash" ~doc:"The state hash of the desired block"
              ~typ:string
          ; arg "height"
              ~doc:"The height of the desired block in the best chain" ~typ:int
          ]
      ~resolve:(fun { ctx = mina; _ } () (state_hash_base58_opt : string option)
                    (height_opt : int option) ->
        let open Result.Let_syntax in
<<<<<<< HEAD
        let get_transition_frontier () =
          let transition_frontier_pipe = Mina_lib.transition_frontier mina in
          Pipe_lib.Broadcast_pipe.Reader.peek transition_frontier_pipe
          |> Result.of_option ~error:"Could not obtain transition frontier"
        in
=======
>>>>>>> a90c96ee
        let block_from_state_hash state_hash_base58 =
          let%bind state_hash =
            State_hash.of_base58_check state_hash_base58
            |> Result.map_error ~f:Error.to_string_hum
          in
          let%map breadcrumb =
            Mina_lib.best_chain_block_by_state_hash coda state_hash
          in
          block_of_breadcrumb mina breadcrumb
        in
        let block_from_height height =
          let height_uint32 =
            (* GraphQL int is signed 32-bit
                 empirically, conversion does not raise even if
               - the number is negative
               - the number is not representable using 32 bits
            *)
            Unsigned.UInt32.of_int height
          in
          let%map breadcrumb =
            Mina_lib.best_chain_block_by_height coda height_uint32
          in
<<<<<<< HEAD
          block_of_breadcrumb mina desired_breadcrumb
=======
          block_of_breadcrumb coda breadcrumb
>>>>>>> a90c96ee
        in
        match (state_hash_base58_opt, height_opt) with
        | Some state_hash_base58, None ->
            block_from_state_hash state_hash_base58
        | None, Some height ->
            block_from_height height
        | None, None | Some _, Some _ ->
            Error "Must provide exactly one of state hash, height" )

  let initial_peers =
    field "initialPeers"
      ~doc:"List of peers that the daemon first used to connect to the network"
      ~args:Arg.[]
      ~typ:(non_null @@ list @@ non_null string)
      ~resolve:(fun { ctx = mina; _ } () ->
        List.map (Mina_lib.initial_peers mina) ~f:Mina_net2.Multiaddr.to_string
        )

  let get_peers =
    io_field "getPeers"
      ~doc:"List of peers that the daemon is currently connected to"
      ~args:Arg.[]
      ~typ:(non_null @@ list @@ non_null Types.DaemonStatus.peer)
      ~resolve:(fun { ctx = mina; _ } () ->
        let%map peers = Mina_networking.peers (Mina_lib.net mina) in
        Ok (List.map ~f:Network_peer.Peer.to_display peers) )

  let snark_pool =
    field "snarkPool"
      ~doc:"List of completed snark works that have the lowest fee so far"
      ~args:Arg.[]
      ~typ:(non_null @@ list @@ non_null Types.completed_work)
      ~resolve:(fun { ctx = mina; _ } () ->
        Mina_lib.snark_pool mina |> Network_pool.Snark_pool.resource_pool
        |> Network_pool.Snark_pool.Resource_pool.all_completed_work )

  let pending_snark_work =
    field "pendingSnarkWork" ~doc:"List of snark works that are yet to be done"
      ~args:Arg.[]
      ~typ:(non_null @@ list @@ non_null Types.pending_work)
      ~resolve:(fun { ctx = mina; _ } () ->
        let snark_job_state = Mina_lib.snark_job_state mina in
        let snark_pool = Mina_lib.snark_pool mina in
        let fee_opt =
          Mina_lib.(
            Option.map (snark_worker_key mina) ~f:(fun _ -> snark_work_fee mina))
        in
        let (module S) = Mina_lib.work_selection_method mina in
        S.pending_work_statements ~snark_pool ~fee_opt snark_job_state )

  let genesis_constants =
    field "genesisConstants"
      ~doc:
        "The constants used to determine the configuration of the genesis \
         block and all of its transitive dependencies"
      ~args:Arg.[]
      ~typ:(non_null Types.genesis_constants)
      ~resolve:(fun _ () -> ())

  let time_offset =
    field "timeOffset"
      ~doc:
        "The time offset in seconds used to convert real times into blockchain \
         times"
      ~args:Arg.[]
      ~typ:(non_null int)
      ~resolve:(fun { ctx = mina; _ } () ->
        Block_time.Controller.get_time_offset
          ~logger:(Mina_lib.config mina).logger
        |> Time.Span.to_sec |> Float.to_int )

  let connection_gating_config =
    io_field "connectionGatingConfig"
      ~doc:
        "The rules that the libp2p helper will use to determine which \
         connections to permit"
      ~args:Arg.[]
      ~typ:(non_null Types.Payload.set_connection_gating_config)
      ~resolve:(fun { ctx = mina; _ } _ ->
        let net = Mina_lib.net mina in
        let%map config = Mina_networking.connection_gating_config net in
        Ok config )

  let validate_payment =
    io_field "validatePayment"
      ~doc:"Validate the format and signature of a payment" ~typ:(non_null bool)
      ~args:
        Arg.
          [ arg "input" ~typ:(non_null Types.Input.SendPaymentInput.arg_typ)
          ; Types.Input.Fields.signature
          ]
      ~resolve:(fun { ctx = mina; _ } ()
                    (from, to_, amount, fee, valid_until, memo, nonce_opt)
                    signature ->
        let open Deferred.Result.Let_syntax in
        let body =
          Signed_command_payload.Body.Payment
            { receiver_pk = to_; amount = Amount.of_uint64 amount }
        in
        let%bind signature =
          match signature with
          | Some signature ->
              return signature
          | None ->
              Deferred.Result.fail "Signature field is missing"
        in
        let%bind user_command_input =
          Mutations.make_signed_user_command ~nonce_opt ~signer:from ~memo ~fee
            ~fee_payer_pk:from ~valid_until ~body ~signature
        in
        let%map user_command, _ =
          User_command_input.to_user_command
            ~get_current_nonce:(Mina_lib.get_current_nonce mina)
            ~get_account:(Mina_lib.get_account mina)
            ~constraint_constants:
              (Mina_lib.config mina).precomputed_values.constraint_constants
            ~logger:(Mina_lib.top_level_logger mina)
            user_command_input
          |> Deferred.Result.map_error ~f:Error.to_string_hum
        in
        Signed_command.check_signature user_command )

  let runtime_config =
    field "runtimeConfig"
      ~doc:"The runtime configuration passed to the daemon at start-up"
      ~typ:(non_null Types.json)
      ~args:Arg.[]
      ~resolve:(fun { ctx = mina; _ } () ->
        Mina_lib.runtime_config mina
        |> Runtime_config.to_yojson |> Yojson.Safe.to_basic )

  let fork_config =
    io_field "fork_config"
      ~doc:
        "The runtime configuration for a blockchain fork intended to be a \
         continuation of the current one."
      ~typ:(non_null Types.json)
      ~args:
        Arg.
          [ arg "stateHash" ~doc:"The state hash of the desired block"
              ~typ:string
          ; arg "height"
              ~doc:"The height of the desired block in the best chain" ~typ:int
          ]
      ~resolve:(fun { ctx = mina; _ } () state_hash_opt block_height_opt ->
        let open Deferred.Result.Let_syntax in
        let%bind breadcrumb =
          match (state_hash_opt, block_height_opt) with
          | None, None -> (
              match Mina_lib.best_tip mina with
              | `Bootstrapping ->
                  Deferred.Result.fail "Daemon is bootstrapping"
              | `Active breadcrumb ->
                  return breadcrumb )
          | Some state_hash_base58, None ->
              let open Result.Monad_infix in
              State_hash.of_base58_check state_hash_base58
              |> Result.map_error ~f:Error.to_string_hum
              >>= Mina_lib.best_chain_block_by_state_hash mina
              |> Deferred.return
          | None, Some block_height ->
              Mina_lib.best_chain_block_by_height mina
                (Unsigned.UInt32.of_int block_height)
              |> Deferred.return
          | Some _, Some _ ->
              Deferred.Result.fail "Cannot specify both state hash and height"
        in
        let block = Transition_frontier.Breadcrumb.block breadcrumb in
        let blockchain_length = Mina_block.blockchain_length block in
        let global_slot =
          Mina_block.consensus_state block
          |> Consensus.Data.Consensus_state.curr_global_slot
        in
        let staged_ledger =
          Transition_frontier.Breadcrumb.staged_ledger breadcrumb
          |> Staged_ledger.ledger
        in
        let protocol_state =
          Transition_frontier.Breadcrumb.protocol_state breadcrumb
        in
        let consensus =
          Mina_state.Protocol_state.consensus_state protocol_state
        in
        let staking_epoch =
          Consensus.Proof_of_stake.Data.Consensus_state.staking_epoch_data
            consensus
        in
        let next_epoch =
          Consensus.Proof_of_stake.Data.Consensus_state.next_epoch_data
            consensus
        in
        let staking_epoch_seed =
          Mina_base.Epoch_seed.to_base58_check
            staking_epoch.Mina_base.Epoch_data.Poly.seed
        in
        let next_epoch_seed =
          Mina_base.Epoch_seed.to_base58_check
            next_epoch.Mina_base.Epoch_data.Poly.seed
        in
        let runtime_config = Mina_lib.runtime_config mina in
        let%bind staking_ledger =
          match Mina_lib.staking_ledger mina with
          | None ->
              Deferred.Result.fail "Staking ledger is not initialized."
          | Some (Genesis_epoch_ledger l) ->
              return (Ledger.Any_ledger.cast (module Ledger) l)
          | Some (Ledger_db l) ->
              return (Ledger.Any_ledger.cast (module Ledger.Db) l)
        in
        assert (
          Mina_base.Ledger_hash.equal
            (Ledger.Any_ledger.M.merkle_root staking_ledger)
            staking_epoch.ledger.hash ) ;
        let%bind next_epoch_ledger =
          match Mina_lib.next_epoch_ledger mina with
          | None ->
              Deferred.Result.fail "Next epoch ledger is not initialized."
          | Some `Notfinalized ->
              return None
          | Some (`Finalized (Genesis_epoch_ledger l)) ->
              return (Some (Ledger.Any_ledger.cast (module Ledger) l))
          | Some (`Finalized (Ledger_db l)) ->
              return (Some (Ledger.Any_ledger.cast (module Ledger.Db) l))
        in
        Option.iter next_epoch_ledger ~f:(fun ledger ->
            assert (
              Mina_base.Ledger_hash.equal
                (Ledger.Any_ledger.M.merkle_root ledger)
                next_epoch.ledger.hash ) ) ;
        let%bind new_config =
          Runtime_config.make_fork_config ~staged_ledger ~global_slot
            ~staking_ledger ~staking_epoch_seed ~next_epoch_ledger
            ~next_epoch_seed ~blockchain_length ~protocol_state runtime_config
        in
        let%map () =
          let open Async.Deferred.Infix in
          Async_unix.Scheduler.yield () >>| Result.return
        in
        Runtime_config.to_yojson new_config |> Yojson.Safe.to_basic )

  let thread_graph =
    field "threadGraph"
      ~doc:
        "A graphviz dot format representation of the deamon's internal thread \
         graph"
      ~typ:(non_null string)
      ~args:Arg.[]
      ~resolve:(fun _ () ->
        Bytes.unsafe_to_string
          ~no_mutation_while_string_reachable:
            (O1trace.Thread.dump_thread_graph ()) )

  let evaluate_vrf =
    io_field "evaluateVrf"
      ~doc:
        "Evaluate a vrf for the given public key. This includes a witness \
         which may be verified without access to the private key for this vrf \
         evaluation."
      ~typ:(non_null Types.vrf_evaluation)
      ~args:
        Arg.
          [ arg "message" ~typ:(non_null Types.Input.VrfMessageInput.arg_typ)
          ; arg "publicKey" ~typ:(non_null Types.Input.PublicKey.arg_typ)
          ; arg "vrfThreshold" ~typ:Types.Input.VrfThresholdInput.arg_typ
          ]
      ~resolve:(fun { ctx = mina; _ } () message public_key vrf_threshold ->
        Deferred.return
        @@
        let open Result.Let_syntax in
        let%map sk =
          match%bind Mutations.find_identity ~public_key mina with
          | `Keypair { private_key; _ } ->
              Ok private_key
          | `Hd_index _ ->
              Error
                "Computing a vrf evaluation from a hardware wallet is not \
                 supported"
        in
        let constraint_constants =
          (Mina_lib.config mina).precomputed_values.constraint_constants
        in
        let t =
          { (Consensus_vrf.Layout.Evaluation.of_message_and_sk
               ~constraint_constants message sk )
            with
            vrf_threshold
          }
        in
        match vrf_threshold with
        | Some _ ->
            Consensus_vrf.Layout.Evaluation.compute_vrf ~constraint_constants t
        | None ->
            t )

  let check_vrf =
    field "checkVrf"
      ~doc:
        "Check a vrf evaluation commitment. This can be used to check vrf \
         evaluations without needing to reveal the private key, in the format \
         returned by evaluateVrf"
      ~typ:(non_null Types.vrf_evaluation)
      ~args:
        Arg.
          [ arg "input" ~typ:(non_null Types.Input.VrfEvaluationInput.arg_typ) ]
      ~resolve:(fun { ctx = mina; _ } () evaluation ->
        let constraint_constants =
          (Mina_lib.config mina).precomputed_values.constraint_constants
        in
        Consensus_vrf.Layout.Evaluation.compute_vrf ~constraint_constants
          evaluation )

  let blockchain_verification_key =
    io_field "blockchainVerificationKey"
      ~doc:"The pickles verification key for the protocol state proof"
      ~typ:(non_null Types.json)
      ~args:Arg.[]
      ~resolve:(fun { ctx = mina; _ } () ->
        let open Deferred.Result.Let_syntax in
        Mina_lib.verifier mina |> Verifier.get_blockchain_verification_key
        |> Deferred.Result.map_error ~f:Error.to_string_hum
        >>| Pickles.Verification_key.to_yojson >>| Yojson.Safe.to_basic )

  let network_id =
    field "networkID"
      ~doc:
        "The chain-agnostic identifier of the network this daemon is \
         participating in"
      ~typ:(non_null string)
      ~args:Arg.[]
      ~resolve:(fun { ctx = mina; _ } () ->
        let configured_name =
          let open Option.Let_syntax in
          let cfg = Mina_lib.runtime_config mina in
          let%bind ledger = cfg.ledger in
          ledger.name
        in
        "mina:"
        ^ Option.value ~default:Mina_compile_config.network_id configured_name
        )

  let commands =
    [ sync_status
    ; daemon_status
    ; version
    ; get_filtered_log_entries
    ; owned_wallets (* deprecated *)
    ; tracked_accounts
    ; wallet (* deprecated *)
    ; connection_gating_config
    ; account
    ; accounts_for_pk
    ; token_owner
    ; token_accounts
    ; current_snark_worker
    ; best_chain
    ; block
    ; genesis_block
    ; initial_peers
    ; get_peers
    ; pooled_user_commands
    ; pooled_zkapp_commands
    ; transaction_status
    ; trust_status
    ; trust_status_all
    ; snark_pool
    ; pending_snark_work
    ; genesis_constants
    ; time_offset
    ; validate_payment
    ; evaluate_vrf
    ; check_vrf
    ; runtime_config
    ; fork_config
    ; thread_graph
    ; blockchain_verification_key
    ; network_id
    ]

  module Itn = struct
    (* incentivized testnet-specific queries *)

    let auth =
      field "auth"
        ~args:Arg.[]
        ~typ:(non_null Types.Itn.auth)
        ~doc:"Uuid for GraphQL server, sequence number for signing public key"
        ~resolve:(fun _ () ->
          ( Uuid.to_string Itn_sequencing.uuid
          , Itn_sequencing.get_sequence_no_for_auth () ) )

    let slots_won =
      io_field "slotsWon"
        ~typ:(non_null (list (non_null int)))
        ~args:Arg.[]
        ~doc:"Slots won by a block producer for current epoch"
        ~resolve:(fun { ctx = with_seq_no, mina; _ } () ->
          Io.return
          @@ O1trace.sync_thread "itn_slots_won"
          @@ fun () ->
          if not with_seq_no then Error "Missing sequence information"
          else
            let bp_keys = Mina_lib.block_production_pubkeys mina in
            if Public_key.Compressed.Set.is_empty bp_keys then
              Error "Not a block producing node"
            else
              let open Block_producer.Vrf_evaluation_state in
              let vrf_state = Mina_lib.vrf_evaluation_state mina in
              let%map.Result () =
                Result.ok_if_true (finished vrf_state)
                  ~error:"Vrf evaluation not completed for current epoch"
              in
              List.map (Queue.to_list vrf_state.queue)
                ~f:(fun { global_slot; _ } ->
                  Mina_numbers.Global_slot_since_hard_fork.to_int global_slot )
          )

    let internal_logs =
      io_field "internalLogs"
        ~args:
          Arg.
            [ arg "startLogId" ~doc:"Least log ID to start with"
                ~typ:(non_null int)
            ]
        ~typ:(non_null (list (non_null Types.Itn.log)))
        ~doc:"Internal logs generated by the daemon"
        ~resolve:(fun { ctx = with_seq_no, _mina; _ } _ start_log_id ->
          Io.return
          @@ O1trace.sync_thread "itn_internal_logs"
          @@ fun () ->
          if not with_seq_no then Error "Missing sequence information"
          else Ok (Itn_logger.get_logs start_log_id) )

    let commands = [ auth; slots_won; internal_logs ]
  end
end

let schema =
  Graphql_async.Schema.(
    schema Queries.commands ~mutations:Mutations.commands
      ~subscriptions:Subscriptions.commands)

let schema_limited =
  (* including version because that's the default query *)
  Graphql_async.Schema.(
    schema
      [ Queries.daemon_status; Queries.block; Queries.version ]
      ~mutations:[] ~subscriptions:[])

let schema_itn : (bool * Mina_lib.t) Schema.schema =
  if Mina_compile_config.itn_features then
    Graphql_async.Schema.(
      schema Queries.Itn.commands ~mutations:Mutations.Itn.commands
        ~subscriptions:[])
  else Graphql_async.Schema.(schema [] ~mutations:[] ~subscriptions:[])<|MERGE_RESOLUTION|>--- conflicted
+++ resolved
@@ -2118,21 +2118,13 @@
       ~resolve:(fun { ctx = mina; _ } () (state_hash_base58_opt : string option)
                     (height_opt : int option) ->
         let open Result.Let_syntax in
-<<<<<<< HEAD
-        let get_transition_frontier () =
-          let transition_frontier_pipe = Mina_lib.transition_frontier mina in
-          Pipe_lib.Broadcast_pipe.Reader.peek transition_frontier_pipe
-          |> Result.of_option ~error:"Could not obtain transition frontier"
-        in
-=======
->>>>>>> a90c96ee
         let block_from_state_hash state_hash_base58 =
           let%bind state_hash =
             State_hash.of_base58_check state_hash_base58
             |> Result.map_error ~f:Error.to_string_hum
           in
           let%map breadcrumb =
-            Mina_lib.best_chain_block_by_state_hash coda state_hash
+            Mina_lib.best_chain_block_by_state_hash mina state_hash
           in
           block_of_breadcrumb mina breadcrumb
         in
@@ -2146,13 +2138,9 @@
             Unsigned.UInt32.of_int height
           in
           let%map breadcrumb =
-            Mina_lib.best_chain_block_by_height coda height_uint32
+            Mina_lib.best_chain_block_by_height mina height_uint32
           in
-<<<<<<< HEAD
-          block_of_breadcrumb mina desired_breadcrumb
-=======
-          block_of_breadcrumb coda breadcrumb
->>>>>>> a90c96ee
+          block_of_breadcrumb mina breadcrumb
         in
         match (state_hash_base58_opt, height_opt) with
         | Some state_hash_base58, None ->
