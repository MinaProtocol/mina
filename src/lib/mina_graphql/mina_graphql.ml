open Core
open Async
open Mina_base
open Mina_transaction
module Ledger = Mina_ledger.Ledger
open Signature_lib
open Currency
module Types = Types
module Schema = Schema
module Reflection = Reflection
module Doc = Doc

module Option = struct
  include Option

  module Result = struct
    let sequence (type a b) (o : (a, b) result option) =
      match o with
      | None ->
          Ok None
      | Some r ->
          Result.map r ~f:(fun a -> Some a)
  end
end

let result_of_or_error ?error v =
  Result.map_error v ~f:(fun internal_error ->
      let str_error = Error.to_string_hum internal_error in
      match error with
      | None ->
          str_error
      | Some error ->
          sprintf "%s (%s)" error str_error )

let result_field_no_inputs ~resolve =
  Schema.io_field ~resolve:(fun resolve_info src ->
      Deferred.return @@ resolve resolve_info src )

(* one input *)
let result_field ~resolve =
  Schema.io_field ~resolve:(fun resolve_info src inputs ->
      Deferred.return @@ resolve resolve_info src inputs )
<<<<<<< HEAD

(* two inputs *)
let result_field2 ~resolve =
  Schema.io_field ~resolve:(fun resolve_info src input1 input2 ->
      Deferred.return @@ resolve resolve_info src input1 input2 )

=======

(* two inputs *)
let result_field2 ~resolve =
  Schema.io_field ~resolve:(fun resolve_info src input1 input2 ->
      Deferred.return @@ resolve resolve_info src input1 input2 )

>>>>>>> 7db95af7
module Itn_sequencing = struct
  (* we don't have compare, etc. for pubkey type to use Core_kernel.Hashtbl *)
  module Hashtbl = Stdlib.Hashtbl

  let uuid = Uuid.create_random Random.State.default

  let sequence_tbl : (Itn_crypto.pubkey, Unsigned.uint16) Hashtbl.t =
    Hashtbl.create ~random:true 1023

  let get_sequence_number pubkey =
    let key = pubkey in
    match Hashtbl.find_opt sequence_tbl key with
    | None ->
        let data = Unsigned.UInt16.zero in
        Hashtbl.add sequence_tbl key data ;
        data
    | Some n ->
        n

  (* used for `auth` queries, so we can return
     the sequence number for the pubkey that signed
     the query

     this is stateful, but appears to be safe
  *)
  let set_sequence_number_for_auth, get_sequence_no_for_auth =
    let pubkey_sequence_no = ref Unsigned.UInt16.zero in
    let setter pubkey =
      let seq_no = get_sequence_number pubkey in
      pubkey_sequence_no := seq_no
    in
    let getter () = !pubkey_sequence_no in
    (setter, getter)

  let valid_sequence_number query_uuid pubkey seqno_str =
    let%bind.Option () = Option.some_if (Uuid.equal query_uuid uuid) () in
    let seqno = get_sequence_number pubkey in
    if String.equal (Unsigned.UInt16.to_string seqno) seqno_str then Some seqno
    else None

  let incr_sequence_number pubkey =
    let key = pubkey in
    match Hashtbl.find_opt sequence_tbl key with
    | None ->
        failwithf
          "Expected to find sequence number for UUID %s and public key %s"
          (Uuid.to_string uuid)
          (Itn_crypto.pubkey_to_base64 pubkey)
          ()
    | Some n ->
        Hashtbl.replace sequence_tbl key (Unsigned.UInt16.succ n)
end

module Subscriptions = struct
  open Schema

  let new_sync_update =
    subscription_field "newSyncUpdate"
      ~doc:"Event that triggers when the network sync status changes"
      ~deprecated:NotDeprecated
      ~typ:(non_null Types.sync_status)
      ~args:Arg.[]
      ~resolve:(fun { ctx = mina; _ } ->
        Mina_lib.sync_status mina |> Mina_incremental.Status.to_pipe
        |> Deferred.Result.return )

  let new_block =
    subscription_field "newBlock"
      ~doc:
        "Event that triggers when a new block is created that either contains \
         a transaction with the specified public key, or was produced by it. \
         If no public key is provided, then the event will trigger for every \
         new block received"
      ~typ:(non_null Types.block)
      ~args:
        Arg.
          [ arg "publicKey" ~doc:"Public key that is included in the block"
              ~typ:Types.Input.PublicKey.arg_typ
          ]
      ~resolve:(fun { ctx = mina; _ } public_key ->
        Deferred.Result.return
        @@ Mina_commands.Subscriptions.new_block mina public_key )

  let chain_reorganization =
    subscription_field "chainReorganization"
      ~doc:
        "Event that triggers when the best tip changes in a way that is not a \
         trivial extension of the existing one"
      ~typ:(non_null Types.chain_reorganization_status)
      ~args:Arg.[]
      ~resolve:(fun { ctx = mina; _ } ->
        Deferred.Result.return
        @@ Mina_commands.Subscriptions.reorganization mina )

  let commands = [ new_sync_update; new_block; chain_reorganization ]
end

module Mutations = struct
  open Schema

  let create_account_resolver { ctx = t; _ } () password =
    let password = lazy (return (Bytes.of_string password)) in
    let%map pk = Mina_lib.wallets t |> Secrets.Wallets.generate_new ~password in
    Mina_lib.subscriptions t |> Mina_lib.Subscriptions.add_new_subscription ~pk ;
    Result.return pk

  let add_wallet =
    io_field "addWallet"
      ~doc:
        "Add a wallet - this will create a new keypair and store it in the \
         daemon"
      ~deprecated:(Deprecated (Some "use createAccount instead"))
      ~typ:(non_null Types.Payload.create_account)
      ~args:
        Arg.[ arg "input" ~typ:(non_null Types.Input.AddAccountInput.arg_typ) ]
      ~resolve:create_account_resolver

  let start_filtered_log =
    field "startFilteredLog"
      ~doc:
        "TESTING ONLY: Start filtering and recording all structured events in \
         memory"
      ~typ:(non_null bool)
      ~args:Arg.[ arg "filter" ~typ:(non_null (list (non_null string))) ]
      ~resolve:(fun { ctx = t; _ } () filter ->
        Result.is_ok @@ Mina_lib.start_filtered_log t filter )

  let create_account =
    io_field "createAccount"
      ~doc:
        "Create a new account - this will create a new keypair and store it in \
         the daemon"
      ~typ:(non_null Types.Payload.create_account)
      ~args:
        Arg.[ arg "input" ~typ:(non_null Types.Input.AddAccountInput.arg_typ) ]
      ~resolve:create_account_resolver

  let create_hd_account =
    io_field "createHDAccount"
      ~doc:Secrets.Hardware_wallets.create_hd_account_summary
      ~typ:(non_null Types.Payload.create_account)
      ~args:
        Arg.
          [ arg "input" ~typ:(non_null Types.Input.CreateHDAccountInput.arg_typ)
          ]
      ~resolve:(fun { ctx = mina; _ } () hd_index ->
        Mina_lib.wallets mina |> Secrets.Wallets.create_hd_account ~hd_index )

  let unlock_account_resolver { ctx = t; _ } () (password, pk) =
    let password = lazy (return (Bytes.of_string password)) in
    match%map
      Mina_lib.wallets t |> Secrets.Wallets.unlock ~needle:pk ~password
    with
    | Error `Not_found ->
        Error "Could not find owned account associated with provided key"
    | Error `Bad_password ->
        Error "Wrong password provided"
    | Error (`Key_read_error e) ->
        Error
          (sprintf "Error reading the secret key file: %s"
             (Secrets.Privkey_error.to_string e) )
    | Ok () ->
        Ok pk

  let unlock_wallet =
    io_field "unlockWallet"
      ~doc:"Allow transactions to be sent from the unlocked account"
      ~deprecated:(Deprecated (Some "use unlockAccount instead"))
      ~typ:(non_null Types.Payload.unlock_account)
      ~args:Arg.[ arg "input" ~typ:(non_null Types.Input.UnlockInput.arg_typ) ]
      ~resolve:unlock_account_resolver

  let unlock_account =
    io_field "unlockAccount"
      ~doc:"Allow transactions to be sent from the unlocked account"
      ~typ:(non_null Types.Payload.unlock_account)
      ~args:Arg.[ arg "input" ~typ:(non_null Types.Input.UnlockInput.arg_typ) ]
      ~resolve:unlock_account_resolver

  let lock_account_resolver { ctx = t; _ } () pk =
    Mina_lib.wallets t |> Secrets.Wallets.lock ~needle:pk ;
    pk

  let lock_wallet =
    field "lockWallet"
      ~doc:"Lock an unlocked account to prevent transaction being sent from it"
      ~deprecated:(Deprecated (Some "use lockAccount instead"))
      ~typ:(non_null Types.Payload.lock_account)
      ~args:Arg.[ arg "input" ~typ:(non_null Types.Input.LockInput.arg_typ) ]
      ~resolve:lock_account_resolver

  let lock_account =
    field "lockAccount"
      ~doc:"Lock an unlocked account to prevent transaction being sent from it"
      ~typ:(non_null Types.Payload.lock_account)
      ~args:Arg.[ arg "input" ~typ:(non_null Types.Input.LockInput.arg_typ) ]
      ~resolve:lock_account_resolver

  let delete_account_resolver { ctx = mina; _ } () public_key =
    let open Deferred.Result.Let_syntax in
    let wallets = Mina_lib.wallets mina in
    let%map () =
      Deferred.Result.map_error
        ~f:(fun `Not_found -> "Could not find account with specified public key")
        (Secrets.Wallets.delete wallets public_key)
    in
    public_key

  let delete_wallet =
    io_field "deleteWallet"
      ~doc:"Delete the private key for an account that you track"
      ~deprecated:(Deprecated (Some "use deleteAccount instead"))
      ~typ:(non_null Types.Payload.delete_account)
      ~args:
        Arg.
          [ arg "input" ~typ:(non_null Types.Input.DeleteAccountInput.arg_typ) ]
      ~resolve:delete_account_resolver

  let delete_account =
    io_field "deleteAccount"
      ~doc:"Delete the private key for an account that you track"
      ~typ:(non_null Types.Payload.delete_account)
      ~args:
        Arg.
          [ arg "input" ~typ:(non_null Types.Input.DeleteAccountInput.arg_typ) ]
      ~resolve:delete_account_resolver

  let reload_account_resolver { ctx = mina; _ } () =
    let%map _ =
      Secrets.Wallets.reload ~logger:(Logger.create ()) (Mina_lib.wallets mina)
    in
    Ok true

  let reload_wallets =
    io_field "reloadWallets" ~doc:"Reload tracked account information from disk"
      ~deprecated:(Deprecated (Some "use reloadAccounts instead"))
      ~typ:(non_null Types.Payload.reload_accounts)
      ~args:Arg.[]
      ~resolve:reload_account_resolver

  let reload_accounts =
    io_field "reloadAccounts"
      ~doc:"Reload tracked account information from disk"
      ~typ:(non_null Types.Payload.reload_accounts)
      ~args:Arg.[]
      ~resolve:reload_account_resolver

  let import_account =
    io_field "importAccount" ~doc:"Reload tracked account information from disk"
      ~typ:(non_null Types.Payload.import_account)
      ~args:
        Arg.
          [ arg "path"
              ~doc:
                "Path to the wallet file, relative to the daemon's current \
                 working directory."
              ~typ:(non_null string)
          ; arg "password" ~doc:"Password for the account to import"
              ~typ:(non_null string)
          ]
      ~resolve:(fun { ctx = mina; _ } () privkey_path password ->
        let open Deferred.Result.Let_syntax in
        (* the Keypair.read zeroes the password, so copy for use in import step below *)
        let saved_password =
          Lazy.return (Deferred.return (Bytes.of_string password))
        in
        let password =
          Lazy.return (Deferred.return (Bytes.of_string password))
        in
        let%bind ({ Keypair.public_key; _ } as keypair) =
          Secrets.Keypair.read ~privkey_path ~password
          |> Deferred.Result.map_error ~f:Secrets.Privkey_error.to_string
        in
        let pk = Public_key.compress public_key in
        let wallets = Mina_lib.wallets mina in
        match Secrets.Wallets.check_locked wallets ~needle:pk with
        | Some _ ->
            return (pk, true)
        | None ->
            let%map.Async.Deferred pk =
              Secrets.Wallets.import_keypair wallets keypair
                ~password:saved_password
            in
            Ok (pk, false) )

  let reset_trust_status =
    io_field "resetTrustStatus"
      ~doc:"Reset trust status for all peers at a given IP address"
      ~typ:(list (non_null Types.Payload.trust_status))
      ~args:
        Arg.
          [ arg "input"
              ~typ:(non_null Types.Input.ResetTrustStatusInput.arg_typ)
          ]
      ~resolve:(fun { ctx = mina; _ } () ip_address_input ->
        let open Deferred.Result.Let_syntax in
        let%map ip_address =
          Deferred.return
          @@ Types.Arguments.ip_address ~name:"ip_address" ip_address_input
        in
        Some (Mina_commands.reset_trust_status mina ip_address) )

  let send_user_command mina user_command_input =
    match
      Mina_commands.setup_and_submit_user_command mina user_command_input
    with
    | `Active f -> (
        match%map f with
        | Ok user_command ->
            Ok
              { Types.User_command.With_status.data = user_command
              ; status = Enqueued
              }
        | Error e ->
            Error
              (sprintf "Couldn't send user command: %s" (Error.to_string_hum e))
        )
    | `Bootstrapping ->
        return (Error "Daemon is bootstrapping")

  let internal_send_zkapp_commands mina zkapp_commands =
    match Mina_commands.setup_and_submit_zkapp_commands mina zkapp_commands with
    | `Active f -> (
        match%map f with
        | Ok zkapp_commands ->
            let cmds_with_hash =
              List.map zkapp_commands ~f:(fun zkapp_command ->
                  let cmd =
                    { Types.Zkapp_command.With_status.data = zkapp_command
                    ; status = Enqueued
                    }
                  in
                  Types.Zkapp_command.With_status.map cmd ~f:(fun cmd ->
                      { With_hash.data = cmd
                      ; hash = Transaction_hash.hash_command (Zkapp_command cmd)
                      } ) )
            in
            Ok cmds_with_hash
        | Error e ->
            Error
              (sprintf "Couldn't send zkApp commands: %s"
                 (Error.to_string_hum e) ) )
    | `Bootstrapping ->
        return (Error "Daemon is bootstrapping")

  let mock_zkapp_command mina zkapp_command :
      ( (Zkapp_command.t, Transaction_hash.t) With_hash.t
        Types.Zkapp_command.With_status.t
      , string )
      result
      Io.t =
    (* instead of adding the zkapp_command to the transaction pool, as we would for an actual zkapp,
       apply the zkapp using an ephemeral ledger
    *)
    match Mina_lib.best_tip mina with
    | `Active breadcrumb -> (
        let best_tip_ledger =
          Transition_frontier.Breadcrumb.staged_ledger breadcrumb
          |> Staged_ledger.ledger
        in
        let%bind accounts = Ledger.to_list best_tip_ledger in
        let constraint_constants =
          Genesis_constants.Constraint_constants.compiled
        in
        let depth = constraint_constants.ledger_depth in
        let ledger = Ledger.create_ephemeral ~depth () in
        (* Ledger.copy doesn't actually copy
           N.B.: The time for this copy grows with the number of accounts
        *)
        List.iter accounts ~f:(fun account ->
            let pk = Account.public_key account in
            let token = Account.token account in
            let account_id = Account_id.create pk token in
            match Ledger.get_or_create_account ledger account_id account with
            | Ok (`Added, _loc) ->
                ()
            | Ok (`Existed, _loc) ->
                (* should be unreachable *)
                failwithf
                  "When creating ledger for mock zkApp, account with public \
                   key %s and token %s already existed"
                  (Signature_lib.Public_key.Compressed.to_string pk)
                  (Token_id.to_string token) ()
            | Error err ->
                (* should be unreachable *)
                Error.tag_arg err
                  "When creating ledger for mock zkApp, error when adding \
                   account"
                  (("public_key", pk), ("token", token))
                  [%sexp_of:
                    (string * Signature_lib.Public_key.Compressed.t)
                    * (string * Token_id.t)]
                |> Error.raise ) ;
        match
          Pipe_lib.Broadcast_pipe.Reader.peek
            (Mina_lib.transition_frontier mina)
        with
        | None ->
            (* should be unreachable *)
            return (Error "Transition frontier not available")
        | Some tf -> (
            let parent_hash =
              Transition_frontier.Breadcrumb.parent_hash breadcrumb
            in
            match Transition_frontier.find_protocol_state tf parent_hash with
            | None ->
                (* should be unreachable *)
                return (Error "Could not get parent breadcrumb")
            | Some prev_state ->
                let state_view =
                  Mina_state.Protocol_state.body prev_state
                  |> Mina_state.Protocol_state.Body.view
                in
                let applied =
                  Ledger.apply_zkapp_command_unchecked ~constraint_constants
                    ~global_slot:
                      ( Transition_frontier.Breadcrumb.consensus_state breadcrumb
                      |> Consensus.Data.Consensus_state
                         .global_slot_since_genesis )
                    ~state_view ledger zkapp_command
                in
                (* rearrange data to match result type of `send_zkapp_command` *)
                let applied_ok =
                  Result.map applied
                    ~f:(fun (zkapp_command_applied, _local_state_and_amount) ->
                      let ({ data = zkapp_command; status }
                            : Zkapp_command.t With_status.t ) =
                        zkapp_command_applied.command
                      in
                      let hash =
                        Transaction_hash.hash_command
                          (Zkapp_command zkapp_command)
                      in
                      let (with_hash : _ With_hash.t) =
                        { data = zkapp_command; hash }
                      in
                      let (status : Types.Command_status.t) =
                        match status with
                        | Applied ->
                            Applied
                        | Failed failure ->
                            Included_but_failed failure
                      in
                      ( { data = with_hash; status }
                        : _ Types.Zkapp_command.With_status.t ) )
                in
                return @@ Result.map_error applied_ok ~f:Error.to_string_hum ) )
    | `Bootstrapping ->
        return (Error "Daemon is bootstrapping")

  let find_identity ~public_key mina =
    Result.of_option
      (Secrets.Wallets.find_identity (Mina_lib.wallets mina) ~needle:public_key)
      ~error:
        "Couldn't find an unlocked key for specified `sender`. Did you unlock \
         the account you're making a transaction from?"

  let create_user_command_input ~fee ~fee_payer_pk ~nonce_opt ~valid_until ~memo
      ~signer ~body ~sign_choice : (User_command_input.t, string) result =
    let open Result.Let_syntax in
    (* TODO: We should put a more sensible default here. *)
    let valid_until =
      Option.map ~f:Mina_numbers.Global_slot_since_genesis.of_uint32 valid_until
    in
    let%bind fee =
      Utils.result_of_exn Currency.Fee.of_uint64 fee
        ~error:(sprintf "Invalid `fee` provided.")
    in
    let%bind () =
      Result.ok_if_true
        Currency.Fee.(fee >= Signed_command.minimum_fee)
        ~error:
          (* IMPORTANT! Do not change the content of this error without
           * updating Rosetta's construction API to handle the changes *)
          (sprintf
             !"Invalid user command. Fee %s is less than the minimum fee, %s."
             (Currency.Fee.to_mina_string fee)
             (Currency.Fee.to_mina_string Signed_command.minimum_fee) )
    in
    let%map memo =
      Option.value_map memo ~default:(Ok Signed_command_memo.empty)
        ~f:(fun memo ->
          Utils.result_of_exn Signed_command_memo.create_from_string_exn memo
            ~error:"Invalid `memo` provided." )
    in
    User_command_input.create ~signer ~fee ~fee_payer_pk ?nonce:nonce_opt
      ~valid_until ~memo ~body ~sign_choice ()

  let make_signed_user_command ~signature ~nonce_opt ~signer ~memo ~fee
      ~fee_payer_pk ~valid_until ~body =
    let open Deferred.Result.Let_syntax in
    let%bind signature = signature |> Deferred.return in
    let%map user_command_input =
      create_user_command_input ~nonce_opt ~signer ~memo ~fee ~fee_payer_pk
        ~valid_until ~body
        ~sign_choice:(User_command_input.Sign_choice.Signature signature)
      |> Deferred.return
    in
    user_command_input

  let send_signed_user_command ~signature ~mina ~nonce_opt ~signer ~memo ~fee
      ~fee_payer_pk ~valid_until ~body =
    let open Deferred.Result.Let_syntax in
    let%bind user_command_input =
      make_signed_user_command ~signature ~nonce_opt ~signer ~memo ~fee
        ~fee_payer_pk ~valid_until ~body
    in
    let%map cmd = send_user_command mina user_command_input in
    Types.User_command.With_status.map cmd ~f:(fun cmd ->
        { With_hash.data = cmd
        ; hash = Transaction_hash.hash_command (Signed_command cmd)
        } )

  let send_unsigned_user_command ~mina ~nonce_opt ~signer ~memo ~fee
      ~fee_payer_pk ~valid_until ~body =
    let open Deferred.Result.Let_syntax in
    let%bind user_command_input =
      (let open Result.Let_syntax in
      let%bind sign_choice =
        match%map find_identity ~public_key:signer mina with
        | `Keypair sender_kp ->
            User_command_input.Sign_choice.Keypair sender_kp
        | `Hd_index hd_index ->
            Hd_index hd_index
      in
      create_user_command_input ~nonce_opt ~signer ~memo ~fee ~fee_payer_pk
        ~valid_until ~body ~sign_choice)
      |> Deferred.return
    in
    let%map cmd = send_user_command mina user_command_input in
    Types.User_command.With_status.map cmd ~f:(fun cmd ->
        { With_hash.data = cmd
        ; hash = Transaction_hash.hash_command (Signed_command cmd)
        } )

  let export_logs ~mina basename_opt =
    let open Mina_lib in
    let Config.{ conf_dir; _ } = Mina_lib.config mina in
    Conf_dir.export_logs_to_tar ?basename:basename_opt ~conf_dir

  let send_delegation =
    io_field "sendDelegation"
      ~doc:"Change your delegate by sending a transaction"
      ~typ:(non_null Types.Payload.send_delegation)
      ~args:
        Arg.
          [ arg "input" ~typ:(non_null Types.Input.SendDelegationInput.arg_typ)
          ; Types.Input.Fields.signature
          ]
      ~resolve:(fun { ctx = mina; _ } ()
                    (from, to_, fee, valid_until, memo, nonce_opt) signature ->
        let body =
          Signed_command_payload.Body.Stake_delegation
            (Set_delegate { new_delegate = to_ })
        in
        match signature with
        | None ->
            send_unsigned_user_command ~mina ~nonce_opt ~signer:from ~memo ~fee
              ~fee_payer_pk:from ~valid_until ~body
            |> Deferred.Result.map ~f:Types.User_command.mk_user_command
        | Some signature ->
            let%bind signature = signature |> Deferred.return in
            send_signed_user_command ~mina ~nonce_opt ~signer:from ~memo ~fee
              ~fee_payer_pk:from ~valid_until ~body ~signature
            |> Deferred.Result.map ~f:Types.User_command.mk_user_command )

  let send_payment =
    io_field "sendPayment" ~doc:"Send a payment"
      ~typ:(non_null Types.Payload.send_payment)
      ~args:
        Arg.
          [ arg "input" ~typ:(non_null Types.Input.SendPaymentInput.arg_typ)
          ; Types.Input.Fields.signature
          ]
      ~resolve:(fun { ctx = mina; _ } ()
                    (from, to_, amount, fee, valid_until, memo, nonce_opt)
                    signature ->
        let body =
          Signed_command_payload.Body.Payment
            { receiver_pk = to_; amount = Amount.of_uint64 amount }
        in
        match signature with
        | None ->
            send_unsigned_user_command ~mina ~nonce_opt ~signer:from ~memo ~fee
              ~fee_payer_pk:from ~valid_until ~body
            |> Deferred.Result.map ~f:Types.User_command.mk_user_command
        | Some signature ->
            send_signed_user_command ~mina ~nonce_opt ~signer:from ~memo ~fee
              ~fee_payer_pk:from ~valid_until ~body ~signature
            |> Deferred.Result.map ~f:Types.User_command.mk_user_command )

  let make_zkapp_endpoint ~name ~doc ~f =
    io_field name ~doc
      ~typ:(non_null Types.Payload.send_zkapp)
      ~args:
        Arg.[ arg "input" ~typ:(non_null Types.Input.SendZkappInput.arg_typ) ]
      ~resolve:(fun { ctx = mina; _ } () zkapp_command ->
        f mina zkapp_command (* TODO: error handling? *) )

  let send_zkapp =
    make_zkapp_endpoint ~name:"sendZkapp" ~doc:"Send a zkApp transaction"
      ~f:Zkapps.send_zkapp_command

  let mock_zkapp =
    make_zkapp_endpoint ~name:"mockZkapp"
      ~doc:"Mock a zkApp transaction, no effect on blockchain"
      ~f:mock_zkapp_command

  let internal_send_zkapp =
    io_field "internalSendZkapp"
      ~doc:"Send zkApp transactions (for internal testing purposes)"
      ~args:
        Arg.
          [ arg "zkappCommands"
              ~typ:
                ( non_null @@ list
                @@ non_null Types.Input.SendTestZkappInput.arg_typ )
          ]
      ~typ:(non_null @@ list @@ non_null Types.Payload.send_zkapp)
      ~resolve:(fun { ctx = mina; _ } () zkapp_commands ->
        internal_send_zkapp_commands mina zkapp_commands )

  let send_test_payments =
    io_field "sendTestPayments" ~doc:"Send a series of test payments"
      ~typ:(non_null int)
      ~args:
        Types.Input.Fields.
          [ senders
          ; receiver ~doc:"The receiver of the payments"
          ; amount ~doc:"The amount of each payment"
          ; fee ~doc:"The fee of each payment"
          ; repeat_count
          ; repeat_delay_ms
          ]
      ~resolve:(fun { ctx = mina; _ } () senders_list receiver_pk amount fee
                    repeat_count repeat_delay_ms ->
        let dumb_password = lazy (return (Bytes.of_string "dumb")) in
        let senders = Array.of_list senders_list in
        let repeat_delay =
          Time.Span.of_ms @@ float_of_int
          @@ Unsigned.UInt32.to_int repeat_delay_ms
        in
        let start = Time.now () in
        let send_tx i =
          let source_privkey = senders.(i % Array.length senders) in
          let source_pk_decompressed =
            Signature_lib.Public_key.of_private_key_exn source_privkey
          in
          let source_pk =
            Signature_lib.Public_key.compress source_pk_decompressed
          in
          let body =
            Signed_command_payload.Body.Payment
              { receiver_pk; amount = Amount.of_uint64 amount }
          in
          let memo = "" in
          let kp =
            Keypair.
              { private_key = source_privkey
              ; public_key = source_pk_decompressed
              }
          in
          let%bind _ =
            Secrets.Wallets.import_keypair (Mina_lib.wallets mina) kp
              ~password:dumb_password
          in
          send_unsigned_user_command ~mina ~nonce_opt:None ~signer:source_pk
            ~memo:(Some memo) ~fee ~fee_payer_pk:source_pk ~valid_until:None
            ~body
          |> Deferred.Result.map ~f:(const 0)
        in

        let do_ i =
          let pause =
            Time.diff
              (Time.add start @@ Time.Span.scale repeat_delay @@ float_of_int i)
            @@ Time.now ()
          in
          (if Time.Span.(pause > zero) then after pause else Deferred.unit)
          >>= fun () -> send_tx i >>| const ()
        in
        for i = 2 to Unsigned.UInt32.to_int repeat_count do
          don't_wait_for (do_ i)
        done ;
        (* don't_wait_for (Deferred.for_ 2 ~to_:repeat_count ~do_) ; *)
        send_tx 1 )

  let send_rosetta_transaction =
    io_field "sendRosettaTransaction"
      ~doc:"Send a transaction in Rosetta format"
      ~typ:(non_null Types.Payload.send_rosetta_transaction)
      ~args:
        Arg.
          [ arg "input" ~typ:(non_null Types.Input.RosettaTransaction.arg_typ) ]
      ~resolve:(fun { ctx = mina; _ } () signed_command ->
        match%map
          Mina_lib.add_full_transactions mina
            [ User_command.Signed_command signed_command ]
        with
        | Ok
            ( `Broadcasted
            , [ (User_command.Signed_command signed_command as transaction) ]
            , _ ) ->
            Ok
              (Types.User_command.mk_user_command
                 { status = Enqueued
                 ; data =
                     { With_hash.data = signed_command
                     ; hash = Transaction_hash.hash_command transaction
                     }
                 } )
        | Error err ->
            Error (Error.to_string_hum err)
        | Ok (_, [], [ (_, diff_error) ]) ->
            let diff_error =
              Network_pool.Transaction_pool.Resource_pool.Diff.Diff_error
              .to_string_hum diff_error
            in
            Error
              (sprintf "Transaction could not be entered into the pool: %s"
                 diff_error )
        | Ok _ ->
            Error "Internal error: response from transaction pool was malformed"
        )

  let export_logs =
    io_field "exportLogs" ~doc:"Export daemon logs to tar archive"
      ~args:Arg.[ arg "basename" ~typ:string ]
      ~typ:(non_null Types.Payload.export_logs)
      ~resolve:(fun { ctx = mina; _ } () basename_opt ->
        let%map result = export_logs ~mina basename_opt in
        Result.map_error result
          ~f:(Fn.compose Yojson.Safe.to_string Error_json.error_to_yojson) )

  let set_coinbase_receiver =
    field "setCoinbaseReceiver" ~doc:"Set the key to receive coinbases"
      ~args:
        Arg.
          [ arg "input"
              ~typ:(non_null Types.Input.SetCoinbaseReceiverInput.arg_typ)
          ]
      ~typ:(non_null Types.Payload.set_coinbase_receiver)
      ~resolve:(fun { ctx = mina; _ } () coinbase_receiver ->
        let old_coinbase_receiver =
          match Mina_lib.coinbase_receiver mina with
          | `Producer ->
              None
          | `Other pk ->
              Some pk
        in
        let coinbase_receiver_full =
          match coinbase_receiver with
          | None ->
              `Producer
          | Some pk ->
              `Other pk
        in
        Mina_lib.replace_coinbase_receiver mina coinbase_receiver_full ;
        (old_coinbase_receiver, coinbase_receiver) )

  let set_snark_worker =
    io_field "setSnarkWorker"
      ~doc:"Set key you wish to snark work with or disable snark working"
      ~args:
        Arg.
          [ arg "input" ~typ:(non_null Types.Input.SetSnarkWorkerInput.arg_typ)
          ]
      ~typ:(non_null Types.Payload.set_snark_worker)
      ~resolve:(fun { ctx = mina; _ } () pk ->
        let old_snark_worker_key = Mina_lib.snark_worker_key mina in
        let%map () = Mina_lib.replace_snark_worker_key mina pk in
        Ok old_snark_worker_key )

  let set_snark_work_fee =
    result_field "setSnarkWorkFee"
      ~doc:"Set fee that you will like to receive for doing snark work"
      ~args:
        Arg.[ arg "input" ~typ:(non_null Types.Input.SetSnarkWorkFee.arg_typ) ]
      ~typ:(non_null Types.Payload.set_snark_work_fee)
      ~resolve:(fun { ctx = mina; _ } () raw_fee ->
        let open Result.Let_syntax in
        let%map fee =
          Utils.result_of_exn Currency.Fee.of_uint64 raw_fee
            ~error:"Invalid snark work `fee` provided."
        in
        let last_fee = Mina_lib.snark_work_fee mina in
        Mina_lib.set_snark_work_fee mina fee ;
        last_fee )

  let set_connection_gating_config =
    io_field "setConnectionGatingConfig"
      ~args:
        Arg.
          [ arg "input"
              ~typ:(non_null Types.Input.SetConnectionGatingConfigInput.arg_typ)
          ]
      ~doc:
        "Set the connection gating config, returning the current config after \
         the application (which may have failed)"
      ~typ:(non_null Types.Payload.set_connection_gating_config)
      ~resolve:(fun { ctx = mina; _ } () config ->
        let open Deferred.Result.Let_syntax in
        let%bind config, `Clean_added_peers clean_added_peers =
          Deferred.return config
        in
        let open Deferred.Let_syntax in
        Mina_networking.set_connection_gating_config ?clean_added_peers
          (Mina_lib.net mina) config
        >>| Result.return )

  let add_peer =
    io_field "addPeers"
      ~args:
        Arg.
          [ arg "peers"
              ~typ:
                (non_null @@ list @@ non_null @@ Types.Input.NetworkPeer.arg_typ)
          ; arg "seed" ~typ:bool
          ]
      ~doc:"Connect to the given peers"
      ~typ:(non_null @@ list @@ non_null Types.DaemonStatus.peer)
      ~resolve:(fun { ctx = mina; _ } () peers seed ->
        let open Deferred.Result.Let_syntax in
        let%bind peers =
          Result.combine_errors peers
          |> Result.map_error ~f:(fun errs ->
                 Option.value ~default:"Empty peers list" (List.hd errs) )
          |> Deferred.return
        in
        let net = Mina_lib.net mina in
        let is_seed = Option.value ~default:true seed in
        let%bind.Async.Deferred maybe_failure =
          (* Add peers until we find an error *)
          Deferred.List.find_map peers ~f:(fun peer ->
              match%map.Async.Deferred
                Mina_networking.add_peer net peer ~is_seed
              with
              | Ok () ->
                  None
              | Error err ->
                  Some (Error (Error.to_string_hum err)) )
        in
        let%map () =
          match maybe_failure with
          | None ->
              return ()
          | Some err ->
              Deferred.return err
        in
        List.map ~f:Network_peer.Peer.to_display peers )

  let archive_precomputed_block =
    io_field "archivePrecomputedBlock"
      ~args:
        Arg.
          [ arg "block" ~doc:"Block encoded in precomputed block format"
              ~typ:(non_null Types.Input.PrecomputedBlock.arg_typ)
          ]
      ~typ:
        (non_null
           (obj "Applied" ~fields:(fun _ ->
                [ field "applied" ~typ:(non_null bool)
                    ~args:Arg.[]
                    ~resolve:(fun _ _ -> true)
                ] ) ) )
      ~resolve:(fun { ctx = mina; _ } () block ->
        let open Deferred.Result.Let_syntax in
        let%bind archive_location =
          match (Mina_lib.config mina).archive_process_location with
          | Some archive_location ->
              return archive_location
          | None ->
              Deferred.Result.fail
                "Could not find an archive process to connect to"
        in
        let%map () =
          Mina_lib.Archive_client.dispatch_precomputed_block archive_location
            block
          |> Deferred.Result.map_error ~f:Error.to_string_hum
        in
        () )

  let archive_extensional_block =
    io_field "archiveExtensionalBlock"
      ~args:
        Arg.
          [ arg "block" ~doc:"Block encoded in extensional block format"
              ~typ:(non_null Types.Input.ExtensionalBlock.arg_typ)
          ]
      ~typ:
        (non_null
           (obj "Applied" ~fields:(fun _ ->
                [ field "applied" ~typ:(non_null bool)
                    ~args:Arg.[]
                    ~resolve:(fun _ _ -> true)
                ] ) ) )
      ~resolve:(fun { ctx = mina; _ } () block ->
        let open Deferred.Result.Let_syntax in
        let%bind archive_location =
          match (Mina_lib.config mina).archive_process_location with
          | Some archive_location ->
              return archive_location
          | None ->
              Deferred.Result.fail
                "Could not find an archive process to connect to"
        in
        let%map () =
          Mina_lib.Archive_client.dispatch_extensional_block archive_location
            block
          |> Deferred.Result.map_error ~f:Error.to_string_hum
        in
        () )

  let commands =
    [ add_wallet
    ; start_filtered_log
    ; create_account
    ; create_hd_account
    ; unlock_account
    ; unlock_wallet
    ; lock_account
    ; lock_wallet
    ; delete_account
    ; delete_wallet
    ; reload_accounts
    ; import_account
    ; reload_wallets
    ; send_payment
    ; send_test_payments
    ; send_delegation
    ; send_zkapp
    ; mock_zkapp
    ; internal_send_zkapp
    ; export_logs
    ; set_coinbase_receiver
    ; set_snark_worker
    ; set_snark_work_fee
    ; set_connection_gating_config
    ; add_peer
    ; archive_precomputed_block
    ; archive_extensional_block
    ; send_rosetta_transaction
    ]

  module Itn = struct
    (* ITN-specific mutations *)

    let scheduler_tbl : unit Async_kernel.Ivar.t Uuid.Table.t =
      Uuid.Table.create ()

    let schedule_payments =
      io_field "schedulePayments"
        ~args:
          Arg.
            [ arg "input" ~doc:"Payments details"
                ~typ:(non_null Types.Input.Itn.PaymentDetails.arg_typ)
            ]
        ~typ:(non_null string)
        ~resolve:(fun { ctx = with_seq_no, mina; _ } () input ->
          return
          @@ O1trace.sync_thread "itn_schedule_payments"
          @@ fun () ->
          let%bind.Result () =
            Result.ok_if_true with_seq_no ~error:"Missing sequence information"
          in
          let%bind.Result payment_details =
            Result.map_error
              ~f:(sprintf "Invalid input to payment scheduler: %s")
              input
          in
          let max_memo_len = Signed_command_memo.max_input_length in
          let%bind.Result () =
            Result.ok_if_true ~error:"Empty list of senders"
            @@ not
            @@ List.is_empty payment_details.senders
          in
          let%bind.Result () =
            (* TODO subtract expected length of suffix from the memo prefix length check *)
            Result.ok_if_true
              ~error:
                (sprintf "Memo too long, limited to %d characters" max_memo_len)
              (String.length payment_details.memo_prefix <= max_memo_len)
          in
          let%bind.Result () =
            let open Currency.Fee in
            Result.ok_if_true ~error:"Maximum fee less than mininum fee"
              (payment_details.max_fee >= payment_details.min_fee)
          in
          let logger = Mina_lib.top_level_logger mina in
          let senders = payment_details.senders |> Array.of_list in
          let num_senders = Array.length senders in
          let sources =
            Array.map senders ~f:(fun sender ->
                Signature_lib.Public_key.of_private_key_exn sender
                |> Signature_lib.Public_key.compress )
          in
          let%bind.Result ledger, _tip =
            Result.of_option ~error:"Could not get best tip ledger"
              (Utils.get_ledger_and_breadcrumb mina)
          in
          let nonce_opts =
            Array.map sources ~f:(fun source ->
                let open Option.Let_syntax in
                let acct_id = Account_id.create source Token_id.default in
                let%bind loc = Ledger.location_of_account ledger acct_id in
                let%map { nonce; _ } = Ledger.get ledger loc in
                nonce )
            |> Array.zip_exn sources
          in
          let missing_nonces =
            Array.filter nonce_opts ~f:(fun (_source, nonce_opt) ->
                Option.is_none nonce_opt )
          in
          let%bind.Result () =
            if Array.is_empty missing_nonces then Ok ()
            else
              let missing_nonce_pks =
                Array.to_list missing_nonces
                |> List.map ~f:(fun (source, _nonce_opt) ->
                       Signature_lib.Public_key.Compressed.to_yojson source
                       |> Yojson.Safe.to_string )
              in
              Error
                (sprintf "Could not get nonces for accounts: %s"
                   (String.concat ~sep:"," missing_nonce_pks) )
          in
          let nonces =
            Array.map nonce_opts ~f:(fun (_source, nonce_opt) ->
                Option.value_exn nonce_opt )
          in
          let uuid = Uuid.create_random Random.State.default in
          let ivar = Ivar.create () in
          ( match Uuid.Table.add scheduler_tbl ~key:uuid ~data:ivar with
          | `Ok ->
              ()
          | `Duplicate ->
              failwith "Unexpected duplicate scheduled payments handle" ) ;
          let wait_span = 1. /. payment_details.tps |> Time.Span.of_sec in
          let wait_span_ms = Time.Span.to_ms wait_span |> int_of_float in
          let duration_span =
            Time.Span.of_min (Float.of_int payment_details.duration_min)
          in
          let tm_start = Time.now () in
          let tm_end = Time.add tm_start duration_span in
          let send_payments counter =
            let ndx = counter mod num_senders in
            O1trace.thread "itn_send_scheduled_payments"
            @@ fun () ->
            let sender = senders.(ndx) in
            let source_pk =
              Signature_lib.Public_key.of_private_key_exn sender
              |> Signature_lib.Public_key.compress
            in
            let receiver_pk = payment_details.receiver in
            let fee =
              Quickcheck.random_value ~seed:`Nondeterministic
              @@ Currency.Fee.gen_incl payment_details.min_fee
                   payment_details.max_fee
            in
            let body =
              Signed_command_payload.Body.Payment
                { receiver_pk; amount = payment_details.amount }
            in
            let valid_until = None in
            let nonce = nonces.(ndx) in
            let memo = sprintf "%s-%d" payment_details.memo_prefix counter in
            let payload =
              Signed_command_payload.create ~fee ~fee_payer_pk:source_pk ~nonce
                ~valid_until
                ~memo:(Signed_command_memo.create_from_string_exn memo)
                ~body
            in
            let signature = Ok (Signed_command.sign_payload sender payload) in
            [%log info]
              "Payment scheduler with handle %s is sending a payment from \
               sender %s"
              (Uuid.to_string uuid)
              ( Signature_lib.Public_key.Compressed.to_yojson source_pk
              |> Yojson.Safe.to_string )
              ~metadata:
                [ ( "receiver"
                  , Signature_lib.Public_key.Compressed.to_yojson receiver_pk )
                ; ("nonce", Account.Nonce.to_yojson nonce)
                ; ("fee", Currency.Fee.to_yojson fee)
                ; ("amount", Currency.Amount.to_yojson payment_details.amount)
                ; ("memo", `String memo)
                ] ;
            let fee = Currency.Fee.to_uint64 fee in
            match%map
              send_signed_user_command ~mina ~nonce_opt:(Some nonce)
                ~signer:source_pk ~memo:(Some memo) ~fee ~fee_payer_pk:source_pk
                ~valid_until ~body ~signature
            with
            | Ok _cmd_with_status ->
                (* next nonce for this sender *)
                nonces.(ndx) <- Account.Nonce.succ nonce
            | Error err ->
                [%log error]
                  "Payment scheduler with handle %s got error when sending \
                   payment from sender %s"
                  (Uuid.to_string uuid)
                  ( Signature_lib.Public_key.Compressed.to_yojson source_pk
                  |> Yojson.Safe.to_string )
                  ~metadata:[ ("error", `String err) ]
          in
          let rec go counter tm_next =
            let open Time in
            if now () >= tm_end then (
              [%log info] "Scheduled payments with handle %s has expired"
                (Uuid.to_string uuid) ;
              Uuid.Table.remove scheduler_tbl uuid ;
              Deferred.unit )
            else if Ivar.is_full ivar then (
              [%log info] "Stopping scheduled payments with handle %s"
                (Uuid.to_string uuid) ;
              Uuid.Table.remove scheduler_tbl uuid ;
              Deferred.unit )
            else
              let%bind () = send_payments counter in
              let%bind () = Async_unix.at tm_next in
              let next_tm_next = add tm_next wait_span in
              let now = now () in
              let next_tm_next =
                if next_tm_next <= now then
                  (* This is done to ensure there is no effect of transactions coming out one by one,
                     let there be some pause under any cricumstances *)
                  let span = diff now next_tm_next |> Span.to_ms in
                  let additive =
                    wait_span_ms - (int_of_float span % wait_span_ms)
                    |> float_of_int |> Span.of_ms
                  in
                  add now additive
                else next_tm_next
              in
              go (counter + 1) next_tm_next
          in
          [%log info] "Starting payment scheduler with handle %s"
            (Uuid.to_string uuid) ;
          let tm_next = Time.add tm_start wait_span in
          don't_wait_for @@ go 0 tm_next ;
          Ok (Uuid.to_string uuid) )

    let schedule_zkapp_commands =
      io_field "scheduleZkappCommands"
        ~args:
          Arg.
            [ arg "input" ~doc:"Zkapp commands details"
                ~typ:(non_null Types.Input.Itn.ZkappCommandsDetails.arg_typ)
            ]
        ~typ:(non_null string)
        ~resolve:(fun { ctx = with_seq_no, mina; _ } () input ->
          if not with_seq_no then return @@ Error "Missing sequence information"
          else
            return
            @@ O1trace.sync_thread "itn_schedule_zkapp_commands"
            @@ fun () ->
            let%bind.Result zkapp_command_details =
              Result.map_error
                ~f:(sprintf "Invalid input to zkapp command scheduler: %s")
                input
            in
            let logger = Mina_lib.top_level_logger mina in
            [%log debug]
              ~metadata:
                [ ( "no_precondition"
                  , `Bool zkapp_command_details.no_precondition )
                ]
              "Received request to start the zkapp command scheduler" ;
            let%bind.Result () =
              if List.is_empty zkapp_command_details.fee_payers then
                Error "Empty list of fee payers"
              else Ok ()
            in
            let uuid = Uuid.create_random Random.State.default in
            let stop_signal = Ivar.create () in
            let%bind.Result () =
              match
                Uuid.Table.add scheduler_tbl ~key:uuid ~data:stop_signal
              with
              | `Ok ->
                  Ok ()
              | `Duplicate ->
                  Result.Error
                    "Unexpected duplicate scheduled zkApp commands handle"
            in
            let%bind.Result ledger =
              match Utils.get_ledger_and_breadcrumb mina with
              | None ->
                  Error "Could not get best tip ledger"
              | Some (ledger, _best_tip) ->
                  Ok ledger
            in
            let wait_span =
              1. /. zkapp_command_details.tps |> Time.Span.of_sec
            in
            let duration_span =
              Time.Span.of_min (Float.of_int zkapp_command_details.duration_min)
            in
            let tm_start = Time.now () in
            let tm_end = Time.add tm_start duration_span in
            [%log info] "Starting zkApp scheduler with handle %s"
              (Uuid.to_string uuid) ;
            let { Precomputed_values.constraint_constants; _ } =
              (Mina_lib.config mina).precomputed_values
            in
            let zkapp_account_keypairs =
              List.init zkapp_command_details.num_zkapps_to_deploy ~f:(fun _ ->
                  Signature_lib.Keypair.create () )
            in
            let unused_keypairs =
              List.init (20 + zkapp_command_details.num_new_accounts)
                ~f:(fun _ -> Signature_lib.Keypair.create ())
            in
            let fee_payer_keypairs =
              List.map zkapp_command_details.fee_payers
                ~f:Signature_lib.Keypair.of_private_key_exn
            in
            let fee_payer_ids =
              List.map fee_payer_keypairs ~f:(fun kp ->
                  Account_id.of_public_key kp.public_key )
            in
            let zkapp_account_ids =
              List.map zkapp_account_keypairs ~f:(fun kp ->
                  Account_id.of_public_key kp.public_key )
            in
            let fee_payer_array = Array.of_list fee_payer_keypairs in
            let%bind.Result _ =
              Result.try_with (fun () ->
                  Array.map fee_payer_array ~f:(fun fee_payer_keypair ->
                      Utils.account_of_kp fee_payer_keypair ledger ) )
              |> Result.map_error ~f:(const "fee payer not in the ledger")
            in
            let keymap =
              List.map
                (zkapp_account_keypairs @ fee_payer_keypairs @ unused_keypairs)
                ~f:(fun { public_key; private_key } ->
                  (Public_key.compress public_key, private_key) )
              |> Public_key.Compressed.Map.of_alist_exn
            in
            let unused_pks =
              List.map unused_keypairs ~f:(fun { public_key; _ } ->
                  Public_key.compress public_key )
              |> Public_key.Compressed.Hash_set.of_list
            in
            upon
              (Itn_zkapps.wait_until_zkapps_deployed ~scheduler_tbl ~mina
                 ~ledger ~deployment_fee:zkapp_command_details.deployment_fee
                 ~max_cost:zkapp_command_details.max_cost
                 ~init_balance:zkapp_command_details.init_balance
                 ~fee_payer_array ~constraint_constants zkapp_account_keypairs
                 ~logger ~uuid ~stop_signal ~stop_time:tm_end
                 ~memo_prefix:zkapp_command_details.memo_prefix ~wait_span )
              (fun result ->
                match result with
                | None ->
                    ()
                | Some ledger ->
                    let account_state_tbl =
                      let get_account ids role =
                        List.map ids ~f:(fun id ->
                            (id, (Utils.account_of_id id ledger, role)) )
                      in
                      Account_id.Table.of_alist_exn
                        ( get_account fee_payer_ids `Fee_payer
                        @ get_account zkapp_account_ids `Ordinary_participant )
                    in
                    let tm_next = Time.add (Time.now ()) wait_span in
                    don't_wait_for
                    @@ Itn_zkapps.send_zkapps ~fee_payer_array
                         ~constraint_constants ~scheduler_tbl ~uuid ~keymap
                         ~unused_pks ~stop_signal ~mina ~zkapp_command_details
                         ~wait_span ~logger ~tm_end ~account_state_tbl tm_next
                         (List.length zkapp_account_keypairs) ) ;

            Ok (Uuid.to_string uuid) )

    let stop_scheduled_transactions =
      io_field "stopScheduledTransactions"
        ~args:
          Arg.
            [ arg "handle" ~doc:"Transaction scheduler handle"
                ~typ:(non_null string)
            ]
        ~typ:(non_null string)
        ~resolve:(fun { ctx = with_seq_no, mina; _ } () handle ->
          let logger = Mina_lib.top_level_logger mina in
          if not with_seq_no then return @@ Error "Missing sequence information"
          else
            O1trace.sync_thread "itn_stop_scheduled_transactions"
            @@ fun () ->
            try
              let uuid = Uuid.of_string handle in
              match Uuid.Table.find scheduler_tbl uuid with
              | None ->
                  return
                  @@ Error
                       (sprintf
                          "Could not find scheduled transactions with handle %s"
                          handle )
              | Some stop_signal ->
                  [%log info]
                    "Requesting stop of scheduled transactions with handle %s"
                    handle ;
                  Ivar.fill_if_empty stop_signal () ;
                  return
                  @@ Ok
                       (sprintf
                          "Requesting stop of scheduled transactions with \
                           handle %s"
                          handle )
            with _ ->
              return
              @@ Error
                   (sprintf "Not a valid scheduled transactions handle: %s"
                      handle ) )

    let update_gating =
      io_field "updateGating"
        ~args:
          Arg.
            [ arg "input" ~doc:"Gating update"
                ~typ:(non_null Types.Input.Itn.GatingUpdate.arg_typ)
            ]
        ~typ:(non_null string)
        ~resolve:(fun { ctx = with_seq_no, mina; _ } () input ->
          O1trace.thread "itn_update_gating"
          @@ fun () ->
          if not with_seq_no then return @@ Error "Missing sequence information"
          else
            let%bind.Deferred.Result { trusted_peers
                                     ; banned_peers
                                     ; isolate
                                     ; clean_added_peers
                                     ; added_peers
                                     } =
              Deferred.return input
            in
            let config = Mina_net2.{ trusted_peers; banned_peers; isolate } in
            let net = Mina_lib.net mina in
            let%bind _new_gating_config =
              Mina_networking.set_connection_gating_config ~clean_added_peers
                net config
            in
            let%bind failures =
              (* Add all peers *)
              Deferred.List.filter_map added_peers ~f:(fun peer ->
                  match%map.Deferred
                    Mina_networking.add_peer net peer ~is_seed:false
                  with
                  | Ok () ->
                      None
                  | Error err ->
                      Some (Error.to_string_hum err) )
            in
            if List.is_empty failures then Deferred.Result.return "success"
            else
              let%bind.Deferred.Result { trusted_peers
                                       ; banned_peers
                                       ; isolate
                                       ; clean_added_peers
                                       ; added_peers
                                       } =
                Deferred.return input
              in
              let config = Mina_net2.{ trusted_peers; banned_peers; isolate } in
              let net = Mina_lib.net mina in
              let%bind _new_gating_config =
                Mina_networking.set_connection_gating_config ~clean_added_peers
                  net config
              in
              let%bind failures =
                (* Add all peers *)
                Deferred.List.filter_map added_peers ~f:(fun peer ->
                    match%map.Deferred
                      Mina_networking.add_peer net peer ~is_seed:false
                    with
                    | Ok () ->
                        None
                    | Error err ->
                        Some (Error.to_string_hum err) )
              in
              if List.is_empty failures then Deferred.Result.return "success"
              else
                Deferred.Result.failf "failed to add peers: %s"
                  (String.concat ~sep:", " failures) )

    let flush_internal_logs =
      io_field "flushInternalLogs"
        ~doc:"Returns number of logs deleted from queue"
        ~args:
          Arg.
            [ arg "endLogId" ~doc:"Greatest log ID to be deleted"
                ~typ:(non_null int)
            ]
        ~typ:(non_null string)
        ~resolve:(fun { ctx = with_seq_no, _; _ } () end_log_id ->
          O1trace.thread "itn_flush_internal_logs"
          @@ fun () ->
          if not with_seq_no then return @@ Error "Missing sequence information"
          else
            let n = Itn_logger.flush_queue end_log_id in
            let s = sprintf "Deleted %d log%s" n (if n > 1 then "s" else "") in
            return @@ Ok s )

    let stop_daemon =
      (* minimum delay is to allow this GraphQL request to return *)
      let min_delay_secs = 5 in
      io_field "stopDaemon" ~doc:"Stop the Mina daemon"
        ~args:
          Arg.
            [ arg "delaySeconds"
                ~doc:
                  (sprintf
                     "Seconds to delay before stopping daemon (minimum %d)"
                     min_delay_secs )
                ~typ:int
            ; arg "cleanConfig"
                ~doc:
                  "Whether to remove saved configuration data (default false)"
                ~typ:bool
            ]
        ~typ:(non_null string)
        ~resolve:(fun { ctx = with_seq_no, mina; _ } () delay_secs clean_config ->
          O1trace.thread "itn_stop_daemon"
          @@ fun () ->
          if not with_seq_no then return @@ Error "Missing sequence information"
          else
            let delay_secs =
              Option.value_map delay_secs ~default:min_delay_secs ~f:Fn.id
            in
            if delay_secs < min_delay_secs then
              return
              @@ Error
                   (sprintf "Delay of %d seconds is less than minimum %d"
                      delay_secs min_delay_secs )
            else
              let clean_config = Option.value ~default:false clean_config in
              let conf_dir = (Mina_lib.config mina).conf_dir in
              if clean_config then
                Exit_handlers.register_async_shutdown_handler
                  ~logger:(Mina_lib.config mina).logger
                  ~description:"Remove configuration data" (fun () ->
                    let epoch_ledger_json_file =
                      conf_dir ^/ "epoch_ledger.json"
                    in
                    let%bind () =
                      match%bind Sys.file_exists epoch_ledger_json_file with
                      | `Yes -> (
                          let json =
                            In_channel.with_file epoch_ledger_json_file
                              ~f:(fun ic ->
                                In_channel.input_all ic
                                |> Yojson.Safe.from_string )
                          in
                          match json with
                          | `Assoc items ->
                              let find_uuid name =
                                match
                                  List.Assoc.find items name ~equal:String.equal
                                with
                                | Some (`String s) ->
                                    s
                                | _ ->
                                    failwithf
                                      "In epoch ledger JSON file, expected to \
                                       find entry for %s"
                                      name ()
                              in
                              let staking_uuid = find_uuid "staking" in
                              let next_uuid = find_uuid "next" in
                              let rm_epoch_ledger uuid =
                                let path =
                                  conf_dir ^/ sprintf "epoch_ledger%s" uuid
                                in
                                match%bind Sys.file_exists path with
                                | `Yes ->
                                    File_system.remove_dir path
                                | `No | `Unknown ->
                                    Deferred.unit
                              in
                              let%bind () = rm_epoch_ledger staking_uuid in
                              rm_epoch_ledger next_uuid
                          | _ ->
                              failwith "Expected JSON record" )
                      | `No | `Unknown ->
                          Deferred.unit
                    in
                    let files_to_remove =
                      [ "epoch_ledger.json"; "root" ^/ "root" ]
                    in
                    let%bind () =
                      Deferred.List.iter files_to_remove ~f:(fun file ->
                          let path = conf_dir ^/ file in
                          match%bind Sys.file_exists path with
                          | `Yes ->
                              Sys.remove path
                          | `No | `Unknown ->
                              Deferred.unit )
                    in
                    let dirs_to_remove =
                      [ "root" ^/ "snarked_ledger"; "frontier" ]
                    in
                    Deferred.List.iter dirs_to_remove ~f:(fun dir ->
                        let path = conf_dir ^/ dir in
                        match%bind Sys.file_exists path with
                        | `Yes ->
                            File_system.remove_dir path
                        | `No | `Unknown ->
                            Deferred.unit ) ) ;
              let s =
                let clean_str =
                  if clean_config then
                    sprintf ", will clean configuration directory %s" conf_dir
                  else ""
                in
                sprintf "Stopping daemon in %d seconds%s" delay_secs clean_str
              in
              let delay_span = delay_secs |> Float.of_int |> Time.Span.of_sec in
              Async.Deferred.don't_wait_for
                (let%bind () = Async.after delay_span in
                 let%bind () = Scheduler.yield () in
                 exit 0 ) ;
              return @@ Ok s )

    let commands =
      [ schedule_payments
      ; schedule_zkapp_commands
      ; stop_scheduled_transactions
      ; update_gating
      ; flush_internal_logs
      ; stop_daemon
      ]
  end
end

module Queries = struct
  open Schema

  (* helper for pooledUserCommands, pooledZkappCommands *)
  let get_commands ~resource_pool ~pk_opt ~hashes_opt ~txns_opt =
    match (pk_opt, hashes_opt, txns_opt) with
    | None, None, None ->
        Network_pool.Transaction_pool.Resource_pool.get_all resource_pool
    | Some pk, None, None ->
        let account_id = Account_id.create pk Token_id.default in
        Network_pool.Transaction_pool.Resource_pool.all_from_account
          resource_pool account_id
    | _ -> (
        let hashes_txns =
          (* Transactions identified by hashes. *)
          match hashes_opt with
          | Some hashes ->
              List.filter_map hashes ~f:(fun hash ->
                  hash |> Transaction_hash.of_base58_check |> Result.ok
                  |> Option.bind
                       ~f:
                         (Network_pool.Transaction_pool.Resource_pool
                          .find_by_hash resource_pool ) )
          | None ->
              []
        in
        let txns : Transaction_hash.User_command_with_valid_signature.t list =
          (* Transactions as identified by IDs.
             This is a little redundant, but it makes our API more
             consistent.
          *)
          match txns_opt with
          | Some txns ->
              List.filter_map txns ~f:(fun serialized_txn ->
                  (* base64 could be a signed command or zkapp command *)
                  match Signed_command.of_base64 serialized_txn with
                  | Ok signed_command ->
                      let user_cmd =
                        User_command.Signed_command signed_command
                      in
                      (* The command gets piped through [forget_check]
                         below; this is just to make the types work
                         without extra unnecessary mapping in the other
                         branches above.
                      *)
                      let (`If_this_is_used_it_should_have_a_comment_justifying_it
                            valid_cmd ) =
                        User_command.to_valid_unsafe user_cmd
                      in
                      Some
                        (Transaction_hash.User_command_with_valid_signature
                         .create valid_cmd )
                  | Error _ -> (
                      match Zkapp_command.of_base64 serialized_txn with
                      | Ok zkapp_command ->
                          let user_cmd =
                            User_command.Zkapp_command zkapp_command
                          in
                          (* The command gets piped through [forget_check]
                             below; this is just to make the types work
                             without extra unnecessary mapping in the other
                             branches above.
                          *)
                          let (`If_this_is_used_it_should_have_a_comment_justifying_it
                                valid_cmd ) =
                            User_command.to_valid_unsafe user_cmd
                          in
                          Some
                            (Transaction_hash.User_command_with_valid_signature
                             .create valid_cmd )
                      | Error _ ->
                          (* invalid base64 for a transaction *)
                          None ) )
          | None ->
              []
        in
        let all_txns = hashes_txns @ txns in
        match pk_opt with
        | None ->
            all_txns
        | Some pk ->
            (* Only return commands paid for by the given public key. *)
            List.filter all_txns ~f:(fun txn ->
                txn
                |> Transaction_hash.User_command_with_valid_signature.command
                |> User_command.fee_payer |> Account_id.public_key
                |> Public_key.Compressed.equal pk ) )

  let pooled_user_commands =
    field "pooledUserCommands"
      ~doc:
        "Retrieve all the scheduled user commands for a specified sender that \
         the current daemon sees in its transaction pool. All scheduled \
         commands are queried if no sender is specified"
      ~typ:(non_null @@ list @@ non_null Types.User_command.user_command)
      ~args:
        Arg.
          [ arg "publicKey" ~doc:"Public key of sender of pooled user commands"
              ~typ:Types.Input.PublicKey.arg_typ
          ; arg "hashes" ~doc:"Hashes of the commands to find in the pool"
              ~typ:(list (non_null string))
          ; arg "ids" ~typ:(list (non_null guid)) ~doc:"Ids of User commands"
          ]
      ~resolve:(fun { ctx = mina; _ } () pk_opt hashes_opt txns_opt ->
        let transaction_pool = Mina_lib.transaction_pool mina in
        let resource_pool =
          Network_pool.Transaction_pool.resource_pool transaction_pool
        in
        let cmds = get_commands ~resource_pool ~pk_opt ~hashes_opt ~txns_opt in
        List.filter_map cmds ~f:(fun txn ->
            let cmd_with_hash =
              Transaction_hash.User_command_with_valid_signature.forget_check
                txn
            in
            match cmd_with_hash.data with
            | Signed_command user_cmd ->
                Some
                  (Types.User_command.mk_user_command
                     { status = Enqueued
                     ; data = { cmd_with_hash with data = user_cmd }
                     } )
            | Zkapp_command _ ->
                None ) )

  let pooled_zkapp_commands =
    field "pooledZkappCommands"
      ~doc:
        "Retrieve all the scheduled zkApp commands for a specified sender that \
         the current daemon sees in its transaction pool. All scheduled \
         commands are queried if no sender is specified"
      ~typ:(non_null @@ list @@ non_null Types.Zkapp_command.zkapp_command)
      ~args:
        Arg.
          [ arg "publicKey" ~doc:"Public key of sender of pooled zkApp commands"
              ~typ:Types.Input.PublicKey.arg_typ
          ; arg "hashes" ~doc:"Hashes of the zkApp commands to find in the pool"
              ~typ:(list (non_null string))
          ; arg "ids" ~typ:(list (non_null guid)) ~doc:"Ids of zkApp commands"
          ]
      ~resolve:(fun { ctx = mina; _ } () pk_opt hashes_opt txns_opt ->
        let transaction_pool = Mina_lib.transaction_pool mina in
        let resource_pool =
          Network_pool.Transaction_pool.resource_pool transaction_pool
        in
        let cmds = get_commands ~resource_pool ~pk_opt ~hashes_opt ~txns_opt in
        List.filter_map cmds ~f:(fun txn ->
            let cmd_with_hash =
              Transaction_hash.User_command_with_valid_signature.forget_check
                txn
            in
            match cmd_with_hash.data with
            | Signed_command _ ->
                None
            | Zkapp_command zkapp_cmd ->
                Some
                  { Types.Zkapp_command.With_status.status = Enqueued
                  ; data = { cmd_with_hash with data = zkapp_cmd }
                  } ) )

  let sync_status =
    io_field "syncStatus" ~doc:"Network sync status" ~args:[]
      ~typ:(non_null Types.sync_status) ~resolve:(fun { ctx = mina; _ } () ->
        let open Deferred.Let_syntax in
        (* pull out sync status from status, so that result here
             agrees with status; see issue #8251
        *)
        let%map { sync_status; _ } =
          Mina_commands.get_status ~flag:`Performance mina
        in
        Ok sync_status )

  let daemon_status =
    io_field "daemonStatus" ~doc:"Get running daemon status" ~args:[]
      ~typ:(non_null Types.DaemonStatus.t) ~resolve:(fun { ctx = mina; _ } () ->
        Mina_commands.get_status ~flag:`Performance mina >>| Result.return )

  let trust_status =
    field "trustStatus"
      ~typ:(list (non_null Types.Payload.trust_status))
      ~args:Arg.[ arg "ipAddress" ~typ:(non_null string) ]
      ~doc:"Trust status for an IPv4 or IPv6 address"
      ~resolve:(fun { ctx = mina; _ } () (ip_addr_string : string) ->
        match Types.Arguments.ip_address ~name:"ipAddress" ip_addr_string with
        | Ok ip_addr ->
            Some (Mina_commands.get_trust_status mina ip_addr)
        | Error _ ->
            None )

  let trust_status_all =
    field "trustStatusAll"
      ~typ:(non_null @@ list @@ non_null Types.Payload.trust_status)
      ~args:Arg.[]
      ~doc:"IP address and trust status for all peers"
      ~resolve:(fun { ctx = mina; _ } () ->
        Mina_commands.get_trust_status_all mina )

  let version =
    field "version" ~typ:string
      ~args:Arg.[]
      ~doc:"The version of the node (git commit hash)"
      ~resolve:(fun _ _ -> Some Mina_version.commit_id)

  let get_filtered_log_entries =
    field "getFilteredLogEntries"
      ~typ:(non_null Types.get_filtered_log_entries)
      ~args:Arg.[ arg "offset" ~typ:(non_null int) ]
      ~doc:"TESTING ONLY: Retrieve all new structured events in memory"
      ~resolve:(fun { ctx = t; _ } () i -> Mina_lib.get_filtered_log_entries t i)

  let tracked_accounts_resolver { ctx = mina; _ } () =
    let wallets = Mina_lib.wallets mina in
    let block_production_pubkeys = Mina_lib.block_production_pubkeys mina in
    let best_tip_ledger = Mina_lib.best_ledger mina in
    wallets |> Secrets.Wallets.pks
    |> List.map ~f:(fun pk ->
           { Types.AccountObj.account =
               Types.AccountObj.Partial_account.of_pk mina pk
           ; locked = Secrets.Wallets.check_locked wallets ~needle:pk
           ; is_actively_staking =
               Public_key.Compressed.Set.mem block_production_pubkeys pk
           ; path = Secrets.Wallets.get_path wallets pk
           ; index =
               ( match best_tip_ledger with
               | `Active ledger ->
                   Option.try_with (fun () ->
                       Ledger.index_of_account_exn ledger
                         (Account_id.create pk Token_id.default) )
               | _ ->
                   None )
           } )

  let owned_wallets =
    field "ownedWallets"
      ~doc:"Wallets for which the daemon knows the private key"
      ~typ:(non_null (list (non_null Types.AccountObj.account)))
      ~deprecated:(Deprecated (Some "use trackedAccounts instead"))
      ~args:Arg.[]
      ~resolve:tracked_accounts_resolver

  let tracked_accounts =
    field "trackedAccounts"
      ~doc:"Accounts for which the daemon tracks the private key"
      ~typ:(non_null (list (non_null Types.AccountObj.account)))
      ~args:Arg.[]
      ~resolve:tracked_accounts_resolver

  let account_resolver { ctx = mina; _ } () pk =
    Some
      (Types.AccountObj.lift mina pk
         (Types.AccountObj.Partial_account.of_pk mina pk) )

  let wallet =
    field "wallet" ~doc:"Find any wallet via a public key"
      ~typ:Types.AccountObj.account
      ~deprecated:(Deprecated (Some "use account instead"))
      ~args:
        Arg.
          [ arg "publicKey" ~doc:"Public key of account being retrieved"
              ~typ:(non_null Types.Input.PublicKey.arg_typ)
          ]
      ~resolve:account_resolver

  let account =
    field "account" ~doc:"Find any account via a public key and token"
      ~typ:Types.AccountObj.account
      ~args:
        Arg.
          [ arg "publicKey" ~doc:"Public key of account being retrieved"
              ~typ:(non_null Types.Input.PublicKey.arg_typ)
          ; arg' "token"
              ~doc:"Token of account being retrieved (defaults to MINA)"
              ~typ:Types.Input.TokenId.arg_typ ~default:Token_id.default
          ]
      ~resolve:(fun { ctx = mina; _ } () pk token ->
        Option.bind (Utils.get_ledger_and_breadcrumb mina)
          ~f:(fun (ledger, breadcrumb) ->
            let open Option.Let_syntax in
            let%bind location =
              Ledger.location_of_account ledger (Account_id.create pk token)
            in
            let%map account = Ledger.get ledger location in
            Types.AccountObj.Partial_account.of_full_account ~breadcrumb account
            |> Types.AccountObj.lift mina pk ) )

  let accounts_for_pk =
    field "accounts" ~doc:"Find all accounts for a public key"
      ~typ:(non_null (list (non_null Types.AccountObj.account)))
      ~args:
        Arg.
          [ arg "publicKey" ~doc:"Public key to find accounts for"
              ~typ:(non_null Types.Input.PublicKey.arg_typ)
          ]
      ~resolve:(fun { ctx = mina; _ } () pk ->
        match Utils.get_ledger_and_breadcrumb mina with
        | Some (ledger, breadcrumb) ->
            let tokens = Ledger.tokens ledger pk |> Set.to_list in
            List.filter_map tokens ~f:(fun token ->
                let open Option.Let_syntax in
                let%bind location =
                  Ledger.location_of_account ledger (Account_id.create pk token)
                in
                let%map account = Ledger.get ledger location in
                Types.AccountObj.Partial_account.of_full_account ~breadcrumb
                  account
                |> Types.AccountObj.lift mina pk )
        | None ->
            [] )

  let token_accounts =
    io_field "tokenAccounts" ~doc:"Find all accounts for a token ID"
      ~typ:(non_null (list (non_null Types.AccountObj.account)))
      ~args:
        Arg.
          [ arg "tokenId" ~doc:"Token ID to find accounts for"
              ~typ:(non_null Types.Input.TokenId.arg_typ)
          ]
      ~resolve:(fun { ctx = mina; _ } () token_id ->
        match Utils.get_ledger_and_breadcrumb mina with
        | Some (ledger, breadcrumb) ->
            let%map.Deferred accounts = Ledger.accounts ledger in
            Ok
              (Account_id.Set.fold accounts ~init:[]
                 ~f:(fun acct_objs acct_id ->
                   if Token_id.(Account_id.token_id acct_id <> token_id) then
                     acct_objs
                   else
                     (* account id in the ledger, lookup should always succeed *)
                     let loc =
                       Option.value_exn
                       @@ Ledger.location_of_account ledger acct_id
                     in
                     let account = Option.value_exn @@ Ledger.get ledger loc in
                     let partial_account =
                       Types.AccountObj.Partial_account.of_full_account
                         ~breadcrumb account
                     in
                     Types.AccountObj.lift mina account.public_key
                       partial_account
                     :: acct_objs ) )
        | None ->
            return (Ok []) )

  let token_owner =
    field "tokenOwner" ~doc:"Find the account that owns a given token"
      ~typ:Types.AccountObj.account
      ~args:
        Arg.
          [ arg "tokenId" ~doc:"Token ID to find the owning account for"
              ~typ:(non_null Types.Input.TokenId.arg_typ)
          ]
      ~resolve:(fun { ctx = mina; _ } () token ->
        let open Option.Let_syntax in
        let%bind tip = Mina_lib.best_tip mina |> Participating_state.active in
        let ledger =
          Transition_frontier.Breadcrumb.staged_ledger tip
          |> Staged_ledger.ledger
        in
        let%map account_id = Ledger.token_owner ledger token in
        Types.AccountObj.get_best_ledger_account mina account_id )

  let transaction_status =
    result_field2 "transactionStatus" ~doc:"Get the status of a transaction"
      ~typ:(non_null Types.transaction_status)
      ~args:
        Arg.
          [ arg "payment" ~typ:guid ~doc:"Id of a Payment"
          ; arg "zkappTransaction" ~typ:guid ~doc:"Id of a zkApp transaction"
          ]
      ~resolve:(fun { ctx = mina; _ } () (serialized_payment : string option)
                    (serialized_zkapp : string option) ->
        let open Result.Let_syntax in
        let deserialize_txn serialized_txn =
          let res =
            match serialized_txn with
            | `Signed_command cmd ->
                Or_error.(
                  Signed_command.of_base64 cmd
                  >>| fun c -> User_command.Signed_command c)
            | `Zkapp_command cmd ->
                Or_error.(
                  Zkapp_command.of_base64 cmd
                  >>| fun c -> User_command.Zkapp_command c)
          in
          result_of_or_error res ~error:"Invalid transaction provided"
          |> Result.map ~f:(fun cmd ->
                 { With_hash.data = cmd
                 ; hash = Transaction_hash.hash_command cmd
                 } )
        in
        let%map txn =
          match (serialized_payment, serialized_zkapp) with
          | None, None | Some _, Some _ ->
              Error
                "Invalid query: Specify either a payment ID or a zkApp \
                 transaction ID"
          | Some payment, None ->
              deserialize_txn (`Signed_command payment)
          | None, Some zkapp_txn ->
              deserialize_txn (`Zkapp_command zkapp_txn)
        in
        let frontier_broadcast_pipe = Mina_lib.transition_frontier mina in
        let transaction_pool = Mina_lib.transaction_pool mina in
        Transaction_inclusion_status.get_status ~frontier_broadcast_pipe
          ~transaction_pool txn.data )

  let current_snark_worker =
    field "currentSnarkWorker" ~typ:Types.snark_worker
      ~args:Arg.[]
      ~doc:"Get information about the current snark worker"
      ~resolve:(fun { ctx = mina; _ } _ ->
        Option.map (Mina_lib.snark_worker_key mina) ~f:(fun k ->
            (k, Mina_lib.snark_work_fee mina) ) )

  let genesis_block =
    field "genesisBlock" ~typ:(non_null Types.block) ~args:[]
      ~doc:"Get the genesis block" ~resolve:(fun { ctx = mina; _ } () ->
        let open Mina_state in
        let { Precomputed_values.genesis_ledger
            ; constraint_constants
            ; consensus_constants
            ; genesis_epoch_data
            ; proof_data
            ; _
            } =
          (Mina_lib.config mina).precomputed_values
        in
        let { With_hash.data = genesis_state
            ; hash = { State_hash.State_hashes.state_hash = hash; _ }
            } =
          let open Staged_ledger_diff in
          Genesis_protocol_state.t
            ~genesis_ledger:(Genesis_ledger.Packed.t genesis_ledger)
            ~genesis_epoch_data ~constraint_constants ~consensus_constants
            ~genesis_body_reference
        in
        let winner = fst Consensus_state_hooks.genesis_winner in
        { With_hash.data =
            { Filtered_external_transition.creator = winner
            ; winner
            ; protocol_state =
                { previous_state_hash =
                    Protocol_state.previous_state_hash genesis_state
                ; blockchain_state =
                    Protocol_state.blockchain_state genesis_state
                ; consensus_state = Protocol_state.consensus_state genesis_state
                }
            ; transactions =
                { commands = []
                ; fee_transfers = []
                ; coinbase = constraint_constants.coinbase_amount
                ; coinbase_receiver =
                    Some (fst Consensus_state_hooks.genesis_winner)
                }
            ; snark_jobs = []
            ; proof =
                ( match proof_data with
                | Some { genesis_proof; _ } ->
                    genesis_proof
                | None ->
                    (* It's nearly never useful to have a specific genesis
                       proof to pass here -- anyone can create one as needed --
                       and we don't want this GraphQL query to trigger an
                       expensive proof generation step if we don't have one
                       available.
                    *)
                    Lazy.force Proof.blockchain_dummy )
            }
        ; hash
        } )

  (* used by best_chain, block below *)
  let block_of_breadcrumb mina breadcrumb =
    let hash = Transition_frontier.Breadcrumb.state_hash breadcrumb in
    let block = Transition_frontier.Breadcrumb.block breadcrumb in
    let transactions =
      Mina_block.transactions
        ~constraint_constants:
          (Mina_lib.config mina).precomputed_values.constraint_constants block
    in
    { With_hash.Stable.Latest.data =
        Filtered_external_transition.of_transition block `All transactions
    ; hash
    }

  let best_chain =
    io_field "bestChain"
      ~doc:
        "Retrieve a list of blocks from transition frontier's root to the \
         current best tip. Returns an error if the system is bootstrapping."
      ~typ:(list @@ non_null Types.block)
      ~args:
        Arg.
          [ arg "maxLength"
              ~doc:
                "The maximum number of blocks to return. If there are more \
                 blocks in the transition frontier from root to tip, the n \
                 blocks closest to the best tip will be returned"
              ~typ:int
          ]
      ~resolve:(fun { ctx = mina; _ } () max_length ->
        match Mina_lib.best_chain ?max_length mina with
        | Some best_chain ->
            let%map blocks =
              Deferred.List.map best_chain ~f:(fun bc ->
                  Deferred.return @@ block_of_breadcrumb mina bc )
            in
            Ok (Some blocks)
        | None ->
            return
            @@ Error "Could not obtain best chain from transition frontier" )

  let block =
    result_field2 "block"
      ~doc:
        "Retrieve a block with the given state hash or height, if contained in \
         the transition frontier."
      ~typ:(non_null Types.block)
      ~args:
        Arg.
          [ arg "stateHash" ~doc:"The state hash of the desired block"
              ~typ:string
          ; arg "height"
              ~doc:"The height of the desired block in the best chain" ~typ:int
          ]
      ~resolve:(fun { ctx = mina; _ } () (state_hash_base58_opt : string option)
                    (height_opt : int option) ->
        let open Result.Let_syntax in
        let get_transition_frontier () =
          let transition_frontier_pipe = Mina_lib.transition_frontier mina in
          Pipe_lib.Broadcast_pipe.Reader.peek transition_frontier_pipe
          |> Result.of_option ~error:"Could not obtain transition frontier"
        in
        let block_from_state_hash state_hash_base58 =
          let%bind state_hash =
            State_hash.of_base58_check state_hash_base58
            |> Result.map_error ~f:Error.to_string_hum
          in
          let%bind transition_frontier = get_transition_frontier () in
          let%map breadcrumb =
            Transition_frontier.find transition_frontier state_hash
            |> Result.of_option
                 ~error:
                   (sprintf
                      "Block with state hash %s not found in transition \
                       frontier"
                      state_hash_base58 )
          in
          block_of_breadcrumb mina breadcrumb
        in
        let block_from_height height =
          let height_uint32 =
            (* GraphQL int is signed 32-bit
                 empirically, conversion does not raise even if
               - the number is negative
               - the number is not representable using 32 bits
            *)
            Unsigned.UInt32.of_int height
          in
          let%bind transition_frontier = get_transition_frontier () in
          let best_chain_breadcrumbs =
            Transition_frontier.best_tip_path transition_frontier
          in
          let%map desired_breadcrumb =
            List.find best_chain_breadcrumbs ~f:(fun bc ->
                let validated_transition =
                  Transition_frontier.Breadcrumb.validated_transition bc
                in
                let block_height =
                  Mina_block.(
                    blockchain_length @@ With_hash.data
                    @@ Validated.forget validated_transition)
                in
                Unsigned.UInt32.equal block_height height_uint32 )
            |> Result.of_option
                 ~error:
                   (sprintf
                      "Could not find block in transition frontier with height \
                       %d"
                      height )
          in
          block_of_breadcrumb mina desired_breadcrumb
        in
        match (state_hash_base58_opt, height_opt) with
        | Some state_hash_base58, None ->
            block_from_state_hash state_hash_base58
        | None, Some height ->
            block_from_height height
        | None, None | Some _, Some _ ->
            Error "Must provide exactly one of state hash, height" )

  let initial_peers =
    field "initialPeers"
      ~doc:"List of peers that the daemon first used to connect to the network"
      ~args:Arg.[]
      ~typ:(non_null @@ list @@ non_null string)
      ~resolve:(fun { ctx = mina; _ } () ->
        List.map (Mina_lib.initial_peers mina) ~f:Mina_net2.Multiaddr.to_string
        )

  let get_peers =
    io_field "getPeers"
      ~doc:"List of peers that the daemon is currently connected to"
      ~args:Arg.[]
      ~typ:(non_null @@ list @@ non_null Types.DaemonStatus.peer)
      ~resolve:(fun { ctx = mina; _ } () ->
        let%map peers = Mina_networking.peers (Mina_lib.net mina) in
        Ok (List.map ~f:Network_peer.Peer.to_display peers) )

  let snark_pool =
    field "snarkPool"
      ~doc:"List of completed snark works that have the lowest fee so far"
      ~args:Arg.[]
      ~typ:(non_null @@ list @@ non_null Types.completed_work)
      ~resolve:(fun { ctx = mina; _ } () ->
        Mina_lib.snark_pool mina |> Network_pool.Snark_pool.resource_pool
        |> Network_pool.Snark_pool.Resource_pool.all_completed_work )

  let pending_snark_work =
    field "pendingSnarkWork" ~doc:"List of snark works that are yet to be done"
      ~args:Arg.[]
      ~typ:(non_null @@ list @@ non_null Types.pending_work)
      ~resolve:(fun { ctx = mina; _ } () ->
        let snark_job_state = Mina_lib.snark_job_state mina in
        let snark_pool = Mina_lib.snark_pool mina in
        let fee_opt =
          Mina_lib.(
            Option.map (snark_worker_key mina) ~f:(fun _ -> snark_work_fee mina))
        in
        let (module S) = Mina_lib.work_selection_method mina in
        S.pending_work_statements ~snark_pool ~fee_opt snark_job_state )

  let genesis_constants =
    field "genesisConstants"
      ~doc:
        "The constants used to determine the configuration of the genesis \
         block and all of its transitive dependencies"
      ~args:Arg.[]
      ~typ:(non_null Types.genesis_constants)
      ~resolve:(fun _ () -> ())

  let time_offset =
    field "timeOffset"
      ~doc:
        "The time offset in seconds used to convert real times into blockchain \
         times"
      ~args:Arg.[]
      ~typ:(non_null int)
      ~resolve:(fun { ctx = mina; _ } () ->
        Block_time.Controller.get_time_offset
          ~logger:(Mina_lib.config mina).logger
        |> Time.Span.to_sec |> Float.to_int )

  let connection_gating_config =
    io_field "connectionGatingConfig"
      ~doc:
        "The rules that the libp2p helper will use to determine which \
         connections to permit"
      ~args:Arg.[]
      ~typ:(non_null Types.Payload.set_connection_gating_config)
      ~resolve:(fun { ctx = mina; _ } _ ->
        let net = Mina_lib.net mina in
        let%map config = Mina_networking.connection_gating_config net in
        Ok config )

  let validate_payment =
    io_field "validatePayment"
      ~doc:"Validate the format and signature of a payment" ~typ:(non_null bool)
      ~args:
        Arg.
          [ arg "input" ~typ:(non_null Types.Input.SendPaymentInput.arg_typ)
          ; Types.Input.Fields.signature
          ]
      ~resolve:(fun { ctx = mina; _ } ()
                    (from, to_, amount, fee, valid_until, memo, nonce_opt)
                    signature ->
        let open Deferred.Result.Let_syntax in
        let body =
          Signed_command_payload.Body.Payment
            { receiver_pk = to_; amount = Amount.of_uint64 amount }
        in
        let%bind signature =
          match signature with
          | Some signature ->
              return signature
          | None ->
              Deferred.Result.fail "Signature field is missing"
        in
        let%bind user_command_input =
          Mutations.make_signed_user_command ~nonce_opt ~signer:from ~memo ~fee
            ~fee_payer_pk:from ~valid_until ~body ~signature
        in
        let%map user_command, _ =
          User_command_input.to_user_command
            ~get_current_nonce:(Mina_lib.get_current_nonce mina)
            ~get_account:(Mina_lib.get_account mina)
            ~constraint_constants:
              (Mina_lib.config mina).precomputed_values.constraint_constants
            ~logger:(Mina_lib.top_level_logger mina)
            user_command_input
          |> Deferred.Result.map_error ~f:Error.to_string_hum
        in
        Signed_command.check_signature user_command )

  let runtime_config =
    field "runtimeConfig"
      ~doc:"The runtime configuration passed to the daemon at start-up"
      ~typ:(non_null Types.json)
      ~args:Arg.[]
      ~resolve:(fun { ctx = mina; _ } () ->
        Mina_lib.runtime_config mina
        |> Runtime_config.to_yojson |> Yojson.Safe.to_basic )

  let fork_config =
    field "fork_config"
      ~doc:
        "The runtime configuration for a blockchain fork intended to be a \
         continuation of the current one."
      ~typ:(non_null Types.json)
      ~args:Arg.[]
      ~resolve:(fun { ctx = mina; _ } () ->
        match Mina_lib.best_tip mina with
        | `Bootstrapping ->
            `Assoc [ ("error", `String "Daemon is bootstrapping") ]
        | `Active best_tip -> (
            let block = Transition_frontier.Breadcrumb.(block best_tip) in
            let blockchain_length = Mina_block.blockchain_length block in
            let global_slot =
              Mina_block.consensus_state block
              |> Consensus.Data.Consensus_state.curr_global_slot
            in
            let staged_ledger =
              Transition_frontier.Breadcrumb.staged_ledger best_tip
              |> Staged_ledger.ledger
            in
            let protocol_state =
              Transition_frontier.Breadcrumb.protocol_state best_tip
            in
            let consensus =
              Mina_state.Protocol_state.consensus_state protocol_state
            in
            let staking_epoch =
              Consensus.Proof_of_stake.Data.Consensus_state.staking_epoch_data
                consensus
            in
            let next_epoch =
              Consensus.Proof_of_stake.Data.Consensus_state.next_epoch_data
                consensus
            in
            let staking_epoch_seed =
              Mina_base.Epoch_seed.to_base58_check
                staking_epoch.Mina_base.Epoch_data.Poly.seed
            in
            let next_epoch_seed =
              Mina_base.Epoch_seed.to_base58_check
                next_epoch.Mina_base.Epoch_data.Poly.seed
            in
            let runtime_config = Mina_lib.runtime_config mina in
            match
              let open Result.Let_syntax in
              let%bind staking_ledger =
                match Mina_lib.staking_ledger mina with
                | None ->
                    Error "Staking ledger is not initialized."
                | Some (Genesis_epoch_ledger l) ->
                    Ok (Ledger.Any_ledger.cast (module Ledger) l)
                | Some (Ledger_db l) ->
                    Ok (Ledger.Any_ledger.cast (module Ledger.Db) l)
              in
              let%bind next_epoch_ledger =
                match Mina_lib.next_epoch_ledger mina with
                | None ->
                    Error "Next epoch ledger is not initialized."
                | Some `Notfinalized ->
                    Ok None
                | Some (`Finalized (Genesis_epoch_ledger l)) ->
                    Ok (Some (Ledger.Any_ledger.cast (module Ledger) l))
                | Some (`Finalized (Ledger_db l)) ->
                    Ok (Some (Ledger.Any_ledger.cast (module Ledger.Db) l))
              in
              Runtime_config.make_fork_config ~staged_ledger ~global_slot
                ~staking_ledger ~staking_epoch_seed ~next_epoch_ledger
                ~next_epoch_seed ~blockchain_length
                ~protocol_state_hash:protocol_state.previous_state_hash
                runtime_config
            with
            | Error e ->
                `Assoc [ ("error", `String e) ]
            | Ok new_config ->
                Runtime_config.to_yojson new_config |> Yojson.Safe.to_basic ) )

  let thread_graph =
    field "threadGraph"
      ~doc:
        "A graphviz dot format representation of the deamon's internal thread \
         graph"
      ~typ:(non_null string)
      ~args:Arg.[]
      ~resolve:(fun _ () ->
        Bytes.unsafe_to_string
          ~no_mutation_while_string_reachable:
            (O1trace.Thread.dump_thread_graph ()) )

  let evaluate_vrf =
    io_field "evaluateVrf"
      ~doc:
        "Evaluate a vrf for the given public key. This includes a witness \
         which may be verified without access to the private key for this vrf \
         evaluation."
      ~typ:(non_null Types.vrf_evaluation)
      ~args:
        Arg.
          [ arg "message" ~typ:(non_null Types.Input.VrfMessageInput.arg_typ)
          ; arg "publicKey" ~typ:(non_null Types.Input.PublicKey.arg_typ)
          ; arg "vrfThreshold" ~typ:Types.Input.VrfThresholdInput.arg_typ
          ]
      ~resolve:(fun { ctx = mina; _ } () message public_key vrf_threshold ->
        Deferred.return
        @@
        let open Result.Let_syntax in
        let%map sk =
          match%bind Mutations.find_identity ~public_key mina with
          | `Keypair { private_key; _ } ->
              Ok private_key
          | `Hd_index _ ->
              Error
                "Computing a vrf evaluation from a hardware wallet is not \
                 supported"
        in
        let constraint_constants =
          (Mina_lib.config mina).precomputed_values.constraint_constants
        in
        let t =
          { (Consensus_vrf.Layout.Evaluation.of_message_and_sk
               ~constraint_constants message sk )
            with
            vrf_threshold
          }
        in
        match vrf_threshold with
        | Some _ ->
            Consensus_vrf.Layout.Evaluation.compute_vrf ~constraint_constants t
        | None ->
            t )

  let check_vrf =
    field "checkVrf"
      ~doc:
        "Check a vrf evaluation commitment. This can be used to check vrf \
         evaluations without needing to reveal the private key, in the format \
         returned by evaluateVrf"
      ~typ:(non_null Types.vrf_evaluation)
      ~args:
        Arg.
          [ arg "input" ~typ:(non_null Types.Input.VrfEvaluationInput.arg_typ) ]
      ~resolve:(fun { ctx = mina; _ } () evaluation ->
        let constraint_constants =
          (Mina_lib.config mina).precomputed_values.constraint_constants
        in
        Consensus_vrf.Layout.Evaluation.compute_vrf ~constraint_constants
          evaluation )

  let blockchain_verification_key =
    io_field "blockchainVerificationKey"
      ~doc:"The pickles verification key for the protocol state proof"
      ~typ:(non_null Types.json)
      ~args:Arg.[]
      ~resolve:(fun { ctx = mina; _ } () ->
        let open Deferred.Result.Let_syntax in
        Mina_lib.verifier mina |> Verifier.get_blockchain_verification_key
        |> Deferred.Result.map_error ~f:Error.to_string_hum
        >>| Pickles.Verification_key.to_yojson >>| Yojson.Safe.to_basic )

<<<<<<< HEAD
=======
  let network_id =
    field "networkID"
      ~doc:
        "The chain-agnostic identifier of the network this daemon is \
         participating in"
      ~typ:(non_null string)
      ~args:Arg.[]
      ~resolve:(fun { ctx = mina; _ } () ->
        let configured_name =
          let open Option.Let_syntax in
          let cfg = Mina_lib.runtime_config mina in
          let%bind ledger = cfg.ledger in
          ledger.name
        in
        "mina:"
        ^ Option.value ~default:Mina_compile_config.network_id configured_name
        )

>>>>>>> 7db95af7
  let commands =
    [ sync_status
    ; daemon_status
    ; version
    ; get_filtered_log_entries
    ; owned_wallets (* deprecated *)
    ; tracked_accounts
    ; wallet (* deprecated *)
    ; connection_gating_config
    ; account
    ; accounts_for_pk
    ; token_owner
    ; token_accounts
    ; current_snark_worker
    ; best_chain
    ; block
    ; genesis_block
    ; initial_peers
    ; get_peers
    ; pooled_user_commands
    ; pooled_zkapp_commands
    ; transaction_status
    ; trust_status
    ; trust_status_all
    ; snark_pool
    ; pending_snark_work
    ; genesis_constants
    ; time_offset
    ; validate_payment
    ; evaluate_vrf
    ; check_vrf
    ; runtime_config
    ; fork_config
    ; thread_graph
    ; blockchain_verification_key
<<<<<<< HEAD
=======
    ; network_id
>>>>>>> 7db95af7
    ]

  module Itn = struct
    (* incentivized testnet-specific queries *)

    let auth =
      field "auth"
        ~args:Arg.[]
        ~typ:(non_null Types.Itn.auth)
        ~doc:"Uuid for GraphQL server, sequence number for signing public key"
        ~resolve:(fun _ () ->
          ( Uuid.to_string Itn_sequencing.uuid
          , Itn_sequencing.get_sequence_no_for_auth () ) )

    let slots_won =
      io_field "slotsWon"
        ~typ:(non_null (list (non_null int)))
        ~args:Arg.[]
        ~doc:"Slots won by a block producer for current epoch"
        ~resolve:(fun { ctx = with_seq_no, mina; _ } () ->
          Io.return
          @@ O1trace.sync_thread "itn_slots_won"
          @@ fun () ->
          if not with_seq_no then Error "Missing sequence information"
          else
            let bp_keys = Mina_lib.block_production_pubkeys mina in
            if Public_key.Compressed.Set.is_empty bp_keys then
              Error "Not a block producing node"
            else
              let open Block_producer.Vrf_evaluation_state in
              let vrf_state = Mina_lib.vrf_evaluation_state mina in
              let%map.Result () =
                Result.ok_if_true (finished vrf_state)
                  ~error:"Vrf evaluation not completed for current epoch"
              in
              List.map (Queue.to_list vrf_state.queue)
                ~f:(fun { global_slot; _ } ->
                  Mina_numbers.Global_slot_since_hard_fork.to_int global_slot )
          )

    let internal_logs =
      io_field "internalLogs"
        ~args:
          Arg.
            [ arg "startLogId" ~doc:"Least log ID to start with"
                ~typ:(non_null int)
            ]
        ~typ:(non_null (list (non_null Types.Itn.log)))
        ~doc:"Internal logs generated by the daemon"
        ~resolve:(fun { ctx = with_seq_no, _mina; _ } _ start_log_id ->
          Io.return
          @@ O1trace.sync_thread "itn_internal_logs"
          @@ fun () ->
          if not with_seq_no then Error "Missing sequence information"
          else Ok (Itn_logger.get_logs start_log_id) )

    let commands = [ auth; slots_won; internal_logs ]
  end
end

let schema =
  Graphql_async.Schema.(
    schema Queries.commands ~mutations:Mutations.commands
      ~subscriptions:Subscriptions.commands)

let schema_limited =
  (* including version because that's the default query *)
  Graphql_async.Schema.(
    schema
      [ Queries.daemon_status; Queries.block; Queries.version ]
      ~mutations:[] ~subscriptions:[])

let schema_itn : (bool * Mina_lib.t) Schema.schema =
  if Mina_compile_config.itn_features then
    Graphql_async.Schema.(
      schema Queries.Itn.commands ~mutations:Mutations.Itn.commands
        ~subscriptions:[])
  else Graphql_async.Schema.(schema [] ~mutations:[] ~subscriptions:[])<|MERGE_RESOLUTION|>--- conflicted
+++ resolved
@@ -40,21 +40,12 @@
 let result_field ~resolve =
   Schema.io_field ~resolve:(fun resolve_info src inputs ->
       Deferred.return @@ resolve resolve_info src inputs )
-<<<<<<< HEAD
 
 (* two inputs *)
 let result_field2 ~resolve =
   Schema.io_field ~resolve:(fun resolve_info src input1 input2 ->
       Deferred.return @@ resolve resolve_info src input1 input2 )
 
-=======
-
-(* two inputs *)
-let result_field2 ~resolve =
-  Schema.io_field ~resolve:(fun resolve_info src input1 input2 ->
-      Deferred.return @@ resolve resolve_info src input1 input2 )
-
->>>>>>> 7db95af7
 module Itn_sequencing = struct
   (* we don't have compare, etc. for pubkey type to use Core_kernel.Hashtbl *)
   module Hashtbl = Stdlib.Hashtbl
@@ -2462,8 +2453,6 @@
         |> Deferred.Result.map_error ~f:Error.to_string_hum
         >>| Pickles.Verification_key.to_yojson >>| Yojson.Safe.to_basic )
 
-<<<<<<< HEAD
-=======
   let network_id =
     field "networkID"
       ~doc:
@@ -2482,7 +2471,6 @@
         ^ Option.value ~default:Mina_compile_config.network_id configured_name
         )
 
->>>>>>> 7db95af7
   let commands =
     [ sync_status
     ; daemon_status
@@ -2518,10 +2506,7 @@
     ; fork_config
     ; thread_graph
     ; blockchain_verification_key
-<<<<<<< HEAD
-=======
     ; network_id
->>>>>>> 7db95af7
     ]
 
   module Itn = struct
