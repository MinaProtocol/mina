--- conflicted
+++ resolved
@@ -2255,18 +2255,6 @@
         obj "VerificationKeyWithHash" ~doc:"Verification key with hash"
           ~coerce:(fun vk hash ->
             let open Result.Let_syntax in
-<<<<<<< HEAD
-            let%map data =
-              let%map d =
-                Base64.decode ~alphabet:Base64.uri_safe_alphabet vk
-                |> Result.map_error ~f:(fun (`Msg str) -> str)
-              in
-              Binable.of_string
-                (module Side_loaded_verification_key.Stable.Latest)
-                d
-              (*in
-                Pickles.Side_loaded.Verification_key.of_yojson (`String vk)*)
-=======
             let%bind data =
               let vk_or_err =
                 Pickles.Side_loaded.Verification_key.of_base58_check vk
@@ -2275,9 +2263,7 @@
             in
             let%map hash =
               Pickles.Backend.Tick.Field.of_yojson (`String hash)
->>>>>>> 99124a1d
             in
-            let hash = Pickles.Backend.Tick.Field.of_string hash in
             { With_hash.data; hash })
           ~fields:
             [ arg "verificationKey"
