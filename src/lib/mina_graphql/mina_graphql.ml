--- conflicted
+++ resolved
@@ -3141,16 +3141,13 @@
           ; duration_in_minutes : int
           ; memo_prefix : string
           ; no_precondition : bool
-<<<<<<< HEAD
           ; recently_used_accounts : int
-=======
           ; min_balance_change : string
           ; max_balance_change : string
           ; init_balance : string
           ; min_fee : string
           ; max_fee : string
           ; deployment_fee : string
->>>>>>> 6b685d58
           }
 
         let arg_typ =
@@ -3158,12 +3155,9 @@
             ~doc:"Keys and other information for scheduling zkapp commands"
             ~coerce:(fun fee_payers num_zkapps_to_deploy num_new_accounts
                          transactions_per_second duration_in_minutes memo_prefix
-<<<<<<< HEAD
-                         no_precondition recently_used_accounts ->
-=======
-                         no_precondition min_balance_change max_balance_change
-                         init_balance min_fee max_fee deployment_fee ->
->>>>>>> 6b685d58
+                         no_precondition recently_used_accounts
+                         min_balance_change max_balance_change init_balance
+                         min_fee max_fee deployment_fee ->
               Result.return
                 { fee_payers
                 ; num_zkapps_to_deploy
@@ -3172,26 +3166,20 @@
                 ; duration_in_minutes
                 ; memo_prefix
                 ; no_precondition
-<<<<<<< HEAD
                 ; recently_used_accounts
-=======
                 ; min_balance_change
                 ; max_balance_change
                 ; init_balance
                 ; min_fee
                 ; max_fee
                 ; deployment_fee
->>>>>>> 6b685d58
                 } )
             ~split:(fun f (t : input) ->
               f t.fee_payers t.num_zkapps_to_deploy t.num_new_accounts
                 t.transactions_per_second t.duration_in_minutes t.memo_prefix
-<<<<<<< HEAD
-                t.no_precondition t.recently_used_accounts )
-=======
-                t.no_precondition t.min_balance_change t.max_balance_change
-                t.init_balance t.min_fee t.max_fee t.deployment_fee )
->>>>>>> 6b685d58
+                t.no_precondition t.recently_used_accounts t.min_balance_change
+                t.max_balance_change t.init_balance t.min_fee t.max_fee
+                t.deployment_fee )
             ~fields:
               Arg.
                 [ arg "feePayers"
@@ -3215,13 +3203,11 @@
                 ; arg "noPrecondition"
                     ~doc:"Disable the precondition in account updates"
                     ~typ:(non_null bool)
-<<<<<<< HEAD
                 ; arg "recentlyUsedAccounts"
                     ~doc:
                       "Avoid recently used accounts when generating new zkApp \
                        commands"
                     ~typ:(non_null int)
-=======
                 ; arg "minBalanceChange" ~doc:"Minimum balance change"
                     ~typ:(non_null string)
                 ; arg "maxBalanceChange" ~doc:"Maximum balance change"
@@ -3284,7 +3270,6 @@
                 ; arg "addedPeers"
                     ~typ:(non_null (list (non_null NetworkPeer.arg_typ)))
                     ~doc:"Peers to connect to"
->>>>>>> 6b685d58
                 ]
       end
     end
@@ -4751,9 +4736,13 @@
                                 (Public_key.compress public_key, private_key) )
                             |> Public_key.Compressed.Map.of_alist_exn
                           in
-<<<<<<< HEAD
-                          let insert_recently_used_accounts
-                              ~recently_used_accounts ~account_state_tbl id =
+                          let `VK vk, `Prover prover =
+                            Transaction_snark.For_tests.create_trivial_snapp
+                              ~constraint_constants ()
+                          in
+                          let recently_used_accounts = Queue.create () in
+                          let insert_recently_used_accounts ~account_state_tbl
+                              id =
                             let a =
                               Account_id.Table.find_and_remove account_state_tbl
                                 id
@@ -4771,15 +4760,7 @@
                                 ~key:(Account.identifier a) ~data:(a, role)
                             else ()
                           in
-                          let rec go ~vk ~prover ~account_state_tbl ~ndx
-                              ~tm_next ~counter ~recently_used_accounts =
-=======
-                          let `VK vk, `Prover prover =
-                            Transaction_snark.For_tests.create_trivial_snapp
-                              ~constraint_constants ()
-                          in
-                          let rec go account_state_tbl ndx tm_next counter =
->>>>>>> 6b685d58
+                          let rec go ~account_state_tbl ~ndx ~tm_next ~counter =
                             if Time.( >= ) (Time.now ()) tm_end then (
                               [%log info]
                                 "Scheduled zkApp commands with handle %s has \
@@ -4871,7 +4852,6 @@
                                     List.iter accounts
                                       ~f:
                                         (insert_recently_used_accounts
-                                           ~recently_used_accounts
                                            ~account_state_tbl ) ;
                                     let%bind zkapp_command =
                                       Zkapp_command_builder
@@ -4901,17 +4881,11 @@
                               in
                               let%bind () = Async_unix.at tm_next in
                               let next_tm_next = Time.add tm_next wait_span in
-<<<<<<< HEAD
-                              go ~vk ~prover ~account_state_tbl
+                              go ~account_state_tbl
                                 ~ndx:((ndx + 1) mod num_fee_payers)
                                 ~tm_next:next_tm_next ~counter:(counter + 1)
-                                ~recently_used_accounts
-=======
-                              go account_state_tbl
-                                ((ndx + 1) mod num_fee_payers)
-                                next_tm_next (counter + 1)
->>>>>>> 6b685d58
                           in
+
                           upon
                             (wait_until_zkapps_deployed ~mina ~ledger
                                ~deployment_fee:
@@ -4940,17 +4914,9 @@
                                   let tm_next =
                                     Time.add (Time.now ()) wait_span
                                   in
-                                  let recently_used_accounts =
-                                    Queue.create ()
-                                  in
                                   don't_wait_for
-<<<<<<< HEAD
-                                  @@ go ~account_state_tbl ~vk ~prover ~ndx:0
-                                       ~tm_next ~counter:0
-                                       ~recently_used_accounts ) ;
-=======
-                                  @@ go account_state_tbl 0 tm_next 0 ) ;
->>>>>>> 6b685d58
+                                  @@ go ~account_state_tbl ~ndx:0 ~tm_next
+                                       ~counter:0 ) ;
 
                           Ok (Uuid.to_string uuid) ) ) )
 
