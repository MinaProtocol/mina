--- conflicted
+++ resolved
@@ -324,19 +324,11 @@
     "opam-repository": {
       "flake": false,
       "locked": {
-<<<<<<< HEAD
-        "lastModified": 1679605525,
-        "narHash": "sha256-cjlntSxRnR/WO43uskM1vVkfXTim2DDGIkbVBSORjAw=",
-        "owner": "ocaml",
-        "repo": "opam-repository",
-        "rev": "5811dd220f885cf73c1431ffcebd0eb1b0844cd5",
-=======
         "lastModified": 1708601497,
         "narHash": "sha256-mDYINTjOiYLN4wT5fGlWTvHFQdWkzY46XUuZWKgmJxY=",
         "owner": "ocaml",
         "repo": "opam-repository",
         "rev": "90d8c520a4f0b035ac51e267a8b33739c5a78b5a",
->>>>>>> 5099245e
         "type": "github"
       },
       "original": {
