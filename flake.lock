--- conflicted
+++ resolved
@@ -152,19 +152,11 @@
     },
     "nixpkgs": {
       "locked": {
-<<<<<<< HEAD
         "lastModified": 1661404419,
         "narHash": "sha256-7+xPaxDIH9TIiv1AnKe8T7G/yKER0oXvhXdF5nRw1WI=",
         "owner": "nixos",
         "repo": "nixpkgs",
         "rev": "3bbe5c61d3b8aaa7af8bf375dce2858385607186",
-=======
-        "lastModified": 1654641387,
-        "narHash": "sha256-x2HnWQYpHCuW86nTSTSV/N2+DTeqmoXr0fBvP0jIDH0=",
-        "owner": "nixos",
-        "repo": "nixpkgs",
-        "rev": "b83c88740dbf88ce9ee9b18bf0b5947786e069ad",
->>>>>>> a4caadb3
         "type": "github"
       },
       "original": {
@@ -234,19 +226,11 @@
         "opam2json": "opam2json"
       },
       "locked": {
-<<<<<<< HEAD
         "lastModified": 1661505722,
         "narHash": "sha256-nDXkDNhFCSyByOMHUblmcDQxzfaOsFbkGg3a6vaSs0I=",
         "owner": "tweag",
         "repo": "opam-nix",
         "rev": "7147eb03812beed3019404b86735975d4f165335",
-=======
-        "lastModified": 1660837757,
-        "narHash": "sha256-ZGg6xI8OYolc/hG7t2Lrp1zuG0RkeOLju2S+JwSljQM=",
-        "owner": "tweag",
-        "repo": "opam-nix",
-        "rev": "a479ca027e9b28f595e4ed08f06c8ee56b96588a",
->>>>>>> a4caadb3
         "type": "github"
       },
       "original": {
