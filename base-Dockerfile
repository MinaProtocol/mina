--- conflicted
+++ resolved
@@ -31,9 +31,6 @@
 ADD ./app/kademlia-haskell/prefetch /prefetch
 RUN sudo chown -R opam /prefetch
 RUN cd /prefetch && . /home/opam/.nix-profile/etc/profile.d/nix.sh && nix-build prefetch.nix
-<<<<<<< HEAD
 RUN opam install bitstring
 RUN opam install orocksdb
-=======
-RUN opam install ocamlformat
->>>>>>> 1eb70849
+RUN opam install ocamlformat