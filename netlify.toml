[build]
  command = "yarn export"
  base = "frontend/website"
  publish = "out"
<<<<<<< HEAD
  ignore = "git diff --quiet HEAD^ HEAD -- . || git diff --quiet develop HEAD -- ."

[context.deploy-preview]
  command = "yarn export && echo 'User-agent: *\nDisallow: /' > out/robots.txt"

[context.branch-deploy]
  command = "yarn export && echo 'User-agent: *\nDisallow: /' > out/robots.txt"
=======
  ignore = "git diff --quiet HEAD^ HEAD -- . || git diff --quiet origin/develop HEAD -- ."
>>>>>>> eeb0ede4
<|MERGE_RESOLUTION|>--- conflicted
+++ resolved
@@ -2,14 +2,10 @@
   command = "yarn export"
   base = "frontend/website"
   publish = "out"
-<<<<<<< HEAD
-  ignore = "git diff --quiet HEAD^ HEAD -- . || git diff --quiet develop HEAD -- ."
+  ignore = "git diff --quiet HEAD^ HEAD -- . || git diff --quiet origin/develop HEAD -- ."
 
 [context.deploy-preview]
   command = "yarn export && echo 'User-agent: *\nDisallow: /' > out/robots.txt"
 
 [context.branch-deploy]
-  command = "yarn export && echo 'User-agent: *\nDisallow: /' > out/robots.txt"
-=======
-  ignore = "git diff --quiet HEAD^ HEAD -- . || git diff --quiet origin/develop HEAD -- ."
->>>>>>> eeb0ede4
+  command = "yarn export && echo 'User-agent: *\nDisallow: /' > out/robots.txt"