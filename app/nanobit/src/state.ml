open Core
open Coda_numbers
open Async
open Nanobit_base
open Blockchain_snark

type t =
  { next_difficulty: Difficulty.t
  ; previous_state_hash: State_hash.Stable.V1.t
  ; ledger_builder_hash: Ledger_builder_hash.Stable.V1.t
  ; ledger_hash: Ledger_hash.Stable.V1.t
  ; strength: Strength.t
<<<<<<< HEAD
  ; length: Length.Stable.V1.t
  ; timestamp: Block_time.Stable.V1.t }
=======
  ; timestamp: Block_time.Stable.V1.t
  ; signer_public_key: Public_key.Stable.V1.t }
>>>>>>> ad45242f
[@@deriving sexp, fields, bin_io, compare, eq]

let to_blockchain_state
    { next_difficulty
    ; previous_state_hash
    ; ledger_builder_hash
    ; ledger_hash
    ; strength
<<<<<<< HEAD
    ; length
    ; timestamp } : Blockchain_state.t =
=======
    ; timestamp
    ; signer_public_key } : Blockchain_state.t =
>>>>>>> ad45242f
  { next_difficulty
  ; previous_state_hash
  ; ledger_builder_hash
  ; ledger_hash
  ; strength
<<<<<<< HEAD
  ; length
  ; timestamp }
=======
  ; timestamp
  ; signer_public_key= Public_key.compress signer_public_key }
>>>>>>> ad45242f

let of_blockchain_state
    { Blockchain_state.next_difficulty
    ; previous_state_hash
    ; ledger_builder_hash
    ; ledger_hash
    ; strength
<<<<<<< HEAD
    ; length
    ; timestamp } : t =
=======
    ; timestamp
    ; signer_public_key } : t =
>>>>>>> ad45242f
  { next_difficulty
  ; previous_state_hash
  ; ledger_builder_hash
  ; ledger_hash
  ; strength
<<<<<<< HEAD
  ; length
  ; timestamp }
=======
  ; timestamp
  ; signer_public_key=
      Option.value_exn ~message:"failed to decompress signer public key"
        (Public_key.decompress signer_public_key) }
>>>>>>> ad45242f

let zero = of_blockchain_state Blockchain_state.zero

let hash t = Blockchain_state.hash (to_blockchain_state t)

let create_pow t nonce = Proof_of_work.create (to_blockchain_state t) nonce<|MERGE_RESOLUTION|>--- conflicted
+++ resolved
@@ -10,13 +10,9 @@
   ; ledger_builder_hash: Ledger_builder_hash.Stable.V1.t
   ; ledger_hash: Ledger_hash.Stable.V1.t
   ; strength: Strength.t
-<<<<<<< HEAD
   ; length: Length.Stable.V1.t
-  ; timestamp: Block_time.Stable.V1.t }
-=======
   ; timestamp: Block_time.Stable.V1.t
   ; signer_public_key: Public_key.Stable.V1.t }
->>>>>>> ad45242f
 [@@deriving sexp, fields, bin_io, compare, eq]
 
 let to_blockchain_state
@@ -25,25 +21,17 @@
     ; ledger_builder_hash
     ; ledger_hash
     ; strength
-<<<<<<< HEAD
     ; length
-    ; timestamp } : Blockchain_state.t =
-=======
     ; timestamp
     ; signer_public_key } : Blockchain_state.t =
->>>>>>> ad45242f
   { next_difficulty
   ; previous_state_hash
   ; ledger_builder_hash
   ; ledger_hash
   ; strength
-<<<<<<< HEAD
   ; length
-  ; timestamp }
-=======
   ; timestamp
   ; signer_public_key= Public_key.compress signer_public_key }
->>>>>>> ad45242f
 
 let of_blockchain_state
     { Blockchain_state.next_difficulty
@@ -51,27 +39,19 @@
     ; ledger_builder_hash
     ; ledger_hash
     ; strength
-<<<<<<< HEAD
     ; length
-    ; timestamp } : t =
-=======
     ; timestamp
     ; signer_public_key } : t =
->>>>>>> ad45242f
   { next_difficulty
   ; previous_state_hash
   ; ledger_builder_hash
   ; ledger_hash
   ; strength
-<<<<<<< HEAD
   ; length
-  ; timestamp }
-=======
   ; timestamp
   ; signer_public_key=
       Option.value_exn ~message:"failed to decompress signer public key"
         (Public_key.decompress signer_public_key) }
->>>>>>> ad45242f
 
 let zero = of_blockchain_state Blockchain_state.zero
 
