--- conflicted
+++ resolved
@@ -5,22 +5,9 @@
 
 let pk_of_sk sk = Public_key.of_private_key sk |> Public_key.compress
 
-<<<<<<< HEAD
-module type Coda_intf = sig
-  type ledger_proof
-
-  module Make (Init : Init_intf with type Ledger_proof.t = ledger_proof) () :
-    Main_intf
-end
-
-let run_test (type ledger_proof) (with_snark: bool) (module Kernel
-    : Kernel_intf with type Ledger_proof.t = ledger_proof) (module Coda
-    : Coda_intf with type ledger_proof = ledger_proof) : unit Deferred.t =
-=======
 let run_test (type ledger_proof) (with_snark: bool) (module Kernel
     : Kernel_intf with type Ledger_proof.t = ledger_proof) (module Coda
     : Coda_intf.S with type ledger_proof = ledger_proof) : unit Deferred.t =
->>>>>>> f14cd58d
   Parallel.init_master () ;
   let log = Logger.create () in
   let conf_dir = "/tmp" in
@@ -31,15 +18,6 @@
 
     let lbc_tree_max_depth = `Finite 50
 
-<<<<<<< HEAD
-    let transaction_interval = Time.Span.of_ms 100.0
-
-    let fee_public_key = Genesis_ledger.rich_pk
-
-    let genesis_proof = Precomputed_values.base_proof
-  end in
-  let (module Init) = make_init (module Config) (module Kernel) in
-=======
     let transition_interval = Time.Span.of_ms 100.0
 
     let fee_public_key = Genesis_ledger.high_balance_pk
@@ -47,7 +25,6 @@
     let genesis_proof = Precomputed_values.base_proof
   end in
   let%bind (module Init) = make_init (module Config) (module Kernel) in
->>>>>>> f14cd58d
   let module Main = Coda.Make (Init) () in
   let module Run = Run (Main) in
   let open Main in
@@ -117,22 +94,14 @@
       Run.get_nonce minibit (pk_of_sk sender_sk) |> Option.value_exn
     in
     let payload : Transaction.Payload.t =
-<<<<<<< HEAD
-      {receiver= receiver_pk; amount; fee= Currency.Fee.of_int 0; nonce}
-=======
       {receiver= receiver_pk; amount; fee; nonce}
->>>>>>> f14cd58d
     in
     Transaction.sign (Signature_keypair.of_private_key sender_sk) payload
   in
   let test_sending_transaction sender_sk receiver_pk =
-<<<<<<< HEAD
-    let transaction = build_txn send_amount sender_sk receiver_pk in
-=======
     let transaction =
       build_txn send_amount sender_sk receiver_pk (Currency.Fee.of_int 0)
     in
->>>>>>> f14cd58d
     let prev_sender_balance =
       Run.get_balance minibit (pk_of_sk sender_sk) |> Option.value_exn
     in
@@ -143,13 +112,9 @@
     let%bind () = Run.send_txn log minibit (transaction :> Transaction.t) in
     (* Send a similar the transaction twice on purpose; this second one
     * will be rejected because the nonce is wrong *)
-<<<<<<< HEAD
-    let transaction' = build_txn send_amount sender_sk receiver_pk in
-=======
     let transaction' =
       build_txn send_amount sender_sk receiver_pk (Currency.Fee.of_int 0)
     in
->>>>>>> f14cd58d
     let%bind () = Run.send_txn log minibit (transaction' :> Transaction.t) in
     (* Let the system settle, mine some blocks *)
     let%map () =
@@ -164,14 +129,6 @@
       |> Option.value_exn )
   in
   let send_txn_update_balance_sheet sender_sk sender_pk receiver_pk amount
-<<<<<<< HEAD
-      balance_sheet =
-    let transaction = build_txn amount sender_sk receiver_pk in
-    let new_balance_sheet =
-      Map.update balance_sheet sender_pk (fun v ->
-          Option.value_exn
-            (Currency.Balance.sub_amount (Option.value_exn v) amount) )
-=======
       balance_sheet fee =
     let transaction = build_txn amount sender_sk receiver_pk fee in
     let new_balance_sheet =
@@ -179,7 +136,6 @@
           Option.value_exn
             (Currency.Balance.sub_amount (Option.value_exn v)
                (Option.value_exn (Currency.Amount.add_fee amount fee))) )
->>>>>>> f14cd58d
     in
     let new_balance_sheet' =
       Map.update new_balance_sheet receiver_pk (fun v ->
@@ -189,13 +145,6 @@
     let%map () = Run.send_txn log minibit (transaction :> Transaction.t) in
     new_balance_sheet'
   in
-<<<<<<< HEAD
-  let%bind () =
-    test_sending_transaction Genesis_ledger.rich_sk Genesis_ledger.poor_pk
-  in
-  let%bind () =
-    test_sending_transaction Genesis_ledger.rich_sk Genesis_ledger.poor_pk
-=======
   let send_txns balance_sheet f_amount =
     Deferred.List.foldi extra_accounts ~init:balance_sheet ~f:
       (fun i acc key_pair ->
@@ -229,30 +178,10 @@
       false
     in
     Deferred.any [timeout; go ()]
->>>>>>> f14cd58d
   in
   (*Include multiple transactions in a block*)
   let balance_sheet =
     Public_key.Compressed.Map.of_alist_exn
-<<<<<<< HEAD
-      (List.map sincere_pks ~f:(fun pk ->
-           (pk, Currency.Balance.of_int init_balance) ))
-  in
-  let%bind updated_balance_sheet =
-    Deferred.List.foldi sincere_pairs ~init:balance_sheet ~f:
-      (fun i acc key_pair ->
-        let sender_pk = Public_key.compress key_pair.public_key in
-        let receiver =
-          List.random_element_exn
-            (List.filter sincere_pks ~f:(fun pk -> not (pk = sender_pk)))
-        in
-        send_txn_update_balance_sheet key_pair.private_key sender_pk receiver
-          (Currency.Amount.of_int ((i + 1) * 10))
-          acc )
-  in
-  (*After mining a few blocks and emitting a few ledger_proofs (by the parallel scan), check if the balances match *)
-  let%bind () = after (Time_ns.Span.of_min 1.) in
-=======
       (List.map pks ~f:(fun pk -> (pk, Currency.Balance.of_int init_balance)))
   in
   let%bind updated_balance_sheet =
@@ -261,18 +190,13 @@
   (*After mining a few blocks and emitting a ledger_proof (by the parallel scan), check if the balances match *)
   let%bind emitted = wait_for_proof_or_timeout () in
   assert emitted ;
->>>>>>> f14cd58d
   Map.fold updated_balance_sheet ~init:() ~f:(fun ~key ~data () ->
       assert_balance key data ) ;
   Deferred.unit
 
 let command (type ledger_proof) (module Kernel
     : Kernel_intf with type Ledger_proof.t = ledger_proof) (module Coda
-<<<<<<< HEAD
-    : Coda_intf with type ledger_proof = ledger_proof) =
-=======
     : Coda_intf.S with type ledger_proof = ledger_proof) =
->>>>>>> f14cd58d
   let open Core in
   let open Async in
   Command.async ~summary:"Full minibit end-to-end test"
