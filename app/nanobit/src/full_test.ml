--- conflicted
+++ resolved
@@ -51,7 +51,7 @@
   in
   let balance_change_or_timeout =
     let rec go () =
-      match%bind Run.get_balance minibit Genesis_ledger.poor_pk with
+      match Run.get_balance minibit Genesis_ledger.poor_pk with
       | Some b
         when not (Currency.Balance.equal b Genesis_ledger.initial_poor_balance) ->
           return ()
@@ -63,7 +63,7 @@
   in
   let open Genesis_ledger in
   let assert_balance pk amount =
-    match%map Run.get_balance minibit pk with
+    match Run.get_balance minibit pk with
     | Some balance ->
         if not (Currency.Balance.equal balance amount) then
           failwithf
@@ -72,19 +72,15 @@
             balance amount ()
     | None -> failwith "No balance in ledger"
   in
-<<<<<<< HEAD
-=======
   let client_port = 8123 in
   let run_snark_worker = `With_public_key Genesis_ledger.rich_pk in
   Run.setup_local_server ~client_port ~minibit ~log ;
-  Run.run_snark_worker ~client_port run_snark_worker ;
-  Run.run ~minibit ~log ;
->>>>>>> dcbb7285
+  Run.run_snark_worker ~log ~client_port run_snark_worker ;
   (* Let the system settle *)
   let%bind () = Async.after (Time.Span.of_ms 100.) in
   (* Check if rich-man has some balance *)
-  let%bind () = assert_balance rich_pk initial_rich_balance in
-  let%bind () = assert_balance poor_pk initial_poor_balance in
+  assert_balance rich_pk initial_rich_balance;
+  assert_balance poor_pk initial_poor_balance;
   (* Note: This is much less than half of the rich balance so we can test
    *       transaction replays being prohibited
    *)
@@ -101,26 +97,20 @@
     Transaction.sign (Signature_keypair.of_private_key rich_sk) payload
   in
   let transaction = build_txn send_amount in
-  let%bind o = Run.send_txn log minibit (transaction :> Transaction.t) in
-  let () = Option.value_exn o in
+  let%bind () = Run.send_txn log minibit (transaction :> Transaction.t) in
   (* Send a similar the transaction twice on purpose; this second one
    * will be rejected because the nonce is wrong *)
   let transaction' = build_txn Currency.Amount.(send_amount + of_int 1) in
-  let%bind o = Run.send_txn log minibit (transaction' :> Transaction.t) in
-  let () = Option.value_exn o in
+  let%bind () = Run.send_txn log minibit (transaction' :> Transaction.t) in
   (* Let the system settle, mine some blocks *)
   let%bind () = balance_change_or_timeout in
-  let%bind () =
-    assert_balance poor_pk
-      ( Currency.Balance.( + ) Genesis_ledger.initial_poor_balance send_amount
-      |> Option.value_exn )
-  in
-  let%map () =
-    assert_balance rich_pk
-      ( Currency.Balance.( - ) Genesis_ledger.initial_rich_balance send_amount
-      |> Option.value_exn )
-  in
-  ()
+  assert_balance poor_pk
+    ( Currency.Balance.( + ) Genesis_ledger.initial_poor_balance send_amount
+      |> Option.value_exn );
+  assert_balance rich_pk
+    ( Currency.Balance.( - ) Genesis_ledger.initial_rich_balance send_amount
+      |> Option.value_exn );
+  Deferred.unit
 
 let command =
   let open Core in
