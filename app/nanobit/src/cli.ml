--- conflicted
+++ resolved
@@ -13,7 +13,9 @@
 end
 
 module type Consensus_mechanism_intf = sig
-  module Make (Ledger_builder_diff : sig type t [@@deriving bin_io, sexp] end) :
+  module Make (Ledger_builder_diff : sig
+    type t [@@deriving bin_io, sexp]
+  end) :
     Consensus.Mechanism.S
     with type Proof.t = Nanobit_base.Proof.t
      and type Internal_transition.Ledger_builder_diff.t = Ledger_builder_diff.t
@@ -137,53 +139,59 @@
        in
        Async.never ())
 
-
 let () =
-<<<<<<< HEAD
-  let consensus_mechanism_of_string = function
-    | "proof_of_signature" -> `Proof_of_signature
-    | "proof_of_stake"     -> `Proof_of_stake
-    | _                    -> failwith "invalid consensus mechanism"
-  in
-  let consensus_mechanism =
-    Unix.getenv "CODA_CONSENSUS_MECHANISM"
-    |> Option.map ~f:(Fn.compose consensus_mechanism_of_string String.uppercase)
-    |> Option.value ~default:`Proof_of_signature
-  in
-
-  let (module Consensus_mechanism : Consensus_mechanism_intf) =
-    match consensus_mechanism with
-    | `Proof_of_signature ->
-        (module struct 
-          module Make (Ledger_builder_diff :sig type t [@@deriving sexp, bin_io] end) =
+  let commands =
+    let consensus_mechanism_of_string = function
+      | "proof_of_signature" -> `Proof_of_signature
+      | "proof_of_stake" -> `Proof_of_stake
+      | _ -> failwith "invalid consensus mechanism"
+    in
+    let consensus_mechanism =
+      Unix.getenv "CODA_CONSENSUS_MECHANISM"
+      |> Option.map
+           ~f:(Fn.compose consensus_mechanism_of_string String.uppercase)
+      |> Option.value ~default:`Proof_of_signature
+    in
+    let (module Consensus_mechanism : Consensus_mechanism_intf) =
+      match consensus_mechanism with
+      | `Proof_of_signature ->
+          ( module struct
+            module Make (Ledger_builder_diff : sig
+              type t [@@deriving sexp, bin_io]
+            end) =
             Consensus.Proof_of_signature.Make (struct
-              module Proof = Nanobit_base.Proof 
+              module Proof = Nanobit_base.Proof
               module Ledger_builder_diff = Ledger_builder_diff
             end)
-        end)
-    | `Proof_of_stake ->
-      (module struct
-        module Make (Ledger_builder_diff : sig type t [@@deriving sexp, bin_io] end) =
-          Consensus.Proof_of_stake.Make (struct
-            module Proof = Nanobit_base.Proof 
-            module Ledger_builder_diff = Ledger_builder_diff
-            module Time = Nanobit_base.Block_time
-
-            (* TODO: choose reasonable values *)
-            let genesis_state_timestamp = Time.now ()
-            let genesis_ledger_total_currency = Currency.Amount.zero
-            let coinbase = Currency.Amount.of_int 20
-            let slot_interval = Time.Span.of_ms (Int64.of_int 500)
-            let epoch_size = Unsigned.UInt32.of_int 300
-          end)
-      end)
-  in
-  let daemon, full_test =
-=======
-  let commands =
->>>>>>> 591a6818
+          end )
+      | `Proof_of_stake ->
+          ( module struct
+            module Make (Ledger_builder_diff : sig
+              type t [@@deriving sexp, bin_io]
+            end) =
+            Consensus.Proof_of_stake.Make (struct
+              module Proof = Nanobit_base.Proof
+              module Ledger_builder_diff = Ledger_builder_diff
+              module Time = Nanobit_base.Block_time
+
+              (* TODO: choose reasonable values *)
+              let genesis_state_timestamp = Time.now ()
+
+              let genesis_ledger_total_currency = Currency.Amount.zero
+
+              let coinbase = Currency.Amount.of_int 20
+
+              let slot_interval = Time.Span.of_ms (Int64.of_int 500)
+
+              let unforkable_transition_count = 12
+
+              let probable_slots_per_transition_count = 8
+            end)
+          end )
+    in
     if Insecure.with_snark then
-      let module Kernel = Make_kernel (Ledger_proof.Prod) (Consensus_mechanism.Make) in
+      let module Kernel =
+        Make_kernel (Ledger_proof.Prod) (Consensus_mechanism.Make) in
       let module Coda = struct
         type ledger_proof = Transaction_snark.t
 
@@ -205,7 +213,8 @@
           ; ("full-test", Full_test.command (module Kernel) (module Coda)) ]
       else [] )
     else
-      let module Kernel = Make_kernel (Ledger_proof.Debug) (Consensus_mechanism.Make) in
+      let module Kernel =
+        Make_kernel (Ledger_proof.Debug) (Consensus_mechanism.Make) in
       let module Coda = struct
         type ledger_proof = Ledger_proof_statement.t
 
