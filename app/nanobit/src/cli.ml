open Core
open Async
open Nanobit_base
open Blockchain_snark
open Cli_lib
open Coda_main

module type Coda_intf = sig
  type ledger_proof

  module Make (Init : Init_intf with type Ledger_proof.t = ledger_proof) () :
    Main_intf
end

let default_external_port = 8302

let daemon (type ledger_proof) (module Kernel
    : Kernel_intf with type Ledger_proof.t = ledger_proof) (module Coda
    : Coda_intf with type ledger_proof = ledger_proof) =
  let open Command.Let_syntax in
  Command.async ~summary:"Current daemon"
    (let%map_open conf_dir =
       flag "config-directory" ~doc:"DIR Configuration directory"
         (optional file)
     and should_mine =
       flag "mine" ~doc:"true|false Run the miner (default:false)"
         (optional bool)
     and peers =
       flag "peer"
         ~doc:
           "HOST:PORT TCP daemon communications (can be given multiple times)"
         (listed peer)
     and run_snark_worker =
       flag "run-snark-worker" ~doc:"KEY Run the SNARK worker with a key"
         (optional public_key_compressed)
     and external_port =
       flag "external-port"
         ~doc:
           (Printf.sprintf
<<<<<<< HEAD
              "Server port for other daemons to connect (default: %d)"
              default_external_port)
         (optional int16)
     and client_port =
       flag "client-port"
         ~doc:
           (Printf.sprintf
              "Port for client to connect daemon locally (default: %d)"
              default_client_port)
=======
              "PORT Server port for other daemons to connect (default: %d)"
              default_daemon_port)
         (optional int16)
     and client_port =
       flag "client-port"
         ~doc:"PORT Client to daemon local communication (default: 8301)"
         (optional int16)
     and membership_port =
       flag "membership-port"
         ~doc:"PORT P2P UDP overlay communication(default: 8303)"
>>>>>>> 5ccfc49a
         (optional int16)
     and ip =
       flag "ip" ~doc:"IP External IP address for others to connect"
         (optional string)
     in
     fun () ->
       Parallel.init_master () ;
       let open Deferred.Let_syntax in
       let%bind home = Sys.home_directory () in
       let conf_dir =
         Option.value ~default:(home ^/ ".current-config") conf_dir
       in
       let external_port =
         Option.value ~default:default_external_port external_port
       in
       let client_port =
         Option.value ~default:default_client_port client_port
       in
       let discovery_port = external_port + 1 in
       let%bind () = Unix.mkdir ~p:() conf_dir in
       let%bind initial_peers =
         match peers with
         | _ :: _ -> return peers
         | [] ->
             let peers_path = conf_dir ^/ "peers" in
             match%bind
               Reader.load_sexp peers_path [%of_sexp : Host_and_port.t list]
             with
             | Ok ls -> return ls
             | Error e ->
                 let default_initial_peers = [] in
                 let%map () =
                   Writer.save_sexp peers_path
                     ([%sexp_of : Host_and_port.t list] default_initial_peers)
                 in
                 []
       in
       let log = Logger.create () in
       let%bind ip =
         match ip with None -> Find_ip.find () | Some ip -> return ip
       in
       let me =
         (Host_and_port.create ~host:ip ~port:discovery_port, external_port)
       in
       let module Config = struct
         let logger = log

         let conf_dir = conf_dir

         let lbc_tree_max_depth = `Finite 50

         let transition_interval = Time.Span.of_sec 5.0

         let fee_public_key = Genesis_ledger.high_balance_pk

         let genesis_proof = Precomputed_values.base_proof
       end in
       let%bind (module Init) = make_init (module Config) (module Kernel) in
       let module M = Coda.Make (Init) () in
       let module Run = Run (M) in
       let%bind () =
         let open M in
         let run_snark_worker =
           Option.value_map run_snark_worker ~default:`Don't_run ~f:(fun k ->
               `With_public_key k )
         in
         let net_config =
           { Inputs.Net.Config.parent_log= log
           ; gossip_net_params=
               { timeout= Time.Span.of_sec 1.
               ; parent_log= log
               ; target_peer_count= 8
               ; conf_dir
               ; initial_peers
               ; me } }
         in
         let%map minibit =
           Run.create
             (Run.Config.make ~log ~net_config
                ~ledger_builder_persistant_location:
                  (conf_dir ^/ "ledger_builder")
                ~transaction_pool_disk_location:(conf_dir ^/ "transaction_pool")
                ~snark_pool_disk_location:(conf_dir ^/ "snark_pool")
                ~time_controller:(Inputs.Time.Controller.create ())
                ())
         in
         don't_wait_for (Linear_pipe.drain (Run.strongest_ledgers minibit)) ;
         Run.setup_local_server ~minibit ~client_port ~log ;
         Run.run_snark_worker ~log ~client_port run_snark_worker
       in
       Async.never ())

let () =
  let commands =
    if Insecure.with_snark then
      let module Kernel = Kernel.Prod () in
      let module Coda = struct
        type ledger_proof = Transaction_snark.t

        module Make
            (Init : Init_intf with type Ledger_proof.t = Transaction_snark.t)
            () =
          Coda_with_snark (Storage.Disk) (Init) ()
      end in
      ("daemon", daemon (module Kernel) (module Coda))
      ::
      ( if Insecure.integration_tests then
          let module Coda_peers_test =
            Coda_peers_test.Make (Ledger_proof.Prod) (Kernel) (Coda) in
          let module Coda_block_production_test =
            Coda_block_production_test.Make (Ledger_proof.Prod) (Kernel) (Coda) in
          [ (Coda_peers_test.name, Coda_peers_test.command)
          ; ( Coda_block_production_test.name
            , Coda_block_production_test.command )
          ; ("full-test", Full_test.command (module Kernel) (module Coda)) ]
      else [] )
    else
      let module Kernel = Kernel.Debug () in
      let module Coda = struct
        type ledger_proof = Ledger_proof_statement.t

        module Make
            (Init : Init_intf
                    with type Ledger_proof.t = Ledger_proof_statement.t)
            () =
          Coda_without_snark (Init) ()
      end in
      ("daemon", daemon (module Kernel) (module Coda))
      ::
      ( if Insecure.integration_tests then
          let module Coda_peers_test =
            Coda_peers_test.Make (Ledger_proof.Debug) (Kernel) (Coda) in
          let module Coda_block_production_test =
            Coda_block_production_test.Make (Ledger_proof.Debug) (Kernel)
              (Coda) in
          [ (Coda_peers_test.name, Coda_peers_test.command)
          ; ( Coda_block_production_test.name
            , Coda_block_production_test.command )
          ; ("full-test", Full_test.command (module Kernel) (module Coda)) ]
      else [] )
  in
  let extra_commands =
    if Insecure.integration_tests then
      [("transaction-snark-profiler", Transaction_snark_profiler.command)]
    else []
  in
  Random.self_init () ;
  Command.group ~summary:"Current"
    ( [ (Parallel.worker_command_name, Parallel.worker_command)
      ; ( Snark_worker_lib.Debug.command_name
        , Snark_worker_lib.Debug.Worker.command )
      ; ( Snark_worker_lib.Prod.command_name
        , Snark_worker_lib.Prod.Worker.command )
      ; ("client", Client.command) ]
    @ commands @ extra_commands )
  |> Command.run

let () = never_returns (Scheduler.go ())<|MERGE_RESOLUTION|>--- conflicted
+++ resolved
@@ -37,28 +37,16 @@
        flag "external-port"
          ~doc:
            (Printf.sprintf
-<<<<<<< HEAD
-              "Server port for other daemons to connect (default: %d)"
+              "PORT Base server port for daemon TCP (discovery UDP on port+1) \
+               (default: %d)"
               default_external_port)
          (optional int16)
      and client_port =
        flag "client-port"
          ~doc:
            (Printf.sprintf
-              "Port for client to connect daemon locally (default: %d)"
+              "PORT Client to daemon local communication (default: %d)"
               default_client_port)
-=======
-              "PORT Server port for other daemons to connect (default: %d)"
-              default_daemon_port)
-         (optional int16)
-     and client_port =
-       flag "client-port"
-         ~doc:"PORT Client to daemon local communication (default: 8301)"
-         (optional int16)
-     and membership_port =
-       flag "membership-port"
-         ~doc:"PORT P2P UDP overlay communication(default: 8303)"
->>>>>>> 5ccfc49a
          (optional int16)
      and ip =
        flag "ip" ~doc:"IP External IP address for others to connect"
