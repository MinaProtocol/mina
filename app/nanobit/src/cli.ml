--- conflicted
+++ resolved
@@ -146,7 +146,11 @@
       ( if Insecure.integration_tests then
           let module Coda_peers_test =
             Coda_peers_test.Make (Ledger_proof.Prod) (Kernel) (Coda) in
-          [ ("coda-peers-test", Coda_peers_test.command)
+          let module Coda_block_production_test =
+            Coda_block_production_test.Make (Ledger_proof.Prod) (Kernel) (Coda) in
+          [ (Coda_peers_test.name, Coda_peers_test.command)
+          ; ( Coda_block_production_test.name
+            , Coda_block_production_test.command )
           ; ("full-test", Full_test.command (module Kernel) (module Coda)) ]
       else [] )
     else
@@ -165,7 +169,12 @@
       ( if Insecure.integration_tests then
           let module Coda_peers_test =
             Coda_peers_test.Make (Ledger_proof.Debug) (Kernel) (Coda) in
-          [ ("coda-peers-test", Coda_peers_test.command)
+          let module Coda_block_production_test =
+            Coda_block_production_test.Make (Ledger_proof.Debug) (Kernel)
+              (Coda) in
+          [ (Coda_peers_test.name, Coda_peers_test.command)
+          ; ( Coda_block_production_test.name
+            , Coda_block_production_test.command )
           ; ("full-test", Full_test.command (module Kernel) (module Coda)) ]
       else [] )
   in
@@ -176,7 +185,6 @@
   in
   Random.self_init () ;
   Command.group ~summary:"Current"
-<<<<<<< HEAD
     ( [ (Parallel.worker_command_name, Parallel.worker_command)
       ; ( Snark_worker_lib.Debug.command_name
         , Snark_worker_lib.Debug.Worker.command )
@@ -184,18 +192,6 @@
         , Snark_worker_lib.Prod.Worker.command )
       ; ("client", Client.command) ]
     @ commands @ extra_commands )
-=======
-    [ ("daemon", daemon)
-    ; (Parallel.worker_command_name, Parallel.worker_command)
-    ; ( Snark_worker_lib.Debug.command_name
-      , Snark_worker_lib.Debug.Worker.command )
-    ; (Snark_worker_lib.Prod.command_name, Snark_worker_lib.Prod.Worker.command)
-    ; ("full-test", full_test)
-    ; ("client", Client.command)
-    ; ("transaction-snark-profiler", Transaction_snark_profiler.command)
-    ; (Coda_block_production_test.name, Coda_block_production_test.command)
-    ; (Coda_peers_test.name, Coda_peers_test.command) ]
->>>>>>> 1d50d337
   |> Command.run
 
 let () = never_returns (Scheduler.go ())