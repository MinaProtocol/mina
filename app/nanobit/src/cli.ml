open Core
open Async
open Nanobit_base
open Blockchain_snark
open Cli_common

module type Init_intf = sig
  val conf_dir : string
  val prover : Prover.t
  val genesis_proof : Proof.t
end

module Make_inputs0 (Init : Init_intf) = struct
  module Time = Block_time
  module State_hash = State_hash.Stable.V1
  module Ledger_hash = Ledger_hash.Stable.V1
  module Transaction : sig
    type t = Nanobit_base.Transaction.t
    [@@deriving eq, bin_io, compare]

    module With_valid_signature : sig
      type nonrec t = private t
      [@@deriving eq, bin_io, compare]
    end

    val check : t -> With_valid_signature.t option
  end = struct
    type t = Nanobit_base.Transaction.t
    [@@deriving eq, bin_io]
    (* The underlying transaction has an arbitrary compare func, fallback to that *)
    let compare (t : t) (t' : t) = 
      let fee_compare =
        Transaction.Fee.compare t.payload.fee t'.payload.fee
      in
      match fee_compare with
      | 0 -> Transaction.compare t t'
      | _ -> fee_compare

    module With_valid_signature = struct
      type t = Nanobit_base.Transaction.t 
      [@@deriving eq, bin_io]
      let compare = compare
    end

    let check t = Option.some_if (Nanobit_base.Transaction.check_signature t) t
  end

  module Nonce = Nanobit_base.Nonce

  module Difficulty = Difficulty

  module Pow = Snark_params.Tick.Pedersen.Digest

<<<<<<< HEAD
  module Strength = Strength
=======
  module Strength = struct
    include Strength

    (* TODO *)
    let increase t ~by = t
  end

>>>>>>> 3395f0b3
  module Ledger = struct
    type t = Nanobit_base.Ledger.t [@@deriving sexp, compare, hash, bin_io]
    type valid_transaction = Transaction.With_valid_signature.t

    let copy = Nanobit_base.Ledger.copy
    let apply_transaction t (valid_transaction : Transaction.With_valid_signature.t) : unit Or_error.t =
      Nanobit_base.Ledger.apply_transaction_unchecked t (valid_transaction :> Transaction.t)
  end

  module Ledger_proof = struct
    type t = Proof.t
    type input =
      { source     : Ledger_hash.t
      ; target     : Ledger_hash.t
      ; proof_type : Transaction_snark.Proof_type.t
      }

    let verify proof { source; target; proof_type } =
      Prover.verify_transaction_snark Init.prover
        (Transaction_snark.create ~source ~target ~proof_type ~proof)
      >>| Or_error.ok_exn
  end

  module Transition = struct
    type t =
      { ledger_hash : Ledger_hash.t
      ; ledger_proof : Ledger_proof.t
      ; timestamp : Time.t
      ; nonce : Nonce.t
      }
    [@@deriving fields]
  end

  module Time_close_validator = struct
    let validate t =
      let now_time = Time.now () in
      Time.(diff now_time t < (Span.of_time_span (Core_kernel.Time.Span.of_sec 900.)))
  end

  module State = struct
    include State
    module Proof = struct
      type input = t

      type t = Proof.Stable.V1.t
      [@@deriving bin_io]

      let verify proof s =
        Prover.verify_blockchain Init.prover
          { Blockchain.state = to_blockchain_state s; proof }
        >>| Or_error.ok_exn
    end
  end

  module Proof_carrying_state = struct
    type t = (State.t, State.Proof.t) Protocols.Minibit_pow.Proof_carrying_data.t
    [@@deriving bin_io]
  end

  module State_with_witness = struct
    type transaction_with_valid_signature = Transaction.With_valid_signature.t
    type transaction = Transaction.t
      [@@deriving bin_io]
    type witness = Transaction.With_valid_signature.t list
      [@@deriving bin_io]
    type state = Proof_carrying_state.t 
      [@@deriving bin_io]
    type t =
      { transactions : witness
      ; state : state
      }
      [@@deriving bin_io]

    module Stripped = struct
      type witness = Transaction.t list
        [@@deriving bin_io]
      type t =
        { transactions : witness
        ; state : Proof_carrying_state.t
        }
      [@@deriving bin_io]
    end

    let strip t = 
      { Stripped.transactions = (t.transactions :> Transaction.t list)
      ; state = t.state
      }

    let forget_witness {state} = state
    (* TODO should we also consume a ledger here so we know the transactions valid? *)
    let add_witness_exn state transactions =
      {state ; transactions}
    (* TODO same *)
    let add_witness state transactions = Or_error.return {state ; transactions}
  end
  module Transition_with_witness = struct
    type witness = Transaction.With_valid_signature.t list
    type t =
      { transactions : witness
      ; transition : Transition.t
      }

    let forget_witness {transition} = transition
    (* TODO should we also consume a ledger here so we know the transactions valid? *)
    let add_witness_exn transition transactions =
      {transition ; transactions}
    (* TODO same *)
    let add_witness transition transactions = Or_error.return {transition ; transactions}
  end

end
module Make_inputs (Init : Init_intf) = struct
  module Inputs0 = Make_inputs0(Init)
  include Inputs0
  module Net = Minibit_networking.Make(State_with_witness)(Ledger_hash)(Ledger)(State)
  module Ledger_fetcher_io = Net.Ledger_fetcher_io
  module State_io = Net.State_io
  module Ledger_fetcher = Ledger_fetcher.Make(struct
    include Inputs0
    module Net = Net
    module Store = Storage.Disk
  end)

  module Bundle = struct
    include Bundle

    let create ledger (ts : Transaction.With_valid_signature.t list) =
      create ~conf_dir:Init.conf_dir ledger (ts :> Transaction.t list)

    let result t = Deferred.Option.(snark t >>| Transaction_snark.proof)
  end

  module Transaction_pool = Transaction_pool.Make(Transaction)
  module Miner = Minibit_miner.Make(Inputs0)(Transition_with_witness)(Transaction_pool)(Bundle)
  module Genesis = struct
    let state : State.t = State.zero
    let proof = Init.genesis_proof
  end
  module Block_state_transition_proof = struct
    module Witness = struct
      type t =
        { old_state : State.t
        ; old_proof : State.Proof.t
        ; transition : Transition.t
        }
    end

    let prove_zk_state_valid ({ old_state; old_proof; transition } : Witness.t) ~new_state:_ =
      Prover.extend_blockchain Init.prover
        { state = State.to_blockchain_state old_state; proof = old_proof }
        { header = { time = transition.timestamp; nonce = transition.nonce }
        ; body = { target_hash = transition.ledger_hash; proof = transition.ledger_proof }
        }
      >>| Or_error.ok_exn
      >>| Blockchain.proof
  end
end

let daemon =
  let open Command.Let_syntax in
  Command.async
    ~summary:"Current daemon"
    begin
      [%map_open
        let conf_dir =
          flag "config directory"
            ~doc:"Configuration directory"
            (optional file)
        and should_mine =
          flag "mine"
            ~doc:"Run the miner" (required bool)
        and port =
          flag "port"
            ~doc:"Server port for other to connect" (required int16)
        and ip =
          flag "ip"
            ~doc:"External IP address for others to connect" (optional string)
        in
        fun () ->
          let open Deferred.Let_syntax in
          let%bind home = Sys.home_directory () in
          let conf_dir =
            Option.value ~default:(home ^/ ".current-config") conf_dir
          in
          let%bind () = Unix.mkdir ~p:() conf_dir in
          let%bind initial_peers =
            let peers_path = conf_dir ^/ "peers" in
            match%bind Reader.load_sexp peers_path [%of_sexp: Host_and_port.t list] with
            | Ok ls -> return ls
            | Error e -> 
              begin
                let default_initial_peers = [] in
                let%map () = Writer.save_sexp peers_path ([%sexp_of: Host_and_port.t list] default_initial_peers) in
                []
              end
          in
          let log = Logger.create () in
          let%bind ip =
            match ip with
            | None -> Find_ip.find ()
            | Some ip -> return ip
          in
          let remap_addr_port = Fn.id in
          let me = Host_and_port.create ~host:ip ~port in
          let%bind prover = Prover.create ~conf_dir in
          let%bind genesis_proof = Prover.genesis_proof prover >>| Or_error.ok_exn in
          let module Init = struct
            let conf_dir = conf_dir
            let prover = prover
            let genesis_proof = genesis_proof
          end
          in
          let module Inputs = Make_inputs(Init) in
          let module Main = Minibit.Make(Inputs)(Inputs.Block_state_transition_proof) in
          let net_config = 
            { Inputs.Net.Config.parent_log = log
            ; gossip_net_params =
                { timeout = Time.Span.of_sec 1.
                ; target_peer_count = 8
                ; address = remap_addr_port me
                } 
            ; initial_peers
            ; me
            ; remap_addr_port
            }
          in
          let%bind minibit =
            Main.create
              { log
              ; net_config
              ; ledger_disk_location = conf_dir ^/ "ledgers"
              }
          in
          printf "Created minibit\n%!";
          Main.run minibit;
          printf "Ran minibit\n%!";
          Async.never ()

          (*let%bind prover =*)
            (*if start_prover*)
            (*then Prover.create ~port:prover_port ~debug:()*)
            (*else Prover.connect { host = "0.0.0.0"; port = prover_port }*)
          (*in*)
          (*let%bind genesis_proof = Prover.genesis_proof prover >>| Or_error.ok_exn in*)
          (*let genesis_blockchain =*)
            (*{ Blockchain.state = Blockchain.State.zero*)
            (*; proof = genesis_proof*)
            (*; most_recent_block = Block.genesis*)
            (*}*)
          (*in*)
          (*let%bind () = Main.assert_chain_verifies prover genesis_blockchain in*)
          (*let%bind ip =*)
            (*match ip with*)
            (*| None -> Find_ip.find ()*)
            (*| Some ip -> return ip*)
          (*in*)
          (*let minibit = Main.create ()*)
          (*let log = Logger.create () in*)
          (*Main.main*)
            (*~log*)
            (*~prover*)
            (*~storage_location:(conf_dir ^/ "storage")*)
            (*~genesis_blockchain*)
            (*~initial_peers *)
            (*~should_mine*)
            (*~me:(Host_and_port.create ~host:ip ~port)*)
            (*()*)
      ]
    end
;;

let () = 
  Command.group ~summary:"Current"
    [ "daemon", daemon
    ; Parallel.worker_command_name, Parallel.worker_command
    ; "rpc", Main_rpc.command
    ; "client", Client.command
    ]
  |> Command.run
;;

let () = never_returns (Scheduler.go ())
;;<|MERGE_RESOLUTION|>--- conflicted
+++ resolved
@@ -51,17 +51,7 @@
 
   module Pow = Snark_params.Tick.Pedersen.Digest
 
-<<<<<<< HEAD
   module Strength = Strength
-=======
-  module Strength = struct
-    include Strength
-
-    (* TODO *)
-    let increase t ~by = t
-  end
-
->>>>>>> 3395f0b3
   module Ledger = struct
     type t = Nanobit_base.Ledger.t [@@deriving sexp, compare, hash, bin_io]
     type valid_transaction = Transaction.With_valid_signature.t
