open Core
open Async
open Nanobit_base
open Blockchain_snark
<<<<<<< HEAD
open Cli_common
open Coda_main
=======
open Cli_lib
open Main
>>>>>>> dcbb7285

let daemon =
  let open Command.Let_syntax in
  Command.async ~summary:"Current daemon"
    (let%map_open conf_dir =
       flag "config-directory" ~doc:"Configuration directory" (optional file)
     and should_mine = flag "mine" ~doc:"Run the miner" (optional bool)
     and run_snark_worker =
       flag "run-snark-worker" ~doc:"Run the SNARK worker"
         (optional public_key_compressed)
     and port =
       flag "port"
         ~doc:
           (Printf.sprintf "Server port for other to connect (default: %d)"
              default_daemon_port)
         (optional int16)
     and client_port =
       flag "client-port"
         ~doc:"Port for client to connect daemon locally (default: 8301)"
         (optional int16)
     and membership_port =
       flag "membership-port"
         ~doc:
           "Port for dameon to find out the membership topology (default: 8303)"
         (optional int16)
     and ip =
       flag "ip" ~doc:"External IP address for others to connect"
         (optional string)
     in
     fun () ->
       let open Deferred.Let_syntax in
       let%bind home = Sys.home_directory () in
       let conf_dir =
         Option.value ~default:(home ^/ ".current-config") conf_dir
       in
       let port = Option.value ~default:default_daemon_port port in
       let client_port = Option.value ~default:8301 client_port in
       let membership_port = Option.value ~default:8303 membership_port in
       let%bind () = Unix.mkdir ~p:() conf_dir in
       let%bind initial_peers =
         let peers_path = conf_dir ^/ "peers" in
         match%bind
           Reader.load_sexp peers_path [%of_sexp : Host_and_port.t list]
         with
         | Ok ls -> return ls
         | Error e ->
             let default_initial_peers = [] in
             let%map () =
               Writer.save_sexp peers_path
                 ([%sexp_of : Host_and_port.t list] default_initial_peers)
             in
             []
       in
       let log = Logger.create () in
       let%bind ip =
         match ip with None -> Find_ip.find () | Some ip -> return ip
       in
       let remap_addr_port = Fn.id in
       let me = Host_and_port.create ~host:ip ~port in
       let%bind prover = Prover.create ~conf_dir in
       let%bind genesis_proof =
         Prover.genesis_proof prover >>| Or_error.ok_exn
       in
       let%bind verifier = Verifier.create ~conf_dir in
       let module Init = struct
         type proof = Proof.Stable.V1.t [@@deriving bin_io]

         let logger = log

         let verifier = verifier

         let conf_dir = conf_dir

         let prover = prover

         let genesis_proof = genesis_proof

         let fee_public_key = Genesis_ledger.rich_pk
       end in
       let module M = ( val if Insecure.key_generation then
                              (module Coda_without_snark (Init) () : Main_intf
                              )
                            else
                              (module Coda_with_snark (Storage.Disk) (Init) ()
                              : Main_intf ) ) in
       let module Run = Run (M) in
       let%bind () =
<<<<<<< HEAD
         let open M in
=======
         let open Main in
         let run_snark_worker =
           Option.value_map run_snark_worker ~default:`Don't_run ~f:(fun k ->
               `With_public_key k )
         in
>>>>>>> dcbb7285
         let net_config =
           { Inputs.Net.Config.parent_log= log
           ; gossip_net_params=
               { timeout= Time.Span.of_sec 1.
               ; target_peer_count= 8
               ; address= Host_and_port.create ~host:ip ~port:membership_port
               }
           ; initial_peers
           ; me
           ; remap_addr_port }
         in
         let%map minibit =
           Run.create
             (Run.Config.make ~log ~net_config
                ~ledger_builder_persistant_location:
                  (conf_dir ^/ "ledger_builder")
                ~transaction_pool_disk_location:(conf_dir ^/ "transaction_pool")
                ~snark_pool_disk_location:(conf_dir ^/ "snark_pool") ())
         in
<<<<<<< HEAD
         Run.setup_client_server ~minibit ~client_port ~log
=======
         Run.setup_local_server ~minibit ~client_port ~log ;
         Run.run_snark_worker ~client_port run_snark_worker ;
         Run.run ~minibit ~log
>>>>>>> dcbb7285
       in
       Async.never ())

let () =
  Random.self_init () ;
  Command.group ~summary:"Current"
    [ ("daemon", daemon)
    ; (Parallel.worker_command_name, Parallel.worker_command)
    ; ("full-test", Full_test.command)
    ; ("client", Client.command)
    ; ("transaction-snark-profiler", Transaction_snark_profiler.command) ]
  |> Command.run

let () = never_returns (Scheduler.go ())<|MERGE_RESOLUTION|>--- conflicted
+++ resolved
@@ -2,13 +2,8 @@
 open Async
 open Nanobit_base
 open Blockchain_snark
-<<<<<<< HEAD
-open Cli_common
+open Cli_lib
 open Coda_main
-=======
-open Cli_lib
-open Main
->>>>>>> dcbb7285
 
 let daemon =
   let open Command.Let_syntax in
@@ -96,15 +91,11 @@
                               : Main_intf ) ) in
        let module Run = Run (M) in
        let%bind () =
-<<<<<<< HEAD
          let open M in
-=======
-         let open Main in
          let run_snark_worker =
            Option.value_map run_snark_worker ~default:`Don't_run ~f:(fun k ->
                `With_public_key k )
          in
->>>>>>> dcbb7285
          let net_config =
            { Inputs.Net.Config.parent_log= log
            ; gossip_net_params=
@@ -124,13 +115,8 @@
                 ~transaction_pool_disk_location:(conf_dir ^/ "transaction_pool")
                 ~snark_pool_disk_location:(conf_dir ^/ "snark_pool") ())
          in
-<<<<<<< HEAD
-         Run.setup_client_server ~minibit ~client_port ~log
-=======
          Run.setup_local_server ~minibit ~client_port ~log ;
-         Run.run_snark_worker ~client_port run_snark_worker ;
-         Run.run ~minibit ~log
->>>>>>> dcbb7285
+         Run.run_snark_worker ~log ~client_port run_snark_worker ;
        in
        Async.never ())
 
