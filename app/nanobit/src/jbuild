--- conflicted
+++ resolved
@@ -38,14 +38,10 @@
       rpc_parallel
       async_ssl
       cohttp
-<<<<<<< HEAD
       cohttp-async
       parallel))
-   (preprocess (pps (ppx_jane ppx_deriving.eq ppx_inline_test)))
-=======
-      cohttp-async))
    (preprocess (pps (ppx_jane ppx_deriving.eq ppx_deriving.make ppx_inline_test)))
->>>>>>> 195cd3b6
+
    (flags (-short-paths -w -40 -g -warn-error +3+4+6+8+9+10+11+12+14+16+20+21+23+24+26+27+29+32..39+56+58+59+60+61))
    (modes (native))
   ))
