--- conflicted
+++ resolved
@@ -22,17 +22,12 @@
         ~doc:"KEY Public-key address of which you want to see the balance"
         (required public_key)
     and port =
-<<<<<<< HEAD
       flag "daemon-port"
         ~doc:
           (Printf.sprintf
-             "Port of the deamon's client-rpc handlers (default: %d)"
+             "PORT Client to daemon local communication (default: %d)"
              default_client_port)
         (optional int16)
-=======
-      flag "daemon-port" ~doc:"PORT Client to daemon local communication"
-        (required int16)
->>>>>>> 5ccfc49a
     in
     fun () ->
       let open Deferred.Let_syntax in
@@ -73,14 +68,10 @@
         (required txn_amount)
     and port =
       flag "daemon-port"
-<<<<<<< HEAD
         ~doc:
           (Printf.sprintf
-             "Port of the deamon's client-rpc handlers (default: %d)"
+             "PORT Client to daemon local communication (default: %d)"
              default_client_port)
-=======
-        ~doc:"PORT Client to daemon local communication (default: 8301)"
->>>>>>> 5ccfc49a
         (optional int16)
     in
     fun () ->
