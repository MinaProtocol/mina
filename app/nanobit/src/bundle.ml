--- conflicted
+++ resolved
@@ -102,17 +102,13 @@
     let t =
       set_exn t sender_idx
         { sender_account with
-<<<<<<< HEAD
-          balance =
-            let open Option in
-            value_exn (
-              let open Let_syntax in
-              let%bind total = Amount.add_fee amount fee in
-              Balance.sub_amount sender_account.balance total)
-=======
-          balance = Option.value_exn (Balance.sub_amount sender_account.balance amount)
-        ; nonce = Account.Nonce.succ sender_account.nonce
->>>>>>> 625b5f4f
+          nonce = Account.Nonce.succ sender_account.nonce
+        ; balance =
+            Option.(
+              value_exn (
+                let open Let_syntax in
+                let%bind total = Amount.add_fee amount fee in
+                Balance.sub_amount sender_account.balance total))
         }
     in
     let receiver_account = get_exn t receiver_idx in
