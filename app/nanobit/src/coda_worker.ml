--- conflicted
+++ resolved
@@ -3,23 +3,11 @@
 open Nanobit_base
 open Coda_main
 
-<<<<<<< HEAD
-module Kernel = Make_kernel (Ledger_proof.Debug)
-  (functor
-      (Ledger_builder_diff :sig type t [@@deriving sexp, bin_io] end) ->
-    Consensus.Proof_of_signature.Make (struct
-      module Proof = Nanobit_base.Proof 
-      module Ledger_builder_diff = Ledger_builder_diff
-    end))
-
-module Coda_worker = struct
-=======
 module Make
     (Ledger_proof : Ledger_proof_intf)
     (Kernel : Kernel_intf with type Ledger_proof.t = Ledger_proof.t)
     (Coda : Coda_intf.S with type ledger_proof = Ledger_proof.t) =
 struct
->>>>>>> 591a6818
   type input =
     { host: string
     ; conf_dir: string
