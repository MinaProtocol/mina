--- conflicted
+++ resolved
@@ -154,11 +154,7 @@
 
   val lbc_tree_max_depth : [`Infinity | `Finite of int]
 
-<<<<<<< HEAD
-  val transaction_interval : Time.Span.t
-=======
   val transition_interval : Time.Span.t
->>>>>>> f14cd58d
 
   (* Public key to allocate fees to *)
 
@@ -172,45 +168,27 @@
 
   include Kernel_intf
 
-<<<<<<< HEAD
-  val prover : Prover.t Deferred.t
-
-  val verifier : Verifier.t Deferred.t
-=======
   val prover : Prover.t
 
   val verifier : Verifier.t
->>>>>>> f14cd58d
 
   val genesis_proof : Proof.t
 end
 
 let make_init (type ledger_proof) (module Config : Config_intf) (module Kernel
     : Kernel_intf with type Ledger_proof.t = ledger_proof) :
-<<<<<<< HEAD
-    (module Init_intf with type Ledger_proof.t = ledger_proof) =
-  let open Config in
-  let open Kernel in
-=======
     (module Init_intf with type Ledger_proof.t = ledger_proof) Deferred.t =
   let open Config in
   let open Kernel in
   let%bind prover = Prover.create ~conf_dir in
   let%map verifier = Verifier.create ~conf_dir in
->>>>>>> f14cd58d
   let module Init = struct
     include Kernel
     include Config
 
-<<<<<<< HEAD
-    let prover = Prover.create ~conf_dir
-
-    let verifier = Verifier.create ~conf_dir
-=======
     let prover = prover
 
     let verifier = verifier
->>>>>>> f14cd58d
   end in
   (module Init : Init_intf with type Ledger_proof.t = ledger_proof)
 
@@ -264,15 +242,9 @@
     type input = Protocol_state.value
 
     let verify state_proof state =
-<<<<<<< HEAD
-      let%bind verifier = Init.verifier in
-      match%map
-        Init.Verifier.verify_blockchain verifier {proof= state_proof; state}
-=======
       match%map
         Init.Verifier.verify_blockchain Init.verifier
           {proof= state_proof; state}
->>>>>>> f14cd58d
       with
       | Ok b -> b
       | Error e ->
@@ -641,12 +613,7 @@
       module Internal_transition = Internal_transition
 
       let verify_blockchain proof state =
-<<<<<<< HEAD
-        let%bind verifier = Init.verifier in
-        Init.Verifier.verify_blockchain verifier {proof; state}
-=======
         Init.Verifier.verify_blockchain Init.verifier {proof; state}
->>>>>>> f14cd58d
     end
 
     include Ledger_builder_controller.Make (Inputs)
@@ -672,14 +639,8 @@
     module Prover = struct
       let prove ~prev_state:(old_state, old_proof)
           (transition: Init.Consensus_mechanism.Internal_transition.t) =
-<<<<<<< HEAD
-        let%bind prover = Init.prover in
-        let open Deferred.Or_error.Let_syntax in
-        Init.Prover.extend_blockchain prover
-=======
         let open Deferred.Or_error.Let_syntax in
         Init.Prover.extend_blockchain Init.prover
->>>>>>> f14cd58d
           (Init.Blockchain.create ~proof:old_proof ~state:old_state)
           (Init.Consensus_mechanism.Internal_transition.snark_transition
              transition)
@@ -687,11 +648,7 @@
     end
 
     module Proposal_interval = struct
-<<<<<<< HEAD
-      let t = Time.Span.of_time_span Init.transaction_interval
-=======
       let t = Time.Span.of_time_span Init.transition_interval
->>>>>>> f14cd58d
     end
   end)
 
@@ -728,12 +685,7 @@
              0)
       then Deferred.return false
       else
-<<<<<<< HEAD
-        let%bind verifier = Init.verifier in
-        match%map Init.Verifier.verify_transaction_snark verifier t with
-=======
         match%map Init.Verifier.verify_transaction_snark Init.verifier t with
->>>>>>> f14cd58d
         | Ok b -> b
         | Error e ->
             Logger.warn Init.logger
