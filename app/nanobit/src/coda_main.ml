--- conflicted
+++ resolved
@@ -705,16 +705,7 @@
       end
 
       module Gossip_net : sig
-<<<<<<< HEAD
-        module Params : sig
-          type t =
-            { timeout: Core_kernel.Time.Span.t
-            ; target_peer_count: int
-            ; address: Peer.t }
-        end
-=======
         module Config : Gossip_net.Config_intf
->>>>>>> 3c52a3de
       end
 
       module Config :
