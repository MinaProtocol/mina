--- conflicted
+++ resolved
@@ -613,29 +613,9 @@
     end
   end)
 
-  let request_work ~snark_pool ~best_ledger_builder t =
-    let option s =
-      Option.value_map ~f:Or_error.return ~default:(Or_error.error_string s)
-    in
-    let open Or_error.Let_syntax in
-<<<<<<< HEAD
-    (* TODO: Perhaps we should really be looking in ALL of the lbs rather than
-        the best one. *)
-    let%map lb = best_ledger_builder t |> option "no best ledger builder" in
+  let request_work ~best_ledger_builder t =
+    let lb = best_ledger_builder t in
     let instances = Ledger_builder.random_work_spec_chunk lb in
-=======
-    let%bind work =
-      Snark_pool.Pool.request_work (Snark_pool.pool (snark_pool t))
-      |> option "no work found"
-      (* TODO: Perhaps we should really be looking in ALL of the lbs rather than
-        the best one. *)
-    in
-    let lb = best_ledger_builder t in
-    let%map instances =
-      List.map ~f:(Ledger_builder.statement_to_work_spec lb) work
-      |> Or_error.all
-    in
->>>>>>> 71816c97
     {Snark_work_lib.Work.Spec.instances; fee= Fee.Unsigned.zero}
 end
 
@@ -656,7 +636,7 @@
 
   let snark_worker_command_name = Snark_worker_lib.Prod.command_name
 
-  let request_work = Inputs.request_work ~snark_pool ~best_ledger_builder
+  let request_work = Inputs.request_work ~best_ledger_builder
 end
 
 module Coda_without_snark (Init : Init_intf) () = struct
@@ -671,7 +651,7 @@
 
   include Coda.Make (Inputs)
 
-  let request_work = Inputs.request_work ~snark_pool ~best_ledger_builder
+  let request_work = Inputs.request_work ~best_ledger_builder
 
   let snark_worker_command_name = Snark_worker_lib.Debug.command_name
 end
@@ -767,7 +747,7 @@
 
   type t
 
-  val request_work : t -> Inputs.Snark_worker.Work.Spec.t Or_error.t
+  val request_work : t -> Inputs.Snark_worker.Work.Spec.t
 
   val best_ledger : t -> Inputs.Ledger.t
 
