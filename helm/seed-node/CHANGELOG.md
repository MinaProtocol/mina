0.4.5:
------
- enable Artifacthub repository hosting *changes* annotations
- add CHANGELOG.md for chart version => changelog tracking

0.4.6:
------
- add capability to enable/disable daemon genesis proof generation

<<<<<<< HEAD
0.4.7:
------
- add toggle for archiving daemon activity
=======
0.6.0:
------
- add seed-node static external IP chart value
- enable multiple seed-node deployment configurations
- add peers list URL chart value
>>>>>>> 9ab848b1
<|MERGE_RESOLUTION|>--- conflicted
+++ resolved
@@ -7,14 +7,8 @@
 ------
 - add capability to enable/disable daemon genesis proof generation
 
-<<<<<<< HEAD
-0.4.7:
-------
-- add toggle for archiving daemon activity
-=======
 0.6.0:
 ------
 - add seed-node static external IP chart value
 - enable multiple seed-node deployment configurations
 - add peers list URL chart value
->>>>>>> 9ab848b1
