testnetName: "testnet"
mina:
  runtimeConfig:
  generateGenesisProof: true
  logPrecomputedBlocks: true
  logTxnPoolGossip: false
  maxConnections: 200
  image: gcr.io/o1labs-192920/mina-daemon:1.2.0beta8-5b35b27-devnet
  useCustomEntrypoint: false
  customEntrypoint: ""
  privkeyPass: "naughty blue worm"
  seedPeers:
    - /ip4/35.185.66.37/tcp/10105/p2p/12D3KooWQ7Pz3SPizarzx9ZhCJ6jNmQ2iDPgHQxVzRzqYU2SgRSd
    - /ip4/35.237.214.144/tcp/10120/p2p/12D3KooWGtjWnCcvkaSEbKuNbPivEogxqtLWcsJiQtURydptvrsA
  ports:
    client: "8301"
    graphql: "3085"
    metrics: "8081"
    p2p: "10001"
  exposeGraphql: false
  exposeItnGraphql: false
  itn:
    port: "3086"
    keys: ""
  cpuRequest: 6
  memRequest: "12.0Gi"

# seed:
#   active: true
#   fullname: "seed-node"
#   hostPort: 10001
#   rpcPort: 8301
#   discoveryKeypair: "CAESQNf7ldToowe604aFXdZ76GqW/XVlDmnXmBT+otorvIekBmBaDWu/6ZwYkZzqfr+3IrEh6FLbHQ3VSmubV9I9Kpc=,CAESIAZgWg1rv+mcGJGc6n6/tyKxIehS2x0N1Uprm1fSPSqX,12D3KooWAFFq2yEQFFzhU5dt64AWqawRuomG9hL8rSmm5vxhAsgr"

seedConfigs:
- name: test-1
  class: "seed"
  libp2pSecret: "seed-discovery-keys"
  libp2pSecretPassword: "naughty blue worm"
  # externalPort: 10001
  externalIp: 1.1.1.1
  enableArchive: false
  archiveAddress: archive-1:3086

healthcheck:
  enabled: true
  failureThreshold: 60
  periodSeconds: 5
  initialDelaySeconds: 30

nodeSelector:
  preemptible: false

storage:
  accessMode: "ReadWriteOnce"
<<<<<<< HEAD
  size: "4Gi"
=======
  size: "30Gi"
>>>>>>> 55d8a449
  storageClass: "standard"<|MERGE_RESOLUTION|>--- conflicted
+++ resolved
@@ -53,9 +53,5 @@
 
 storage:
   accessMode: "ReadWriteOnce"
-<<<<<<< HEAD
-  size: "4Gi"
-=======
   size: "30Gi"
->>>>>>> 55d8a449
   storageClass: "standard"