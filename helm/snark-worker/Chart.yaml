apiVersion: v2
name: snark-worker
description: A Helm chart for Mina Protocol's SNARK worker nodes
type: application
<<<<<<< HEAD
version: 0.4.7
appVersion: 1.16.0
annotations:
  artifacthub.io/changes: |
    - add toggle for archiving daemon activity
=======
version: 0.4.8
appVersion: 1.16.0
annotations:
  artifacthub.io/changes: |
    - fix peer-list-url flag
>>>>>>> 9ab848b1
dependencies:
  - name: common-utilities
    version: 0.0.8
    repository: "https://coda-charts.storage.googleapis.com"
icon: https://storage.googleapis.com/coda-charts/Mina_Icon_Secondary_RGB_Black.png
keywords:
- snarks
- zero-knowledge
- mina
- testnet
home: https://minaprotocol.com/
sources:
- https://github.com/MinaProtocol/mina/tree/develop/helm/snark-worker<|MERGE_RESOLUTION|>--- conflicted
+++ resolved
@@ -2,19 +2,11 @@
 name: snark-worker
 description: A Helm chart for Mina Protocol's SNARK worker nodes
 type: application
-<<<<<<< HEAD
-version: 0.4.7
-appVersion: 1.16.0
-annotations:
-  artifacthub.io/changes: |
-    - add toggle for archiving daemon activity
-=======
 version: 0.4.8
 appVersion: 1.16.0
 annotations:
   artifacthub.io/changes: |
     - fix peer-list-url flag
->>>>>>> 9ab848b1
 dependencies:
   - name: common-utilities
     version: 0.0.8
