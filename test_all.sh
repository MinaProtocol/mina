--- conflicted
+++ resolved
@@ -4,32 +4,17 @@
 
 eval `opam config env`
 
-<<<<<<< HEAD
+# FIXME: Linux specific
+myprocs=`nproc --all`
+date
+dune runtest --verbose -j${myprocs}
+
 for consensus_mechanism in proof_of_signature proof_of_stake; do
   export CONSENSUS_MECHANISM="$consensus_mechanism"
   for test_args in full-test coda-peers-test coda-block-production-test 'transaction-snark-profiler -k 2'; do
+    date
     dune exec cli -- $test_args
   done
 done
-=======
-# FIXME: Linux specific
-myprocs=`nproc --all`
 
-date
-dune runtest --verbose -j${myprocs}
-
-date
-dune exec cli -- full-test
-
-date
-dune exec cli -- coda-peers-test
-
-date
-dune exec cli -- coda-block-production-test
-
-# This test actually creates SNARKs (is slow)
-date
-dune exec cli -- transaction-snark-profiler -k 2
-
-date
->>>>>>> 58f5abcb
+date