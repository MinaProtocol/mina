--- conflicted
+++ resolved
@@ -8,11 +8,7 @@
 dune exec cli -- full-test
 
 dune exec cli -- coda-peers-test
-<<<<<<< HEAD
+dune exec cli -- coda-block-production-test
 
 # This test actually creates SNARKs (is slow)
-dune exec cli -- transaction-snark-profiler -k 2
-=======
-dune exec cli -- coda-block-production-test
-dune exec cli -- transaction-snark-profiler -check-only
->>>>>>> 650d5232
+dune exec cli -- transaction-snark-profiler -k 2