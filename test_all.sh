--- conflicted
+++ resolved
@@ -9,26 +9,12 @@
 date
 dune runtest --verbose -j${myprocs}
 
-<<<<<<< HEAD
 for consensus_mechanism in proof_of_signature proof_of_stake; do
   export CONSENSUS_MECHANISM="$consensus_mechanism"
-  for test_args in full-test coda-peers-test coda-block-production-test 'transaction-snark-profiler -k 2'; do
+  for test_args in full-test coda-peers-test coda-block-production-test 'transaction-snark-profiler -check-only'; do
     date
     dune exec cli -- $test_args
   done
 done
-=======
-date
-dune exec cli -- full-test
-
-date
-dune exec cli -- coda-peers-test
-
-date
-dune exec cli -- coda-block-production-test
-
-date
-dune exec cli -- transaction-snark-profiler -check-only
->>>>>>> e3d90bea
 
 date