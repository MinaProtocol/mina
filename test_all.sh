--- conflicted
+++ resolved
@@ -10,7 +10,7 @@
 date
 dune runtest --verbose -j${myprocs}
 
-data
+date
 dune exec cli -- full-test
 
 date
@@ -19,10 +19,8 @@
 date
 dune exec cli -- coda-block-production-test
 
-<<<<<<< HEAD
+# This test actually creates SNARKs (is slow)
 date
-dune exec cli -- transaction-snark-profiler -check-only
-=======
-# This test actually creates SNARKs (is slow)
 dune exec cli -- transaction-snark-profiler -k 2
->>>>>>> 4108a07b
+
+date