--- conflicted
+++ resolved
@@ -5,19 +5,9 @@
 eval `opam config env`
 dune runtest --verbose -j8
 
-<<<<<<< HEAD
 for consensus_mechanism in proof_of_signature proof_of_stake; do
   export CONSENSUS_MECHANISM="$consensus_mechanism"
-  for test_args in full-test coda-peers-test coda-block-production-test 'transaction-snark-profiler -check-only'; do
+  for test_args in full-test coda-peers-test coda-block-production-test 'transaction-snark-profiler -k 2'; do
     dune exec cli -- $test_args
   done
-done
-=======
-dune exec cli -- full-test
-
-dune exec cli -- coda-peers-test
-dune exec cli -- coda-block-production-test
-
-# This test actually creates SNARKs (is slow)
-dune exec cli -- transaction-snark-profiler -k 2
->>>>>>> 591a6818
+done