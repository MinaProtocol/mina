#!/bin/bash

set -eo pipefail

eval `opam config env`

# FIXME: Linux specific
myprocs=`nproc --all`

date
dune runtest --verbose -j${myprocs}

date
dune exec cli -- full-test

date
dune exec cli -- coda-peers-test

date
dune exec cli -- coda-block-production-test
<<<<<<< HEAD
dune exec cli -- transaction-snark-profiler -check-only
=======

# This test actually creates SNARKs (is slow)
date
dune exec cli -- transaction-snark-profiler -k 2

date
>>>>>>> 58f5abcb
<|MERGE_RESOLUTION|>--- conflicted
+++ resolved
@@ -18,13 +18,8 @@
 
 date
 dune exec cli -- coda-block-production-test
-<<<<<<< HEAD
-dune exec cli -- transaction-snark-profiler -check-only
-=======
-
-# This test actually creates SNARKs (is slow)
-date
-dune exec cli -- transaction-snark-profiler -k 2
 
 date
->>>>>>> 58f5abcb
+dune exec cli -- transaction-snark-profiler -check-only
+
+date