# Coda

Coda is a new cryptocurrency protocol with a lightweight, constant sized blockchain.

Please see our [developer README](README-dev.md) if you are interested in building coda from source code.

We have a [Discord server]( https://discord.gg/ShKhA7J)! Please come by if you
need help or have questions. You might also be interested in the [OCaml
Discord](https://discordapp.com/invite/cCYQbqN), for general OCaml help.

## Table of Contents

* [Coda homepage](https://codaprotocol.com/)
* [Roadmap](https://github.com/orgs/CodaProtocol/projects/1)
* [Developer homepage](https://codaprotocol.com/code.html)
* [Developer readme](README-dev.md)
* [Compiling from source and and running a node](docs/demo.md)

<<<<<<< HEAD
# Learn more
*  [Directory structure](DIRECTORY_STRUCTURE.md)
*  [Lifecycle of a payment](docs/lifecycle_of_a_payment_lite.md)
=======
## Learn more
>>>>>>> 8a5b85a4

* [Directory structure](DIRECTORY_STRUCTURE.md)
* [Lifecycle of a transaction](docs/lifecycle_of_a_transaction_lite.md)

## License

This repository is distributed under the terms of the Apache 2.0 license,
available in the LICENSE fail and online at
https://www.apache.org/licenses/LICENSE-2.0. Commits older than 2018-10-03 do
not have a LICENSE file or this notice, but are distributed under the same terms.<|MERGE_RESOLUTION|>--- conflicted
+++ resolved
@@ -16,16 +16,9 @@
 * [Developer readme](README-dev.md)
 * [Compiling from source and and running a node](docs/demo.md)
 
-<<<<<<< HEAD
 # Learn more
 *  [Directory structure](DIRECTORY_STRUCTURE.md)
 *  [Lifecycle of a payment](docs/lifecycle_of_a_payment_lite.md)
-=======
-## Learn more
->>>>>>> 8a5b85a4
-
-* [Directory structure](DIRECTORY_STRUCTURE.md)
-* [Lifecycle of a transaction](docs/lifecycle_of_a_transaction_lite.md)
 
 ## License
 
