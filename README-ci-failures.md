--- conflicted
+++ resolved
@@ -46,11 +46,7 @@
    [Google Cloud](https://console.cloud.google.com/gcr/images/o1labs-192920/global/mina-toolchain)
    where they have been automatically uploaded. Look for your branch name and
    commit hash in the second column. You should find several images suffixed
-<<<<<<< HEAD
-   with `-bullseye` and `-focal` (Debian versions).
-=======
    with `-bullseye` or `-focal` (Debian versions).
->>>>>>> fc1b8f40
 3. For each such image, retrieve its full name and hash by hovering its link and
    clicking the `Copy full image name` tooltip that appears (or retrieve it on
    the image's page).
