(rule
 (target graphql_schema.json)
 (mode promote)
 (deps
  (:< src/app/graphql_schema_dump/graphql_schema_dump.exe))
<<<<<<< HEAD
 (action (with-stdout-to %{target} (run %{<}))))
=======
 (action (with-stdout-to %{target} (run %{<}))))

(dirs :standard \ opam_switches)
>>>>>>> dc893412
<|MERGE_RESOLUTION|>--- conflicted
+++ resolved
@@ -3,10 +3,6 @@
  (mode promote)
  (deps
   (:< src/app/graphql_schema_dump/graphql_schema_dump.exe))
-<<<<<<< HEAD
- (action (with-stdout-to %{target} (run %{<}))))
-=======
  (action (with-stdout-to %{target} (run %{<}))))
 
-(dirs :standard \ opam_switches)
->>>>>>> dc893412
+(dirs :standard \ opam_switches)