terraform {
  required_version = ">= 0.14.0"
  backend "s3" {
    key     = "terraform-berkeley.tfstate"
    encrypt = true
    region  = "us-west-2"
    bucket  = "o1labs-terraform-state"
    acl     = "bucket-owner-full-control"
  }
}

provider "aws" {
  region = "us-west-2"
}

provider "google" {
  alias   = "google-us-east4"
  project = "o1labs-192920"
  region  = "us-east4"
  zone    = "us-east4-b"
}

provider "google" {
  alias   = "google-us-east1"
  project = "o1labs-192920"
  region  = "us-east1"
  zone    = "us-east1-b"
}

provider "google" {
  alias   = "google-us-central1"
  project = "o1labs-192920"
  region  = "us-central1"
  zone    = "us-central1-c"
}


variable "whale_count" {
  type = number

  description = "Number of online whales for the network to run"
  default     = 16
}

variable "fish_count" {
  type = number

  description = "Number of online fish for the network to run"
  default     = 2
}

variable "seed_count" {
  default = 3
}

variable "plain_node_count" {
  default = 0
  # default     = 10
}

locals {
  testnet_name       = "berkeley"
  mina_image         = "gcr.io/o1labs-192920/mina-daemon:2.0.0rampup1-rampup-b1facec-focal-berkeley" #"minaprotocol/mina-daemon:1.3.2beta2-release-2.0.0-6f9d956-focal-berkeley"
  mina_archive_image = "gcr.io/o1labs-192920/mina-archive:2.0.0rampup1-rampup-b1facec-focal"         #"minaprotocol/mina-archive:1.3.2beta2-release-2.0.0-6f9d956-focal"
  seed_region        = "us-central1"
  seed_zone          = "us-central1-b"

  # replace with `make_report_discord_webhook_url = ""` if not in use (will fail if file not present)
  make_report_discord_webhook_url = ""

  # replace with `make_report_accounts = ""` if not in use (will fail if file not present)
  # make_report_accounts = <<EOT
  #   ${file("../../../${local.testnet_name}-accounts.csv")}
  # EOT
  make_report_accounts = ""
}

module "berkeley" {
  providers = { google.gke = google.google-us-east1 }
  source    = "../../modules/o1-testnet"

  artifact_path = abspath(path.module)

  cluster_name   = "coda-infra-east"
  cluster_region = "us-east1"
  k8s_context    = "gke_o1labs-192920_us-east1_coda-infra-east"
  testnet_name   = local.testnet_name

  mina_image                  = local.mina_image
  mina_archive_image          = local.mina_archive_image
  mina_agent_image            = "codaprotocol/coda-user-agent:0.1.8"
  mina_bots_image             = "codaprotocol/coda-bots:0.0.13-beta-1"
  mina_points_image           = "codaprotocol/coda-points-hack:32b.4"
  watchdog_image              = "gcr.io/o1labs-192920/watchdog:0.4.13"
  use_embedded_runtime_config = true

  archive_node_count            = 2
  mina_archive_schema           = "create_schema.sql"
  mina_archive_schema_aux_files = ["https://raw.githubusercontent.com/MinaProtocol/mina/b1facecde934ce3969771c34962b878d75321ca7/src/app/archive/create_schema.sql", "https://raw.githubusercontent.com/MinaProtocol/mina/b1facecde934ce3969771c34962b878d75321ca7/src/app/archive/zkapp_tables.sql"]

  archive_configs = [
    {
      name              = "archive-1"
      enableLocalDaemon = true
      enablePostgresDB  = true
      postgresHost      = "archive-1-postgresql"
    },
    {
      name              = "archive-2"
      enableLocalDaemon = true
      enablePostgresDB  = true
      postgresHost      = "archive-2-postgresql"
    }
  ]


  mina_faucet_amount = "10000000000"
  mina_faucet_fee    = "100000000"

  agent_min_fee         = "0.05"
  agent_max_fee         = "0.1"
  agent_min_tx          = "0.0015"
  agent_max_tx          = "0.0015"
  agent_send_every_mins = "1"

  seed_zone   = local.seed_zone
  seed_region = local.seed_region

  log_level           = "Info"
  log_txn_pool_gossip = false

  block_producer_key_pass           = "naughty blue worm"
  block_producer_starting_host_port = 10501

  worker_cpu_request = 4
  cpu_request        = 12
  worker_mem_request = "6Gi"
  mem_request        = "16Gi"

  snark_coordinators = [
    {
<<<<<<< HEAD
      snark_coordinator_name       = local.testnet_name
=======
      snark_coordinator_name       = "snark-coordinator"
>>>>>>> 5bf071b3
      snark_worker_replicas        = 5
      snark_worker_fee             = "0.01"
      snark_worker_public_key      = "B62qmQsEHcsPUs5xdtHKjEmWqqhUPRSF2GNmdguqnNvpEZpKftPC69e"
      snark_coordinators_host_port = 10401
      persist_working_dir          = true
    }
  ]

  seed_count       = var.seed_count
  plain_node_count = 0

  whales = [
    for i in range(var.whale_count) : {
      duplicates = 1
    }
  ]

  fishes = [
    for i in range(var.fish_count) : {
      duplicates = 1
    }
  ]

  upload_blocks_to_gcloud         = true
  restart_nodes                   = false
  restart_nodes_every_mins        = "60"
  make_reports                    = true
  make_report_every_mins          = "5"
  make_report_discord_webhook_url = local.make_report_discord_webhook_url
  make_report_accounts            = local.make_report_accounts
  seed_peers_url                  = "https://storage.googleapis.com/seed-lists/berkeley_seeds.txt"

  # a pass must be set to connect the zkapps dash to grafana
  # leave empty to lock down the zkapps dashboard

  # zkapps_dashboard_key = ""
}
<|MERGE_RESOLUTION|>--- conflicted
+++ resolved
@@ -139,11 +139,7 @@
 
   snark_coordinators = [
     {
-<<<<<<< HEAD
       snark_coordinator_name       = local.testnet_name
-=======
-      snark_coordinator_name       = "snark-coordinator"
->>>>>>> 5bf071b3
       snark_worker_replicas        = 5
       snark_worker_fee             = "0.01"
       snark_worker_public_key      = "B62qmQsEHcsPUs5xdtHKjEmWqqhUPRSF2GNmdguqnNvpEZpKftPC69e"
