resource "google_compute_address" "seed_static_ip" {
  count        = var.seed_count
  name         = "${var.testnet_name}-seed-static-ip-${count.index + 1}"
  address_type = "EXTERNAL"
  region       = var.cluster_region
  project      = "o1labs-192920"
}

data "aws_route53_zone" "selected" {
  name = "o1test.net."
}

resource "aws_route53_record" "seed_record" {
  count   = var.seed_count
  zone_id = data.aws_route53_zone.selected.zone_id
  name    = "seed-${count.index + 1}.${var.testnet_name}.${data.aws_route53_zone.selected.name}"
  type    = "A"
  ttl     = "300"
  records = [google_compute_address.seed_static_ip[count.index].address]
}

module "kubernetes_testnet" {
  providers = { google = google.gke }
  source    = "../kubernetes/testnet"

  cluster_name   = var.cluster_name
  cluster_region = var.cluster_region
  k8s_context    = var.k8s_context
  testnet_name   = var.testnet_name

  use_local_charts   = true
  coda_image         = var.coda_image
  coda_archive_image = var.coda_archive_image
  coda_agent_image   = var.coda_agent_image
  coda_bots_image    = var.coda_bots_image
  coda_points_image  = var.coda_points_image
  watchdog_image     = var.watchdog_image

  coda_faucet_amount = var.coda_faucet_amount
  coda_faucet_fee    = var.coda_faucet_amount

  log_level           = var.log_level
  log_txn_pool_gossip = var.log_txn_pool_gossip

  agent_min_fee         = var.agent_min_fee
  agent_max_fee         = var.agent_max_fee
  agent_min_tx          = var.agent_min_tx
  agent_max_tx          = var.agent_max_tx
  agent_send_every_mins = var.agent_send_every_mins

  additional_peers = [for peer in values(local.static_peers) : peer.full_peer]
  runtime_config   = data.local_file.genesis_ledger.content

  seed_zone   = var.seed_zone
  seed_region = var.seed_region

  archive_configs = var.archive_configs
  mina_archive_schema = var.mina_archive_schema

  snark_worker_replicas   = var.snark_worker_replicas
  snark_worker_fee        = var.snark_worker_fee
  snark_worker_public_key = var.snark_worker_public_key
  snark_worker_host_port  = var.snark_worker_host_port

  block_producer_key_pass = var.block_producer_key_pass
  block_producer_configs = concat (
    [
<<<<<<< HEAD
      for config in var.block_producer_configs : {
        name                   = config.name
        class                  = config.class
        id                     = config.id
        external_port          = local.static_peers[local.whale_block_producer_names[config.id - 1]].port
        private_key_secret     = config.private_key_secret
        libp2p_secret          = config.libp2p_secret
        enable_gossip_flooding = config.enable_gossip_flooding
        run_with_user_agent    = config.run_with_user_agent
        run_with_bots          = config.run_with_bots
        enable_peer_exchange   = config.enable_peer_exchange
        isolated               = config.isolated
        enableArchive          = config.enableArchive
        archiveAddress         = config.archiveAddress
      }
    ],
    []
    )
#concat(
#    [
#      for i in range(var.whale_count) : {
#        name                   = local.whale_block_producer_names[i]
#        class                  = "whale"
#        id                     = i + 1
#        external_port          = local.static_peers[local.whale_block_producer_names[i]].port
#        private_key_secret     = "online-whale-account-${i + 1}-key"
#        libp2p_secret          = "online-whale-libp2p-${i + 1}-key"
#        enable_gossip_flooding = false
#        run_with_user_agent    = false
#        run_with_bots          = false
#        enable_peer_exchange   = true
#        isolated               = false
#      }
#    ],
#    [
#      for i in range(var.fish_count) : {
#        name                   = local.fish_block_producer_names[i]
#        class                  = "fish"
#        id                     = i + 1
#        external_port          = local.static_peers[local.fish_block_producer_names[i]].port
#        private_key_secret     = "online-fish-account-${i + 1}-key"
#        libp2p_secret          = "online-fish-libp2p-${i + 1}-key"
#        enable_gossip_flooding = false
#        run_with_user_agent    = true
#        run_with_bots          = false
#        enable_peer_exchange   = true
#        isolated               = false
#      }
#    ]
#  )
=======
      for i in range(var.whale_count) : {
        name                   = local.whale_block_producer_names[i]
        class                  = "whale"
        id                     = i + 1
        external_port          = local.static_peers[local.whale_block_producer_names[i]].port
        private_key_secret     = "online-whale-account-${i + 1}-key"
        libp2p_secret          = "online-whale-libp2p-${i + 1}-key"
        enable_gossip_flooding = false
        run_with_user_agent    = false
        run_with_bots          = false
        enable_peer_exchange   = true
        isolated               = false
        enableArchive          = false
        archiveAddress         = "archive-1:3086"
      }
    ],
    [
      for i in range(var.fish_count) : {
        name                   = local.fish_block_producer_names[i]
        class                  = "fish"
        id                     = i + 1
        external_port          = local.static_peers[local.fish_block_producer_names[i]].port
        private_key_secret     = "online-fish-account-${i + 1}-key"
        libp2p_secret          = "online-fish-libp2p-${i + 1}-key"
        enable_gossip_flooding = false
        run_with_user_agent    = true
        run_with_bots          = false
        enable_peer_exchange   = true
        isolated               = false
        enableArchive          = true
        archiveAddress         = "archive-1:3086"
      }
    ]
  )
>>>>>>> 4632c21b

  seed_configs = [
    for i in range(var.seed_count) : {
      name               = local.seed_names[i]
      class              = "seed"
      id                 = i + 1
      external_port      = local.static_peers[local.seed_names[i]].port
      node_port          = i + 30000
      external_ip        = google_compute_address.seed_static_ip[i].address
      private_key_secret = "online-seeds-account-${i + 1}-key"
      libp2p_secret      = "online-seeds-libp2p-${i + 1}-key"
    }
  ]

  upload_blocks_to_gcloud         = var.upload_blocks_to_gcloud
  restart_nodes                   = var.restart_nodes
  restart_nodes_every_mins        = var.restart_nodes_every_mins
  make_reports                    = var.make_reports
  make_report_every_mins          = var.make_report_every_mins
  make_report_discord_webhook_url = var.make_report_discord_webhook_url
  make_report_accounts            = var.make_report_accounts
  seed_peers_url                  = var.seed_peers_url
}<|MERGE_RESOLUTION|>--- conflicted
+++ resolved
@@ -65,7 +65,6 @@
   block_producer_key_pass = var.block_producer_key_pass
   block_producer_configs = concat (
     [
-<<<<<<< HEAD
       for config in var.block_producer_configs : {
         name                   = config.name
         class                  = config.class
@@ -116,42 +115,40 @@
 #      }
 #    ]
 #  )
-=======
-      for i in range(var.whale_count) : {
-        name                   = local.whale_block_producer_names[i]
-        class                  = "whale"
-        id                     = i + 1
-        external_port          = local.static_peers[local.whale_block_producer_names[i]].port
-        private_key_secret     = "online-whale-account-${i + 1}-key"
-        libp2p_secret          = "online-whale-libp2p-${i + 1}-key"
-        enable_gossip_flooding = false
-        run_with_user_agent    = false
-        run_with_bots          = false
-        enable_peer_exchange   = true
-        isolated               = false
-        enableArchive          = false
-        archiveAddress         = "archive-1:3086"
-      }
-    ],
-    [
-      for i in range(var.fish_count) : {
-        name                   = local.fish_block_producer_names[i]
-        class                  = "fish"
-        id                     = i + 1
-        external_port          = local.static_peers[local.fish_block_producer_names[i]].port
-        private_key_secret     = "online-fish-account-${i + 1}-key"
-        libp2p_secret          = "online-fish-libp2p-${i + 1}-key"
-        enable_gossip_flooding = false
-        run_with_user_agent    = true
-        run_with_bots          = false
-        enable_peer_exchange   = true
-        isolated               = false
-        enableArchive          = true
-        archiveAddress         = "archive-1:3086"
-      }
-    ]
-  )
->>>>>>> 4632c21b
+#      for i in range(var.whale_count) : {
+#        name                   = local.whale_block_producer_names[i]
+#        class                  = "whale"
+#        id                     = i + 1
+#        external_port          = local.static_peers[local.whale_block_producer_names[i]].port
+#        private_key_secret     = "online-whale-account-${i + 1}-key"
+#        libp2p_secret          = "online-whale-libp2p-${i + 1}-key"
+#        enable_gossip_flooding = false
+#        run_with_user_agent    = false
+#        run_with_bots          = false
+#        enable_peer_exchange   = true
+#        isolated               = false
+#        enableArchive          = false
+#        archiveAddress         = "archive-1:3086"
+#      }
+#    ],
+#    [
+#      for i in range(var.fish_count) : {
+#        name                   = local.fish_block_producer_names[i]
+#        class                  = "fish"
+#        id                     = i + 1
+#        external_port          = local.static_peers[local.fish_block_producer_names[i]].port
+#        private_key_secret     = "online-fish-account-${i + 1}-key"
+#        libp2p_secret          = "online-fish-libp2p-${i + 1}-key"
+#        enable_gossip_flooding = false
+#        run_with_user_agent    = true
+#        run_with_bots          = false
+#        enable_peer_exchange   = true
+#        isolated               = false
+#        enableArchive          = true
+#        archiveAddress         = "archive-1:3086"
+#      }
+#    ]
+#  )
 
   seed_configs = [
     for i in range(var.seed_count) : {
