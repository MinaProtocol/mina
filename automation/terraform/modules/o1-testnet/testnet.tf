--- conflicted
+++ resolved
@@ -1,10 +1,6 @@
 resource "google_compute_address" "seed_static_ip" {
   count        = var.seed_count
-<<<<<<< HEAD
-  name         = "seed-static-ip-${count.index + 1}-${var.testnet_name}"
-=======
   name         = "${var.testnet_name}-seed-static-ip-${count.index + 1}"
->>>>>>> f109cab3
   address_type = "EXTERNAL"
   region       = var.cluster_region
   project      = "o1labs-192920"
