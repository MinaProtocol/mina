--- conflicted
+++ resolved
@@ -28,15 +28,6 @@
   k8s_context    = var.k8s_context
   testnet_name   = var.testnet_name
 
-<<<<<<< HEAD
-  use_local_charts   = true
-  mina_image         = var.mina_image
-  mina_archive_image = var.mina_archive_image
-  mina_agent_image   = var.mina_agent_image
-  mina_bots_image    = var.mina_bots_image
-  mina_points_image  = var.mina_points_image
-  watchdog_image     = var.watchdog_image
-=======
   use_local_charts       = true
   mina_image             = var.mina_image
   mina_archive_image     = var.mina_archive_image
@@ -44,7 +35,6 @@
   mina_bots_image        = var.mina_bots_image
   mina_points_image      = var.mina_points_image
   watchdog_image         = var.watchdog_image
->>>>>>> 4976c985
   itn_orchestrator_image = var.itn_orchestrator_image
 
   mina_faucet_amount = var.mina_faucet_amount
@@ -68,11 +58,7 @@
 
   archive_configs = local.archive_node_configs
 
-<<<<<<< HEAD
-  mina_archive_schema = var.mina_archive_schema
-=======
   mina_archive_schema           = var.mina_archive_schema
->>>>>>> 4976c985
   mina_archive_schema_aux_files = var.mina_archive_schema_aux_files
 
   snark_coordinators = var.snark_coordinators
@@ -87,12 +73,7 @@
       external_port          = bp.port
       libp2p_secret          = ""
       enable_gossip_flooding = false
-<<<<<<< HEAD
-      # run_with_user_agent    = bp.class =="whale" ? false : ( var.nodes_with_user_agent == [] ? true : contains(var.nodes_with_user_agent, bp.name) )
-      run_with_user_agent = bp.class =="whale" ? false : true
-=======
       run_with_user_agent    = bp.class == "whale" ? false : true
->>>>>>> 4976c985
       run_with_bots          = false
       enable_peer_exchange   = true
       isolated               = false
@@ -123,17 +104,10 @@
     }
   ]
 
-<<<<<<< HEAD
-  cpu_request = var.cpu_request
-  mem_request= var.mem_request
-  worker_cpu_request = var.worker_cpu_request
-  worker_mem_request= var.worker_mem_request
-=======
   cpu_request        = var.cpu_request
   mem_request        = var.mem_request
   worker_cpu_request = var.worker_cpu_request
   worker_mem_request = var.worker_mem_request
->>>>>>> 4976c985
 
   upload_blocks_to_gcloud         = var.upload_blocks_to_gcloud
   restart_nodes                   = var.restart_nodes
@@ -142,11 +116,7 @@
   make_report_every_mins          = var.make_report_every_mins
   make_report_discord_webhook_url = var.make_report_discord_webhook_url
   make_report_accounts            = var.make_report_accounts
-<<<<<<< HEAD
-  seed_peers_url                  = var.seed_peers_url
-=======
   # seed_peers_url                  = var.seed_peers_url
->>>>>>> 4976c985
 
   zkapps_dashboard_key = var.zkapps_dashboard_key
 }