locals {


  whale_count_total = length(flatten([
    for bp in var.whales :
    [
      for i in range(bp.duplicates) : ""

  ]]))

  fish_count_total = length(flatten([
    for index, bp in var.fishes :
    [
      for i in range(bp.duplicates) : ""

  ]]))



  whale_block_producer_libp2p_names = [for i in range(local.whale_count_total) : "whale-block-producer-${i + 1}"]
  fish_block_producer_libp2p_names  = [for i in range(local.fish_count_total) : "fish-block-producer-${i + 1}"]


  whale_configs = flatten([
    for index, bp in var.whales :
    [
      for i in range(bp.duplicates) : {
        name              = "whale-${index + 1}-${i + 1}"
        unique_node_index = index + 1
        total_node_index  = 1 + i + length(flatten([for b in slice(var.whales, 0, index) : [for k in range(b.duplicates) : 0]])) #summation of all duplicates so far
        # full_peer = "/dns4/whale-${index+1}-${i+1}.${var.testnet_name}/tcp/${var.block_producer_starting_host_port +i+ length ( flatten([for b in slice(var.whales,0, index) : [ for k in range(b.duplicates):0 ]  ]))}/p2p/${trimspace(data.local_file.libp2p_peers[element (local.whale_block_producer_libp2p_names,i+ length ( flatten([for b in slice(var.whales,0, index) : [ for k in range(b.duplicates):0 ]  ])) )  ].content)}",
        port  = var.block_producer_starting_host_port + i + length(flatten([for b in slice(var.whales, 0, index) : [for k in range(b.duplicates) : ""]]))
        class = "whale"

      }

  ]])

  fish_configs = flatten([
    for index, bp in var.fishes :
    [
      for i in range(bp.duplicates) : {
        name              = "fish-${index + 1}-${i + 1}"
        unique_node_index = index + 1
        total_node_index  = 1 + i + length(flatten([for b in slice(var.fishes, 0, index) : [for k in range(b.duplicates) : 0]]))
        # full_peer = "/dns4/fish-${index+1}-${i+1}.${var.testnet_name}/tcp/${var.block_producer_starting_host_port +i+ length ( flatten([for b in slice(var.fishes,0, index) : [ for k in range(b.duplicates):0 ]  ]))}/p2p/${trimspace(data.local_file.libp2p_peers[element (local.fish_block_producer_libp2p_names,i+ length ( flatten([for b in slice(var.fishes,0, index) : [ for k in range(b.duplicates):0 ]  ])) )  ].content)}",
        port  = var.block_producer_starting_host_port + i + length(flatten([for b in slice(var.fishes, 0, index) : [for k in range(b.duplicates) : ""]]))
        class = "fish"

      }

  ]])

  block_producer_configs = concat(local.whale_configs, local.fish_configs)

  whale_count_unique = length(var.whales)
  fish_count_unique  = length(var.fishes)

  seed_names = [for i in range(var.seed_count) : "seed-${i + 1}"]

  seed_static_peers = [
    for index, name in keys(data.local_file.libp2p_seed_peers) : {
      # i don't think the seeds need to have different ports
      full_peer = "/dns4/${name}.${var.testnet_name}.o1test.net/tcp/${var.seed_external_port}/p2p/${trimspace(data.local_file.libp2p_seed_peers[name].content)}",
      # port      = var.seed_starting_host_port + index
      name              = local.seed_names[index]
      unique_node_index = -1
      total_node_index  = -1
      class             = "seed"
    }
  ]

  default_archive_node = {
<<<<<<< HEAD
    image                   = var.mina_archive_image
    serverPort              = "3086"
    externalPort            = "11010"
    enableLocalDaemon       = true
    enablePostgresDB        = true

    postgresHost            = "archive-1-postgresql"
    postgresPort            = 5432
    # remoteSchemaFile needs to be just the script name, not a url.  remoteSchemaAuxFiles needs to be a list of urls of scripts, one of these urls needs to be the url of the main sql script that invokes the other ones.  sorry it's confusing
    remoteSchemaFile        = var.mina_archive_schema
    remoteSchemaAuxFiles    = var.mina_archive_schema_aux_files
    
=======
    image             = var.mina_archive_image
    serverPort        = "3086"
    externalPort      = "11010"
    enableLocalDaemon = true
    enablePostgresDB  = true

    postgresHost = "archive-1-postgresql"
    postgresPort = 5432
    # remoteSchemaFile needs to be just the script name, not a url.  remoteSchemaAuxFiles needs to be a list of urls of scripts, one of these urls needs to be the url of the main sql script that invokes the other ones.  sorry it's confusing
    remoteSchemaFile     = var.mina_archive_schema
    remoteSchemaAuxFiles = var.mina_archive_schema_aux_files

>>>>>>> 4976c985
    persistenceEnabled      = true
    persistenceSize         = "8Gi"
    persistenceStorageClass = "ssd-delete"
    persistenceAccessModes  = ["ReadWriteOnce"]
<<<<<<< HEAD
    spotAllowed      = "false"
=======
    spotAllowed             = "false"
    persist_working_dir     = true
>>>>>>> 4976c985
  }

  static_peers = local.seed_static_peers

  archive_node_configs = var.archive_configs != null ? [for item in var.archive_configs : merge(local.default_archive_node, item)] : [
    for i in range(1, var.archive_node_count + 1) : merge(local.default_archive_node, {
      name         = "archive-${i}"
      postgresHost = "archive-${i}-postgresql"
    })
  ]
}<|MERGE_RESOLUTION|>--- conflicted
+++ resolved
@@ -71,20 +71,6 @@
   ]
 
   default_archive_node = {
-<<<<<<< HEAD
-    image                   = var.mina_archive_image
-    serverPort              = "3086"
-    externalPort            = "11010"
-    enableLocalDaemon       = true
-    enablePostgresDB        = true
-
-    postgresHost            = "archive-1-postgresql"
-    postgresPort            = 5432
-    # remoteSchemaFile needs to be just the script name, not a url.  remoteSchemaAuxFiles needs to be a list of urls of scripts, one of these urls needs to be the url of the main sql script that invokes the other ones.  sorry it's confusing
-    remoteSchemaFile        = var.mina_archive_schema
-    remoteSchemaAuxFiles    = var.mina_archive_schema_aux_files
-    
-=======
     image             = var.mina_archive_image
     serverPort        = "3086"
     externalPort      = "11010"
@@ -97,17 +83,12 @@
     remoteSchemaFile     = var.mina_archive_schema
     remoteSchemaAuxFiles = var.mina_archive_schema_aux_files
 
->>>>>>> 4976c985
     persistenceEnabled      = true
     persistenceSize         = "8Gi"
     persistenceStorageClass = "ssd-delete"
     persistenceAccessModes  = ["ReadWriteOnce"]
-<<<<<<< HEAD
-    spotAllowed      = "false"
-=======
     spotAllowed             = "false"
     persist_working_dir     = true
->>>>>>> 4976c985
   }
 
   static_peers = local.seed_static_peers
