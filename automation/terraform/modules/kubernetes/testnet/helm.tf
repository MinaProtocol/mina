provider helm {
  alias = "testnet_deploy"
  kubernetes {
    config_context = var.k8s_context
  }
}

locals {
  use_local_charts = false
  mina_helm_repo   = "https://coda-charts.storage.googleapis.com"

  peers = var.additional_peers

  coda_vars = {
    runtimeConfig        = var.runtime_config
    image                = var.coda_image
    privkeyPass          = var.block_producer_key_pass
    seedPeers            = local.peers
    logLevel             = var.log_level
    logSnarkWorkGossip   = var.log_snark_work_gossip
    uploadBlocksToGCloud = var.upload_blocks_to_gcloud
    seedPeersURL         = var.seed_peers_url
  }

  seed_vars = {
    testnetName = var.testnet_name
    coda = {
      runtimeConfig = local.coda_vars.runtimeConfig
      image         = var.coda_image
      privkeyPass   = var.block_producer_key_pass
      // TODO: Change this to a better name
      seedPeers          = local.peers
      logLevel           = var.log_level
      logSnarkWorkGossip = var.log_snark_work_gossip
      ports = {
        client  = "8301"
        graphql = "3085"
        metrics = "8081"
        p2p     = var.seed_port
      }
      seedPeersURL         = var.seed_peers_url
      uploadBlocksToGCloud = var.upload_blocks_to_gcloud
    }

    seedConfigs = [
      for index, config in var.seed_configs: {
        name                 = config.name
        class                = config.class
        libp2pSecret         = config.libp2p_secret
        privateKeySecret     = config.private_key_secret
        externalPort         = config.external_port
        externalIp           = config.external_ip
        nodePort             = config.node_port
      }
    ]
  }

  block_producer_vars = {
    testnetName = var.testnet_name

    coda = local.coda_vars

    userAgent = {
      image         = var.coda_agent_image
      minFee        = var.agent_min_fee
      maxFee        = var.agent_max_fee
      minTx         = var.agent_min_tx
      maxTx         = var.agent_max_tx
      txBatchSize   = var.agent_tx_batch_size
      sendEveryMins = var.agent_send_every_mins
      ports         = { metrics : 8000 }
    }

    bots = {
      image = var.coda_bots_image
      faucet = {
        amount = var.coda_faucet_amount
        fee    = var.coda_faucet_fee
      }
    }

    blockProducerConfigs = [
      for index, config in var.block_producer_configs : {
        name                 = config.name
        class                = config.class
        externalPort         = config.external_port
        runWithUserAgent     = config.run_with_user_agent
        runWithBots          = config.run_with_bots
        enableGossipFlooding = config.enable_gossip_flooding
        privateKeySecret     = config.private_key_secret
        libp2pSecret         = config.libp2p_secret
        enablePeerExchange   = config.enable_peer_exchange
        isolated             = config.isolated
      }
    ]
  }

  snark_worker_vars = {
    testnetName = var.testnet_name
    coda        = local.coda_vars
    worker = {
      active = var.snark_worker_replicas > 0
      numReplicas = var.snark_worker_replicas
    }
    coordinator = {
      active = var.snark_worker_replicas > 0
      deployService = var.snark_worker_replicas > 0
      publicKey   = var.snark_worker_public_key
      snarkFee    = var.snark_worker_fee
      hostPort    = var.snark_worker_host_port
    }
  }

  archive_node_vars = {
    coda = {
      image         = var.coda_image
      seedPeers     = local.peers
      runtimeConfig = local.coda_vars.runtimeConfig
      seedPeersURL         = var.seed_peers_url
    }
<<<<<<< HEAD
    node_configs = length(var.archive_configs) != 0 ? var.archive_configs : concat(
      # By default deploy a single postgres and local daemon enabled server
      [
        {
          name                = "archive-1"
          serverPort          = "3086"
          externalPort        = "11010"
          enableLocalDaemon   = true
          enablePostgresDB    = true
          postgresHost        = "archive-1-postgresql"
          postgresPort        = 5432
          postgresDB          = "archive"
          postgresqlUsername  = "postgres"
          postgresqlPassword  = "foobar"
          remoteSchemaFile    = var.mina_archive_schema
          postgresUri         = "postgres://postgres:foobar@archive-1-postgresql:5432/archive"
        }
      ],
      # in addition to stand-alone servers up to input count
      [
        for index in range(2, var.archive_node_count + 1): {
          name                = "archive-${index}"
          serverPort          = "3086"
          externalPort        = "11010"
          enableLocalDaemon   = false
          enablePostgresDB    = false
          postgresHost        = "archive-1-postgresql"
          postgresPort        = 5432
          postgresDB          = "archive"
          postgresqlUsername  = "postgres"
          postgresqlPassword  = "foobar"
          remoteSchemaFile    = var.mina_archive_schema
          postgresUri         = "postgres://postgres:foobar@archive-1-postgresql:5432/archive"
        }
      ])
    postgres = {
      persistence = {
        enabled = var.archive_persistence_enabled
        storageClass = "${var.cluster_region}-${var.archive_persistence_class}-${lower(var.archive_persistence_reclaim_policy)}"
        accessModes = var.archive_persistence_access_modes
        size = var.archive_persistence_size
      }
      primary = {
        affinity = {
          nodeAffinity = {
            requiredDuringSchedulingIgnoredDuringExecution = {
              nodeSelectorTerms = [
                {
                  matchExpressions = [
                    {
                      key = "cloud.google.com/gke-preemptible"
                      operator = "NotIn"
                      values = ["true"]
                    }
                  ]
                }
              ]
            }
          }
        }
      }
    }
=======
    node_configs = defaults(var.archive_configs, local.default_archive_node)
>>>>>>> 9ab848b1
  }

  watchdog_vars = {
    testnetName = var.testnet_name
    image       = var.watchdog_image
    coda = {
      image                = var.coda_image
      ports                = { metrics : 8000 }
      uploadBlocksToGCloud = var.upload_blocks_to_gcloud
    }
    restartEveryMins            = var.restart_nodes_every_mins
    restartNodes                = var.restart_nodes
    makeReports                 = var.make_reports
    makeReportEveryMins         = var.make_report_every_mins
    makeReportDiscordWebhookUrl = var.make_report_discord_webhook_url
    makeReportAccounts          = var.make_report_accounts
    seedPeersURL                = var.seed_peers_url
  }

}

# Cluster-Local Seed Node

resource "kubernetes_role_binding" "helm_release" {
  metadata {
    name      = "admin-role"
    namespace = kubernetes_namespace.testnet_namespace.metadata[0].name
  }

  role_ref {
    api_group = "rbac.authorization.k8s.io"
    kind      = "ClusterRole"
    name      = "admin"
  }

  subject {
    kind      = "ServiceAccount"
    name      = "default"
    namespace = kubernetes_namespace.testnet_namespace.metadata[0].name
  }
}

resource "helm_release" "seeds" {
  provider   = helm.testnet_deploy

  name        = "${var.testnet_name}-seeds"
  repository  = local.use_local_charts ? "" : local.mina_helm_repo
  chart       = local.use_local_charts ? "../../../../helm/seed-node" : "seed-node"
<<<<<<< HEAD
  version     = "0.4.7"
=======
  version     = "0.6.1"
>>>>>>> 9ab848b1
  namespace   = kubernetes_namespace.testnet_namespace.metadata[0].name
  values = [
    yamlencode(local.seed_vars)
  ]
  wait    = false
  timeout = 600
  depends_on = [
    kubernetes_role_binding.helm_release
  ]
}

# Block Producer

resource "helm_release" "block_producers" {
  provider = helm.testnet_deploy

  name        = "${var.testnet_name}-block-producers"
  repository  = local.use_local_charts ? "" : local.mina_helm_repo
  chart       = local.use_local_charts ? "../../../../helm/block-producer" : "block-producer"
<<<<<<< HEAD
  version     = "0.5.1"
=======
  version     = "0.5.2"
>>>>>>> 9ab848b1
  namespace   = kubernetes_namespace.testnet_namespace.metadata[0].name
  values = [
    yamlencode(local.block_producer_vars)
  ]
  wait        = false
  timeout     = 600
  depends_on  = [helm_release.seeds]
}

# Snark Worker

resource "helm_release" "snark_workers" {
  provider = helm.testnet_deploy

  name        = "${var.testnet_name}-snark-worker"
  repository  = local.use_local_charts ? "" : local.mina_helm_repo
  chart       = local.use_local_charts ? "../../../../helm/snark-worker" : "snark-worker"
<<<<<<< HEAD
  version     = "0.4.7"
=======
  version     = "0.4.8"
>>>>>>> 9ab848b1
  namespace   = kubernetes_namespace.testnet_namespace.metadata[0].name
  values = [
    yamlencode(local.snark_worker_vars)
  ]
  wait        = false
  timeout     = 600
  depends_on  = [helm_release.seeds]
}

# Archive Node

resource "helm_release" "archive_node" {
  provider = helm.testnet_deploy
  count    = length(local.archive_node_vars.node_configs)

<<<<<<< HEAD
  count       = length(local.archive_node_vars.node_configs)
  
  name        = local.archive_node_vars.node_configs[count.index].name 
  repository  = local.use_local_charts ? "" : local.mina_helm_repo
  chart       = local.use_local_charts ? "../../../../helm/archive-node" : "archive-node"
  version     = "0.5.0"
  namespace   = kubernetes_namespace.testnet_namespace.metadata[0].name
  values      = [
    yamlencode({
      testnetName = var.testnet_name
      coda = local.archive_node_vars.coda
      fullnameOverride    = local.archive_node_vars.node_configs[count.index].name 
      archive = {
        image             = var.coda_archive_image
        remoteSchemaFile  = var.mina_archive_schema
        hostPort          = local.archive_node_vars.node_configs[count.index].externalPort
        remoteSchemaFile  = local.archive_node_vars.node_configs[count.index].remoteSchemaFile
        postgresHost      = local.archive_node_vars.node_configs[count.index].postgresHost
        postgresPort      = local.archive_node_vars.node_configs[count.index].postgresPort
        postgresDB        = local.archive_node_vars.node_configs[count.index].postgresDB
        postgresUri       = local.archive_node_vars.node_configs[count.index].postgresUri
        ports = {
          server          = local.archive_node_vars.node_configs[count.index].serverPort
          postgres        = local.archive_node_vars.node_configs[count.index].postgresPort
        }
        enableLocalDaemon = local.archive_node_vars.node_configs[count.index].enableLocalDaemon
        enablePostgresDB  = local.archive_node_vars.node_configs[count.index].enablePostgresDB
      }
      postgresql = local.archive_node_vars.postgres
=======
  name       = "archive-node-${count.index + 1}"
  repository = local.use_local_charts ? "" : local.mina_helm_repo
  chart      = local.use_local_charts ? "../../../../helm/archive-node" : "archive-node"
  version    = "0.5.0"
  namespace  = kubernetes_namespace.testnet_namespace.metadata[0].name
  values = [
    yamlencode({
      testnetName = var.testnet_name
      coda        = local.archive_node_vars.coda
      archive     = local.archive_node_vars.node_configs[count.index]
      postgresql  = local.default_postgres_config
>>>>>>> 9ab848b1
    })
  ]

  wait       = false
  timeout    = 600
  depends_on = [helm_release.seeds]
}

# Watchdog

resource "helm_release" "watchdog" {
  provider = helm.testnet_deploy

  name       = "${var.testnet_name}-watchdog"
  repository = local.use_local_charts ? "" : local.mina_helm_repo
  chart      = local.use_local_charts ? "../../../../helm/watchdog" : "watchdog"
  version    = "0.1.0"
  namespace  = kubernetes_namespace.testnet_namespace.metadata[0].name
  values = [
    yamlencode(local.watchdog_vars)
  ]
  wait        = false
  timeout     = 600
  depends_on  = [helm_release.seeds]
}
<|MERGE_RESOLUTION|>--- conflicted
+++ resolved
@@ -118,72 +118,7 @@
       runtimeConfig = local.coda_vars.runtimeConfig
       seedPeersURL         = var.seed_peers_url
     }
-<<<<<<< HEAD
-    node_configs = length(var.archive_configs) != 0 ? var.archive_configs : concat(
-      # By default deploy a single postgres and local daemon enabled server
-      [
-        {
-          name                = "archive-1"
-          serverPort          = "3086"
-          externalPort        = "11010"
-          enableLocalDaemon   = true
-          enablePostgresDB    = true
-          postgresHost        = "archive-1-postgresql"
-          postgresPort        = 5432
-          postgresDB          = "archive"
-          postgresqlUsername  = "postgres"
-          postgresqlPassword  = "foobar"
-          remoteSchemaFile    = var.mina_archive_schema
-          postgresUri         = "postgres://postgres:foobar@archive-1-postgresql:5432/archive"
-        }
-      ],
-      # in addition to stand-alone servers up to input count
-      [
-        for index in range(2, var.archive_node_count + 1): {
-          name                = "archive-${index}"
-          serverPort          = "3086"
-          externalPort        = "11010"
-          enableLocalDaemon   = false
-          enablePostgresDB    = false
-          postgresHost        = "archive-1-postgresql"
-          postgresPort        = 5432
-          postgresDB          = "archive"
-          postgresqlUsername  = "postgres"
-          postgresqlPassword  = "foobar"
-          remoteSchemaFile    = var.mina_archive_schema
-          postgresUri         = "postgres://postgres:foobar@archive-1-postgresql:5432/archive"
-        }
-      ])
-    postgres = {
-      persistence = {
-        enabled = var.archive_persistence_enabled
-        storageClass = "${var.cluster_region}-${var.archive_persistence_class}-${lower(var.archive_persistence_reclaim_policy)}"
-        accessModes = var.archive_persistence_access_modes
-        size = var.archive_persistence_size
-      }
-      primary = {
-        affinity = {
-          nodeAffinity = {
-            requiredDuringSchedulingIgnoredDuringExecution = {
-              nodeSelectorTerms = [
-                {
-                  matchExpressions = [
-                    {
-                      key = "cloud.google.com/gke-preemptible"
-                      operator = "NotIn"
-                      values = ["true"]
-                    }
-                  ]
-                }
-              ]
-            }
-          }
-        }
-      }
-    }
-=======
     node_configs = defaults(var.archive_configs, local.default_archive_node)
->>>>>>> 9ab848b1
   }
 
   watchdog_vars = {
@@ -232,11 +167,7 @@
   name        = "${var.testnet_name}-seeds"
   repository  = local.use_local_charts ? "" : local.mina_helm_repo
   chart       = local.use_local_charts ? "../../../../helm/seed-node" : "seed-node"
-<<<<<<< HEAD
-  version     = "0.4.7"
-=======
   version     = "0.6.1"
->>>>>>> 9ab848b1
   namespace   = kubernetes_namespace.testnet_namespace.metadata[0].name
   values = [
     yamlencode(local.seed_vars)
@@ -256,11 +187,7 @@
   name        = "${var.testnet_name}-block-producers"
   repository  = local.use_local_charts ? "" : local.mina_helm_repo
   chart       = local.use_local_charts ? "../../../../helm/block-producer" : "block-producer"
-<<<<<<< HEAD
-  version     = "0.5.1"
-=======
   version     = "0.5.2"
->>>>>>> 9ab848b1
   namespace   = kubernetes_namespace.testnet_namespace.metadata[0].name
   values = [
     yamlencode(local.block_producer_vars)
@@ -278,11 +205,7 @@
   name        = "${var.testnet_name}-snark-worker"
   repository  = local.use_local_charts ? "" : local.mina_helm_repo
   chart       = local.use_local_charts ? "../../../../helm/snark-worker" : "snark-worker"
-<<<<<<< HEAD
-  version     = "0.4.7"
-=======
   version     = "0.4.8"
->>>>>>> 9ab848b1
   namespace   = kubernetes_namespace.testnet_namespace.metadata[0].name
   values = [
     yamlencode(local.snark_worker_vars)
@@ -298,37 +221,6 @@
   provider = helm.testnet_deploy
   count    = length(local.archive_node_vars.node_configs)
 
-<<<<<<< HEAD
-  count       = length(local.archive_node_vars.node_configs)
-  
-  name        = local.archive_node_vars.node_configs[count.index].name 
-  repository  = local.use_local_charts ? "" : local.mina_helm_repo
-  chart       = local.use_local_charts ? "../../../../helm/archive-node" : "archive-node"
-  version     = "0.5.0"
-  namespace   = kubernetes_namespace.testnet_namespace.metadata[0].name
-  values      = [
-    yamlencode({
-      testnetName = var.testnet_name
-      coda = local.archive_node_vars.coda
-      fullnameOverride    = local.archive_node_vars.node_configs[count.index].name 
-      archive = {
-        image             = var.coda_archive_image
-        remoteSchemaFile  = var.mina_archive_schema
-        hostPort          = local.archive_node_vars.node_configs[count.index].externalPort
-        remoteSchemaFile  = local.archive_node_vars.node_configs[count.index].remoteSchemaFile
-        postgresHost      = local.archive_node_vars.node_configs[count.index].postgresHost
-        postgresPort      = local.archive_node_vars.node_configs[count.index].postgresPort
-        postgresDB        = local.archive_node_vars.node_configs[count.index].postgresDB
-        postgresUri       = local.archive_node_vars.node_configs[count.index].postgresUri
-        ports = {
-          server          = local.archive_node_vars.node_configs[count.index].serverPort
-          postgres        = local.archive_node_vars.node_configs[count.index].postgresPort
-        }
-        enableLocalDaemon = local.archive_node_vars.node_configs[count.index].enableLocalDaemon
-        enablePostgresDB  = local.archive_node_vars.node_configs[count.index].enablePostgresDB
-      }
-      postgresql = local.archive_node_vars.postgres
-=======
   name       = "archive-node-${count.index + 1}"
   repository = local.use_local_charts ? "" : local.mina_helm_repo
   chart      = local.use_local_charts ? "../../../../helm/archive-node" : "archive-node"
@@ -340,7 +232,6 @@
       coda        = local.archive_node_vars.coda
       archive     = local.archive_node_vars.node_configs[count.index]
       postgresql  = local.default_postgres_config
->>>>>>> 9ab848b1
     })
   ]
 
