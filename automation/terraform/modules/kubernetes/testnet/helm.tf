provider helm {
  alias = "testnet_deploy"
  kubernetes {
    config_context  = var.k8s_context
  }
}

locals {
  mina_helm_repo   = "https://coda-charts.storage.googleapis.com"

  peers = var.additional_peers

  coda_vars = {
    runtimeConfig      = var.runtime_config
    image              = var.coda_image
    privkeyPass        = var.block_producer_key_pass
    seedPeers          = local.peers
    logLevel           = var.log_level
    logSnarkWorkGossip = var.log_snark_work_gossip
    uploadBlocksToGCloud = var.upload_blocks_to_gcloud
    seedPeersURL         = var.seed_peers_url
  }
  
  seed_vars = {
    testnetName = var.testnet_name
    coda        = {
      runtimeConfig      = local.coda_vars.runtimeConfig
      image              = var.coda_image
      privkeyPass        = var.block_producer_key_pass
      // TODO: Change this to a better name
      seedPeers          = local.peers
      logLevel           = var.log_level
      logSnarkWorkGossip = var.log_snark_work_gossip
      ports = {
        client  = "8301"
        graphql = "3085"
        metrics = "8081"
        p2p     = var.seed_port
      }
      seedPeersURL         = var.seed_peers_url
      uploadBlocksToGCloud = var.upload_blocks_to_gcloud
    }

    seedConfigs = [
      for index, config in var.seed_configs: {
        name                 = config.name
        class                = config.class
        libp2pSecret         = config.libp2p_secret
        privateKeySecret     = config.private_key_secret
        externalPort         = config.external_port
        externalIp           = config.external_ip
        nodePort             = config.node_port
      }
    ]
  }

  block_producer_vars = {
    testnetName = var.testnet_name

    coda = local.coda_vars

    userAgent = {
      image         = var.coda_agent_image
      minFee        = var.agent_min_fee
      maxFee        = var.agent_max_fee
      minTx         = var.agent_min_tx
      maxTx         = var.agent_max_tx
      txBatchSize   = var.agent_tx_batch_size
      sendEveryMins = var.agent_send_every_mins
      ports         = { metrics: 8000 }
    }

    bots = {
      image  = var.coda_bots_image
      faucet = {
        amount = var.coda_faucet_amount
        fee    = var.coda_faucet_fee
      }
    }

    blockProducerConfigs = [
      for index, config in var.block_producer_configs: {
        name                 = config.name
        class                = config.class
        externalPort         = config.external_port
        runWithUserAgent     = config.run_with_user_agent
        runWithBots          = config.run_with_bots
        enableGossipFlooding = config.enable_gossip_flooding
        privateKeySecret     = config.private_key_secret
        libp2pSecret         = config.libp2p_secret
        enablePeerExchange   = config.enable_peer_exchange
        isolated             = config.isolated
      }
    ]
  }
  
  snark_worker_vars = {
    testnetName = var.testnet_name
    coda = local.coda_vars 
    worker = {
      active = var.snark_worker_replicas > 0
      numReplicas = var.snark_worker_replicas
    }
    coordinator = {
      active = var.snark_worker_replicas > 0
      deployService = var.snark_worker_replicas > 0
      publicKey   = var.snark_worker_public_key
      snarkFee    = var.snark_worker_fee
      hostPort    = var.snark_worker_host_port
    }
  }

  archive_node_vars = {
    testnetName = var.testnet_name
    coda = {
      image         = var.coda_image
      seedPeers     = local.peers
      runtimeConfig = local.coda_vars.runtimeConfig
      seedPeersURL         = var.seed_peers_url
    }
    archive = {
      image = var.coda_archive_image
      remoteSchemaFile = var.mina_archive_schema
    }
    postgresql = {
      persistence = {
        enabled = var.archive_persistence_enabled
        storageClass = "${var.cluster_region}-${var.archive_persistence_class}-${lower(var.archive_persistence_reclaim_policy)}"
        accessModes = var.archive_persistence_access_modes
        size = var.archive_persistence_size
      }
      primary = {
        affinity = {
          nodeAffinity = {
            requiredDuringSchedulingIgnoredDuringExecution = {
              nodeSelectorTerms = [
                {
                  matchExpressions = [
                    {
                      key = "cloud.google.com/gke-preemptible"
                      operator = "NotIn"
                      values = ["true"]
                    }
                  ]
                }
              ]
            }
          }
        }
      }
    }
  }

  watchdog_vars = {
    testnetName = var.testnet_name
    image = var.watchdog_image
    coda = {
      image = var.coda_image
      ports =  { metrics: 8000 }
      uploadBlocksToGCloud = var.upload_blocks_to_gcloud
    }
    restartEveryMins = var.restart_nodes_every_mins
    restartNodes = var.restart_nodes
    makeReports = var.make_reports
    makeReportEveryMins = var.make_report_every_mins
    makeReportDiscordWebhookUrl = var.make_report_discord_webhook_url
    makeReportAccounts = var.make_report_accounts
    seedPeersURL = var.seed_peers_url
  }
  
}

# Cluster-Local Seed Node

resource "kubernetes_role_binding" "helm_release" {
  metadata {
    name      = "admin-role"
    namespace = kubernetes_namespace.testnet_namespace.metadata[0].name
  }

  role_ref {
    api_group = "rbac.authorization.k8s.io"
    kind      = "ClusterRole"
    name      = "admin"
  }

  subject {
    kind      = "ServiceAccount"
    name      = "default"
    namespace = kubernetes_namespace.testnet_namespace.metadata[0].name
  }
}

resource "helm_release" "seeds" {
  provider   = helm.testnet_deploy

<<<<<<< HEAD
  name        = "${var.testnet_name}-seeds"
  repository  = local.use_local_charts ? "" : local.mina_helm_repo
  chart       = local.use_local_charts ? "../../../../helm/seed-node" : "seed-node"
  version     = "0.6.1"
=======
  name        = "${var.testnet_name}-seed"
  repository  = var.use_local_charts ? "" : local.mina_helm_repo
  chart       = var.use_local_charts ? "../../../../helm/seed-node" : "seed-node"
  version     = "0.4.5"
>>>>>>> 7b1d3690
  namespace   = kubernetes_namespace.testnet_namespace.metadata[0].name
  values = [
    yamlencode(local.seed_vars)
  ]
  wait        = false
  timeout     = 600
  depends_on  = [
    kubernetes_role_binding.helm_release
  ]
}


# Block Producer

resource "helm_release" "block_producers" {
  provider   = helm.testnet_deploy

  name        = "${var.testnet_name}-block-producers"
<<<<<<< HEAD
  repository  = local.use_local_charts ? "" : local.mina_helm_repo
  chart       = local.use_local_charts ? "../../../../helm/block-producer" : "block-producer"
  version     = "0.5.2"
=======
  repository  = var.use_local_charts ? "" : local.mina_helm_repo
  chart       = var.use_local_charts ? "../../../../helm/block-producer" : "block-producer"
  version     = "0.5.0"
>>>>>>> 7b1d3690
  namespace   = kubernetes_namespace.testnet_namespace.metadata[0].name
  values = [
    yamlencode(local.block_producer_vars)
  ]
  wait        = false
  timeout     = 600
  depends_on  = [helm_release.seeds]
}

# Snark Worker

resource "helm_release" "snark_workers" {
  provider   = helm.testnet_deploy

  name        = "${var.testnet_name}-snark-worker"
<<<<<<< HEAD
  repository  = local.use_local_charts ? "" : local.mina_helm_repo
  chart       = local.use_local_charts ? "../../../../helm/snark-worker" : "snark-worker"
  version     = "0.4.8"
=======
  repository  = var.use_local_charts ? "" : local.mina_helm_repo
  chart       = var.use_local_charts ? "../../../../helm/snark-worker" : "snark-worker"
  version     = "0.4.5"
>>>>>>> 7b1d3690
  namespace   = kubernetes_namespace.testnet_namespace.metadata[0].name
  values = [
    yamlencode(local.snark_worker_vars)
  ]
  wait        = false
  timeout     = 600
  depends_on  = [helm_release.seeds]
}

# Archive Node

resource "helm_release" "archive_node" {
  provider   = helm.testnet_deploy

  count       = var.archive_node_count
  
  name        = "archive-node-${count.index + 1}"
<<<<<<< HEAD
  repository  = local.use_local_charts ? "" : local.mina_helm_repo
  chart       = local.use_local_charts ? "../../../../helm/archive-node" : "archive-node"
  version     = "0.4.9"
=======
  repository  = var.use_local_charts ? "" : local.mina_helm_repo
  chart       = var.use_local_charts ? "../../../../helm/archive-node" : "archive-node"
  version     = "0.4.6"
>>>>>>> 7b1d3690
  namespace   = kubernetes_namespace.testnet_namespace.metadata[0].name
  values      = [
    yamlencode(local.archive_node_vars)
  ]

  wait = false
  timeout     = 600
  depends_on = [helm_release.seeds]
}

# Watchdog

resource "helm_release" "watchdog" {
  provider   = helm.testnet_deploy

  name        = "${var.testnet_name}-watchdog"
  repository  = var.use_local_charts ? "" : local.mina_helm_repo
  chart       = var.use_local_charts ? "../../../../helm/watchdog" : "watchdog"
  version     = "0.1.0"
  namespace   = kubernetes_namespace.testnet_namespace.metadata[0].name
  values      = [
    yamlencode(local.watchdog_vars)
  ]
  wait        = false
  timeout     = 600
  depends_on  = [helm_release.seeds]
}
<|MERGE_RESOLUTION|>--- conflicted
+++ resolved
@@ -194,17 +194,10 @@
 resource "helm_release" "seeds" {
   provider   = helm.testnet_deploy
 
-<<<<<<< HEAD
-  name        = "${var.testnet_name}-seeds"
-  repository  = local.use_local_charts ? "" : local.mina_helm_repo
-  chart       = local.use_local_charts ? "../../../../helm/seed-node" : "seed-node"
+  name        = "${var.testnet_name}-seed"
+  repository  = var.use_local_charts ? "" : local.mina_helm_repo
+  chart       = var.use_local_charts ? "../../../../helm/seed-node" : "seed-node"
   version     = "0.6.1"
-=======
-  name        = "${var.testnet_name}-seed"
-  repository  = var.use_local_charts ? "" : local.mina_helm_repo
-  chart       = var.use_local_charts ? "../../../../helm/seed-node" : "seed-node"
-  version     = "0.4.5"
->>>>>>> 7b1d3690
   namespace   = kubernetes_namespace.testnet_namespace.metadata[0].name
   values = [
     yamlencode(local.seed_vars)
@@ -223,15 +216,9 @@
   provider   = helm.testnet_deploy
 
   name        = "${var.testnet_name}-block-producers"
-<<<<<<< HEAD
-  repository  = local.use_local_charts ? "" : local.mina_helm_repo
-  chart       = local.use_local_charts ? "../../../../helm/block-producer" : "block-producer"
+  repository  = var.use_local_charts ? "" : local.mina_helm_repo
+  chart       = var.use_local_charts ? "../../../../helm/block-producer" : "block-producer"
   version     = "0.5.2"
-=======
-  repository  = var.use_local_charts ? "" : local.mina_helm_repo
-  chart       = var.use_local_charts ? "../../../../helm/block-producer" : "block-producer"
-  version     = "0.5.0"
->>>>>>> 7b1d3690
   namespace   = kubernetes_namespace.testnet_namespace.metadata[0].name
   values = [
     yamlencode(local.block_producer_vars)
@@ -247,15 +234,9 @@
   provider   = helm.testnet_deploy
 
   name        = "${var.testnet_name}-snark-worker"
-<<<<<<< HEAD
-  repository  = local.use_local_charts ? "" : local.mina_helm_repo
-  chart       = local.use_local_charts ? "../../../../helm/snark-worker" : "snark-worker"
+  repository  = var.use_local_charts ? "" : local.mina_helm_repo
+  chart       = var.use_local_charts ? "../../../../helm/snark-worker" : "snark-worker"
   version     = "0.4.8"
-=======
-  repository  = var.use_local_charts ? "" : local.mina_helm_repo
-  chart       = var.use_local_charts ? "../../../../helm/snark-worker" : "snark-worker"
-  version     = "0.4.5"
->>>>>>> 7b1d3690
   namespace   = kubernetes_namespace.testnet_namespace.metadata[0].name
   values = [
     yamlencode(local.snark_worker_vars)
@@ -273,15 +254,9 @@
   count       = var.archive_node_count
   
   name        = "archive-node-${count.index + 1}"
-<<<<<<< HEAD
-  repository  = local.use_local_charts ? "" : local.mina_helm_repo
-  chart       = local.use_local_charts ? "../../../../helm/archive-node" : "archive-node"
+  repository  = var.use_local_charts ? "" : local.mina_helm_repo
+  chart       = var.use_local_charts ? "../../../../helm/archive-node" : "archive-node"
   version     = "0.4.9"
-=======
-  repository  = var.use_local_charts ? "" : local.mina_helm_repo
-  chart       = var.use_local_charts ? "../../../../helm/archive-node" : "archive-node"
-  version     = "0.4.6"
->>>>>>> 7b1d3690
   namespace   = kubernetes_namespace.testnet_namespace.metadata[0].name
   values      = [
     yamlencode(local.archive_node_vars)
