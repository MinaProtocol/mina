--- conflicted
+++ resolved
@@ -20,10 +20,7 @@
   mina_agent_image              = var.mina_agent_image
   mina_bots_image               = var.mina_bots_image
   mina_points_image             = var.mina_points_image
-<<<<<<< HEAD
-=======
   enable_working_dir_persitence = var.enable_working_dir_persitence
->>>>>>> 33ebefa9
   log_level                     = "Trace"
   log_snark_work_gossip         = true
 
