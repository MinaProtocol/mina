# $: rule_namespace - Grafanacloud rules config namespace for grouping rules (see: https://grafana.com/docs/grafana-cloud/alerts/grafana-cloud-alerting/namespaces-and-groups/)
# $: rule_filter - filter for subset of testnets to include in rule alert search space
# $: alert_timeframe - range of time to inspect for alert rule violations
# $: alert_evaluation_duration - duration an alert is evaluated as in violation prior to becoming active

namespace: ${rule_namespace}
groups:
- name: Critical Alerts
  rules:
  - alert: WatchdogClusterCrashes
    expr: max by (testnet) (max_over_time(Coda_watchdog_cluster_crashes ${rule_filter} [${alert_timeframe}])) > 0.5
    labels:
      testnet: "{{ $labels.testnet }}"
      severity: critical
    annotations:
      summary: "{{ $labels.testnet }} cluster nodes have crashed"
      description: "{{ $value }} Cluster nodes have crashed on network {{ $labels.testnet }}."
      runbook: "https://www.notion.so/minaprotocol/WatchdogClusterCrashes-1741e31b59ef4467a3bd19158418c4d8"

  - alert: MultipleNodeRestarted
    expr: count by (testnet) (Coda_Runtime_process_uptime_ms_total ${rule_filter} < 600000) > 2
    labels:
      testnet: "{{ $labels.testnet }}"
      severity: critical
    annotations:
      summary: "At least 3 nodes on {{ $labels.testnet }} restarted"
      description: "{{ $value }} nodes on {{ $labels.testnet }} restarted"
      runbook: "https://www.notion.so/minaprotocol/MultipleNodeRestarted-360bc1ed48a24dfca4bcbae1e29d0584"

  - alert: HighDisconnectedBlocksPerHour
    expr: max by (testnet) (increase(Coda_Rejected_blocks_no_common_ancestor ${rule_filter} [${alert_timeframe}])) > 3
    labels:
      testnet: "{{ $labels.testnet }}"
      severity: critical
    annotations:
      summary: "{{ $labels.testnet }} has more than 3 blocks that have been produced on a remote side chains in the last hour"
      description: "{{ $value }} blocks have been produced that share no common ancestor with our transition frontier on network {{ $labels.test }} in the last hour."
      runbook: "https://www.notion.so/minaprotocol/HighDisconnectedBlocksPerHour-14da6dc40386439799eb2a573d077ecb"

  - alert: HighOldBlocksPerHour
    expr: max by (testnet) (increase(Coda_Rejected_blocks_worse_than_root ${rule_filter} [${alert_timeframe}])) > 5
    labels:
      testnet: "{{ $labels.testnet }}"
      severity: critical
    annotations:
      summary: "{{ $labels.testnet }} has more than 5 blocks that are not selected over the root of our transition frontier in the last hour"
      description: "{{ $value }} blocks have been produced that are not selected over the root of our transition frontier in the last hour"
      runbook: "https://www.notion.so/minaprotocol/HighOldBlocksPerHour-134ba51aef4d482bb065ce7a02dd8fb7"

  - alert: HighInvalidProofPerHour
    expr: max by (testnet) (increase(Coda_Rejected_blocks_invalid_proof ${rule_filter} [${alert_timeframe}])) > 3
    labels:
      testnet: "{{ $labels.testnet }}"
      severity: critical
    annotations:
      summary: "{{ $labels.testnet }} has more than 3 blocks that contains an invalid blockchain snark proof in last hour"
      description: "{{ $value }} blocks have been produced that contains an invalid blockchain snark proof in last hour"
      runbook: "https://www.notion.so/minaprotocol/HighInvalidProofPerHour-8ff715ccf9564b6e8a27b5a9dc65ef77"

  - alert: WatchdogNoNewLogs
    expr: max by (testnet) (Coda_watchdog_pods_with_no_new_logs) > 0
    for: 12m
    labels:
      testnet: "{{ $labels.testnet }}"
      severity: critical
    annotations:
      summary: "{{ $labels.testnet }} has pods which have not logged in an hour"
      description: "There are no new logs in the last hour for {{ $value }} pods on network {{ $labels.testnet }}."
      runbook: "https://www.notion.so/minaprotocol/WatchdogNoNewLogs-7ffb7a74bad542c78961abddd9004489"

  - alert: SeedListDown
    expr: min by (testnet) (min_over_time(Coda_watchdog_seeds_reachable ${rule_filter} [${alert_timeframe}])) == 0
    labels:
      testnet: "{{ $labels.testnet }}"
      severity: critical
    annotations:
      summary: "{{ $labels.testnet }} seed list is down (no seeds are reachable)"
      description: "Seed list is down on network {{ $labels.testnet }}."
      runbook: "https://www.notion.so/minaprotocol/SeedListDown-d8d4e14609884c63a7086309336f3462"

  - alert: BlockStorageBucketNoNewBlocks
    expr: min by (testnet) (min_over_time(Coda_watchdog_recent_google_bucket_blocks ${rule_filter} [${alert_timeframe}])) >= 30*60
    labels:
      testnet: "{{ $labels.testnet }}"
      severity: critical
    annotations:
      summary: "{{ $labels.testnet }} has no new blocks posted to the google block storage bucket recently"
      description: "{{ $value }} new blocks posted to the google storage bucket for {{ $labels.testnet }}."
      runbook: "https://www.notion.so/minaprotocol/BlockStorageBucketNoNewBlock-80ddaf0fa7944fb4a9c5a4ffb4bbd6e2"

  - alert: ProverErrors
    expr: max by (testnet) (max_over_time(Coda_watchdog_prover_errors_total ${rule_filter} [${alert_timeframe}])) > 0
    labels:
      testnet: "{{ $labels.testnet }}"
      severity: critical
    annotations:
      summary: "{{ $labels.testnet }} has observed a prover error"
      description: "{{ $value }} Prover errors on network {{ $labels.testnet }}."

  - alert: NodesNotSynced
    expr: min by (testnet) (Coda_watchdog_nodes_synced ${rule_filter}) <= .5
    labels:
      testnet: "{{ $labels.testnet }}"
      severity: critical
    annotations:
      summary: "{{ $labels.testnet }} has <= 50% of nodes synced"
      description: "Nodes sync rate of {{ $value }} is <= 50% on network {{ $labels.testnet }}."
      runbook: "https://www.notion.so/minaprotocol/Nodes-not-synced-34e4d4eeaeaf47e381de660bab9ce7b7"

  - alert: NodesOutOfSync
    expr: min by (testnet) (avg_over_time(Coda_watchdog_nodes_synced_near_best_tip ${rule_filter} [${alert_timeframe}])) < .6
    labels:
      testnet: "{{ $labels.testnet }}"
      severity: critical
    annotations:
      summary: "{{ $labels.testnet }} has < 60% of nodes that are synced on the same best tip"
      description: "< 60% of nodes that are synced are on the same best tip for  network {{ $labels.testnet }} with rate of {{ $value }}."
      runbook: "https://www.notion.so/minaprotocol/Nodes-out-of-sync-0f29c739e47c42e4adabe62a2a0316bd"

  - alert: O1NodesOutOfSync
    expr: min by (testnet) (increase(Coda_Transition_frontier_max_blocklength_observed ${rule_filter} [${alert_timeframe}])) < 1
    for: ${alert_evaluation_duration}
    labels:
      testnet: "{{ $labels.testnet }}"
      severity: critical
    annotations:
      summary: "One or more {{ $labels.testnet }} nodes are stuck at an old block height (Observed block height did not increase in the last hour)"
      description: "{{ $value }} blocks have been validated on network {{ $labels.testnet }} in the last hour (according to some node)."
      runbook: "https://www.notion.so/minaprotocol/Nodes-out-of-sync-0f29c739e47c42e4adabe62a2a0316bd"

  - alert: LowPeerCount
    expr: min by (testnet) (Coda_Network_peers ${rule_filter}) < 3
    for: ${alert_evaluation_duration}
    labels:
      testnet: "{{ $labels.testnet }}"
      severity: critical
    annotations:
      summary: "{{ $labels.testnet }} avg. peer count is critically low"
      description: "Critically low peer count of {{ $value }} on network {{ $labels.testnet }}."
      runbook: "https://www.notion.so/minaprotocol/LowPeerCount-3a66ae1ca6fd44b585eca37f9206d429"

  - alert: CriticallyLowMinWindowDensity
    expr: quantile by (testnet) (0.5, Coda_Transition_frontier_min_window_density ${rule_filter}) <= 13
    for: ${alert_evaluation_duration}
    labels:
      testnet: "{{ $labels.testnet }}"
      severity: critical
    annotations:
      summary: "{{ $labels.testnet }} min density is critically low"
      description: "Critically low min density of {{ $value }} on network {{ $labels.testnet }}."
      runbook: "https://www.notion.so/minaprotocol/LowMinWindowDensity-Runbook-7908635be4754b44a862d9bec8edc239"

  - alert: LowFillRate
    expr: quantile by (testnet) (0.5, Coda_Transition_frontier_slot_fill_rate ${rule_filter}) < 0.75 * 0.6
    for: 1h
    labels:
      testnet: "{{ $labels.testnet }}"
      severity: critical
    annotations:
      summary: "{{ $labels.testnet }} slot fill rate is critically low"
      description: "Lower fill rate of {{ $value }} than expected on network {{ $labels.testnet }}."
      runbook: "https://www.notion.so/minaprotocol/LowFillRate-36efb1cd9b5d461db6976bc1938fab9e"

  - alert: NoTransactionsInSeveralBlocks
    expr: quantile by (testnet) (0.5, Coda_Transition_frontier_empty_blocks_at_best_tip ${rule_filter}) >= 5
    labels:
      testnet: "{{ $labels.testnet }}"
      severity: critical
    annotations:
      summary: "{{ $labels.testnet }} has >= 5 blocks without transactions at the tip"
      description: "{{ $value }} blocks without transactions on tip of network {{ $labels.testnet }}."
      runbook: "https://www.notion.so/minaprotocol/No-Transactions-In-Several-Blocks-55ca13df38dd4c3491e11d8ea8020c08"

  - alert: NoCoinbaseInBlocks
    expr: quantile by (testnet) (0.5, Coda_Transition_frontier_best_tip_coinbase ${rule_filter}) < 1
    for: ${alert_evaluation_duration}
    labels:
      testnet: "{{ $labels.testnet }}"
      severity: critical
    annotations:
      summary: "{{ $labels.testnet }} has blocks without coinbases"
      description: "{{ $value }} Blocks without coinbases on tip of network {{ $labels.testnet }}."
      runbook: "https://www.notion.so/minaprotocol/NoCoinbaseInBlocks-aacbc2a4f9334d0db2de20c2f77ac34f"

  - alert: LongFork
    expr: max by (testnet) (Coda_Transition_frontier_longest_fork ${rule_filter}) >= 16
    labels:
      testnet: "{{ $labels.testnet }}"
      severity: critical
    annotations:
      summary: "{{ $labels.testnet }} has a fork of length at least 16"
      description: "Fork of length {{ $value }} on network {{ $labels.testnet }}."
      runbook: "https://www.notion.so/minaprotocol/LongFork-e65e5ad7437f4f4dbac201abbf9ace81"

  - alert: OldBestTip
    expr: min by (testnet) ((time() - 1609459200) - Coda_Transition_frontier_best_tip_slot_time_sec ${rule_filter}) >= 15 * 180
    labels:
      testnet: "{{ $labels.testnet }}"
      severity: critical
    annotations:
      summary: "{{ $labels.testnet }}: all nodes have best tips older than 15 slots"
      description: "All nodes have best tips older than 15 slots (45 minutes) on network {{ $labels.testnet }}. Best tip: {{ $value }}"
      runbook: "https://www.notion.so/minaprotocol/OldBestTip-8afa955101b642bd8356edfd0b03b640"

  - alert: NoNewSnarks
    expr: min by (testnet) ((time() - 1609459200) - Coda_Snark_work_useful_snark_work_received_time_sec ${rule_filter}) >= 2 * 180 and max by (testnet) (Coda_Snark_work_pending_snark_work ${rule_filter}) != 0
    labels:
      testnet: "{{ $labels.testnet }}"
      severity: critical
    annotations:
      summary: "{{ $labels.testnet }}: no new SNARK work seen for 2 slots."
      description: "No node has received SNARK work in the last 2 slots (6 minutes) on network {{ $labels.testnet }}."
      runbook: "https://www.notion.so/minaprotocol/NoNewSnarks-f86d27c81af54954b2fb61378bff9d4d"

  - alert: NoNewTransactions
    expr: min by (testnet) ((time() - 1609459200) - Coda_Transaction_pool_useful_transactions_received_time_sec ${rule_filter}) >= 2 * 180
    labels:
      testnet: "{{ $labels.testnet }}"
      severity: critical
    annotations:
      summary: "{{ $labels.testnet }}: no new transactions seen for 2 slots."
      description: "No node has received transactions in their transaction pool in the last 2 slots (6 minutes) on network {{ $labels.testnet }}."
      runbook: "https://www.notion.so/minaprotocol/NoNewTransactions-27dbeafab8ea4d659ee6f748acb2fd6c"

  - alert: HighUnparentedBlockCount
    expr: max by (testnet) (Coda_Archive_unparented_blocks ${rule_filter}) > 30
    for: ${alert_evaluation_duration}
    labels:
      testnet: "{{ $labels.testnet }}"
      severity: critical
    annotations:
      summary: "{{ $labels.testnet }} has a critically high unparented block count"
      description: "{{ $value }} Unparented block count is critically high on network {{ $labels.testnet }}."
      runbook: "https://www.notion.so/minaprotocol/Archive-Node-Metrics-9edf9c51dd344f1fbf6722082a2e2465"

  - alert: HighMissingBlockCount
    expr: max by (testnet) (Coda_Archive_missing_blocks ${rule_filter}) > 30
    for: ${alert_evaluation_duration}
    labels:
      testnet: "{{ $labels.testnet }}"
      severity: critical
    annotations:
      summary: "{{ $labels.testnet }} has a critically high missing block count"
      description: "{{ $value }} Missing block count is critically high on network {{ $labels.testnet }}."
      runbook: "https://www.notion.so/minaprotocol/Archive-Node-Metrics-9edf9c51dd344f1fbf6722082a2e2465"

  - alert: FewBlocksPerHour
    expr: quantile by (testnet) (0.5, increase(Coda_Transition_frontier_max_blocklength_observed ${rule_filter} [30m])) < 1
    for: ${alert_evaluation_duration}
    labels:
      testnet: "{{ $labels.testnet }}"
      severity: critical
    annotations:
      summary: "One or more {{ $labels.testnet }} nodes are stuck at an old block height (Observed block height did not increase in the last 30m)"
      description: "{{ $value }} blocks have been validated on network {{ $labels.testnet }} in the last hour (according to some node)."
      runbook: "https://www.notion.so/minaprotocol/FewBlocksPerHour-47a6356f093242d988b0d9527ce23478"

<<<<<<< HEAD
  - alert: StuckInBootstrap
    expr: count by (testnet) (increase(Coda_Runtime_process_uptime_ms_total{syncStatus = "BOOTSTRAP"}[2h]) >= 7200000) > 0
    for: ${alert_evaluation_duration}
    labels:
      testnet: "{{ $labels.testnet }}"
      severity: critical 
    annotations:
      summary: "One or more {{ $labels.testnet }} nodes are stuck at bootstrap for more than 2 hours"

  - alert: StuckInCatchup 
    expr: count by (testnet) (increase(Coda_Runtime_process_uptime_ms_total{syncStatus = "CATCHUP"}[2h]) >= 7200000) > 0
    for: ${alert_evaluation_duration}
    labels:
      testnet: "{{ $labels.testnet }}"
      severity: critical 
    annotations:
      summary: "One or more {{ $labels.testnet }} nodes are stuck at catchup for more than 2 hours"


=======
>>>>>>> fe8d85b4
- name: Warnings
  rules:
  - alert: HighBlockGossipLatency
    expr: max by (testnet) (max_over_time(Coda_Block_latency_gossip_time ${rule_filter} [${alert_timeframe}])) > 200
    for: ${alert_evaluation_duration}
    labels:
      testnet: "{{ $labels.testnet }}"
      severity: warning
    annotations:
      summary: "{{ $labels.testnet }} block gossip latency is high"
      description: "High block gossip latency of {{ $value }}(ms) within {{ $labels.testnet }} network."
      runbook: "https://www.notion.so/minaprotocol/HighBlockGossipLatency-2096501c7cf34032b44e903ec1a4d79c"

  - alert: SomewhatOldBestTip
    expr: count by (testnet) (((time() - 1609459200) - Coda_Transition_frontier_best_tip_slot_time_sec ${rule_filter}) >= 8 * 180) > 1
    labels:
      testnet: "{{ $labels.testnet }}"
      severity: warning
    annotations:
      summary: "{{ $labels.testnet }}: at least 2 nodes have best tips older than 8 slots"
      description: "At least 2 nodes have best tips older than 8 slots (24 minutes) on network {{ $labels.testnet }}."
      runbook: "https://www.notion.so/minaprotocol/SomewhatOldBestTip-bb1509582bdd4908bcda656eebf421b5"

  - alert: MediumFork
    expr: max by (testnet) (Coda_Transition_frontier_longest_fork ${rule_filter}) >= 8
    labels:
      testnet: "{{ $labels.testnet }}"
      severity: warning
    annotations:
      summary: "{{ $labels.testnet }} has a fork of length at least 8"
      description: "Fork of length {{ $value }} on network {{ $labels.testnet }}."
      runbook: "https://www.notion.so/minaprotocol/MediumFork-0a530813af2e40c491cdf01b3a2b2304"

  - alert: NoTransactionsInAtLeastOneBlock
    expr: max by (testnet) (Coda_Transition_frontier_empty_blocks_at_best_tip ${rule_filter}) > 0
    labels:
      testnet: "{{ $labels.testnet }}"
      severity: warning
    annotations:
      summary: "{{ $labels.testnet }} has at least 1 block without transactions at the tip"
      description: "{{ $value }} Blocks without transactions on tip of network {{ $labels.testnet }}."
      runbook: "https://www.notion.so/minaprotocol/NoTransactionsInAtLeastOneBlock-049250ff7ae84de990233c7b6d35f763"

  - alert: LowMinWindowDensity
    expr: quantile by (testnet) (0.5, Coda_Transition_frontier_min_window_density ${rule_filter}) <= 35
    for: ${alert_evaluation_duration}
    labels:
      testnet: "{{ $labels.testnet }}"
      severity: warning
    annotations:
      summary: "{{ $labels.testnet }} min density is low"
      description: "Low min density on network {{ $labels.testnet }}."
      runbook: "https://www.notion.so/minaprotocol/LowMinWindowDensity-Runbook-7908635be4754b44a862d9bec8edc239"

  - alert: SeedListDegraded
    expr: min by (testnet) (Coda_watchdog_seeds_reachable ${rule_filter}) <= 0.5
    labels:
      testnet: "{{ $labels.testnet }}"
      severity: warning
    annotations:
      summary: "{{ $labels.testnet }} seed list is degraded (less than 50% reachable)"
      description: "Seed list is degraded at {{ $value }} on network {{ $labels.testnet }}."
      runbook: "https://www.notion.so/minaprotocol/SeedListDown-d8d4e14609884c63a7086309336f3462"

  - alert: LowDisconnectedBlocksPerHour
    expr: max by (testnet) (increase(Coda_Rejected_blocks_no_common_ancestor ${rule_filter} [${alert_timeframe}])) > 0
    labels:
      testnet: "{{ $labels.testnet }}"
      severity: warning
    annotations:
      summary: "{{ $labels.testnet }} has at least 1 blocks that have been produced on a remote side chains in the last hour"
      description: "{{ $value }} blocks have been produced that share no common ancestor with our transition frontier on network {{ $labels.test }} in the last hour."
      runbook: "https://www.notion.so/minaprotocol/LowDisconnectedBlocksPerHour-32bd49852fbb499090106fe63a504859"

  - alert: LowOldBlocksPerHour
    expr: max by (testnet) (increase(Coda_Rejected_blocks_worse_than_root ${rule_filter} [${alert_timeframe}])) > 0
    labels:
      testnet: "{{ $labels.testnet }}"
      severity: warning
    annotations:
      summary: "{{ $labels.testnet }} has at least 1 blocks that are not selected over the root of our transition frontier in the last hour"
      description: "{{ $value }} blocks have been produced that are not selected over the root of our transition frontier in the last hour"
      runbook: "https://www.notion.so/minaprotocol/LowOldBlocksPerHour-1cc2e92b8ca944869d810f7afd7c2d78"

  - alert: LowInvalidProofPerHour
    expr: max by (testnet) (increase(Coda_Rejected_blocks_invalid_proof ${rule_filter} [${alert_timeframe}])) > 0
    labels:
      testnet: "{{ $labels.testnet }}"
      severity: warning
    annotations:
      summary: "{{ $labels.testnet }} has at least 1 blocks that contains an invalid blockchain snark proof in last hour"
      description: "{{ $value }} blocks have been produced that contains an invalid blockchain snark proof in last hour"
      runbook: "https://www.notion.so/minaprotocol/LowInvalidProofPerHour-b6e88b9ae84f47169e7f86017ab9e340"

  - alert: LowPostgresBlockHeightGrowth
    expr: min by (testnet) (increase(Coda_Archive_max_block_height ${rule_filter} [${alert_timeframe}])) < 1
    for: ${alert_evaluation_duration}
    labels:
      testnet: "{{ $labels.testnet }}"
      severity: warning
    annotations:
      summary: "{{ $labels.testnet }} rate of archival of network blocks in Postgres DB is lower than expected"
      description: "The rate of {{ $value }} new blocks observed by archive postgres instances is low on network {{ $labels.testnet }}."
      runbook: "https://www.notion.so/minaprotocol/Archive-Node-Metrics-9edf9c51dd344f1fbf6722082a2e2465"

  - alert: NodeRestarted
    expr: count by (testnet) (Coda_Runtime_process_uptime_ms_total ${rule_filter} < 360000) > 0
    labels:
      testnet: "{{ $labels.testnet }}"
      severity: warning
    annotations:
      summary: "At least one of the nodes on {{ $labels.testnet }} restarted"
      description: "{{ $value }} nodes on {{ $labels.testnet }} restarted"
      runbook: "https://www.notion.so/minaprotocol/NodeRestarted-99a1cf710ff14aa6930a9f12ad5813a5"

  - alert: UnparentedBlocksObserved
    expr: max by (testnet) (Coda_Archive_unparented_blocks ${rule_filter}) > 1
    for: ${alert_evaluation_duration}
    labels:
      testnet: "{{ $labels.testnet }}"
      severity: warning
    annotations:
      summary: "Unparented blocks observed on {{ $labels.testnet }}"
      description: "{{ $value }} Unparented block(s) observed on network {{ $labels.testnet }}."
      runbook: "https://www.notion.so/minaprotocol/Archive-Node-Metrics-9edf9c51dd344f1fbf6722082a2e2465"

  - alert: MissingBlocksObserved
    expr: max by (testnet) (Coda_Archive_missing_blocks ${rule_filter}) > 0
    for: ${alert_evaluation_duration}
    labels:
      testnet: "{{ $labels.testnet }}"
      severity: warning
    annotations:
      summary: "Missing blocks observed on {{ $labels.testnet }}"
      description: "{{ $value }} Missing block(s) observed on network {{ $labels.testnet }}."
      runbook: "https://www.notion.so/minaprotocol/Archive-Node-Metrics-9edf9c51dd344f1fbf6722082a2e2465"

- name: Berkeley alerts
  rules:
  - alert: WatchdogClusterCrashes
    expr: max by (testnet) (max_over_time(Coda_watchdog_cluster_crashes {${berkeley_testnet}} [${alert_timeframe}])) > 0.5
    labels:
      testnet: "{{ $labels.testnet }}"
      severity: critical
    annotations:
      summary: "{{ $labels.testnet }} cluster nodes have crashed"
      description: "{{ $value }} Cluster nodes have crashed on network {{ $labels.testnet }}."
      runbook: "https://www.notion.so/minaprotocol/WatchdogClusterCrashes-1741e31b59ef4467a3bd19158418c4d8"

  - alert: MultipleNodeRestarted
    expr: count by (testnet) (Coda_Runtime_process_uptime_ms_total {${berkeley_testnet}} < 600000) > 2
    labels:
      testnet: "{{ $labels.testnet }}"
      severity: critical
    annotations:
      summary: "At least 3 nodes on {{ $labels.testnet }} restarted"
      description: "{{ $value }} nodes on {{ $labels.testnet }} restarted"
      runbook: "https://www.notion.so/minaprotocol/MultipleNodeRestarted-360bc1ed48a24dfca4bcbae1e29d0584"

  - alert: HighDisconnectedBlocksPerHour
    expr: max by (testnet) (increase(Coda_Rejected_blocks_no_common_ancestor {${berkeley_testnet},${synced_status_filter}}  [${alert_timeframe}])) > 3
    labels:
      testnet: "{{ $labels.testnet }}"
      severity: critical
    annotations:
      summary: "{{ $labels.testnet }} has more than 3 blocks that have been produced on a remote side chains in the last hour"
      description: "{{ $value }} blocks have been produced that share no common ancestor with our transition frontier on network {{ $labels.test }} in the last hour."
      runbook: "https://www.notion.so/minaprotocol/HighDisconnectedBlocksPerHour-14da6dc40386439799eb2a573d077ecb"

  - alert: HighOldBlocksPerHour
    expr: max by (testnet) (increase(Coda_Rejected_blocks_worse_than_root {${berkeley_testnet},${synced_status_filter}}  [${alert_timeframe}])) > 5
    labels:
      testnet: "{{ $labels.testnet }}"
      severity: critical
    annotations:
      summary: "{{ $labels.testnet }} has more than 5 blocks that are not selected over the root of our transition frontier in the last hour"
      description: "{{ $value }} blocks have been produced that are not selected over the root of our transition frontier in the last hour"
      runbook: "https://www.notion.so/minaprotocol/HighOldBlocksPerHour-134ba51aef4d482bb065ce7a02dd8fb7"

  - alert: HighInvalidProofPerHour
    expr: max by (testnet) (increase(Coda_Rejected_blocks_invalid_proof {${berkeley_testnet}}  [${alert_timeframe}])) > 3
    labels:
      testnet: "{{ $labels.testnet }}"
      severity: critical
    annotations:
      summary: "{{ $labels.testnet }} has more than 3 blocks that contains an invalid blockchain snark proof in last hour"
      description: "{{ $value }} blocks have been produced that contains an invalid blockchain snark proof in last hour"
      runbook: "https://www.notion.so/minaprotocol/HighInvalidProofPerHour-8ff715ccf9564b6e8a27b5a9dc65ef77"

  - alert: WatchdogNoNewLogs
    expr: max by (testnet) (Coda_watchdog_pods_with_no_new_logs {${berkeley_testnet}}) > 0
    for: 12m
    labels:
      testnet: "{{ $labels.testnet }}"
      severity: critical
    annotations:
      summary: "{{ $labels.testnet }} has pods which have not logged in an hour"
      description: "There are no new logs in the last hour for {{ $value }} pods on network {{ $labels.testnet }}."
      runbook: "https://www.notion.so/minaprotocol/WatchdogNoNewLogs-7ffb7a74bad542c78961abddd9004489"

  - alert: SeedListDown
    expr: min by (testnet) (min_over_time(Coda_watchdog_seeds_reachable {${berkeley_testnet}} [${alert_timeframe}])) == 0
    labels:
      testnet: "{{ $labels.testnet }}"
      severity: critical
    annotations:
      summary: "{{ $labels.testnet }} seed list is down (no seeds are reachable)"
      description: "Seed list is down on network {{ $labels.testnet }}."
      runbook: "https://www.notion.so/minaprotocol/SeedListDown-d8d4e14609884c63a7086309336f3462"

  - alert: BlockStorageBucketNoNewBlocks
    expr: min by (testnet) (min_over_time(Coda_watchdog_recent_google_bucket_blocks {${berkeley_testnet}} [${alert_timeframe}])) >= 30*60
    labels:
      testnet: "{{ $labels.testnet }}"
      severity: critical
    annotations:
      summary: "{{ $labels.testnet }} has no new blocks posted to the google block storage bucket recently"
      description: "{{ $value }} new blocks posted to the google storage bucket for {{ $labels.testnet }}."
      runbook: "https://www.notion.so/minaprotocol/BlockStorageBucketNoNewBlock-80ddaf0fa7944fb4a9c5a4ffb4bbd6e2"

  - alert: ProverErrors
    expr: max by (testnet) (max_over_time(Coda_watchdog_prover_errors_total {${berkeley_testnet}} [${alert_timeframe}])) > 0
    labels:
      testnet: "{{ $labels.testnet }}"
      severity: critical
    annotations:
      summary: "{{ $labels.testnet }} has observed a prover error"
      description: "{{ $value }} Prover errors on network {{ $labels.testnet }}."

  - alert: NodesNotSynced
    expr: min by (testnet) (Coda_watchdog_nodes_synced {${berkeley_testnet}}) <= .5
    labels:
      testnet: "{{ $labels.testnet }}"
      severity: critical
    annotations:
      summary: "{{ $labels.testnet }} has <= 50% of nodes synced"
      description: "Nodes sync rate of {{ $value }} is <= 50% on network {{ $labels.testnet }}."
      runbook: "https://www.notion.so/minaprotocol/Nodes-not-synced-34e4d4eeaeaf47e381de660bab9ce7b7"

  - alert: NodesOutOfSync
    expr: min by (testnet) (avg_over_time(Coda_watchdog_nodes_synced_near_best_tip {${berkeley_testnet}} [${alert_timeframe}])) < .6
    labels:
      testnet: "{{ $labels.testnet }}"
      severity: critical
    annotations:
      summary: "{{ $labels.testnet }} has < 60% of nodes that are synced on the same best tip"
      description: "< 60% of nodes that are synced are on the same best tip for  network {{ $labels.testnet }} with rate of {{ $value }}."
      runbook: "https://www.notion.so/minaprotocol/Nodes-out-of-sync-0f29c739e47c42e4adabe62a2a0316bd"

  - alert: O1NodesOutOfSync
    expr: min by (testnet) (increase(Coda_Transition_frontier_max_blocklength_observed {${berkeley_testnet}} [${alert_timeframe}])) < 1
    for: ${alert_evaluation_duration}
    labels:
      testnet: "{{ $labels.testnet }}"
      severity: critical
    annotations:
      summary: "One or more {{ $labels.testnet }} nodes are stuck at an old block height (Observed block height did not increase in the last hour)"
      description: "{{ $value }} blocks have been validated on network {{ $labels.testnet }} in the last hour (according to some node)."
      runbook: "https://www.notion.so/minaprotocol/Nodes-out-of-sync-0f29c739e47c42e4adabe62a2a0316bd"

  - alert: LowPeerCount
    expr: min by (testnet) (Coda_Network_peers {${berkeley_testnet},${synced_status_filter}} ) < 3
    for: ${alert_evaluation_duration}
    labels:
      testnet: "{{ $labels.testnet }}"
      severity: critical
    annotations:
      summary: "{{ $labels.testnet }} avg. peer count is critically low"
      description: "Critically low peer count of {{ $value }} on network {{ $labels.testnet }}."
      runbook: "https://www.notion.so/minaprotocol/LowPeerCount-3a66ae1ca6fd44b585eca37f9206d429"

  - alert: CriticallyLowMinWindowDensity
    expr: quantile by (testnet) (0.5, Coda_Transition_frontier_min_window_density {${berkeley_testnet},${synced_status_filter}} ) <= 35
    for: ${alert_evaluation_duration}
    labels:
      testnet: "{{ $labels.testnet }}"
      severity: critical
    annotations:
      summary: "{{ $labels.testnet }} min density is critically low"
      description: "Critically low min density of {{ $value }} on network {{ $labels.testnet }}."
      runbook: "https://www.notion.so/minaprotocol/LowMinWindowDensity-Runbook-7908635be4754b44a862d9bec8edc239"

  - alert: LowFillRate
    expr: quantile by (testnet) (0.5, Coda_Transition_frontier_slot_fill_rate {${berkeley_testnet},${synced_status_filter}} ) < 0.75 * 0.6
    for: 1h
    labels:
      testnet: "{{ $labels.testnet }}"
      severity: critical
    annotations:
      summary: "{{ $labels.testnet }} slot fill rate is critically low"
      description: "Lower fill rate of {{ $value }} than expected on network {{ $labels.testnet }}."
      runbook: "https://www.notion.so/minaprotocol/LowFillRate-36efb1cd9b5d461db6976bc1938fab9e"

  - alert: NoTransactionsInSeveralBlocks
    expr: quantile by (testnet) (0.5, Coda_Transition_frontier_empty_blocks_at_best_tip {${berkeley_testnet},${synced_status_filter}} ) >= 5
    labels:
      testnet: "{{ $labels.testnet }}"
      severity: critical
    annotations:
      summary: "{{ $labels.testnet }} has >= 5 blocks without transactions at the tip"
      description: "{{ $value }} blocks without transactions on tip of network {{ $labels.testnet }}."
      runbook: "https://www.notion.so/minaprotocol/No-Transactions-In-Several-Blocks-55ca13df38dd4c3491e11d8ea8020c08"

  - alert: NoCoinbaseInBlocks
    expr: quantile by (testnet) (0.5, Coda_Transition_frontier_best_tip_coinbase {${berkeley_testnet},${synced_status_filter}} ) < 1
    for: ${alert_evaluation_duration}
    labels:
      testnet: "{{ $labels.testnet }}"
      severity: critical
    annotations:
      summary: "{{ $labels.testnet }} has blocks without coinbases"
      description: "{{ $value }} Blocks without coinbases on tip of network {{ $labels.testnet }}."
      runbook: "https://www.notion.so/minaprotocol/NoCoinbaseInBlocks-aacbc2a4f9334d0db2de20c2f77ac34f"

  - alert: LongFork
    expr: max by (testnet) (Coda_Transition_frontier_longest_fork {${berkeley_testnet},${synced_status_filter}} ) >= 16
    labels:
      testnet: "{{ $labels.testnet }}"
      severity: critical
    annotations:
      summary: "{{ $labels.testnet }} has a fork of length at least 16"
      description: "Fork of length {{ $value }} on network {{ $labels.testnet }}."
      runbook: "https://www.notion.so/minaprotocol/LongFork-e65e5ad7437f4f4dbac201abbf9ace81"

  - alert: OldBestTip
    expr: min by (testnet) ((time() - 1609459200) - Coda_Transition_frontier_best_tip_slot_time_sec {${berkeley_testnet},${synced_status_filter}} ) >= 15 * 180
    labels:
      testnet: "{{ $labels.testnet }}"
      severity: critical
    annotations:
      summary: "{{ $labels.testnet }}: all nodes have best tips older than 15 slots"
      description: "All nodes have best tips older than 15 slots (45 minutes) on network {{ $labels.testnet }}. Best tip: {{ $value }}"
      runbook: "https://www.notion.so/minaprotocol/OldBestTip-8afa955101b642bd8356edfd0b03b640"

  - alert: NoNewSnarks
    expr: min by (testnet) ((time() - 1609459200) - Coda_Snark_work_useful_snark_work_received_time_sec {${berkeley_testnet},${synced_status_filter}} ) >= 2 * 180 and max by (testnet) (Coda_Snark_work_pending_snark_work {${berkeley_testnet},${synced_status_filter}} ) != 0
    labels:
      testnet: "{{ $labels.testnet }}"
      severity: critical
    annotations:
      summary: "{{ $labels.testnet }}: no new SNARK work seen for 2 slots."
      description: "No node has received SNARK work in the last 2 slots (6 minutes) on network {{ $labels.testnet }}."
      runbook: "https://www.notion.so/minaprotocol/NoNewSnarks-f86d27c81af54954b2fb61378bff9d4d"

  - alert: NoNewTransactions
    expr: min by (testnet) ((time() - 1609459200) - Coda_Transaction_pool_useful_transactions_received_time_sec {${berkeley_testnet},${synced_status_filter}} ) >= 2 * 180
    labels:
      testnet: "{{ $labels.testnet }}"
      severity: critical
    annotations:
      summary: "{{ $labels.testnet }}: no new transactions seen for 2 slots."
      description: "No node has received transactions in their transaction pool in the last 2 slots (6 minutes) on network {{ $labels.testnet }}."
      runbook: "https://www.notion.so/minaprotocol/NoNewTransactions-27dbeafab8ea4d659ee6f748acb2fd6c"

  - alert: FewBlocksPerHour
    expr: quantile by (testnet) (0.5, increase(Coda_Transition_frontier_max_blocklength_observed {${berkeley_testnet},${synced_status_filter}}  [30m])) < 1
<<<<<<< HEAD
=======
    for: ${alert_evaluation_duration}
    labels:
      testnet: "{{ $labels.testnet }}"
      severity: critical
    annotations:
      summary: "One or more {{ $labels.testnet }} nodes are stuck at an old block height (Observed block height did not increase in the last 30m)"
      description: "{{ $value }} blocks have been validated on network {{ $labels.testnet }} in the last hour (according to some node)."
      runbook: "https://www.notion.so/minaprotocol/FewBlocksPerHour-47a6356f093242d988b0d9527ce23478"

  - alert: StuckInBootstrap
    expr: max by (testnet) (increase(Coda_Runtime_process_uptime_ms_total{${berkeley_testnet},syncStatus = "BOOTSTRAP"}[2h])) >= 6000000
    for: ${alert_evaluation_duration}
    labels:
      testnet: "{{ $labels.testnet }}"
      severity: critical
    annotations:
      summary: "One or more {{ $labels.testnet }} nodes are stuck at bootstrap for more than 100 mins within the recent 2 hours"

  - alert: StuckInCatchup
    expr: max by (testnet) (increase(Coda_Runtime_process_uptime_ms_total{${berkeley_testnet},syncStatus = "CATCHUP"}[2h])) >= 6000000
>>>>>>> fe8d85b4
    for: ${alert_evaluation_duration}
    labels:
      testnet: "{{ $labels.testnet }}"
      severity: critical
    annotations:
      summary: "One or more {{ $labels.testnet }} nodes are stuck at catchup for more than 100 mins within the recent 2 hours"

  - alert: HighBlockGossipLatency
    expr: max by (testnet) (max_over_time(Coda_Block_latency_gossip_time {${berkeley_testnet},${synced_status_filter}}  [${alert_timeframe}])) > 200
    for: ${alert_evaluation_duration}
    labels:
      testnet: "{{ $labels.testnet }}"
      severity: warning
    annotations:
      summary: "{{ $labels.testnet }} block gossip latency is high"
      description: "High block gossip latency of {{ $value }}(ms) within {{ $labels.testnet }} network."
      runbook: "https://www.notion.so/minaprotocol/HighBlockGossipLatency-2096501c7cf34032b44e903ec1a4d79c"

  - alert: SomewhatOldBestTip
    expr: count by (testnet) (((time() - 1609459200) - Coda_Transition_frontier_best_tip_slot_time_sec {${berkeley_testnet},${synced_status_filter}} ) >= 8 * 180) > 1
    labels:
      testnet: "{{ $labels.testnet }}"
      severity: warning
    annotations:
      summary: "{{ $labels.testnet }}: at least 2 nodes have best tips older than 8 slots"
      description: "At least 2 nodes have best tips older than 8 slots (24 minutes) on network {{ $labels.testnet }}."
      runbook: "https://www.notion.so/minaprotocol/SomewhatOldBestTip-bb1509582bdd4908bcda656eebf421b5"

  - alert: MediumFork
    expr: max by (testnet) (Coda_Transition_frontier_longest_fork {${berkeley_testnet},${synced_status_filter}} ) >= 8
    labels:
      testnet: "{{ $labels.testnet }}"
      severity: warning
    annotations:
      summary: "{{ $labels.testnet }} has a fork of length at least 8"
      description: "Fork of length {{ $value }} on network {{ $labels.testnet }}."
      runbook: "https://www.notion.so/minaprotocol/MediumFork-0a530813af2e40c491cdf01b3a2b2304"

  - alert: NoTransactionsInAtLeastOneBlock
    expr: max by (testnet) (Coda_Transition_frontier_empty_blocks_at_best_tip {${berkeley_testnet},${synced_status_filter}} ) > 0
    labels:
      testnet: "{{ $labels.testnet }}"
      severity: warning
    annotations:
      summary: "{{ $labels.testnet }} has at least 1 block without transactions at the tip"
      description: "{{ $value }} Blocks without transactions on tip of network {{ $labels.testnet }}."
      runbook: "https://www.notion.so/minaprotocol/NoTransactionsInAtLeastOneBlock-049250ff7ae84de990233c7b6d35f763"

  - alert: LowMinWindowDensity
    expr: quantile by (testnet) (0.5, Coda_Transition_frontier_min_window_density {${berkeley_testnet},${synced_status_filter}} ) <= 60
    for: ${alert_evaluation_duration}
    labels:
      testnet: "{{ $labels.testnet }}"
      severity: warning
    annotations:
      summary: "{{ $labels.testnet }} min density is low"
      description: "Low min density on network {{ $labels.testnet }}."
      runbook: "https://www.notion.so/minaprotocol/LowMinWindowDensity-Runbook-7908635be4754b44a862d9bec8edc239"

  - alert: SeedListDegraded
    expr: min by (testnet) (Coda_watchdog_seeds_reachable {${berkeley_testnet}}) <= 0.5
    labels:
      testnet: "{{ $labels.testnet }}"
      severity: warning
    annotations:
      summary: "{{ $labels.testnet }} seed list is degraded (less than 50% reachable)"
      description: "Seed list is degraded at {{ $value }} on network {{ $labels.testnet }}."
      runbook: "https://www.notion.so/minaprotocol/SeedListDown-d8d4e14609884c63a7086309336f3462"

  - alert: LowDisconnectedBlocksPerHour
    expr: max by (testnet) (increase(Coda_Rejected_blocks_no_common_ancestor {${berkeley_testnet},${synced_status_filter}}  [${alert_timeframe}])) > 0
    labels:
      testnet: "{{ $labels.testnet }}"
      severity: warning
    annotations:
      summary: "{{ $labels.testnet }} has at least 1 blocks that have been produced on a remote side chains in the last hour"
      description: "{{ $value }} blocks have been produced that share no common ancestor with our transition frontier on network {{ $labels.test }} in the last hour."
      runbook: "https://www.notion.so/minaprotocol/LowDisconnectedBlocksPerHour-32bd49852fbb499090106fe63a504859"

  - alert: LowOldBlocksPerHour
    expr: max by (testnet) (increase(Coda_Rejected_blocks_worse_than_root {${berkeley_testnet},${synced_status_filter}}  [${alert_timeframe}])) > 0
    labels:
      testnet: "{{ $labels.testnet }}"
      severity: warning
    annotations:
      summary: "{{ $labels.testnet }} has at least 1 blocks that are not selected over the root of our transition frontier in the last hour"
      description: "{{ $value }} blocks have been produced that are not selected over the root of our transition frontier in the last hour"
      runbook: "https://www.notion.so/minaprotocol/LowOldBlocksPerHour-1cc2e92b8ca944869d810f7afd7c2d78"

  - alert: LowInvalidProofPerHour
    expr: max by (testnet) (increase(Coda_Rejected_blocks_invalid_proof {${berkeley_testnet}}  [${alert_timeframe}])) > 0
    labels:
      testnet: "{{ $labels.testnet }}"
      severity: warning
    annotations:
      summary: "{{ $labels.testnet }} has at least 1 blocks that contains an invalid blockchain snark proof in last hour"
      description: "{{ $value }} blocks have been produced that contains an invalid blockchain snark proof in last hour"
      runbook: "https://www.notion.so/minaprotocol/LowInvalidProofPerHour-b6e88b9ae84f47169e7f86017ab9e340"

  - alert: NodeRestarted
    expr: count by (testnet) (Coda_Runtime_process_uptime_ms_total {${berkeley_testnet}} < 360000) > 0
    labels:
      testnet: "{{ $labels.testnet }}"
      severity: warning
    annotations:
      summary: "At least one of the nodes on {{ $labels.testnet }} restarted"
      description: "{{ $value }} nodes on {{ $labels.testnet }} restarted"
      runbook: "https://www.notion.so/minaprotocol/NodeRestarted-99a1cf710ff14aa6930a9f12ad5813a5"

- name: Berkeley archive node alerts
  rules:
  - alert: HighUnparentedBlockCount
    expr: max by (testnet) (Coda_Archive_unparented_blocks {${berkeley_testnet}}) > 30
    for: ${alert_evaluation_duration}
    labels:
      testnet: "{{ $labels.testnet }}"
      severity: critical
    annotations:
      summary: "{{ $labels.testnet }} has a critically high unparented block count"
      description: "{{ $value }} Unparented block count is critically high on network {{ $labels.testnet }}."
      runbook: "https://www.notion.so/minaprotocol/Archive-Node-Metrics-9edf9c51dd344f1fbf6722082a2e2465"

  - alert: HighMissingBlockCount
    expr: max by (testnet) (Coda_Archive_missing_blocks {${berkeley_testnet}}) > 30
    for: ${alert_evaluation_duration}
    labels:
      testnet: "{{ $labels.testnet }}"
      severity: critical
    annotations:
      summary: "{{ $labels.testnet }} has a critically high missing block count"
      description: "{{ $value }} Missing block count is critically high on network {{ $labels.testnet }}."
      runbook: "https://www.notion.so/minaprotocol/Archive-Node-Metrics-9edf9c51dd344f1fbf6722082a2e2465"

  - alert: LowPostgresBlockHeightGrowth
    expr: min by (testnet) (increase(Coda_Archive_max_block_height {${berkeley_testnet}}  [${alert_timeframe}])) < 1
    for: ${alert_evaluation_duration}
    labels:
      testnet: "{{ $labels.testnet }}"
      severity: warning
    annotations:
      summary: "{{ $labels.testnet }} rate of archival of network blocks in Postgres DB is lower than expected"
      description: "The rate of {{ $value }} new blocks observed by archive postgres instances is low on network {{ $labels.testnet }}."
      runbook: "https://www.notion.so/minaprotocol/Archive-Node-Metrics-9edf9c51dd344f1fbf6722082a2e2465"

  - alert: UnparentedBlocksObserved
    expr: max by (testnet) (Coda_Archive_unparented_blocks {${berkeley_testnet}}) > 1
    for: ${alert_evaluation_duration}
    labels:
      testnet: "{{ $labels.testnet }}"
      severity: warning
    annotations:
      summary: "Unparented blocks observed on {{ $labels.testnet }}"
      description: "{{ $value }} Unparented block(s) observed on network {{ $labels.testnet }}."
      runbook: "https://www.notion.so/minaprotocol/Archive-Node-Metrics-9edf9c51dd344f1fbf6722082a2e2465"

  - alert: MissingBlocksObserved
    expr: max by (testnet) (Coda_Archive_missing_blocks {${berkeley_testnet}}) > 0
    for: ${alert_evaluation_duration}
    labels:
      testnet: "{{ $labels.testnet }}"
      severity: warning
    annotations:
      summary: "Missing blocks observed on {{ $labels.testnet }}"
      description: "{{ $value }} Missing block(s) observed on network {{ $labels.testnet }}."
      runbook: "https://www.notion.so/minaprotocol/Archive-Node-Metrics-9edf9c51dd344f1fbf6722082a2e2465"<|MERGE_RESOLUTION|>--- conflicted
+++ resolved
@@ -255,28 +255,6 @@
       description: "{{ $value }} blocks have been validated on network {{ $labels.testnet }} in the last hour (according to some node)."
       runbook: "https://www.notion.so/minaprotocol/FewBlocksPerHour-47a6356f093242d988b0d9527ce23478"
 
-<<<<<<< HEAD
-  - alert: StuckInBootstrap
-    expr: count by (testnet) (increase(Coda_Runtime_process_uptime_ms_total{syncStatus = "BOOTSTRAP"}[2h]) >= 7200000) > 0
-    for: ${alert_evaluation_duration}
-    labels:
-      testnet: "{{ $labels.testnet }}"
-      severity: critical 
-    annotations:
-      summary: "One or more {{ $labels.testnet }} nodes are stuck at bootstrap for more than 2 hours"
-
-  - alert: StuckInCatchup 
-    expr: count by (testnet) (increase(Coda_Runtime_process_uptime_ms_total{syncStatus = "CATCHUP"}[2h]) >= 7200000) > 0
-    for: ${alert_evaluation_duration}
-    labels:
-      testnet: "{{ $labels.testnet }}"
-      severity: critical 
-    annotations:
-      summary: "One or more {{ $labels.testnet }} nodes are stuck at catchup for more than 2 hours"
-
-
-=======
->>>>>>> fe8d85b4
 - name: Warnings
   rules:
   - alert: HighBlockGossipLatency
@@ -633,8 +611,6 @@
 
   - alert: FewBlocksPerHour
     expr: quantile by (testnet) (0.5, increase(Coda_Transition_frontier_max_blocklength_observed {${berkeley_testnet},${synced_status_filter}}  [30m])) < 1
-<<<<<<< HEAD
-=======
     for: ${alert_evaluation_duration}
     labels:
       testnet: "{{ $labels.testnet }}"
@@ -655,7 +631,6 @@
 
   - alert: StuckInCatchup
     expr: max by (testnet) (increase(Coda_Runtime_process_uptime_ms_total{${berkeley_testnet},syncStatus = "CATCHUP"}[2h])) >= 6000000
->>>>>>> fe8d85b4
     for: ${alert_evaluation_duration}
     labels:
       testnet: "{{ $labels.testnet }}"
