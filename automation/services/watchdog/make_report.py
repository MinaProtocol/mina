#!/usr/bin/env python3

# example of running locally
# MAKE_REPORT_DISCORD_WEBHOOK_URL=""
# python3 services/watchdog/make_report.py -n $namespace --discord_webhook_url $MAKE_REPORT_DISCORD_WEBHOOK_URL -a "$(cat accounts.csv)"

import sys
import os
import traceback
import argparse
import time
import random
import itertools
import numpy as np
import math
import ast
import json
import csv
from os import listdir
from os.path import isfile, join
from graphviz import Digraph
from datetime import datetime
import uuid
from collections import Counter

from kubernetes import client, config, stream
from discord_webhook import DiscordWebhook

namespace = ''
discord_webhook_url = None
discord_char_limit = 2000

def peer_to_multiaddr(peer):
  return '/ip4/{}/tcp/{}/p2p/{}'.format(
    peer['host'],
    peer['libp2p_port'],
    peer['peer_id'] )

def main():

    global discord_webhook_url
    global namespace
    parser = argparse.ArgumentParser(description="Make a report for the active network and optionally send to discord")
    parser.add_argument("-n", "--namespace", help="testnet namespace", required=False, type=str, dest="namespace")
    parser.add_argument("-ic", "--incluster", help="if we're running from inside the cluster", required=False, default=False, type=bool, dest="incluster")
    parser.add_argument("-d", "--discord_webhook_url", help="discord webhook url", required=False, type=str, dest="discord_webhook_url")
    parser.add_argument("-a", "--accounts", help="community accounts csv", required=False, type=str, dest="accounts_csv")
    parser.add_argument("-l", "--local", help="run with a local node", required=False, type=bool, default=False)
    parser.add_argument("-b", "--bin", help="local mina binary", required=False, type=str, default="mina", dest="binary")

    # ==========================================

    args = parser.parse_args(sys.argv[1:])


    if args.incluster:
        config.load_incluster_config()
        assert(args.namespace == '')
        with open('/var/run/secrets/kubernetes.io/serviceaccount/namespace', 'r') as f:
            args.namespace = f.read()
    else:
        config.load_kube_config()
    v1 = client.CoreV1Api()

    namespace = args.namespace

    if namespace.startswith('integration-test-'):
      return

    discord_webhook_url = args.discord_webhook_url
    if discord_webhook_url is not None:
      discord_webhook_url = discord_webhook_url.strip()

    # ==========================================
    # Crawl network

    pods = v1.list_namespaced_pod(args.namespace, watch=False)

    seed = [ p for p in pods.items if 'seed' in p.metadata.name ][-1]
    seed_daemon_container = [ c for c in seed.spec.containers if c.args[0] == 'daemon' ][0]
    seed_vars_dict = [ v.to_dict() for v in seed_daemon_container.env ]
    seed_daemon_port = [ v['value'] for v in seed_vars_dict if v['name'] == 'DAEMON_CLIENT_PORT'][0]
    print('seed', seed.metadata.name)

    request_timeout_seconds = 600

    def exec_locally(command):
      command = command.replace('mina', args.binary)
      print(command)
      import subprocess
      subprocess = subprocess.Popen(command, shell=True, stdout=subprocess.PIPE, text=True)
      res = subprocess.stdout.read()
      print('result', len(res))

      return res

      #import IPython; IPython.embed()

      #print(command)
      #sys.exit()
      #pass

    def exec_on_seed(command):

      def exec_cmd(command, timeout):
        exec_command = [
          '/bin/bash',
          '-c',
          command,
        ]
        result = stream.stream(v1.connect_get_namespaced_pod_exec, seed.metadata.name, args.namespace, command=exec_command, container='coda', stderr=True, stdout=True, stdin=False, tty=False, _request_timeout=timeout)
        return result

      print('running command:', command)

      tmp_file = '/tmp/cns_command.' + str(uuid.uuid4()) + '.out'

      start = time.time()
      result = exec_cmd(command + ' &> ' + tmp_file, request_timeout_seconds)
      end = time.time()

      print('done running command')
      print('\tseconds to run:', end - start)

      file_len = int(exec_cmd('stat --printf="%s" ' + tmp_file, 10))
      print('\tfile length:', str(file_len/(1024*1024)) + 'MB')


      read_segment = lambda start, size: exec_cmd('cat ' + tmp_file + ' | head -c ' + str(start + size) + ' | tail -c ' + str(size), 240)
      chunk_size = int(20e6)
      read_chunk = lambda i: read_segment(i*chunk_size, min((i+1)*chunk_size, file_len) - i*chunk_size)
      num_chunks = math.ceil(file_len/chunk_size)

      start = time.time()
      chunks = list(map(read_chunk, range(num_chunks)))
      result = ''.join(chunks)
      end = time.time()

      print('\tseconds to get result:', end - start)

      exec_cmd('rm ' + tmp_file, 10)

      received_len = len(result.encode('utf-8'))

      return result

    if args.local:
      exec_command = exec_locally
    else:
      exec_command = exec_on_seed

    peer_table = {}

    queried_peers = set()
    unqueried_peers = {}

    node_status_heartbeat_errors = []
    node_status_transport_stopped_errors = []
    node_status_handshake_errors = []
    node_status_libp2p_errors = []
    node_status_other_errors = []

    uptime_less_than_10_min = []
    uptime_less_than_30_min = []
    uptime_less_than_1_hour = []
    uptime_less_than_6_hour = []
    uptime_less_than_12_hour = []
    uptime_less_than_24_hour = []
    uptime_greater_than_24_hour = []

    def contains_error(resp):
      try:
        resp['error']
        return True
      except KeyError :
        return False

    def no_error(resp):
      return (not (contains_error(resp)))

    def add_resp(resp, direct_queried_peers):
      # we use ast instead of json to handle properties with single quotes instead of double quotes (which the response seems to often contain)
      resps = [ ast.literal_eval(s) for s in resp.split('\n') if s != '' ]


      print ('Received %s node_status responses'%(str(len(resps))))

      peers = list(filter(no_error,resps))
      error_resps = list(filter(contains_error,resps))

      errors = list(set([ str(s) for s in error_resps ]))


      print('\t%s valid responses from peers'%(str(len(list(peers)))))
      print('\t%s error responses'%(str(len(list(error_resps)))))
      print('\t%s unique errors'%(str(len(errors))))
      print('=========================')
      for e in errors[:5]:
        print(e)
      print('=========================')
      #if len(errors) > 100:
      #  import IPython; IPython.embed()

      key_value_peers = [ ((p['node_ip_addr'], p['node_peer_id']), p) for p in peers ]

      for (k,v) in key_value_peers:
        if k not in peer_table:
          peer_table[k] = v

      queried_peers.update([ p['node_peer_id'] for p in peers ])
      queried_peers.update([ p['peer_id'] for p in direct_queried_peers ])
      for p in itertools.chain(*[ p['peers'] for p in peers ]):
        unqueried_peers[p['peer_id']] = p
      for p in queried_peers:
        if p in unqueried_peers:
          del unqueried_peers[p]

      for p in peers:
        uptime = int(p['uptime_minutes'])
        if uptime < 10 :
          uptime_less_than_10_min.append(uptime)
        elif uptime < 30 :
          uptime_less_than_30_min.append(uptime)
        elif uptime < 60 :
          uptime_less_than_1_hour.append(uptime)
        elif uptime < 3600 :
          uptime_less_than_6_hour.append(uptime)
        elif uptime < 7200 :
          uptime_less_than_12_hour.append(uptime)
        elif uptime < 14400 :
          uptime_less_than_24_hour.append(uptime)
        else :
          uptime_greater_than_24_hour.append(uptime)

      for e in error_resps:
        error = str(e['error'])
        if 'handshake error' in error:
          node_status_handshake_errors.append(e)
        elif 'heartbeats' in error:
          node_status_heartbeat_errors.append(e)
        elif 'transport stopped' in error:
          node_status_transport_stopped_errors.append(e)
        elif 'libp2p' in error:
          node_status_libp2p_errors.append(e)
        else:
          node_status_other_errors.append(e)

    print ('Gathering node_status from daemon peers')

    seed_status = exec_command("mina client status")
    if seed_status == '':
      raise Exception("unable to connect to seed node within " + str(request_timeout_seconds) + " seconds" )

    get_status_value = lambda key: [ s for s in seed_status.split('\n') if key in s ][0].split(':')[1].strip()

    accounts = int(get_status_value('Global number of accounts'))
    blocks = int(get_status_value('Max observed block height'))
    slot_time = get_status_value('Consensus time now')
    epoch, slot = [ int(s.split('=')[1]) for s in slot_time.split(',') ]
    slots_per_epoch = int(get_status_value('Slots per epoch'))
    global_slot = epoch*slots_per_epoch + slot

<<<<<<< HEAD
    resp = exec_command("mina advanced telemetry -daemon-port " + seed_daemon_port + " -daemon-peers" + " -show-errors")
=======
    resp = exec_command("mina advanced node-status -daemon-port " + seed_daemon_port + " -daemon-peers" + " -show-errors")
>>>>>>> 62b29998
    add_resp(resp, [])

    requests = 0

    while len(unqueried_peers) > 0 and requests < 10:
      peers_to_query = list(unqueried_peers.values())
      peers = ','.join(peer_to_multiaddr(p) for p in peers_to_query)

      print ('Queried ' + str(len(queried_peers)) + ' peers. Gathering node_status on %s unqueried peers'%(str(len(unqueried_peers))))

      resp = exec_on_seed("mina advanced node-status -daemon-port " + seed_daemon_port + " -peers " + peers + " -show-errors")
      add_resp(resp, peers_to_query)

      requests += 1


    peer_numbers = [ len(node['peers']) for node in peer_table.values() ]
    peer_percentiles = [ 0, 5, 25, 50, 95, 100 ]

    if len(peer_numbers) > 0:
      peer_percentile_numbers = list(zip(peer_percentiles, np.percentile(peer_numbers, [ 0, 5, 25, 50, 95, 100 ])))
    else:
      peer_percentile_numbers = []

    block_producers = list(itertools.chain(*[ pv['block_producers'] for pv in peer_table.values() ]))

    if len(peer_table) > 0 and 'k_block_hashes' in list(peer_table.values())[0]:
      peer_to_k_block_hashes = { p: pv['k_block_hashes'] for p,pv in  peer_table.items() }
    else:
      peer_to_k_block_hashes = { p: [ a[0] for a in pv['k_block_hashes_and_timestamps'] ] for p,pv in  peer_table.items() }

    fork_tree = {}

    for block_hashes in peer_to_k_block_hashes.values():
      parents = block_hashes
      children_or_none = [ [ c ] for c in block_hashes[1:] ] + [ [] ]
      for parent, child_or_none in zip(parents, children_or_none):
        fork_tree.setdefault(parent, { 'children': set(), 'peers': 0 })
        fork_tree[parent]['children'].update(child_or_none)
        fork_tree[parent]['peers'] += 1

    children = list(itertools.chain(*[ v['children'] for v in fork_tree.values() ]))
    roots = set(fork_tree.keys()).difference(children)

    summarized_fork_tree = {}

    def add_to_summarized_tree(parent):
      peers = fork_tree[parent]['peers']
      children = fork_tree[parent]['children']
      intermediate_nodes = 0
      while len(children) == 1 and fork_tree[list(children)[0]]['peers'] == peers:
        children_or_none = fork_tree[list(children)[0]]['children']
        if len(children_or_none) > 0:
          children = fork_tree[list(children)[0]]['children']
          intermediate_nodes += 1
        else:
          break
      summarized_fork_tree[parent] = { 'children': children, 'peers': peers, 'intermediate_nodes': intermediate_nodes }
      for child in children:
        add_to_summarized_tree(child)

    for root in roots:
      add_to_summarized_tree(root)

    def has_forks():
      roots_with_children = [ root for root in roots if len(fork_tree[root]['children']) > 0 ]
      # can be multiple roots because of nodes syncing from genesis; however there shouldn't be multiple roots with children, that would indicate a fork longer than k
      if len(roots_with_children) > 1:
        return True
      if len(roots_with_children) == 0:
        return False
      root = roots_with_children[0]
      tips = [ node for node,values in summarized_fork_tree.items() if len(values['children']) == 0 ]
      tip_parents = [ node for node,values in summarized_fork_tree.items() if len(set(tips).intersection(values['children'])) > 0 ]
      # there can be different tips (since nodes can be 1 slot out of sync). A fork longer than one slot indicates there is a fork going on though, either from malicious behavior or a bug in the protocol. Note as long as the fork is less than k blocks the protocol consensus is safe and the protocol will recover when the attack ends
      if len(tip_parents) > 1:
        return True
      return False

    if args.accounts_csv is None:
      has_participants = False
    else:
      has_participants = len(args.accounts_csv.strip()) > 0

    participants_online = []
    participants_offline = []

    if has_participants:
      rows = []
      reader = csv.reader(args.accounts_csv.strip().split('\n'), delimiter=",")
      for row in reader:
        rows.append(row)

      discord_to_keys = {}
      key_to_discord = {}
      for r in rows:
        discord = r[0]
        key = r[1]
        if key != '':
          discord_to_keys.setdefault(discord, set())
          discord_to_keys[discord].add(key)
          key_to_discord[key] = discord

      online_discord_counts = {
        discord: len([ k for k in keys if k in block_producers ]) for discord, keys in discord_to_keys.items()
      }

      participants_online = [ d for d,count in online_discord_counts.items() if count > 0 ]
      participants_offline = [ d for d,count in online_discord_counts.items() if count == 0 ]
    else:
      key_to_discord = {}
      discord_to_keys = {}
      online_discord_counts = {}

    version_counts = dict(Counter([ v['git_commit'] for v in peer_table.values() if 'git_commit' in v ]))

    # --------------------
    # collect long-running data

    value_to_discords = lambda v: [ key_to_discord.get(key, '') for key in v['block_producers'] ]

    peer_table_dict = { str(k): { 'block_producers': v['block_producers'],
                               'protocol_state_hash': v['protocol_state_hash'],
                               'discord(s)': value_to_discords(v)  } for k,v in peer_table.items() }

    new_fname = 'peer_table.' + str(time.time()) + '.txt'
    with open(new_fname, 'w') as wfile:
      wfile.write(json.dumps(peer_table_dict))

    files = [f for f in listdir('.') if isfile(join('.', f))]

    windows_in_hours = [ 1, 3, 6, 12, 24, 72, 24*7 ]

    responding_peers_by_window = {}
    responding_ips_by_window = {}
    responding_discords_by_window = {}

    oldest_report = time.time()
    now = time.time()

    for fname in files:
      if 'peer_table' not in fname or fname.startswith('.') or not fname.endswith('txt'):
        continue
      with open(fname, 'r') as f:
        contents = f.read()
        peers = ast.literal_eval(contents)

        file_timestamp = float('.'.join(fname.split('.')[1:-1]))

        oldest_report = min(oldest_report, file_timestamp)

        ip_peer_ids = set(peers.keys())
        ips = set(map(lambda x: ast.literal_eval(x)[0], ip_peer_ids))
        discords = set(itertools.chain(*map(lambda x: x['discord(s)'], peers.values())))

        for w in windows_in_hours:
          responding_peers_by_window.setdefault(w, set())
          responding_ips_by_window.setdefault(w, set())
          responding_discords_by_window.setdefault(w, set())

          if (now - file_timestamp) <= w*3600:
            responding_peers_by_window[w].update(ip_peer_ids)
            responding_ips_by_window[w].update(ips)
            responding_discords_by_window[w].update(discords)


    # ==========================================
    # Make report

    report = {
      "namespace": args.namespace,
      "queried_nodes": len(queried_peers),
      "responding_nodes": len(peer_table),
      "node_status_handshake_errors": len(node_status_handshake_errors),
      "node_status_heartbeat_errors": len(node_status_heartbeat_errors),
      "node_status_transport_stopped_errors": len(node_status_transport_stopped_errors),
      "node_status_libp2p_errors": len(node_status_libp2p_errors),
      "node_status_other_errors": len(node_status_other_errors),
      "uptime_less_than_10_min": len(uptime_less_than_10_min),
      "uptime_less_than_30_min": len(uptime_less_than_30_min),
      "uptime_less_than_1_hour": len(uptime_less_than_1_hour),
      "uptime_less_than_6_hour": len(uptime_less_than_6_hour),
      "uptime_less_than_12_hour": len(uptime_less_than_12_hour),
      "uptime_less_than_24_hour": len(uptime_less_than_24_hour),
      "uptime_greater_than_24_hour": len(uptime_greater_than_24_hour),
      "epoch": epoch,
      "epoch_slot": slot,
      "global_slot": global_slot,
      "blocks": blocks,
      "block_fill_rate": blocks / global_slot,
      "number_of_peer_percentiles": peer_percentile_numbers, # TODO add health indicator
      "summarized_block_tree": summarized_fork_tree,
      "has_forks": has_forks(),
      "has_participants": has_participants,
      "participants_online": participants_online,
      "participants_offline": participants_offline,
      "peer_table": peer_table,
      "oldest_responses_report": oldest_report,
      "responding_peers_by_window": responding_peers_by_window,
      "responding_ips_by_window": responding_ips_by_window,
      "responding_discords_by_window": responding_discords_by_window,
      "online_discord_counts": online_discord_counts,
      "version_counts": version_counts,
    }


    # TODO
    # * timing of block receipt with a health indicator
    # * nodes sync statuses
    # * transaction counts with a health indicator
    # * check that all blocks have a coinbase

    # ==========================================

    # TODO
    # display of network connectivity

    def make_block_tree_graph():
      g = Digraph("block_tree", format='png')
      g.attr('node', shape='circle')
      for block in summarized_fork_tree:
        g.node(block, label='block ' + block[-6:] + '\n' + str(summarized_fork_tree[block]['peers']) + ' nodes')
      g.attr('node', shape='rectangle', style='filled', color='lightgrey')
      for block in summarized_fork_tree:
        children = summarized_fork_tree[block]['children']
        intermediate_nodes = summarized_fork_tree[block]['intermediate_nodes']
        if len(children) > 0:
          if intermediate_nodes > 0:
            g.node(block + '_intermediate', label=str(intermediate_nodes) + ' in common blocks')
            g.edge(block, block + '_intermediate')
            for child in children:
              g.edge(block + '_intermediate', child)
          else:
            for child in children:
              g.edge(block, child)
      g.render(view=False)

    make_block_tree_graph()

    copy = [ 'namespace', 'queried_nodes', 'responding_nodes', 'epoch', 'epoch_slot', 'global_slot', 'blocks', 'block_fill_rate', 'has_forks', 'has_participants',
             'node_status_handshake_errors', 'node_status_heartbeat_errors', 'node_status_transport_stopped_errors', 'node_status_libp2p_errors', 'node_status_other_errors',
             'uptime_less_than_10_min', 'uptime_less_than_30_min', 'uptime_less_than_1_hour', 'uptime_less_than_6_hour', 'uptime_less_than_12_hour',
             'uptime_less_than_24_hour', 'uptime_greater_than_24_hour' ]
    json_report = {}
    for c in copy:
      json_report[c] = report[c]

    json_report['participants_online'] = len(report['participants_online'])
    json_report['participants_offline'] = len(report['participants_offline'])

    json_report['number_of_peer_percentiles'] = ' | '.join([ str(p) + '%: ' + str(v) for (p,v) in report['number_of_peer_percentiles'] ])
    json_report['oldest_responses_report'] = str((now - report['oldest_responses_report'])/3600) + ' hours old'

    def format_responses_in_window(responding_in_window):
      responses_in_window = { k: len(v) for (k,v) in responding_in_window.items() }
      string = ' | '.join([ str(p) + ' hours: ' + str(v) for (p,v) in responses_in_window.items() ])
      return string

    json_report['unique_responding_peers_in_window'] = format_responses_in_window(report['responding_peers_by_window'])
    json_report['unique_responding_ips_in_window'] = format_responses_in_window(report['responding_ips_by_window'])
    json_report['unique_responding_discords_in_window'] = format_responses_in_window(report['responding_discords_by_window'])

    if json_report['has_forks']:
      json_report['has_forks'] = str(json_report['has_forks']) + ' :warning:'

    if json_report['block_fill_rate'] < .75 - .10:
      json_report['block_fill_rate'] = str(json_report['block_fill_rate']) + ' :warning:'

    formatted_report = json.dumps(json_report, indent=2)

    print(formatted_report)

    if discord_webhook_url is not None and len(discord_webhook_url) > 0:
      if len(formatted_report) > discord_char_limit - 5:
        formatted_report = formatted_report[:discord_char_limit - 5] + '...'


      webhook = DiscordWebhook(url=discord_webhook_url, content=formatted_report)

      with open("block_tree.gv.png", "rb") as f:
        webhook.add_file(file=f.read(), filename='block_tree.gv.png')

      webhook.add_file(file=str(report['participants_online']), filename='particpants_online.txt')
      webhook.add_file(file=str(report['participants_offline']), filename='participants_offline.txt')
      webhook.add_file(file=str(report['online_discord_counts']), filename='online_discord_counts.txt')

      peer_table_str = json.dumps(peer_table_dict, indent=2)

      webhook.add_file(file=peer_table_str, filename='peer_table.txt')

      response = webhook.execute()

if __name__ == "__main__":
  try:
    main()
  except Exception as e:
    exc_type, exc_obj, exc_tb = sys.exc_info()
    trace = traceback.format_exc()
    print(str(namespace) + " exited with error", trace)
    if discord_webhook_url is not None and len(discord_webhook_url) > 0:
      msg = str(namespace) + " exited with error: " + str(trace)
      if len(msg) > discord_char_limit - 5:
        msg = msg[:discord_char_limit - 5] + '...'
      webhook = DiscordWebhook(url=discord_webhook_url, content=msg)
      response = webhook.execute()<|MERGE_RESOLUTION|>--- conflicted
+++ resolved
@@ -260,11 +260,7 @@
     slots_per_epoch = int(get_status_value('Slots per epoch'))
     global_slot = epoch*slots_per_epoch + slot
 
-<<<<<<< HEAD
-    resp = exec_command("mina advanced telemetry -daemon-port " + seed_daemon_port + " -daemon-peers" + " -show-errors")
-=======
     resp = exec_command("mina advanced node-status -daemon-port " + seed_daemon_port + " -daemon-peers" + " -show-errors")
->>>>>>> 62b29998
     add_resp(resp, [])
 
     requests = 0
