#!/usr/bin/env python3

# example of running locally
# MAKE_REPORT_DISCORD_WEBHOOK_URL=""
# python3 services/watchdog/make_report.py -n $namespace --discord_webhook_url $MAKE_REPORT_DISCORD_WEBHOOK_URL -a "$(cat accounts.csv)"

import sys
import traceback
import argparse
import time
import random
import itertools
import numpy as np
import math
import ast
import json
import csv
from os import listdir
from os.path import isfile, join
from graphviz import Digraph
from datetime import datetime
import uuid
from collections import Counter

from kubernetes import client, config, stream
from discord_webhook import DiscordWebhook

namespace = ''
discord_webhook_url = None
discord_char_limit = 2000

def peer_to_multiaddr(peer):
  return '/ip4/{}/tcp/{}/p2p/{}'.format(
    peer['host'],
    peer['libp2p_port'],
    peer['peer_id'] )

def main():

    global discord_webhook_url
    global namespace
    parser = argparse.ArgumentParser(description="Make a report for the active network and optionally send to discord")
    parser.add_argument("-n", "--namespace", help="testnet namespace", required=True, type=str, dest="namespace")
    parser.add_argument("-ic", "--incluster", help="if we're running from inside the cluster", required=False, default=False, type=bool, dest="incluster")
    parser.add_argument("-d", "--discord_webhook_url", help="discord webhook url", required=False, type=str, dest="discord_webhook_url")
    parser.add_argument("-a", "--accounts", help="community accounts csv", required=False, type=str, dest="accounts_csv")

    # ==========================================

    args = parser.parse_args(sys.argv[1:])


    if args.incluster:
        config.load_incluster_config()
        assert(args.namespace == '')
        with open('/var/run/secrets/kubernetes.io/serviceaccount/namespace', 'r') as f:
            args.namespace = f.read()
    else:
        config.load_kube_config()
    v1 = client.CoreV1Api()

    namespace = args.namespace

    if namespace.startswith('integration-test-'):
      return

    discord_webhook_url = args.discord_webhook_url
    if discord_webhook_url is not None:
      discord_webhook_url = discord_webhook_url.strip()

    # ==========================================
    # Crawl network

    pods = v1.list_namespaced_pod(args.namespace, watch=False)

    seed = [ p for p in pods.items if 'seed' in p.metadata.name ][0]
    seed_daemon_container = [ c for c in seed.spec.containers if c.args[0] == 'daemon' ][0]
    seed_vars_dict = [ v.to_dict() for v in seed_daemon_container.env ]
    seed_daemon_port = [ v['value'] for v in seed_vars_dict if v['name'] == 'DAEMON_CLIENT_PORT'][0]

    request_timeout_seconds = 600

    def exec_on_seed(command):

      def exec_cmd(command, timeout):
        exec_command = [
          '/bin/bash',
          '-c',
          command,
        ]
        result = stream.stream(v1.connect_get_namespaced_pod_exec, seed.metadata.name, args.namespace, command=exec_command, container='seed', stderr=True, stdout=True, stdin=False, tty=False, _request_timeout=timeout)
        return result

      print('running command:', command)

      tmp_file = '/tmp/cns_command.' + str(uuid.uuid4()) + '.out'

      start = time.time()
      result = exec_cmd(command + ' &> ' + tmp_file, request_timeout_seconds)
      end = time.time()

      print('done running command')
      print('\tseconds to run:', end - start)

      file_len = int(exec_cmd('stat --printf="%s" ' + tmp_file, 10))
      print('\tfile length:', str(file_len/(1024*1024)) + 'MB')


      read_segment = lambda start, size: exec_cmd('cat ' + tmp_file + ' | head -c ' + str(start + size) + ' | tail -c ' + str(size), 240)
      chunk_size = int(20e6)
      read_chunk = lambda i: read_segment(i*chunk_size, min((i+1)*chunk_size, file_len) - i*chunk_size)
      num_chunks = math.ceil(file_len/chunk_size)

      start = time.time()
      chunks = list(map(read_chunk, range(num_chunks)))
      result = ''.join(chunks)
      end = time.time()

      print('\tseconds to get result:', end - start)

      exec_cmd('rm ' + tmp_file, 10)

      received_len = len(result.encode('utf-8'))

      # seems to fail frequently
      # assert(file_len - received_len == 0 or file_len - received_len == 1)

      return result


    peer_table = {}

    queried_peers = set()
    unqueried_peers = {}

    telemetry_heartbeat_errors = []
    telemetry_transport_stopped_errors = []
    telemetry_handshake_errors = []
    telemetry_libp2p_errors = []
    telemetry_other_errors = []

    uptime_less_than_10_min = []
    uptime_less_than_30_min = []
    uptime_less_than_1_hour = []
    uptime_less_than_6_hour = []
    uptime_less_than_12_hour = []
    uptime_less_than_24_hour = []
    uptime_greater_than_24_hour = []

    def contains_error(resp):
      try:
        resp['error']
        return True
      except KeyError :
        return False

    def no_error(resp):
      return (not (contains_error(resp)))

    def add_resp(resp, direct_queried_peers):
      # we use ast instead of json to handle properties with single quotes instead of double quotes (which the response seems to often contain)
      resps = [ ast.literal_eval(s) for s in resp.split('\n') if s != '' ]

      print ('Received %s telemetry responses'%(str(len(resps))))

      peers = list(filter(no_error,resps))
      error_resps = list(filter(contains_error,resps))

      print ('\t%s valid responses from peers'%(str(len(list(peers)))))
      print ('\t%s error responses'%(str(len(list(error_resps)))))

      key_value_peers = [ ((p['node_ip_addr'], p['node_peer_id']), p) for p in peers ]

      for (k,v) in key_value_peers:
        if k not in peer_table:
          peer_table[k] = v

      queried_peers.update([ p['node_peer_id'] for p in peers ])
      queried_peers.update([ p['peer_id'] for p in direct_queried_peers ])
      for p in itertools.chain(*[ p['peers'] for p in peers ]):
        unqueried_peers[p['peer_id']] = p
      for p in queried_peers:
        del unqueried_peers[p]

      for p in peers:
        uptime = int(p['uptime_minutes'])
        if uptime < 10 :
          uptime_less_than_10_min.append(uptime)
        elif uptime < 30 :
          uptime_less_than_30_min.append(uptime)
        elif uptime < 60 :
          uptime_less_than_1_hour.append(uptime)
        elif uptime < 3600 :
          uptime_less_than_6_hour.append(uptime)
        elif uptime < 7200 :
          uptime_less_than_12_hour.append(uptime)
        elif uptime < 14400 :
          uptime_less_than_24_hour.append(uptime)
        else :
          uptime_greater_than_24_hour.append(uptime)

      for e in error_resps:
        error = str(e['error'])
        if 'handshake error' in error:
          telemetry_handshake_errors.append(e)
        elif 'heartbeats' in error:
          telemetry_heartbeat_errors.append(e)
        elif 'transport stopped' in error:
          telemetry_transport_stopped_errors.append(e)
        elif 'libp2p' in error:
          telemetry_libp2p_errors.append(e)
        else:
          telemetry_other_errors.append(e)

    print ('Gathering telemetry from daemon peers')

    seed_status = exec_on_seed("mina client status")
    if seed_status == '':
      raise Exception("unable to connect to seed node within " + str(request_timeout_seconds) + " seconds" )

    resp = exec_on_seed("mina advanced telemetry -daemon-port " + seed_daemon_port + " -daemon-peers" + " -show-errors")

    add_resp(resp, [])

    requests = 0

    while len(unqueried_peers) > 0 and requests < 10:
      peers_to_query = list(unqueried_peers.values())
      peers = ','.join(to_multiaddr_string(p) for p in peers_to_query)

      print ('Queried ' + str(len(queried_peers)) + ' peers. Gathering telemetry on %s unqueried peers'%(str(len(unqueried_peers))))

<<<<<<< HEAD
      resp = exec_on_seed("mina advanced telemetry -daemon-port " + seed_daemon_port + " -peer-ids " + peer_ids + " -show-errors")
      add_resp(resp, list(unqueried_peers))
=======
      resp = exec_on_seed("coda advanced telemetry -daemon-port " + seed_daemon_port + " -peers " + peers + " -show-errors")
      add_resp(resp, peers_to_query)
>>>>>>> 90d6fc9b

      requests += 1

    get_status_value = lambda key: [ s for s in seed_status.split('\n') if key in s ][0].split(':')[1].strip()

    accounts = int(get_status_value('Global number of accounts'))
    blocks = int(get_status_value('Max observed block length'))
    slot_time = get_status_value('Consensus time now')
    epoch, slot = [ int(s.split('=')[1]) for s in slot_time.split(',') ]
    slots_per_epoch = int(get_status_value('Slots per epoch'))
    global_slot = epoch*slots_per_epoch + slot

    peer_numbers = [ len(node['peers']) for node in peer_table.values() ]
    peer_percentiles = [ 0, 5, 25, 50, 95, 100 ]

    if len(peer_numbers) > 0:
      peer_percentile_numbers = list(zip(peer_percentiles, np.percentile(peer_numbers, [ 0, 5, 25, 50, 95, 100 ])))
    else:
      peer_percentile_numbers = []

    block_producers = list(itertools.chain(*[ pv['block_producers'] for pv in peer_table.values() ]))

    if len(peer_table) > 0 and 'k_block_hashes' in list(peer_table.values())[0]:
      peer_to_k_block_hashes = { p: pv['k_block_hashes'] for p,pv in  peer_table.items() }
    else:
      peer_to_k_block_hashes = { p: [ a[0] for a in pv['k_block_hashes_and_timestamps'] ] for p,pv in  peer_table.items() }

    fork_tree = {}

    for block_hashes in peer_to_k_block_hashes.values():
      parents = block_hashes
      children_or_none = [ [ c ] for c in block_hashes[1:] ] + [ [] ]
      for parent, child_or_none in zip(parents, children_or_none):
        fork_tree.setdefault(parent, { 'children': set(), 'peers': 0 })
        fork_tree[parent]['children'].update(child_or_none)
        fork_tree[parent]['peers'] += 1

    children = list(itertools.chain(*[ v['children'] for v in fork_tree.values() ]))
    roots = set(fork_tree.keys()).difference(children)

    summarized_fork_tree = {}

    def add_to_summarized_tree(parent):
      peers = fork_tree[parent]['peers']
      children = fork_tree[parent]['children']
      intermediate_nodes = 0
      while len(children) == 1 and fork_tree[list(children)[0]]['peers'] == peers:
        children_or_none = fork_tree[list(children)[0]]['children']
        if len(children_or_none) > 0:
          children = fork_tree[list(children)[0]]['children']
          intermediate_nodes += 1
        else:
          break
      summarized_fork_tree[parent] = { 'children': children, 'peers': peers, 'intermediate_nodes': intermediate_nodes }
      for child in children:
        add_to_summarized_tree(child)

    for root in roots:
      add_to_summarized_tree(root)

    def has_forks():
      roots_with_children = [ root for root in roots if len(fork_tree[root]['children']) > 0 ]
      # can be multiple roots because of nodes syncing from genesis; however there shouldn't be multiple roots with children, that would indicate a fork longer than k
      if len(roots_with_children) > 1:
        return True
      if len(roots_with_children) == 0:
        return False
      root = roots_with_children[0]
      tips = [ node for node,values in summarized_fork_tree.items() if len(values['children']) == 0 ]
      tip_parents = [ node for node,values in summarized_fork_tree.items() if len(set(tips).intersection(values['children'])) > 0 ]
      # there can be different tips (since nodes can be 1 slot out of sync). A fork longer than one slot indicates there is a fork going on though, either from malicious behavior or a bug in the protocol. Note as long as the fork is less than k blocks the protocol consensus is safe and the protocol will recover when the attack ends
      if len(tip_parents) > 1:
        return True
      return False

    if args.accounts_csv is None:
      has_participants = False
    else:
      has_participants = len(args.accounts_csv.strip()) > 0

    participants_online = []
    participants_offline = []

    if has_participants:
      rows = []
      reader = csv.reader(args.accounts_csv.strip().split('\n'), delimiter=",")
      for row in reader:
        rows.append(row)

      discord_to_keys = {}
      key_to_discord = {}
      for r in rows:
        discord = r[0]
        key = r[1]
        if key != '':
          discord_to_keys.setdefault(discord, set())
          discord_to_keys[discord].add(key)
          key_to_discord[key] = discord

      online_discord_counts = {
        discord: len([ k for k in keys if k in block_producers ]) for discord, keys in discord_to_keys.items()
      }

      participants_online = [ d for d,count in online_discord_counts.items() if count > 0 ]
      participants_offline = [ d for d,count in online_discord_counts.items() if count == 0 ]
    else:
      key_to_discord = {}
      discord_to_keys = {}
      online_discord_counts = {}

    version_counts = dict(Counter([ v['git_commit'] for v in peer_table.values() ]))

    # --------------------
    # collect long-running data

    value_to_discords = lambda v: [ key_to_discord.get(key, '') for key in v['block_producers'] ]

    peer_table_dict = { str(k): { 'block_producers': v['block_producers'],
                               'protocol_state_hash': v['protocol_state_hash'],
                               'discord(s)': value_to_discords(v)  } for k,v in peer_table.items() }

    new_fname = 'peer_table.' + str(time.time()) + '.txt'
    with open(new_fname, 'w') as wfile:
      wfile.write(json.dumps(peer_table_dict))

    files = [f for f in listdir('.') if isfile(join('.', f))]

    windows_in_hours = [ 1, 3, 6, 12, 24, 72, 24*7 ]

    responding_peers_by_window = {}
    responding_ips_by_window = {}
    responding_discords_by_window = {}

    oldest_report = time.time()
    now = time.time()

    for fname in files:
      if 'peer_table' not in fname or fname.startswith('.') or not fname.endswith('txt'):
        continue
      with open(fname, 'r') as f:
        contents = f.read()
        peers = ast.literal_eval(contents)

        file_timestamp = float('.'.join(fname.split('.')[1:-1]))

        oldest_report = min(oldest_report, file_timestamp)

        ip_peer_ids = set(peers.keys())
        ips = set(map(lambda x: ast.literal_eval(x)[0], ip_peer_ids))
        discords = set(itertools.chain(*map(lambda x: x['discord(s)'], peers.values())))

        for w in windows_in_hours:
          responding_peers_by_window.setdefault(w, set())
          responding_ips_by_window.setdefault(w, set())
          responding_discords_by_window.setdefault(w, set())

          if (now - file_timestamp) <= w*3600:
            responding_peers_by_window[w].update(ip_peer_ids)
            responding_ips_by_window[w].update(ips)
            responding_discords_by_window[w].update(discords)


    # ==========================================
    # Make report

    report = {
      "namespace": args.namespace,
      "queried_nodes": len(queried_peers),
      "responding_nodes": len(peer_table),
      "telemetry_handshake_errors": len(telemetry_handshake_errors),
      "telemetry_heartbeat_errors": len(telemetry_heartbeat_errors),
      "telemetry_transport_stopped_errors": len(telemetry_transport_stopped_errors),
      "telemetry_libp2p_errors": len(telemetry_libp2p_errors),
      "telemetry_other_errors": len(telemetry_other_errors),
      "uptime_less_than_10_min": len(uptime_less_than_10_min),
      "uptime_less_than_30_min": len(uptime_less_than_30_min),
      "uptime_less_than_1_hour": len(uptime_less_than_1_hour),
      "uptime_less_than_6_hour": len(uptime_less_than_6_hour),
      "uptime_less_than_12_hour": len(uptime_less_than_12_hour),
      "uptime_less_than_24_hour": len(uptime_less_than_24_hour),
      "uptime_greater_than_24_hour": len(uptime_greater_than_24_hour),
      "epoch": epoch,
      "epoch_slot": slot,
      "global_slot": global_slot,
      "blocks": blocks,
      "block_fill_rate": blocks / global_slot,
      "number_of_peer_percentiles": peer_percentile_numbers, # TODO add health indicator
      "summarized_block_tree": summarized_fork_tree,
      "has_forks": has_forks(),
      "has_participants": has_participants,
      "participants_online": participants_online,
      "participants_offline": participants_offline,
      "peer_table": peer_table,
      "oldest_responses_report": oldest_report,
      "responding_peers_by_window": responding_peers_by_window,
      "responding_ips_by_window": responding_ips_by_window,
      "responding_discords_by_window": responding_discords_by_window,
      "online_discord_counts": online_discord_counts,
      "version_counts": version_counts,
    }

    #import IPython; IPython.embed()

    # TODO
    # * timing of block receipt with a health indicator
    # * nodes sync statuses
    # * transaction counts with a health indicator
    # * check that all blocks have a coinbase

    # ==========================================

    # TODO
    # display of network connectivity

    def make_block_tree_graph():
      g = Digraph("block_tree", format='png')
      g.attr('node', shape='circle')
      for block in summarized_fork_tree:
        g.node(block, label='block ' + block[-6:] + '\n' + str(summarized_fork_tree[block]['peers']) + ' nodes')
      g.attr('node', shape='rectangle', style='filled', color='lightgrey')
      for block in summarized_fork_tree:
        children = summarized_fork_tree[block]['children']
        intermediate_nodes = summarized_fork_tree[block]['intermediate_nodes']
        if len(children) > 0:
          if intermediate_nodes > 0:
            g.node(block + '_intermediate', label=str(intermediate_nodes) + ' in common blocks')
            g.edge(block, block + '_intermediate')
            for child in children:
              g.edge(block + '_intermediate', child)
          else:
            for child in children:
              g.edge(block, child)
      g.render(view=False)

    make_block_tree_graph()

    copy = [ 'namespace', 'queried_nodes', 'responding_nodes', 'epoch', 'epoch_slot', 'global_slot', 'blocks', 'block_fill_rate', 'has_forks', 'has_participants',
             'telemetry_handshake_errors', 'telemetry_heartbeat_errors', 'telemetry_transport_stopped_errors', 'telemetry_libp2p_errors', 'telemetry_other_errors',
             'uptime_less_than_10_min', 'uptime_less_than_30_min', 'uptime_less_than_1_hour', 'uptime_less_than_6_hour', 'uptime_less_than_12_hour',
             'uptime_less_than_24_hour', 'uptime_greater_than_24_hour' ]
    json_report = {}
    for c in copy:
      json_report[c] = report[c]

    json_report['participants_online'] = len(report['participants_online'])
    json_report['participants_offline'] = len(report['participants_offline'])

    json_report['number_of_peer_percentiles'] = ' | '.join([ str(p) + '%: ' + str(v) for (p,v) in report['number_of_peer_percentiles'] ])
    json_report['oldest_responses_report'] = str((now - report['oldest_responses_report'])/3600) + ' hours old'

    def format_responses_in_window(responding_in_window):
      responses_in_window = { k: len(v) for (k,v) in responding_in_window.items() }
      string = ' | '.join([ str(p) + ' hours: ' + str(v) for (p,v) in responses_in_window.items() ])
      return string

    json_report['unique_responding_peers_in_window'] = format_responses_in_window(report['responding_peers_by_window'])
    json_report['unique_responding_ips_in_window'] = format_responses_in_window(report['responding_ips_by_window'])
    json_report['unique_responding_discords_in_window'] = format_responses_in_window(report['responding_discords_by_window'])

    if json_report['has_forks']:
      json_report['has_forks'] = str(json_report['has_forks']) + ' :warning:'

    if json_report['block_fill_rate'] < .75 - .10:
      json_report['block_fill_rate'] = str(json_report['block_fill_rate']) + ' :warning:'

    formatted_report = json.dumps(json_report, indent=2)

    print(formatted_report)

    if discord_webhook_url is not None and len(discord_webhook_url) > 0:
      if len(formatted_report) > discord_char_limit - 5:
        formatted_report = formatted_report[:discord_char_limit - 5] + '...'


      webhook = DiscordWebhook(url=discord_webhook_url, content=formatted_report)

      with open("block_tree.gv.png", "rb") as f:
        webhook.add_file(file=f.read(), filename='block_tree.gv.png')

      webhook.add_file(file=str(report['participants_online']), filename='particpants_online.txt')
      webhook.add_file(file=str(report['participants_offline']), filename='participants_offline.txt')
      webhook.add_file(file=str(report['online_discord_counts']), filename='online_discord_counts.txt')

      peer_table_str = json.dumps(peer_table_dict, indent=2)

      webhook.add_file(file=peer_table_str, filename='peer_table.txt')

      response = webhook.execute()

if __name__ == "__main__":
  try:
    main()
  except Exception as e:
    exc_type, exc_obj, exc_tb = sys.exc_info()
    trace = traceback.format_exc()
    print(str(namespace) + " exited with error", trace)
    if discord_webhook_url is not None and len(discord_webhook_url) > 0:
      msg = str(namespace) + " exited with error: " + str(trace)
      if len(msg) > discord_char_limit - 5:
        msg = msg[:discord_char_limit - 5] + '...'
      webhook = DiscordWebhook(url=discord_webhook_url, content=msg)
      response = webhook.execute()<|MERGE_RESOLUTION|>--- conflicted
+++ resolved
@@ -230,13 +230,8 @@
 
       print ('Queried ' + str(len(queried_peers)) + ' peers. Gathering telemetry on %s unqueried peers'%(str(len(unqueried_peers))))
 
-<<<<<<< HEAD
-      resp = exec_on_seed("mina advanced telemetry -daemon-port " + seed_daemon_port + " -peer-ids " + peer_ids + " -show-errors")
-      add_resp(resp, list(unqueried_peers))
-=======
-      resp = exec_on_seed("coda advanced telemetry -daemon-port " + seed_daemon_port + " -peers " + peers + " -show-errors")
+      resp = exec_on_seed("mina advanced telemetry -daemon-port " + seed_daemon_port + " -peers " + peers + " -show-errors")
       add_resp(resp, peers_to_query)
->>>>>>> 90d6fc9b
 
       requests += 1
 
