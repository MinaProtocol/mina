{
  description =
    "Mina, a cryptocurrency with a lightweight, constant-size blockchain";
  nixConfig = {
    allow-import-from-derivation = "true";
    extra-substituters = [ "https://storage.googleapis.com/mina-nix-cache" ];
    extra-trusted-public-keys = [
      "nix-cache.minaprotocol.org:fdcuDzmnM0Kbf7yU4yywBuUEJWClySc1WIF6t6Mm8h4="
      "nix-cache.minaprotocol.org:D3B1W+V7ND1Fmfii8EhbAbF1JXoe2Ct4N34OKChwk2c="
      "mina-nix-cache-1:djtioLfv2oxuK2lqPUgmZbf8bY8sK/BnYZCU2iU5Q10="
    ];
  };

  inputs.utils.url = "github:gytis-ivaskevicius/flake-utils-plus";
  inputs.nixpkgs.url = "github:nixos/nixpkgs/nixos-unstable-small";

  inputs.mix-to-nix.url = "github:serokell/mix-to-nix";
  inputs.nix-npm-buildPackage.url = "github:serokell/nix-npm-buildpackage";
  inputs.nix-npm-buildPackage.inputs.nixpkgs.follows = "nixpkgs";
  inputs.opam-nix.url = "github:tweag/opam-nix";
  inputs.opam-nix.inputs.nixpkgs.follows = "nixpkgs";
  inputs.opam-nix.inputs.opam-repository.follows = "opam-repository";

  inputs.opam-repository.url = "github:ocaml/opam-repository";
  inputs.opam-repository.flake = false;

  inputs.nixpkgs-mozilla.url = "github:mozilla/nixpkgs-mozilla";
  inputs.nixpkgs-mozilla.flake = false;

  # For nix/compat.nix
  inputs.flake-compat.url = "github:edolstra/flake-compat";
  inputs.flake-compat.flake = false;
  inputs.gitignore-nix.url = "github:hercules-ci/gitignore.nix";
  inputs.gitignore-nix.inputs.nixpkgs.follows = "nixpkgs";

  inputs.nix-filter.url = "github:numtide/nix-filter";

  inputs.flake-buildkite-pipeline.url = "github:tweag/flake-buildkite-pipeline";

  inputs.nix-utils.url = "github:juliosueiras-nix/nix-utils";

  inputs.flockenzeit.url = "github:balsoft/Flockenzeit";

  outputs = inputs@{ self, nixpkgs, utils, mix-to-nix, nix-npm-buildPackage
    , opam-nix, opam-repository, nixpkgs-mozilla, flake-buildkite-pipeline
    , nix-utils, flockenzeit, ... }:
    let
      inherit (nixpkgs) lib;

      # All the submodules required by .gitmodules
      submodules = map builtins.head (builtins.filter lib.isList
        (map (builtins.match "	path = (.*)")
          (lib.splitString "\n" (builtins.readFile ./.gitmodules))));

      # Warn about missing submodules
      requireSubmodules = let
        ref = r: "[34;1m${r}[31;1m";
        command = c: "[37;1m${c}[31;1m";
      in lib.warnIf (!builtins.all (x: x)
        (map (x: builtins.pathExists ./${x} && builtins.readDir ./${x} != { }) submodules)) ''
          Some submodules are missing, you may get errors. Consider one of the following:
          - run ${command "nix/pin.sh"} and use "${ref "mina"}" flake ref, e.g. ${command "nix develop mina"} or ${command "nix build mina"};
          - use "${ref "git+file://$PWD?submodules=1"}";
          - use "${ref "git+https://github.com/minaprotocol/mina?submodules=1"}";
          - use non-flake commands like ${command "nix-build"} and ${command "nix-shell"}.
        '';
      # Only get the ocaml stuff, to reduce the amount of unnecessary rebuilds
      ocaml-src =
        with inputs.nix-filter.lib;
          filter {
            root = ./.;
            include =
              [ (inDirectory "src") "dune" "dune-project"
                "./graphql_schema.json" "opam.export" ];
          };
      ocaml-src-caqti-patched = pkgs:
        pkgs.stdenv.mkDerivation ({
          name = "mina-src-caqti-patched";
          src = ocaml-src;
          phases = [ "unpackPhase" "patchPhase" "installPhase" ];
          patches = [ ./buildkite/scripts/caqti-upgrade-plus-archive-init-speedup.patch ];
          installPhase = "cp -R . $out";
        });
    in {
      overlays = {
        misc = import ./nix/misc.nix;
        rust = import ./nix/rust.nix;
        go = import ./nix/go.nix;
        javascript = import ./nix/javascript.nix;
        ocaml = pkgs: prev: {
          ocamlPackages_mina = requireSubmodules (import ./nix/ocaml.nix {
            inherit inputs pkgs;
            src = ocaml-src;
          });
          ocamlPackages_mina_caqti_patched = requireSubmodules (import ./nix/ocaml.nix {
            inherit inputs pkgs;
            src = ocaml-src-caqti-patched prev;
          });
        };
      };

      nixosModules.mina = import ./nix/modules/mina.nix inputs;
      # Mina Demo container
      # Use `nixos-container create --flake mina`
      # Taken from docs/demo.md
      nixosConfigurations.container = nixpkgs.lib.nixosSystem {
        system = "x86_64-linux";
        modules = let
          PK = "B62qiZfzW27eavtPrnF6DeDSAKEjXuGFdkouC3T5STRa6rrYLiDUP2p";
          wallet = {
            box_primitive = "xsalsa20poly1305";
            ciphertext =
              "Dmq1Qd8uNbZRT1NT7zVbn3eubpn9Myx9Je9ZQGTKDxUv4BoPNmZAGox18qVfbbEUSuhT4ZGDt";
            nonce = "6pcvpWSLkMi393dT5VSLR6ft56AWKkCYRqJoYia";
            pw_primitive = "argon2i";
            pwdiff = [ 134217728 6 ];
            pwsalt = "ASoBkV3NsY7ZRuxztyPJdmJCiz3R";
          };
          wallet-file = builtins.toFile "mina-wallet" (builtins.toJSON wallet);
          wallet-file-pub = builtins.toFile "mina-wallet-pub" PK;
        in [
          self.nixosModules.mina
          {
            boot.isContainer = true;
            networking.useDHCP = false;
            networking.firewall.enable = false;

            services.mina = {
              enable = true;
              config = {
                "ledger" = {
                  "name" = "mina-demo";
                  "accounts" = [{
                    "pk" = PK;
                    "balance" = "66000";
                    "sk" = null;
                    "delegate" = null;
                  }];
                };
              };
              waitForRpc = false;
              external-ip = "0.0.0.0";
              generate-genesis-proof = true;
              seed = true;
              block-producer-key = "/var/lib/mina/wallets/store/${PK}";
              extraArgs = [
                "--demo-mode"
                "--proof-level"
                "none"
                "--run-snark-worker"
                "B62qjnkjj3zDxhEfxbn1qZhUawVeLsUr2GCzEz8m1MDztiBouNsiMUL"
                "-insecure-rest-server"
              ];
            };

            systemd.services.mina = {
              preStart = ''
                printf '{"genesis":{"genesis_state_timestamp":"%s"}}' "$(date -u +"%Y-%m-%dT%H:%M:%SZ")" > /var/lib/mina/daemon.json
              '';
              environment = {
                MINA_TIME_OFFSET = "0";
                MINA_PRIVKEY_PASS = "";
              };
            };

            systemd.tmpfiles.rules = [
              "C /var/lib/mina/wallets/store/${PK}.pub 700 mina mina - ${wallet-file-pub}"
              "C /var/lib/mina/wallets/store/${PK}     700 mina mina - ${wallet-file}"
            ];
          }
        ];
      };
      # Buildkite pipeline for the Nix CI
      pipeline = with flake-buildkite-pipeline.lib;
        let
          inherit (nixpkgs) lib;
          dockerUrl = package: tag:
            "us-west2-docker.pkg.dev/o1labs-192920/nix-containers/${package}:${tag}";

          pushToRegistry = package: {
            command = runInEnv self.devShells.x86_64-linux.operations ''
              ${self.packages.x86_64-linux.${package}} | gzip --fast | \
                skopeo \
                  copy \
                  --insecure-policy \
                  --dest-registry-token $(gcloud auth application-default print-access-token) \
                  docker-archive:/dev/stdin \
                  docker://${dockerUrl package "$BUILDKITE_COMMIT"}
              if [[ develop == "$BUILDKITE_BRANCH" ]]; then
                skopeo \
                  copy \
                  --insecure-policy \
                  --dest-registry-token $(gcloud auth application-default print-access-token) \
                  docker://${dockerUrl package "$BUILDKITE_COMMIT"} \
                  docker://${dockerUrl package "$BUILDKITE_BRANCH"}
              fi
            '';
            label =
              "Assemble and upload ${package} to Google Artifact Registry";
            depends_on = [ "packages_x86_64-linux_${package}" ];
            plugins = [{ "thedyrt/skip-checkout#v0.1.1" = null; }];
            key = "push_${package}";
          };
          # Publish the documentation generated by ocamldoc to s3
          publishDocs = {
            command = runInEnv self.devShells.x86_64-linux.operations ''
              gcloud auth activate-service-account --key-file "$GOOGLE_APPLICATION_CREDENTIALS"
              gsutil -m rsync -rd ${self.packages.x86_64-linux.default}/share/doc/html gs://mina-docs
            '';
            label = "Publish documentation to Google Storage";
            depends_on = [ "packages_x86_64-linux_default" ];
            branches = [ "develop" ];
            plugins = [{ "thedyrt/skip-checkout#v0.1.1" = null; }];
          };
          runIntegrationTest = test:
            { with-archive ? false }: {
              command =
                runInEnv self.devShells.x86_64-linux.integration-tests ''
                  export GOOGLE_CLOUD_KEYFILE_JSON=$AUTOMATED_VALIDATION_SERVICE_ACCOUNT
                  export GCLOUD_API_KEY=$(cat $INTEGRATION_TEST_LOGS_GCLOUD_API_KEY_PATH)
                  source $INTEGRATION_TEST_CREDENTIALS
                  export AWS_ACCESS_KEY_ID AWS_SECRET_ACCESS_KEY
                  export KUBE_CONFIG_PATH=$$HOME/.kube/config
                  gcloud auth activate-service-account --key-file=$AUTOMATED_VALIDATION_SERVICE_ACCOUNT automated-validation@o1labs-192920.iam.gserviceaccount.com --project o1labs-192920
                  gcloud container clusters get-credentials --region us-west1 mina-integration-west1
                  kubectl config use-context gke_o1labs-192920_us-west1_mina-integration-west1
                  test_executive cloud ${test} \
                  --mina-image=${
                    dockerUrl "mina-image-full" "$BUILDKITE_COMMIT"
                  } \
                  ${lib.optionalString with-archive "--archive-image=${
                    dockerUrl "mina-archive-image-full" "$BUILDKITE_COMMIT"
                  }"}
                '';
              label = "Run ${test} integration test";
              depends_on = [ "push_mina-image-full" ]
                ++ lib.optional with-archive "push_mina-archive-image-full";
              "if" = ''build.pull_request.labels includes "nix-integration-tests"'';
              retry = {
                automatic = [
                  {
                    exit_status = "*";
                    limit = 3;
                  }
                ];
              };
            };
        in {
          steps = flakeSteps {
            derivationCache = "https://storage.googleapis.com/mina-nix-cache";
            reproduceRepo = "mina";
            commonExtraStepConfig = {
              agents = [ "nix" ];
              plugins = [{ "thedyrt/skip-checkout#v0.1.1" = null; }];
            };
          } self ++ [
            (pushToRegistry "mina-image-slim")
            (pushToRegistry "mina-image-full")
            (pushToRegistry "mina-archive-image-full")
            publishDocs
            (runIntegrationTest "peers-reliability" { })
            (runIntegrationTest "chain-reliability" { })
            (runIntegrationTest "payment" { with-archive = true; })
            (runIntegrationTest "delegation" { with-archive = true; })
            (runIntegrationTest "gossip-consis" { })
            # FIXME: opt-block-prod test fails.
            # This has been disabled in the "old" CI for a while.
            # (runIntegrationTest "opt-block-prod" { })
            (runIntegrationTest "medium-bootstrap" { })
            (runIntegrationTest "zkapps" { with-archive = true; })
            (runIntegrationTest "zkapps-timing" { with-archive = true; })
          ];
        };
    } // utils.lib.eachDefaultSystem (system:
      let
        # nixpkgs with all relevant overlays applied
        pkgs = nixpkgs.legacyPackages.${system}.extend
          (nixpkgs.lib.composeManyExtensions ([
            (import nixpkgs-mozilla)
            nix-npm-buildPackage.overlays.default
            (final: prev: {
              rpmDebUtils = final.callPackage "${nix-utils}/utils/rpm-deb" { };
              mix-to-nix = pkgs.callPackage inputs.mix-to-nix { };
              nix-npm-buildPackage =
                pkgs.callPackage inputs.nix-npm-buildPackage {
                  nodejs = pkgs.nodejs-16_x;
                };
            })
          ] ++ builtins.attrValues self.overlays));

        checks = import ./nix/checks.nix inputs pkgs;

        dockerImages = pkgs.callPackage ./nix/docker.nix {
          inherit flockenzeit;
          currentTime = self.sourceInfo.lastModified or 0;
        };

        ocamlPackages = pkgs.ocamlPackages_mina;

        # Nix-built `dpkg` archives with Mina in them
        debianPackages = pkgs.callPackage ./nix/debian.nix { };

        # Packages for the development environment that are not needed to build mina-dev.
        # For instance dependencies for tests.
        devShellPackages = with pkgs; [ rosetta-cli wasm-pack nodejs binaryen ];
      in {
        inherit ocamlPackages;

        # Main user-facing binaries.
        packages = rec {
          inherit (ocamlPackages)
<<<<<<< HEAD
            mina berkeley-migration devnet mainnet mina_tests mina-ocaml-format mina_client_sdk test_executive with-instrumentation;
=======
            mina devnet mainnet mina_tests mina-ocaml-format test_executive;
          devnet-caqti-patched = pkgs.ocamlPackages_mina_caqti_patched.devnet;
          mainnet-caqti-patched = pkgs.ocamlPackages_mina_caqti_patched.mainnet;
>>>>>>> 7edd030b
          inherit (pkgs)
            libp2p_helper kimchi_bindings_stubs snarky_js leaderboard
            validation trace-tool zkapp-cli;
          inherit (dockerImages)
            mina-image-slim mina-image-full mina-archive-image-full mina-image-instr-full; 
          mina-deb = debianPackages.mina;
          default = mina;
        };

        # Pure dev shell, from which you can build Mina yourself manually, or hack on it.
        devShell = ocamlPackages.mina-dev.overrideAttrs (oa: {
          buildInputs = oa.buildInputs ++ devShellPackages;
          shellHook = ''
            ${oa.shellHook}
            unset MINA_COMMIT_DATE MINA_COMMIT_SHA1 MINA_BRANCH
          '';
        });
        devShells.default = self.devShell.${system};

        # Shell with an LSP server available in it. You can start your editor from this shell, and tell it to look for LSP in PATH.
        devShells.with-lsp = ocamlPackages.mina-dev.overrideAttrs (oa: {
          name = "mina-with-lsp";
          buildInputs = oa.buildInputs ++ devShellPackages;
          nativeBuildInputs = oa.nativeBuildInputs
            ++ [ ocamlPackages.ocaml-lsp-server ];
          shellHook = ''
            ${oa.shellHook}
            unset MINA_COMMIT_DATE MINA_COMMIT_SHA1 MINA_BRANCH
            # TODO: dead code doesn't allow us to have nice things
          '';
        });

        devShells.operations = pkgs.mkShell {
          name = "mina-operations";
          packages = with pkgs; [ skopeo gzip google-cloud-sdk ];
        };

        # TODO: think about rust toolchain in the dev shell
        devShells.integration-tests = pkgs.mkShell {
          name = "mina-integration-tests";
          shellHook = ''
            export MINA_BRANCH=$()
          '';
          buildInputs = [
            self.packages.${system}.test_executive
            pkgs.kubectl
            pkgs.google-cloud-sdk
            pkgs.terraform
            pkgs.curl
          ];
        };
        packages.impure-shell =
          (import ./nix/impure-shell.nix pkgs).inputDerivation;

        # An "impure" shell, giving you the system deps of Mina, opam, cargo and go.
        devShells.impure = import ./nix/impure-shell.nix pkgs;

        # A shell from which it's possible to build Mina with Rust bits being built incrementally using cargo.
        # This is "impure" from the nix' perspective since running `cargo build` requires networking in general.
        # However, this is a useful balance between purity and convenience for Rust development.
        devShells.rust-impure = ocamlPackages.mina-dev.overrideAttrs (oa: {
          name = "mina-rust-shell";
          buildInputs = oa.buildInputs ++ devShellPackages;
          nativeBuildInputs = oa.nativeBuildInputs ++ [
            pkgs.rustup
            pkgs.libiconv # needed on macOS for one of the rust dep
          ];
        });

        # A shell from which we can compile snarky_js and use zkapp-cli to write and deploy zkapps
        devShells.zkapp-impure = ocamlPackages.mina-dev.overrideAttrs (oa: {
          name = "mina-zkapp-shell";
          buildInputs = oa.buildInputs ++ devShellPackages;
          nativeBuildInputs = oa.nativeBuildInputs ++ [
            pkgs.rustup
            pkgs.libiconv # needed on macOS for one of the rust dep
            pkgs.git
            pkgs.nodejs
            pkgs.zkapp-cli
            pkgs.binaryen # provides wasm-opt
          ];
        });

        inherit checks;
      });
}<|MERGE_RESOLUTION|>--- conflicted
+++ resolved
@@ -309,13 +309,9 @@
         # Main user-facing binaries.
         packages = rec {
           inherit (ocamlPackages)
-<<<<<<< HEAD
-            mina berkeley-migration devnet mainnet mina_tests mina-ocaml-format mina_client_sdk test_executive with-instrumentation;
-=======
-            mina devnet mainnet mina_tests mina-ocaml-format test_executive;
+            mina devnet mainnet mina_tests mina-ocaml-format mina_client_sdk test_executive with-instrumentation;
           devnet-caqti-patched = pkgs.ocamlPackages_mina_caqti_patched.devnet;
           mainnet-caqti-patched = pkgs.ocamlPackages_mina_caqti_patched.mainnet;
->>>>>>> 7edd030b
           inherit (pkgs)
             libp2p_helper kimchi_bindings_stubs snarky_js leaderboard
             validation trace-tool zkapp-cli;
