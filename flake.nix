{
  description =
    "Mina, a cryptocurrency with a lightweight, constant-size blockchain";
  nixConfig = {
    allow-import-from-derivation = "true";
    extra-substituters = [ "https://storage.googleapis.com/mina-nix-cache" ];
    extra-trusted-public-keys = [
      "nix-cache.minaprotocol.org:fdcuDzmnM0Kbf7yU4yywBuUEJWClySc1WIF6t6Mm8h4="
      "nix-cache.minaprotocol.org:D3B1W+V7ND1Fmfii8EhbAbF1JXoe2Ct4N34OKChwk2c="
      "mina-nix-cache-1:djtioLfv2oxuK2lqPUgmZbf8bY8sK/BnYZCU2iU5Q10="
    ];
  };

  inputs.utils.url = "github:gytis-ivaskevicius/flake-utils-plus";
  inputs.nixpkgs.url = "github:nixos/nixpkgs/nixos-23.11-small";

  inputs.mix-to-nix.url = "github:serokell/mix-to-nix";
  inputs.nix-npm-buildPackage.url = "github:serokell/nix-npm-buildpackage";
  inputs.nix-npm-buildPackage.inputs.nixpkgs.follows = "nixpkgs";
  inputs.opam-nix.url = "github:tweag/opam-nix";
  inputs.opam-nix.inputs.nixpkgs.follows = "nixpkgs";
  inputs.opam-nix.inputs.opam-repository.follows = "opam-repository";

  inputs.dune-nix.url = "github:o1-labs/dune-nix";
  inputs.dune-nix.inputs.nixpkgs.follows = "nixpkgs";
  inputs.dune-nix.inputs.flake-utils.follows = "utils";

  inputs.describe-dune.url = "github:o1-labs/describe-dune";
  inputs.describe-dune.inputs.nixpkgs.follows = "nixpkgs";
  inputs.describe-dune.inputs.flake-utils.follows = "utils";

  inputs.o1-opam-repository.url = "github:o1-labs/opam-repository";
  inputs.o1-opam-repository.flake = false;

  inputs.opam-repository.url = "github:ocaml/opam-repository";
  inputs.opam-repository.flake = false;

  inputs.nixpkgs-mozilla.url = "github:mozilla/nixpkgs-mozilla";
  inputs.nixpkgs-mozilla.flake = false;

  # For nix/compat.nix
  inputs.flake-compat.url = "github:edolstra/flake-compat";
  inputs.flake-compat.flake = false;
  inputs.gitignore-nix.url = "github:hercules-ci/gitignore.nix";
  inputs.gitignore-nix.inputs.nixpkgs.follows = "nixpkgs";

  inputs.nix-filter.url = "github:numtide/nix-filter";

  inputs.flake-buildkite-pipeline.url = "github:tweag/flake-buildkite-pipeline";

  inputs.nix-utils.url = "github:juliosueiras-nix/nix-utils";

  inputs.flockenzeit.url = "github:balsoft/Flockenzeit";

  outputs = inputs@{ self, nixpkgs, utils, mix-to-nix, nix-npm-buildPackage
    , opam-nix, opam-repository, nixpkgs-mozilla, flake-buildkite-pipeline
    , nix-utils, flockenzeit, ... }:
    let
      inherit (nixpkgs) lib;

      # All the submodules required by .gitmodules
      submodules = map builtins.head (builtins.filter lib.isList
        (map (builtins.match "	path = (.*)")
          (lib.splitString "\n" (builtins.readFile ./.gitmodules))));

      # Warn about missing submodules
      requireSubmodules = let
        ref = r: "[34;1m${r}[31;1m";
        command = c: "[37;1m${c}[31;1m";
      in lib.warnIf (!builtins.all (x: x)
        (map (x: builtins.pathExists ./${x} && builtins.readDir ./${x} != { })
          submodules)) ''
            Some submodules are missing, you may get errors. Consider one of the following:
            - run ${command "nix/pin.sh"} and use "${
              ref "mina"
            }" flake ref, e.g. ${command "nix develop mina"} or ${
              command "nix build mina"
            };
            - use "${ref "git+file://$PWD?submodules=1"}";
            - use "${
              ref "git+https://github.com/minaprotocol/mina?submodules=1"
            }";
            - use non-flake commands like ${command "nix-build"} and ${
              command "nix-shell"
            }.
          '';
    in {
      overlays = {
        misc = import ./nix/misc.nix;
        rust = import ./nix/rust.nix;
        go = import ./nix/go.nix;
        javascript = import ./nix/javascript.nix;
        ocaml = pkgs: prev: {
          ocamlPackages_mina =
            requireSubmodules (import ./nix/ocaml.nix { inherit inputs pkgs; });
        };
      };

      nixosModules.mina = import ./nix/modules/mina.nix inputs;
      # Mina Demo container
      # Use `nixos-container create --flake mina`
      # Taken from docs/demo.md
      nixosConfigurations.container = nixpkgs.lib.nixosSystem {
        system = "x86_64-linux";
        modules = let
          PK = "B62qiZfzW27eavtPrnF6DeDSAKEjXuGFdkouC3T5STRa6rrYLiDUP2p";
          wallet = {
            box_primitive = "xsalsa20poly1305";
            ciphertext =
              "Dmq1Qd8uNbZRT1NT7zVbn3eubpn9Myx9Je9ZQGTKDxUv4BoPNmZAGox18qVfbbEUSuhT4ZGDt";
            nonce = "6pcvpWSLkMi393dT5VSLR6ft56AWKkCYRqJoYia";
            pw_primitive = "argon2i";
            pwdiff = [ 134217728 6 ];
            pwsalt = "ASoBkV3NsY7ZRuxztyPJdmJCiz3R";
          };
          wallet-file = builtins.toFile "mina-wallet" (builtins.toJSON wallet);
          wallet-file-pub = builtins.toFile "mina-wallet-pub" PK;
        in [
          self.nixosModules.mina
          {
            boot.isContainer = true;
            networking.useDHCP = false;
            networking.firewall.enable = false;

            services.mina = {
              enable = true;
              config = {
                "ledger" = {
                  "name" = "mina-demo";
                  "accounts" = [{
                    "pk" = PK;
                    "balance" = "66000";
                    "sk" = null;
                    "delegate" = null;
                  }];
                };
              };
              waitForRpc = false;
              external-ip = "0.0.0.0";
              generate-genesis-proof = true;
              seed = true;
              block-producer-key = "/var/lib/mina/wallets/store/${PK}";
              extraArgs = [
                "--demo-mode"
                "--proof-level"
                "none"
                "--run-snark-worker"
                "B62qjnkjj3zDxhEfxbn1qZhUawVeLsUr2GCzEz8m1MDztiBouNsiMUL"
                "-insecure-rest-server"
              ];
            };

            systemd.services.mina = {
              preStart = ''
                printf '{"genesis":{"genesis_state_timestamp":"%s"}}' "$(date -u +"%Y-%m-%dT%H:%M:%SZ")" > /var/lib/mina/daemon.json
              '';
              environment = {
                MINA_TIME_OFFSET = "0";
                MINA_PRIVKEY_PASS = "";
              };
            };

            systemd.tmpfiles.rules = [
              "C /var/lib/mina/wallets/store/${PK}.pub 700 mina mina - ${wallet-file-pub}"
              "C /var/lib/mina/wallets/store/${PK}     700 mina mina - ${wallet-file}"
            ];
          }
        ];
      };
      # Buildkite pipeline for the Nix CI
      pipeline = with flake-buildkite-pipeline.lib;
        let
          inherit (nixpkgs) lib;
          dockerUrl = package: tag:
            "us-west2-docker.pkg.dev/o1labs-192920/nix-containers/${package}:${tag}";

          pushToRegistry = package: {
            command = runInEnv self.devShells.x86_64-linux.operations ''
              ${self.packages.x86_64-linux.${package}} | gzip --fast | \
                skopeo \
                  copy \
                  --insecure-policy \
                  --dest-registry-token $(gcloud auth application-default print-access-token) \
                  docker-archive:/dev/stdin \
                  docker://${dockerUrl package "$BUILDKITE_COMMIT"}
              if [[ develop == "$BUILDKITE_BRANCH" ]]; then
                skopeo \
                  copy \
                  --insecure-policy \
                  --dest-registry-token $(gcloud auth application-default print-access-token) \
                  docker://${dockerUrl package "$BUILDKITE_COMMIT"} \
                  docker://${dockerUrl package "$BUILDKITE_BRANCH"}
              fi
            '';
            label =
              "Assemble and upload ${package} to Google Artifact Registry";
            depends_on = [ "packages_x86_64-linux_${package}" ];
            plugins = [{ "thedyrt/skip-checkout#v0.1.1" = null; }];
            key = "push_${package}";
          };
          # Publish the documentation generated by ocamldoc to s3
          publishDocs = {
            command = runInEnv self.devShells.x86_64-linux.operations ''
              gcloud auth activate-service-account --key-file "$GOOGLE_APPLICATION_CREDENTIALS"
              gsutil -m rsync -rd ${self.packages.x86_64-linux.default}/share/doc/html gs://mina-docs
            '';
            label = "Publish documentation to Google Storage";
            depends_on = [ "packages_x86_64-linux_default" ];
            branches = [ "develop" ];
            plugins = [{ "thedyrt/skip-checkout#v0.1.1" = null; }];
          };
          runIntegrationTest = test:
            { with-archive ? false }: {
              command =
                runInEnv self.devShells.x86_64-linux.integration-tests ''
                  test_executive local ${test} \
                  --mina-image=${
                    dockerUrl "mina-image-full" "$BUILDKITE_COMMIT"
                  } \
                  ${lib.optionalString with-archive "--archive-image=${
                    dockerUrl "mina-archive-image-full" "$BUILDKITE_COMMIT"
                  }"}
                '';
              label = "Run ${test} integration test";
              depends_on = [ "push_mina-image-full" ]
                ++ lib.optional with-archive "push_mina-archive-image-full";
              "if" =
                ''build.pull_request.labels includes "nix-integration-tests"'';
              retry = {
                automatic = [{
                  exit_status = "*";
                  limit = 3;
                }];
              };
            };
        in {
          steps = flakeSteps {
            derivationCache = "https://storage.googleapis.com/mina-nix-cache";
            reproduceRepo = "mina";
            commonExtraStepConfig = {
              agents = [ "nix" ];
              plugins = [{ "thedyrt/skip-checkout#v0.1.1" = null; }];
            };
          } self ++ [
            (pushToRegistry "mina-image-slim")
            (pushToRegistry "mina-image-full")
            (pushToRegistry "mina-archive-image-full")
            publishDocs
            (runIntegrationTest "peers-reliability" { })
            (runIntegrationTest "chain-reliability" { })
            (runIntegrationTest "payment" { with-archive = true; })
            (runIntegrationTest "delegation" { with-archive = true; })
            (runIntegrationTest "gossip-consis" { })
            # FIXME: opt-block-prod test fails.
            # This has been disabled in the "old" CI for a while.
            # (runIntegrationTest "opt-block-prod" { })
            (runIntegrationTest "medium-bootstrap" { })
            (runIntegrationTest "zkapps" { with-archive = true; })
            (runIntegrationTest "zkapps-timing" { with-archive = true; })
          ];
        };
    } // utils.lib.eachDefaultSystem (system:
      let
        rocksdbOverlay = pkgs: prev:
          if prev.stdenv.isDarwin then {
            rocksdb-mina = pkgs.rocksdb;
          } else {
            rocksdb-mina = pkgs.rocksdb511;
          };

        # nixpkgs with all relevant overlays applied
        pkgs = nixpkgs.legacyPackages.${system}.extend
          (nixpkgs.lib.composeManyExtensions ([
            (import nixpkgs-mozilla)
            nix-npm-buildPackage.overlays.default
            (final: prev: {
              rpmDebUtils = final.callPackage "${nix-utils}/utils/rpm-deb" { };
              mix-to-nix = pkgs.callPackage inputs.mix-to-nix { };
              nix-npm-buildPackage =
                pkgs.callPackage inputs.nix-npm-buildPackage {
                  nodejs = pkgs.nodejs-16_x;
                };
            })
          ] ++ builtins.attrValues self.overlays ++ [ rocksdbOverlay ]));

        checks = import ./nix/checks.nix inputs pkgs;

        dockerImages = pkgs.callPackage ./nix/docker.nix {
          inherit flockenzeit;
          currentTime = self.sourceInfo.lastModified or 0;
        };

        ocamlPackages = pkgs.ocamlPackages_mina;

        # Nix-built `dpkg` archives with Mina in them
        debianPackages = pkgs.callPackage ./nix/debian.nix { };

        # Packages for the development environment that are not needed to build mina-dev.
        # For instance dependencies for tests.
        devShellPackages = with pkgs; [
          rosetta-cli
          wasm-pack
          nodejs
          binaryen
          zip
<<<<<<< HEAD
          (pkgs.python3.withPackages
            (python-pkgs: [ python-pkgs.click python-pkgs.requests ]))
=======
          libiconv 
          cargo           
          curl
          (pkgs.python3.withPackages (python-pkgs: [
              python-pkgs.click
              python-pkgs.requests
            ]))
>>>>>>> 58ef8980
          jq
          rocksdb.tools
        ];
      in {
        inherit ocamlPackages;

        # Main user-facing binaries.
        packages = rec {
          inherit (ocamlPackages)
            mina devnet mainnet mina_tests mina-ocaml-format mina_client_sdk
            test_executive with-instrumentation;
          # Granular nix
          inherit (ocamlPackages)
            src exes all all-tested pkgs all-exes files tested info
            dune-description base-libs external-libs;
          # ^ TODO move elsewhere, external-libs isn't a package
          # TODO consider the following: inherit (ocamlPackages) default;
          granular = ocamlPackages.default;
          default = ocamlPackages.mina;
          inherit (pkgs)
            libp2p_helper kimchi_bindings_stubs snarky_js validation trace-tool
            zkapp-cli;
          inherit (dockerImages)
            mina-image-slim mina-image-full mina-archive-image-full
            mina-image-instr-full;
          mina-deb = debianPackages.mina;
        };

        # Pure dev shell, from which you can build Mina yourself manually, or hack on it.
        devShell = ocamlPackages.mina-dev.overrideAttrs (oa: {
          buildInputs = oa.buildInputs ++ devShellPackages;
          shellHook = ''
            ${oa.shellHook}
            unset MINA_COMMIT_DATE MINA_COMMIT_SHA1 MINA_BRANCH
          '';
        });
        devShells.default = self.devShell.${system};

        # Shell with an LSP server available in it. You can start your editor from this shell, and tell it to look for LSP in PATH.
        devShells.with-lsp = ocamlPackages.mina-dev.overrideAttrs (oa: {
          name = "mina-with-lsp";
          buildInputs = oa.buildInputs ++ devShellPackages;
          nativeBuildInputs = oa.nativeBuildInputs
            ++ [ ocamlPackages.ocaml-lsp-server ];
          shellHook = ''
            ${oa.shellHook}
            unset MINA_COMMIT_DATE MINA_COMMIT_SHA1 MINA_BRANCH
            # TODO: dead code doesn't allow us to have nice things
          '';
        });

        devShells.operations = pkgs.mkShell {
          name = "mina-operations";
          packages = with pkgs; [ skopeo gzip google-cloud-sdk ];
        };

        # TODO: think about rust toolchain in the dev shell
        devShells.integration-tests = pkgs.mkShell {
          name = "mina-integration-tests";
          shellHook = ''
            export MINA_BRANCH=$()
          '';
          buildInputs = [ self.packages.${system}.test_executive ];
        };
        packages.impure-shell =
          (import ./nix/impure-shell.nix pkgs).inputDerivation;

        # An "impure" shell, giving you the system deps of Mina, opam, cargo and go.
        devShells.impure = import ./nix/impure-shell.nix pkgs;

        # A shell from which it's possible to build Mina with Rust bits being built incrementally using cargo.
        # This is "impure" from the nix' perspective since running `cargo build` requires networking in general.
        # However, this is a useful balance between purity and convenience for Rust development.
        devShells.rust-impure = ocamlPackages.mina-dev.overrideAttrs (oa: {
          name = "mina-rust-shell";
          buildInputs = oa.buildInputs ++ devShellPackages;
          nativeBuildInputs = oa.nativeBuildInputs ++ [
            pkgs.rustup
            pkgs.libiconv # needed on macOS for one of the rust dep
          ];
        });

        # A shell from which we can compile snarky_js and use zkapp-cli to write and deploy zkapps
        devShells.zkapp-impure = ocamlPackages.mina-dev.overrideAttrs (oa: {
          name = "mina-zkapp-shell";
          buildInputs = oa.buildInputs ++ devShellPackages;
          nativeBuildInputs = oa.nativeBuildInputs ++ [
            pkgs.rustup
            pkgs.libiconv # needed on macOS for one of the rust dep
            pkgs.git
            pkgs.nodejs
            pkgs.zkapp-cli
            pkgs.binaryen # provides wasm-opt
          ];
        });

        inherit checks;

        formatter = pkgs.nixfmt;
      });
}<|MERGE_RESOLUTION|>--- conflicted
+++ resolved
@@ -303,18 +303,13 @@
           nodejs
           binaryen
           zip
-<<<<<<< HEAD
-          (pkgs.python3.withPackages
-            (python-pkgs: [ python-pkgs.click python-pkgs.requests ]))
-=======
-          libiconv 
-          cargo           
+          libiconv
+          cargo
           curl
           (pkgs.python3.withPackages (python-pkgs: [
               python-pkgs.click
               python-pkgs.requests
             ]))
->>>>>>> 58ef8980
           jq
           rocksdb.tools
         ];
