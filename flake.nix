--- conflicted
+++ resolved
@@ -288,7 +288,6 @@
         # Main user-facing binaries.
         packages = rec {
           inherit (ocamlPackages)
-<<<<<<< HEAD
             mina devnet mainnet mina_tests mina-ocaml-format test_executive;
           inherit (pkgs)
             libp2p_helper kimchi_bindings_stubs snarky_js leaderboard
@@ -297,19 +296,6 @@
             mina-image-slim mina-image-full mina-archive-image-full;
           mina-deb = debianPackages.mina;
           default = mina;
-=======
-            mina devnet mainnet mina_tests mina-ocaml-format mina_client_sdk test_executive;
-          inherit (pkgs) libp2p_helper marlin_plonk_bindings_stubs;
-        };
-
-        packages.mina-docker = pkgs.dockerTools.buildImage {
-          name = "mina";
-          copyToRoot = pkgs.buildEnv {
-            name = "mina-image-root";
-            paths = [ ocamlPackages.mina.out ];
-            pathsToLink = [ "/bin" "/share" "/etc" ];
-          };
->>>>>>> 5099245e
         };
 
         # Pure dev shell, from which you can build Mina yourself manually, or hack on it.
