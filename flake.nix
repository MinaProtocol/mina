--- conflicted
+++ resolved
@@ -287,17 +287,10 @@
         # Main user-facing binaries.
         packages = rec {
           inherit (ocamlPackages)
-<<<<<<< HEAD
-            mina mina_tests mina-ocaml-format mina_client_sdk test_executive;
-          inherit (pkgs)
-            libp2p_helper kimchi_bindings_stubs client_sdk snarky_js leaderboard
-            validation trace-tool zkapp-cli;
-=======
             mina mina_tests mina-ocaml-format test_executive;
           inherit (pkgs)
             libp2p_helper kimchi_bindings_stubs snarky_js leaderboard
             mina-signer validation trace-tool zkapp-cli;
->>>>>>> f28a81db
           inherit (dockerImages)
             mina-image-slim mina-image-full mina-archive-image-full;
           mina-deb = debianPackages.mina;
