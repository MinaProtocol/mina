--- conflicted
+++ resolved
@@ -287,8 +287,7 @@
         # Main user-facing binaries.
         packages = rec {
           inherit (ocamlPackages)
-<<<<<<< HEAD
-            mina mina_tests mina-ocaml-format test_executive;
+            mina devnet mainnet mina_tests mina-ocaml-format test_executive;
           inherit (pkgs)
             libp2p_helper kimchi_bindings_stubs snarky_js leaderboard
             validation trace-tool zkapp-cli;
@@ -296,19 +295,6 @@
             mina-image-slim mina-image-full mina-archive-image-full;
           mina-deb = debianPackages.mina;
           default = mina;
-=======
-            mina devnet mainnet mina_tests mina-ocaml-format mina_client_sdk test_executive;
-          inherit (pkgs) libp2p_helper marlin_plonk_bindings_stubs;
-        };
-
-        packages.mina-docker = pkgs.dockerTools.buildImage {
-          name = "mina";
-          copyToRoot = pkgs.buildEnv {
-            name = "mina-image-root";
-            paths = [ ocamlPackages.mina.out ];
-            pathsToLink = [ "/bin" "/share" "/etc" ];
-          };
->>>>>>> 852714d4
         };
 
         # Pure dev shell, from which you can build Mina yourself manually, or hack on it.
