{
  description =
    "Mina, a cryptocurrency with a lightweight, constant-size blockchain";
  nixConfig = {
    allow-import-from-derivation = "true";
    extra-substituters = [ "https://storage.googleapis.com/mina-nix-cache" ];
    extra-trusted-public-keys = [
      "nix-cache.minaprotocol.org:fdcuDzmnM0Kbf7yU4yywBuUEJWClySc1WIF6t6Mm8h4="
      "nix-cache.minaprotocol.org:D3B1W+V7ND1Fmfii8EhbAbF1JXoe2Ct4N34OKChwk2c="
      "mina-nix-cache-1:djtioLfv2oxuK2lqPUgmZbf8bY8sK/BnYZCU2iU5Q10="
    ];
  };

  inputs.utils.url = "github:gytis-ivaskevicius/flake-utils-plus";
  inputs.nixpkgs.url = "github:nixos/nixpkgs/nixos-23.11-small";

  inputs.mix-to-nix.url = "github:serokell/mix-to-nix";
  inputs.nix-npm-buildPackage.url = "github:serokell/nix-npm-buildpackage";
  inputs.nix-npm-buildPackage.inputs.nixpkgs.follows = "nixpkgs";
  inputs.opam-nix.url = "github:tweag/opam-nix";
  inputs.opam-nix.inputs.nixpkgs.follows = "nixpkgs";
  inputs.opam-nix.inputs.opam-repository.follows = "opam-repository";

  inputs.dune-nix.url = "github:o1-labs/dune-nix";
  inputs.dune-nix.inputs.nixpkgs.follows = "nixpkgs";
  inputs.dune-nix.inputs.flake-utils.follows = "utils";

  inputs.describe-dune.url = "github:o1-labs/describe-dune";
  inputs.describe-dune.inputs.nixpkgs.follows = "nixpkgs";
  inputs.describe-dune.inputs.flake-utils.follows = "utils";

  inputs.o1-opam-repository.url = "github:o1-labs/opam-repository";
  inputs.o1-opam-repository.flake = false;

  inputs.opam-repository.url = "github:ocaml/opam-repository";
  inputs.opam-repository.flake = false;

  inputs.nixpkgs-mozilla.url = "github:mozilla/nixpkgs-mozilla";
  inputs.nixpkgs-mozilla.flake = false;

  # For nix/compat.nix
  inputs.flake-compat.url = "github:edolstra/flake-compat";
  inputs.flake-compat.flake = false;
  inputs.gitignore-nix.url = "github:hercules-ci/gitignore.nix";
  inputs.gitignore-nix.inputs.nixpkgs.follows = "nixpkgs";

  inputs.nix-filter.url = "github:numtide/nix-filter";

  inputs.flake-buildkite-pipeline.url = "github:tweag/flake-buildkite-pipeline";

  inputs.nix-utils.url = "github:juliosueiras-nix/nix-utils";

  inputs.flockenzeit.url = "github:balsoft/Flockenzeit";

  outputs = inputs@{ self, nixpkgs, utils, mix-to-nix, nix-npm-buildPackage
    , opam-nix, opam-repository, nixpkgs-mozilla, flake-buildkite-pipeline
    , nix-utils, flockenzeit, ... }:
    let
      inherit (nixpkgs) lib;

      # All the submodules required by .gitmodules
      submodules = map builtins.head (builtins.filter lib.isList
        (map (builtins.match "	path = (.*)")
          (lib.splitString "\n" (builtins.readFile ./.gitmodules))));

      # Warn about missing submodules
      requireSubmodules = let
        ref = r: "[34;1m${r}[31;1m";
        command = c: "[37;1m${c}[31;1m";
      in lib.warnIf (!builtins.all (x: x)
        (map (x: builtins.pathExists ./${x} && builtins.readDir ./${x} != { })
          submodules)) ''
            Some submodules are missing, you may get errors. Consider one of the following:
            - run ${command "nix/pin.sh"} and use "${
              ref "mina"
            }" flake ref, e.g. ${command "nix develop mina"} or ${
              command "nix build mina"
            };
            - use "${ref "git+file://$PWD?submodules=1"}";
            - use "${
              ref "git+https://github.com/minaprotocol/mina?submodules=1"
            }";
            - use non-flake commands like ${command "nix-build"} and ${
              command "nix-shell"
            }.
          '';
    in {
      overlays = {
        misc = import ./nix/misc.nix;
        rust = import ./nix/rust.nix;
        go = import ./nix/go.nix;
        javascript = import ./nix/javascript.nix;
        ocaml = pkgs: prev: {
          ocamlPackages_mina =
            requireSubmodules (import ./nix/ocaml.nix { inherit inputs pkgs; });
        };
      };

      nixosModules.mina = import ./nix/modules/mina.nix inputs;
      # Mina Demo container
      # Use `nixos-container create --flake mina`
      # Taken from docs/demo.md
      nixosConfigurations.container = nixpkgs.lib.nixosSystem {
        system = "x86_64-linux";
        modules = let
          PK = "B62qiZfzW27eavtPrnF6DeDSAKEjXuGFdkouC3T5STRa6rrYLiDUP2p";
          wallet = {
            box_primitive = "xsalsa20poly1305";
            ciphertext =
              "Dmq1Qd8uNbZRT1NT7zVbn3eubpn9Myx9Je9ZQGTKDxUv4BoPNmZAGox18qVfbbEUSuhT4ZGDt";
            nonce = "6pcvpWSLkMi393dT5VSLR6ft56AWKkCYRqJoYia";
            pw_primitive = "argon2i";
            pwdiff = [ 134217728 6 ];
            pwsalt = "ASoBkV3NsY7ZRuxztyPJdmJCiz3R";
          };
          wallet-file = builtins.toFile "mina-wallet" (builtins.toJSON wallet);
          wallet-file-pub = builtins.toFile "mina-wallet-pub" PK;
        in [
          self.nixosModules.mina
          {
            boot.isContainer = true;
            networking.useDHCP = false;
            networking.firewall.enable = false;

            services.mina = {
              enable = true;
              config = {
                "ledger" = {
                  "name" = "mina-demo";
                  "accounts" = [{
                    "pk" = PK;
                    "balance" = "66000";
                    "sk" = null;
                    "delegate" = null;
                  }];
                };
              };
              waitForRpc = false;
              external-ip = "0.0.0.0";
              generate-genesis-proof = true;
              seed = true;
              block-producer-key = "/var/lib/mina/wallets/store/${PK}";
              extraArgs = [
                "--demo-mode"
                "--proof-level"
                "none"
                "--run-snark-worker"
                "B62qjnkjj3zDxhEfxbn1qZhUawVeLsUr2GCzEz8m1MDztiBouNsiMUL"
                "-insecure-rest-server"
              ];
            };

            systemd.services.mina = {
              preStart = ''
                printf '{"genesis":{"genesis_state_timestamp":"%s"}}' "$(date -u +"%Y-%m-%dT%H:%M:%SZ")" > /var/lib/mina/daemon.json
              '';
              environment = {
                MINA_TIME_OFFSET = "0";
                MINA_PRIVKEY_PASS = "";
              };
            };

            systemd.tmpfiles.rules = [
              "C /var/lib/mina/wallets/store/${PK}.pub 700 mina mina - ${wallet-file-pub}"
              "C /var/lib/mina/wallets/store/${PK}     700 mina mina - ${wallet-file}"
            ];
          }
        ];
      };
      # Buildkite pipeline for the Nix CI
      pipeline = with flake-buildkite-pipeline.lib;
        let
          inherit (nixpkgs) lib;
          dockerUrl = package: tag:
            "us-west2-docker.pkg.dev/o1labs-192920/nix-containers/${package}:${tag}";

          pushToRegistry = package: {
            command = runInEnv self.devShells.x86_64-linux.operations ''
              ${self.packages.x86_64-linux.${package}} | gzip --fast | \
                skopeo \
                  copy \
                  --insecure-policy \
                  --dest-registry-token $(gcloud auth application-default print-access-token) \
                  docker-archive:/dev/stdin \
                  docker://${dockerUrl package "$BUILDKITE_COMMIT"}
              if [[ develop == "$BUILDKITE_BRANCH" ]]; then
                skopeo \
                  copy \
                  --insecure-policy \
                  --dest-registry-token $(gcloud auth application-default print-access-token) \
                  docker://${dockerUrl package "$BUILDKITE_COMMIT"} \
                  docker://${dockerUrl package "$BUILDKITE_BRANCH"}
              fi
            '';
            label =
              "Assemble and upload ${package} to Google Artifact Registry";
            depends_on = [ "packages_x86_64-linux_${package}" ];
            plugins = [{ "thedyrt/skip-checkout#v0.1.1" = null; }];
            key = "push_${package}";
          };
          # Publish the documentation generated by ocamldoc to s3
          publishDocs = {
            command = runInEnv self.devShells.x86_64-linux.operations ''
              gcloud auth activate-service-account --key-file "$GOOGLE_APPLICATION_CREDENTIALS"
              gsutil -m rsync -rd ${self.packages.x86_64-linux.default}/share/doc/html gs://mina-docs
            '';
            label = "Publish documentation to Google Storage";
            depends_on = [ "packages_x86_64-linux_default" ];
            branches = [ "develop" ];
            plugins = [{ "thedyrt/skip-checkout#v0.1.1" = null; }];
          };
          runIntegrationTest = test:
            { with-archive ? false }: {
              command =
                runInEnv self.devShells.x86_64-linux.integration-tests ''
                  test_executive local ${test} \
                  --mina-image=${
                    dockerUrl "mina-image-full" "$BUILDKITE_COMMIT"
                  } \
                  ${lib.optionalString with-archive "--archive-image=${
                    dockerUrl "mina-archive-image-full" "$BUILDKITE_COMMIT"
                  }"}
                '';
              label = "Run ${test} integration test";
              depends_on = [ "push_mina-image-full" ]
                ++ lib.optional with-archive "push_mina-archive-image-full";
              "if" =
                ''build.pull_request.labels includes "nix-integration-tests"'';
              retry = {
                automatic = [{
                  exit_status = "*";
                  limit = 3;
                }];
              };
            };
        in {
          steps = flakeSteps {
            derivationCache = "https://storage.googleapis.com/mina-nix-cache";
            reproduceRepo = "mina";
            commonExtraStepConfig = {
              agents = [ "nix" ];
              plugins = [{ "thedyrt/skip-checkout#v0.1.1" = null; }];
            };
          } self ++ [
            (pushToRegistry "mina-image-slim")
            (pushToRegistry "mina-image-full")
            (pushToRegistry "mina-archive-image-full")
            publishDocs
            (runIntegrationTest "peers-reliability" { })
            (runIntegrationTest "chain-reliability" { })
            (runIntegrationTest "payment" { with-archive = true; })
            (runIntegrationTest "delegation" { with-archive = true; })
            (runIntegrationTest "gossip-consis" { })
            # FIXME: opt-block-prod test fails.
            # This has been disabled in the "old" CI for a while.
            # (runIntegrationTest "opt-block-prod" { })
            (runIntegrationTest "medium-bootstrap" { })
            (runIntegrationTest "zkapps" { with-archive = true; })
            (runIntegrationTest "zkapps-timing" { with-archive = true; })
          ];
        };
    } // utils.lib.eachDefaultSystem (system:
      let
        rocksdbOverlay = pkgs: prev:
          if prev.stdenv.isDarwin then {
            rocksdb-mina = pkgs.rocksdb;
          } else {
            rocksdb-mina = pkgs.rocksdb511;
          };

        # nixpkgs with all relevant overlays applied
        pkgs = nixpkgs.legacyPackages.${system}.extend
          (nixpkgs.lib.composeManyExtensions ([
            (import nixpkgs-mozilla)
            nix-npm-buildPackage.overlays.default
            (final: prev: {
              rpmDebUtils = final.callPackage "${nix-utils}/utils/rpm-deb" { };
              mix-to-nix = pkgs.callPackage inputs.mix-to-nix { };
              nix-npm-buildPackage =
                pkgs.callPackage inputs.nix-npm-buildPackage {
                  nodejs = pkgs.nodejs-16_x;
                };
            })
          ] ++ builtins.attrValues self.overlays ++ [ rocksdbOverlay ]));

        checks = import ./nix/checks.nix inputs pkgs;

        dockerImages = pkgs.callPackage ./nix/docker.nix {
          inherit flockenzeit;
          currentTime = self.sourceInfo.lastModified or 0;
        };

        ocamlPackages = pkgs.ocamlPackages_mina;

        # Nix-built `dpkg` archives with Mina in them
        debianPackages = pkgs.callPackage ./nix/debian.nix { };

        # Packages for the development environment that are not needed to build mina-dev.
        # For instance dependencies for tests.
        devShellPackages = with pkgs; [
          rosetta-cli
          wasm-pack
          nodejs
          binaryen
          zip
          libiconv 
          cargo           
<<<<<<< HEAD
=======
          curl
>>>>>>> df5b5077
          (pkgs.python3.withPackages (python-pkgs: [
              python-pkgs.click
              python-pkgs.requests
            ]))
          jq
        ];
      in {
        inherit ocamlPackages;
        
        # Main user-facing binaries.
        packages = rec {
          inherit (ocamlPackages)
            mina devnet mainnet mina_tests mina-ocaml-format mina_client_sdk
            test_executive with-instrumentation;
          # Granular nix
          inherit (ocamlPackages)
            src exes all all-tested pkgs all-exes files tested info
            dune-description base-libs external-libs;
          # ^ TODO move elsewhere, external-libs isn't a package
          # TODO consider the following: inherit (ocamlPackages) default;
          granular = ocamlPackages.default;
          default = ocamlPackages.mina;
          inherit (pkgs)
            libp2p_helper kimchi_bindings_stubs snarky_js validation trace-tool
            zkapp-cli;
          inherit (dockerImages)
            mina-image-slim mina-image-full mina-archive-image-full
            mina-image-instr-full;
          mina-deb = debianPackages.mina;
        };

        # Pure dev shell, from which you can build Mina yourself manually, or hack on it.
        devShell = ocamlPackages.mina-dev.overrideAttrs (oa: {
          buildInputs = oa.buildInputs ++ devShellPackages;
          shellHook = ''
            ${oa.shellHook}
            unset MINA_COMMIT_DATE MINA_COMMIT_SHA1 MINA_BRANCH
          '';
        });
        devShells.default = self.devShell.${system};

        # Shell with an LSP server available in it. You can start your editor from this shell, and tell it to look for LSP in PATH.
        devShells.with-lsp = ocamlPackages.mina-dev.overrideAttrs (oa: {
          name = "mina-with-lsp";
          buildInputs = oa.buildInputs ++ devShellPackages;
          nativeBuildInputs = oa.nativeBuildInputs
            ++ [ ocamlPackages.ocaml-lsp-server ];
          shellHook = ''
            ${oa.shellHook}
            unset MINA_COMMIT_DATE MINA_COMMIT_SHA1 MINA_BRANCH
            # TODO: dead code doesn't allow us to have nice things
          '';
        });

        devShells.operations = pkgs.mkShell {
          name = "mina-operations";
          packages = with pkgs; [ skopeo gzip google-cloud-sdk ];
        };

        # TODO: think about rust toolchain in the dev shell
        devShells.integration-tests = pkgs.mkShell {
          name = "mina-integration-tests";
          shellHook = ''
            export MINA_BRANCH=$()
          '';
          buildInputs = [
            self.packages.${system}.test_executive
          ];
        };
        packages.impure-shell =
          (import ./nix/impure-shell.nix pkgs).inputDerivation;

        # An "impure" shell, giving you the system deps of Mina, opam, cargo and go.
        devShells.impure = import ./nix/impure-shell.nix pkgs;

        # A shell from which it's possible to build Mina with Rust bits being built incrementally using cargo.
        # This is "impure" from the nix' perspective since running `cargo build` requires networking in general.
        # However, this is a useful balance between purity and convenience for Rust development.
        devShells.rust-impure = ocamlPackages.mina-dev.overrideAttrs (oa: {
          name = "mina-rust-shell";
          buildInputs = oa.buildInputs ++ devShellPackages;
          nativeBuildInputs = oa.nativeBuildInputs ++ [
            pkgs.rustup
            pkgs.libiconv # needed on macOS for one of the rust dep
          ];
        });

        # A shell from which we can compile snarky_js and use zkapp-cli to write and deploy zkapps
        devShells.zkapp-impure = ocamlPackages.mina-dev.overrideAttrs (oa: {
          name = "mina-zkapp-shell";
          buildInputs = oa.buildInputs ++ devShellPackages;
          nativeBuildInputs = oa.nativeBuildInputs ++ [
            pkgs.rustup
            pkgs.libiconv # needed on macOS for one of the rust dep
            pkgs.git
            pkgs.nodejs
            pkgs.zkapp-cli
            pkgs.binaryen # provides wasm-opt
          ];
        });

        inherit checks;

        formatter = pkgs.nixfmt;
      });
}<|MERGE_RESOLUTION|>--- conflicted
+++ resolved
@@ -305,10 +305,7 @@
           zip
           libiconv 
           cargo           
-<<<<<<< HEAD
-=======
           curl
->>>>>>> df5b5077
           (pkgs.python3.withPackages (python-pkgs: [
               python-pkgs.click
               python-pkgs.requests
