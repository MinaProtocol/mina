{
  description =
    "Mina, a cryptocurrency with a lightweight, constant-size blockchain";
  nixConfig = {
    allow-import-from-derivation = "true";
    extra-substituters = [ "https://storage.googleapis.com/mina-nix-cache" ];
    extra-trusted-public-keys = [
      "nix-cache.minaprotocol.org:fdcuDzmnM0Kbf7yU4yywBuUEJWClySc1WIF6t6Mm8h4="
      "nix-cache.minaprotocol.org:D3B1W+V7ND1Fmfii8EhbAbF1JXoe2Ct4N34OKChwk2c="
    ];
  };

  inputs.utils.url = "github:gytis-ivaskevicius/flake-utils-plus";
  inputs.nixpkgs.url = "github:nixos/nixpkgs/nixos-unstable-small";

  inputs.mix-to-nix.url = "github:serokell/mix-to-nix";
  inputs.nix-npm-buildPackage.url = "github:serokell/nix-npm-buildpackage";
  inputs.nix-npm-buildPackage.inputs.nixpkgs.follows = "nixpkgs";
  inputs.opam-nix.url = "github:tweag/opam-nix";
  inputs.opam-nix.inputs.nixpkgs.follows = "nixpkgs";
  inputs.opam-nix.inputs.opam-repository.follows = "opam-repository";

  inputs.opam-repository.url = "github:ocaml/opam-repository";
  inputs.opam-repository.flake = false;

  inputs.nixpkgs-mozilla.url = "github:mozilla/nixpkgs-mozilla";
  inputs.nixpkgs-mozilla.flake = false;

  # For nix/compat.nix
  inputs.flake-compat.url = "github:edolstra/flake-compat";
  inputs.flake-compat.flake = false;
  inputs.gitignore-nix.url = "github:hercules-ci/gitignore.nix";
  inputs.gitignore-nix.inputs.nixpkgs.follows = "nixpkgs";

  inputs.nix-filter.url = "github:numtide/nix-filter";

  inputs.flake-buildkite-pipeline.url = "github:tweag/flake-buildkite-pipeline";

  inputs.nix-utils.url = "github:juliosueiras-nix/nix-utils";

  inputs.flockenzeit.url = "github:balsoft/Flockenzeit";

  outputs = inputs@{ self, nixpkgs, utils, mix-to-nix, nix-npm-buildPackage
    , opam-nix, opam-repository, nixpkgs-mozilla, flake-buildkite-pipeline
    , nix-utils, flockenzeit, ... }:
    let
      inherit (nixpkgs) lib;

      # All the submodules required by .gitmodules
      submodules = map builtins.head (builtins.filter lib.isList
        (map (builtins.match "	path = (.*)")
          (lib.splitString "\n" (builtins.readFile ./.gitmodules))));

      # Warn about missing submodules
      requireSubmodules = let
        ref = r: "[34;1m${r}[31;1m";
        command = c: "[37;1m${c}[31;1m";
      in lib.warnIf (!builtins.all (x: x)
        (map (x: builtins.pathExists ./${x} && builtins.readDir ./${x} != { }) submodules)) ''
          Some submodules are missing, you may get errors. Consider one of the following:
          - run ${command "nix/pin.sh"} and use "${ref "mina"}" flake ref, e.g. ${command "nix develop mina"} or ${command "nix build mina"};
          - use "${ref "git+file://$PWD?submodules=1"}";
          - use "${ref "git+https://github.com/minaprotocol/mina?submodules=1"}";
          - use non-flake commands like ${command "nix-build"} and ${command "nix-shell"}.
        '';
    in {
      overlays = {
        misc = import ./nix/misc.nix;
        rust = import ./nix/rust.nix;
        go = import ./nix/go.nix;
        javascript = import ./nix/javascript.nix;
        ocaml = final: prev: {
          ocamlPackages_mina = requireSubmodules (import ./nix/ocaml.nix {
            inherit inputs;
            pkgs = final;
          });
        };
      };

      nixosModules.mina = import ./nix/modules/mina.nix inputs;
      # Mina Demo container
      # Use `nixos-container create --flake mina`
      # Taken from docs/demo.md
      nixosConfigurations.container = nixpkgs.lib.nixosSystem {
        system = "x86_64-linux";
        modules = let
          PK = "B62qiZfzW27eavtPrnF6DeDSAKEjXuGFdkouC3T5STRa6rrYLiDUP2p";
          wallet = {
            box_primitive = "xsalsa20poly1305";
            ciphertext =
              "Dmq1Qd8uNbZRT1NT7zVbn3eubpn9Myx9Je9ZQGTKDxUv4BoPNmZAGox18qVfbbEUSuhT4ZGDt";
            nonce = "6pcvpWSLkMi393dT5VSLR6ft56AWKkCYRqJoYia";
            pw_primitive = "argon2i";
            pwdiff = [ 134217728 6 ];
            pwsalt = "ASoBkV3NsY7ZRuxztyPJdmJCiz3R";
          };
          wallet-file = builtins.toFile "mina-wallet" (builtins.toJSON wallet);
          wallet-file-pub = builtins.toFile "mina-wallet-pub" PK;
        in [
          self.nixosModules.mina
          {
            boot.isContainer = true;
            networking.useDHCP = false;
            networking.firewall.enable = false;

            services.mina = {
              enable = true;
              config = {
                "ledger" = {
                  "name" = "mina-demo";
                  "accounts" = [{
                    "pk" = PK;
                    "balance" = "66000";
                    "sk" = null;
                    "delegate" = null;
                  }];
                };
              };
              waitForRpc = false;
              external-ip = "0.0.0.0";
              generate-genesis-proof = true;
              seed = true;
              block-producer-key = "/var/lib/mina/wallets/store/${PK}";
              extraArgs = [
                "--demo-mode"
                "--proof-level"
                "none"
                "--run-snark-worker"
                "B62qjnkjj3zDxhEfxbn1qZhUawVeLsUr2GCzEz8m1MDztiBouNsiMUL"
                "-insecure-rest-server"
              ];
            };

            systemd.services.mina = {
              preStart = ''
                printf '{"genesis":{"genesis_state_timestamp":"%s"}}' "$(date -u +"%Y-%m-%dT%H:%M:%SZ")" > /var/lib/mina/daemon.json
              '';
              environment = {
                MINA_TIME_OFFSET = "0";
                MINA_PRIVKEY_PASS = "";
              };
            };

            systemd.tmpfiles.rules = [
              "C /var/lib/mina/wallets/store/${PK}.pub 700 mina mina - ${wallet-file-pub}"
              "C /var/lib/mina/wallets/store/${PK}     700 mina mina - ${wallet-file}"
            ];
          }
        ];
      };
      # Buildkite pipeline for the Nix CI
      pipeline = with flake-buildkite-pipeline.lib;
        let
          inherit (nixpkgs) lib;
          dockerUrl = package: tag:
            "us-west2-docker.pkg.dev/o1labs-192920/nix-containers/${package}:${tag}";

          pushToRegistry = package: {
            command = runInEnv self.devShells.x86_64-linux.operations ''
              ${self.packages.x86_64-linux.${package}} | gzip --fast | \
                skopeo \
                  copy \
                  --insecure-policy \
                  --dest-registry-token $(gcloud auth application-default print-access-token) \
                  docker-archive:/dev/stdin \
                  docker://${dockerUrl package "$BUILDKITE_COMMIT"}
              if [[ develop == "$BUILDKITE_BRANCH" ]]; then
                skopeo \
                  copy \
                  --insecure-policy \
                  --dest-registry-token $(gcloud auth application-default print-access-token) \
                  docker://${dockerUrl package "$BUILDKITE_COMMIT"} \
                  docker://${dockerUrl package "$BUILDKITE_BRANCH"}
              fi
            '';
            label =
              "Assemble and upload ${package} to Google Artifact Registry";
            depends_on = [ "packages_x86_64-linux_${package}" ];
            plugins = [{ "thedyrt/skip-checkout#v0.1.1" = null; }];
            key = "push_${package}";
          };
          # Publish the documentation generated by ocamldoc to s3
          publishDocs = {
            command = runInEnv self.devShells.x86_64-linux.operations ''
              gcloud auth activate-service-account --key-file "$GOOGLE_APPLICATION_CREDENTIALS"
              gsutil -m rsync -rd ${self.packages.x86_64-linux.default}/share/doc/html gs://mina-docs
            '';
            label = "Publish documentation to Google Storage";
            depends_on = [ "packages_x86_64-linux_default" ];
            branches = [ "develop" ];
            plugins = [{ "thedyrt/skip-checkout#v0.1.1" = null; }];
          };
          runIntegrationTest = test:
            { with-archive ? false }: {
              command =
                runInEnv self.devShells.x86_64-linux.integration-tests ''
                  export GOOGLE_CLOUD_KEYFILE_JSON=$AUTOMATED_VALIDATION_SERVICE_ACCOUNT
                  export GCLOUD_API_KEY=$(cat $INTEGRATION_TEST_LOGS_GCLOUD_API_KEY_PATH)
                  source $INTEGRATION_TEST_CREDENTIALS
                  export AWS_ACCESS_KEY_ID AWS_SECRET_ACCESS_KEY
                  export KUBE_CONFIG_PATH=$$HOME/.kube/config
                  gcloud auth activate-service-account --key-file=$AUTOMATED_VALIDATION_SERVICE_ACCOUNT automated-validation@o1labs-192920.iam.gserviceaccount.com --project o1labs-192920
                  gcloud container clusters get-credentials --region us-west1 mina-integration-west1
                  kubectl config use-context gke_o1labs-192920_us-west1_mina-integration-west1
                  test_executive cloud ${test} \
                  --mina-image=${
                    dockerUrl "mina-image-full" "$BUILDKITE_COMMIT"
                  } \
                  ${lib.optionalString with-archive "--archive-image=${
                    dockerUrl "mina-archive-image-full" "$BUILDKITE_COMMIT"
                  }"}
                '';
              label = "Run ${test} integration test";
              depends_on = [ "push_mina-image-full" ]
                ++ lib.optional with-archive "push_mina-archive-image-full";
              "if" = ''build.pull_request.labels includes "nix-integration-tests"'';
              retry = {
                automatic = [
                  {
                    exit_status = "*";
                    limit = 3;
                  }
                ];
              };
            };
        in {
          steps = flakeSteps {
            derivationCache = "https://storage.googleapis.com/mina-nix-cache";
            reproduceRepo = "mina";
            commonExtraStepConfig = {
              agents = [ "nix" ];
              plugins = [{ "thedyrt/skip-checkout#v0.1.1" = null; }];
            };
          } self ++ [
            (pushToRegistry "mina-image-slim")
            (pushToRegistry "mina-image-full")
            (pushToRegistry "mina-archive-image-full")
            publishDocs
            (runIntegrationTest "peers-reliability" { })
            (runIntegrationTest "chain-reliability" { })
            (runIntegrationTest "payment" { with-archive = true; })
            (runIntegrationTest "delegation" { with-archive = true; })
            (runIntegrationTest "gossip-consis" { })
            # FIXME: opt-block-prod test fails.
            # This has been disabled in the "old" CI for a while.
            # (runIntegrationTest "opt-block-prod" { })
            (runIntegrationTest "medium-bootstrap" { })
            (runIntegrationTest "zkapps" { with-archive = true; })
            (runIntegrationTest "zkapps-timing" { with-archive = true; })
          ];
        };
    } // utils.lib.eachDefaultSystem (system:
      let
        # nixpkgs with all relevant overlays applied
        pkgs = nixpkgs.legacyPackages.${system}.extend
          (nixpkgs.lib.composeManyExtensions ([
            (import nixpkgs-mozilla)
            nix-npm-buildPackage.overlays.default
            (final: prev: {
              rpmDebUtils = final.callPackage "${nix-utils}/utils/rpm-deb" { };
              mix-to-nix = pkgs.callPackage inputs.mix-to-nix { };
              nix-npm-buildPackage =
                pkgs.callPackage inputs.nix-npm-buildPackage {
                  nodejs = pkgs.nodejs-16_x;
                };
            })
          ] ++ builtins.attrValues self.overlays));

        checks = import ./nix/checks.nix inputs pkgs;

        dockerImages = pkgs.callPackage ./nix/docker.nix {
          inherit flockenzeit;
          currentTime = self.sourceInfo.lastModified or 0;
        };

        ocamlPackages = pkgs.ocamlPackages_mina;

        # Nix-built `dpkg` archives with Mina in them
        debianPackages = pkgs.callPackage ./nix/debian.nix { };

        # Packages for the development environment that are not needed to build mina-dev.
        # For instance dependencies for tests.
        devShellPackages = with pkgs; [ rosetta-cli wasm-pack nodejs binaryen ];
      in {
        inherit ocamlPackages;

        # Main user-facing binaries.
        packages = rec {
          inherit (ocamlPackages)
<<<<<<< HEAD
            mina mina_tests mina-ocaml-format test_executive;
=======
            mina mina_tests mina-ocaml-format mina_client_sdk test_executive with-instrumentation;
>>>>>>> 9fb710f4
          inherit (pkgs)
            libp2p_helper kimchi_bindings_stubs snarky_js leaderboard
            validation trace-tool zkapp-cli;
          inherit (dockerImages)
<<<<<<< HEAD
            mina-image-slim mina-image-full mina-archive-image-full;
=======
            mina-image-slim mina-image-full mina-archive-image-full mina-image-instr-full; 
>>>>>>> 9fb710f4
          mina-deb = debianPackages.mina;
          default = mina;
        };

        # Pure dev shell, from which you can build Mina yourself manually, or hack on it.
        devShell = ocamlPackages.mina-dev.overrideAttrs (oa: {
          buildInputs = oa.buildInputs ++ devShellPackages;
          shellHook = ''
            ${oa.shellHook}
            unset MINA_COMMIT_DATE MINA_COMMIT_SHA1 MINA_BRANCH
          '';
        });
        devShells.default = self.devShell.${system};

        # Shell with an LSP server available in it. You can start your editor from this shell, and tell it to look for LSP in PATH.
        devShells.with-lsp = ocamlPackages.mina-dev.overrideAttrs (oa: {
          name = "mina-with-lsp";
          buildInputs = oa.buildInputs ++ devShellPackages;
          nativeBuildInputs = oa.nativeBuildInputs
            ++ [ ocamlPackages.ocaml-lsp-server ];
          shellHook = ''
            ${oa.shellHook}
            unset MINA_COMMIT_DATE MINA_COMMIT_SHA1 MINA_BRANCH
            # TODO: dead code doesn't allow us to have nice things
          '';
        });

        devShells.operations = pkgs.mkShell {
          name = "mina-operations";
          packages = with pkgs; [ skopeo gzip google-cloud-sdk ];
        };

        # TODO: think about rust toolchain in the dev shell
        devShells.integration-tests = pkgs.mkShell {
          name = "mina-integration-tests";
          shellHook = ''
            export MINA_BRANCH=$()
          '';
          buildInputs = [
            self.packages.${system}.test_executive
            pkgs.kubectl
            pkgs.google-cloud-sdk
            pkgs.terraform
            pkgs.curl
          ];
        };
        packages.impure-shell =
          (import ./nix/impure-shell.nix pkgs).inputDerivation;

        # An "impure" shell, giving you the system deps of Mina, opam, cargo and go.
        devShells.impure = import ./nix/impure-shell.nix pkgs;

        # A shell from which it's possible to build Mina with Rust bits being built incrementally using cargo.
        # This is "impure" from the nix' perspective since running `cargo build` requires networking in general.
        # However, this is a useful balance between purity and convenience for Rust development.
        devShells.rust-impure = ocamlPackages.mina-dev.overrideAttrs (oa: {
          name = "mina-rust-shell";
          buildInputs = oa.buildInputs ++ devShellPackages;
          nativeBuildInputs = oa.nativeBuildInputs ++ [
            pkgs.rustup
            pkgs.libiconv # needed on macOS for one of the rust dep
          ];
        });

        # A shell from which we can compile snarky_js and use zkapp-cli to write and deploy zkapps
        devShells.zkapp-impure = ocamlPackages.mina-dev.overrideAttrs (oa: {
          name = "mina-zkapp-shell";
          buildInputs = oa.buildInputs ++ devShellPackages;
          nativeBuildInputs = oa.nativeBuildInputs ++ [
            pkgs.rustup
            pkgs.libiconv # needed on macOS for one of the rust dep
            pkgs.git
            pkgs.nodejs
            pkgs.zkapp-cli
            pkgs.binaryen # provides wasm-opt
          ];
        });

        inherit checks;
      });
}<|MERGE_RESOLUTION|>--- conflicted
+++ resolved
@@ -287,20 +287,12 @@
         # Main user-facing binaries.
         packages = rec {
           inherit (ocamlPackages)
-<<<<<<< HEAD
-            mina mina_tests mina-ocaml-format test_executive;
-=======
             mina mina_tests mina-ocaml-format mina_client_sdk test_executive with-instrumentation;
->>>>>>> 9fb710f4
           inherit (pkgs)
             libp2p_helper kimchi_bindings_stubs snarky_js leaderboard
             validation trace-tool zkapp-cli;
           inherit (dockerImages)
-<<<<<<< HEAD
-            mina-image-slim mina-image-full mina-archive-image-full;
-=======
             mina-image-slim mina-image-full mina-archive-image-full mina-image-instr-full; 
->>>>>>> 9fb710f4
           mina-deb = debianPackages.mina;
           default = mina;
         };
