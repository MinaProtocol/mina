--- conflicted
+++ resolved
@@ -269,12 +269,6 @@
           '';
         });
 
-<<<<<<< HEAD
-        # TODO: think about rust toolchain in the dev shell
-        packages.impure-shell =
-          (import ./nix/impure-shell.nix pkgs).inputDerivation;
-=======
->>>>>>> 82d7c0ad
         devShells.impure = import ./nix/impure-shell.nix pkgs;
         devShells.rust-wasm-impure = pkgs.mkShell {
           name = "mina-rust-wasm-shell";
