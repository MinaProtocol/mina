--- conflicted
+++ resolved
@@ -321,12 +321,8 @@
             libp2p_helper kimchi_bindings_stubs snarky_js leaderboard validation
             trace-tool zkapp-cli;
           inherit (dockerImages)
-<<<<<<< HEAD
-            mina-image-slim mina-image-full mina-archive-image-full mina-devnet-image-full;
-=======
             mina-image-slim mina-image-full mina-archive-image-full
             mina-image-instr-full;
->>>>>>> 2126bdac
           mina-deb = debianPackages.mina;
           default = mina;
         };
