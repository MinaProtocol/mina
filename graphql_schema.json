--- conflicted
+++ resolved
@@ -8000,7 +8000,6 @@
           "possibleTypes": null
         },
         {
-<<<<<<< HEAD
           "kind": "SCALAR",
           "name": "SnappProof",
           "description": null,
@@ -8046,18 +8045,6 @@
           "possibleTypes": null
         },
         {
-          "kind": "SCALAR",
-          "name": "Fee",
-          "description": null,
-          "fields": null,
-          "inputFields": null,
-          "interfaces": null,
-          "enumValues": null,
-          "possibleTypes": null
-        },
-        {
-=======
->>>>>>> 91acb8f4
           "kind": "OBJECT",
           "name": "FeePayerPartyBody",
           "description": null,
