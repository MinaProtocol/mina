--- conflicted
+++ resolved
@@ -1292,22 +1292,6 @@
           "description": null,
           "fields": [
             {
-              "name": "stake",
-              "description": null,
-              "args": [],
-              "type": {
-                "kind": "NON_NULL",
-                "name": null,
-                "ofType": {
-                  "kind": "SCALAR",
-                  "name": "Boolean",
-                  "ofType": null
-                }
-              },
-              "isDeprecated": false,
-              "deprecationReason": null
-            },
-            {
               "name": "editState",
               "description": null,
               "args": [],
@@ -1485,20 +1469,6 @@
             }
           ],
           "inputFields": [
-            {
-              "name": "stake",
-              "description": null,
-              "type": {
-                "kind": "NON_NULL",
-                "name": null,
-                "ofType": {
-                  "kind": "SCALAR",
-                  "name": "Boolean",
-                  "ofType": null
-                }
-              },
-              "defaultValue": null
-            },
             {
               "name": "editState",
               "description": null,
@@ -3274,7 +3244,6 @@
               },
               "isDeprecated": false,
               "deprecationReason": null
-<<<<<<< HEAD
             },
             {
               "name": "upper",
@@ -3291,8 +3260,6 @@
               },
               "isDeprecated": false,
               "deprecationReason": null
-=======
->>>>>>> 5b1457b5
             }
           ],
           "inputFields": [
@@ -3511,7 +3478,6 @@
                 "ofType": null
               },
               "defaultValue": null
-<<<<<<< HEAD
             },
             {
               "name": "receiptChainHash",
@@ -3560,8 +3526,6 @@
               "description": null,
               "type": { "kind": "SCALAR", "name": "Boolean", "ofType": null },
               "defaultValue": null
-=======
->>>>>>> 5b1457b5
             }
           ],
           "interfaces": null,
@@ -8849,22 +8813,6 @@
           "name": "Permissions",
           "description": null,
           "fields": [
-            {
-              "name": "stake",
-              "description": null,
-              "args": [],
-              "type": {
-                "kind": "NON_NULL",
-                "name": null,
-                "ofType": {
-                  "kind": "SCALAR",
-                  "name": "Boolean",
-                  "ofType": null
-                }
-              },
-              "isDeprecated": false,
-              "deprecationReason": null
-            },
             {
               "name": "editState",
               "description": null,
