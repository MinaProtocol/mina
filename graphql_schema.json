--- conflicted
+++ resolved
@@ -6928,19 +6928,6 @@
         },
         {
           "kind": "SCALAR",
-<<<<<<< HEAD
-          "name": "Memo",
-          "description": null,
-          "fields": null,
-          "inputFields": null,
-          "interfaces": null,
-          "enumValues": null,
-          "possibleTypes": null
-        },
-        {
-          "kind": "SCALAR",
-=======
->>>>>>> 7db95af7
           "name": "ZkappProof",
           "description": null,
           "fields": null,
@@ -7566,7 +7553,6 @@
                   "kind": "OBJECT",
                   "name": "EpochDataPrecondition",
                   "ofType": null
-<<<<<<< HEAD
                 }
               },
               "isDeprecated": false,
@@ -7585,26 +7571,6 @@
                   "ofType": null
                 }
               },
-=======
-                }
-              },
-              "isDeprecated": false,
-              "deprecationReason": null
-            },
-            {
-              "name": "nextEpochData",
-              "description": null,
-              "args": [],
-              "type": {
-                "kind": "NON_NULL",
-                "name": null,
-                "ofType": {
-                  "kind": "OBJECT",
-                  "name": "EpochDataPrecondition",
-                  "ofType": null
-                }
-              },
->>>>>>> 7db95af7
               "isDeprecated": false,
               "deprecationReason": null
             }
@@ -8169,7 +8135,6 @@
             {
               "name": "zkappUri",
               "description": null,
-<<<<<<< HEAD
               "args": [],
               "type": { "kind": "SCALAR", "name": "String", "ofType": null },
               "isDeprecated": false,
@@ -8178,25 +8143,12 @@
             {
               "name": "tokenSymbol",
               "description": null,
-=======
->>>>>>> 7db95af7
               "args": [],
               "type": { "kind": "SCALAR", "name": "String", "ofType": null },
               "isDeprecated": false,
               "deprecationReason": null
             },
             {
-<<<<<<< HEAD
-=======
-              "name": "tokenSymbol",
-              "description": null,
-              "args": [],
-              "type": { "kind": "SCALAR", "name": "String", "ofType": null },
-              "isDeprecated": false,
-              "deprecationReason": null
-            },
-            {
->>>>>>> 7db95af7
               "name": "timing",
               "description": null,
               "args": [],
@@ -8516,7 +8468,6 @@
                 "ofType": {
                   "kind": "OBJECT",
                   "name": "Control",
-<<<<<<< HEAD
                   "ofType": null
                 }
               },
@@ -8564,47 +8515,13 @@
                 "ofType": {
                   "kind": "SCALAR",
                   "name": "PublicKey",
-=======
->>>>>>> 7db95af7
-                  "ofType": null
-                }
-              },
-              "isDeprecated": false,
-              "deprecationReason": null
-            }
-          ],
-          "inputFields": null,
-          "interfaces": [],
-          "enumValues": null,
-          "possibleTypes": null
-        },
-        {
-          "kind": "SCALAR",
-          "name": "Signature",
-          "description": null,
-          "fields": null,
-          "inputFields": null,
-          "interfaces": null,
-          "enumValues": null,
-          "possibleTypes": null
-        },
-        {
-          "kind": "SCALAR",
-          "name": "GlobalSlotSinceGenesis",
-          "description": null,
-          "fields": null,
-          "inputFields": null,
-          "interfaces": null,
-          "enumValues": null,
-          "possibleTypes": null
-        },
-        {
-          "kind": "OBJECT",
-          "name": "FeePayerBody",
-          "description": null,
-          "fields": [
-            {
-<<<<<<< HEAD
+                  "ofType": null
+                }
+              },
+              "isDeprecated": false,
+              "deprecationReason": null
+            },
+            {
               "name": "fee",
               "description": null,
               "args": [],
@@ -8630,17 +8547,14 @@
             },
             {
               "name": "nonce",
-=======
-              "name": "publicKey",
->>>>>>> 7db95af7
-              "description": null,
-              "args": [],
-              "type": {
-                "kind": "NON_NULL",
-                "name": null,
-                "ofType": {
-                  "kind": "SCALAR",
-                  "name": "PublicKey",
+              "description": null,
+              "args": [],
+              "type": {
+                "kind": "NON_NULL",
+                "name": null,
+                "ofType": {
+                  "kind": "SCALAR",
+                  "name": "UInt32",
                   "ofType": null
                 }
               },
@@ -8659,84 +8573,31 @@
           "description": null,
           "fields": [
             {
-<<<<<<< HEAD
               "name": "body",
-=======
-              "name": "fee",
-              "description": null,
-              "args": [],
-              "type": {
-                "kind": "NON_NULL",
-                "name": null,
-                "ofType": { "kind": "SCALAR", "name": "Fee", "ofType": null }
-              },
-              "isDeprecated": false,
-              "deprecationReason": null
-            },
-            {
-              "name": "validUntil",
-              "description": null,
-              "args": [],
-              "type": {
-                "kind": "SCALAR",
-                "name": "GlobalSlotSinceGenesis",
-                "ofType": null
-              },
-              "isDeprecated": false,
-              "deprecationReason": null
-            },
-            {
-              "name": "nonce",
->>>>>>> 7db95af7
-              "description": null,
-              "args": [],
-              "type": {
-                "kind": "NON_NULL",
-                "name": null,
-                "ofType": {
-<<<<<<< HEAD
+              "description": null,
+              "args": [],
+              "type": {
+                "kind": "NON_NULL",
+                "name": null,
+                "ofType": {
                   "kind": "OBJECT",
                   "name": "FeePayerBody",
-=======
-                  "kind": "SCALAR",
-                  "name": "UInt32",
->>>>>>> 7db95af7
-                  "ofType": null
-                }
-              },
-              "isDeprecated": false,
-              "deprecationReason": null
-            }
-          ],
-          "inputFields": null,
-          "interfaces": [],
-          "enumValues": null,
-          "possibleTypes": null
-        },
-        {
-          "kind": "OBJECT",
-          "name": "ZkappFeePayer",
-          "description": null,
-          "fields": [
-            {
-<<<<<<< HEAD
+                  "ofType": null
+                }
+              },
+              "isDeprecated": false,
+              "deprecationReason": null
+            },
+            {
               "name": "authorization",
-=======
-              "name": "body",
->>>>>>> 7db95af7
-              "description": null,
-              "args": [],
-              "type": {
-                "kind": "NON_NULL",
-                "name": null,
-                "ofType": {
-<<<<<<< HEAD
+              "description": null,
+              "args": [],
+              "type": {
+                "kind": "NON_NULL",
+                "name": null,
+                "ofType": {
                   "kind": "SCALAR",
                   "name": "Signature",
-=======
-                  "kind": "OBJECT",
-                  "name": "FeePayerBody",
->>>>>>> 7db95af7
                   "ofType": null
                 }
               },
@@ -8755,54 +8616,29 @@
           "description": null,
           "fields": [
             {
-<<<<<<< HEAD
               "name": "feePayer",
-=======
-              "name": "authorization",
->>>>>>> 7db95af7
-              "description": null,
-              "args": [],
-              "type": {
-                "kind": "NON_NULL",
-                "name": null,
-                "ofType": {
-<<<<<<< HEAD
+              "description": null,
+              "args": [],
+              "type": {
+                "kind": "NON_NULL",
+                "name": null,
+                "ofType": {
                   "kind": "OBJECT",
                   "name": "ZkappFeePayer",
-=======
-                  "kind": "SCALAR",
-                  "name": "Signature",
->>>>>>> 7db95af7
-                  "ofType": null
-                }
-              },
-              "isDeprecated": false,
-              "deprecationReason": null
-            }
-          ],
-          "inputFields": null,
-          "interfaces": [],
-          "enumValues": null,
-          "possibleTypes": null
-        },
-        {
-          "kind": "OBJECT",
-          "name": "ZkappCommand",
-          "description": null,
-          "fields": [
-            {
-<<<<<<< HEAD
+                  "ofType": null
+                }
+              },
+              "isDeprecated": false,
+              "deprecationReason": null
+            },
+            {
               "name": "accountUpdates",
-=======
-              "name": "feePayer",
->>>>>>> 7db95af7
-              "description": null,
-              "args": [],
-              "type": {
-                "kind": "NON_NULL",
-                "name": null,
-                "ofType": {
-<<<<<<< HEAD
+              "description": null,
+              "args": [],
+              "type": {
+                "kind": "NON_NULL",
+                "name": null,
+                "ofType": {
                   "kind": "LIST",
                   "name": null,
                   "ofType": {
@@ -8814,45 +8650,22 @@
                       "ofType": null
                     }
                   }
-=======
-                  "kind": "OBJECT",
-                  "name": "ZkappFeePayer",
-                  "ofType": null
->>>>>>> 7db95af7
-                }
-              },
-              "isDeprecated": false,
-              "deprecationReason": null
-            },
-            {
-<<<<<<< HEAD
+                }
+              },
+              "isDeprecated": false,
+              "deprecationReason": null
+            },
+            {
               "name": "memo",
-=======
-              "name": "accountUpdates",
->>>>>>> 7db95af7
-              "description": null,
-              "args": [],
-              "type": {
-                "kind": "NON_NULL",
-                "name": null,
-                "ofType": {
-<<<<<<< HEAD
+              "description": null,
+              "args": [],
+              "type": {
+                "kind": "NON_NULL",
+                "name": null,
+                "ofType": {
                   "kind": "SCALAR",
                   "name": "Memo",
                   "ofType": null
-=======
-                  "kind": "LIST",
-                  "name": null,
-                  "ofType": {
-                    "kind": "NON_NULL",
-                    "name": null,
-                    "ofType": {
-                      "kind": "OBJECT",
-                      "name": "ZkappAccountUpdate",
-                      "ofType": null
-                    }
-                  }
->>>>>>> 7db95af7
                 }
               },
               "isDeprecated": false,
@@ -8870,100 +8683,45 @@
           "description": null,
           "fields": [
             {
-<<<<<<< HEAD
               "name": "id",
               "description": "A Base64 string representing the zkApp command",
-=======
-              "name": "memo",
-              "description": null,
->>>>>>> 7db95af7
-              "args": [],
-              "type": {
-                "kind": "NON_NULL",
-                "name": null,
-                "ofType": {
-                  "kind": "SCALAR",
-<<<<<<< HEAD
+              "args": [],
+              "type": {
+                "kind": "NON_NULL",
+                "name": null,
+                "ofType": {
+                  "kind": "SCALAR",
                   "name": "TransactionId",
-=======
-                  "name": "Memo",
->>>>>>> 7db95af7
-                  "ofType": null
-                }
-              },
-              "isDeprecated": false,
-              "deprecationReason": null
-<<<<<<< HEAD
+                  "ofType": null
+                }
+              },
+              "isDeprecated": false,
+              "deprecationReason": null
             },
             {
               "name": "hash",
               "description": "A cryptographic hash of the zkApp command",
-=======
-            }
-          ],
-          "inputFields": null,
-          "interfaces": [],
-          "enumValues": null,
-          "possibleTypes": null
-        },
-        {
-          "kind": "OBJECT",
-          "name": "ZkappCommandResult",
-          "description": null,
-          "fields": [
-            {
-              "name": "id",
-              "description": "A Base64 string representing the zkApp command",
->>>>>>> 7db95af7
-              "args": [],
-              "type": {
-                "kind": "NON_NULL",
-                "name": null,
-                "ofType": {
-                  "kind": "SCALAR",
-<<<<<<< HEAD
+              "args": [],
+              "type": {
+                "kind": "NON_NULL",
+                "name": null,
+                "ofType": {
+                  "kind": "SCALAR",
                   "name": "TransactionHash",
-=======
-                  "name": "TransactionId",
->>>>>>> 7db95af7
-                  "ofType": null
-                }
-              },
-              "isDeprecated": false,
-              "deprecationReason": null
-            },
-            {
-<<<<<<< HEAD
+                  "ofType": null
+                }
+              },
+              "isDeprecated": false,
+              "deprecationReason": null
+            },
+            {
               "name": "zkappCommand",
               "description": "zkApp command representing the transaction",
-=======
-              "name": "hash",
-              "description": "A cryptographic hash of the zkApp command",
->>>>>>> 7db95af7
-              "args": [],
-              "type": {
-                "kind": "NON_NULL",
-                "name": null,
-                "ofType": {
-<<<<<<< HEAD
-=======
-                  "kind": "SCALAR",
-                  "name": "TransactionHash",
-                  "ofType": null
-                }
-              },
-              "isDeprecated": false,
-              "deprecationReason": null
-            },
-            {
-              "name": "zkappCommand",
-              "description": "zkApp command representing the transaction",
-              "args": [],
-              "type": {
-                "kind": "NON_NULL",
-                "name": null,
-                "ofType": {
->>>>>>> 7db95af7
+              "args": [],
+              "type": {
+                "kind": "NON_NULL",
+                "name": null,
+                "ofType": {
                   "kind": "OBJECT",
                   "name": "ZkappCommand",
                   "ofType": null
@@ -9696,7 +9454,6 @@
           "name": "UserCommand",
           "description": "Common interface for user commands",
           "fields": [
-<<<<<<< HEAD
             {
               "name": "id",
               "description": null,
@@ -9714,25 +9471,6 @@
               "deprecationReason": null
             },
             {
-=======
-            {
-              "name": "id",
-              "description": null,
-              "args": [],
-              "type": {
-                "kind": "NON_NULL",
-                "name": null,
-                "ofType": {
-                  "kind": "SCALAR",
-                  "name": "TransactionId",
-                  "ofType": null
-                }
-              },
-              "isDeprecated": false,
-              "deprecationReason": null
-            },
-            {
->>>>>>> 7db95af7
               "name": "hash",
               "description": null,
               "args": [],
@@ -10284,7 +10022,6 @@
             {
               "name": "epochLength",
               "description": null,
-<<<<<<< HEAD
               "args": [],
               "type": {
                 "kind": "NON_NULL",
@@ -10338,19 +10075,13 @@
             {
               "name": "totalCurrency",
               "description": null,
-=======
->>>>>>> 7db95af7
-              "args": [],
-              "type": {
-                "kind": "NON_NULL",
-                "name": null,
-                "ofType": {
-                  "kind": "SCALAR",
-<<<<<<< HEAD
+              "args": [],
+              "type": {
+                "kind": "NON_NULL",
+                "name": null,
+                "ofType": {
+                  "kind": "SCALAR",
                   "name": "Amount",
-=======
-                  "name": "Length",
->>>>>>> 7db95af7
                   "ofType": null
                 }
               },
@@ -10364,7 +10095,6 @@
           "possibleTypes": null
         },
         {
-<<<<<<< HEAD
           "kind": "OBJECT",
           "name": "StakingEpochData",
           "description": null,
@@ -10387,122 +10117,62 @@
             },
             {
               "name": "seed",
-=======
-          "kind": "SCALAR",
-          "name": "EpochSeed",
-          "description": "Base58Check-encoded epoch seed",
-          "fields": null,
-          "inputFields": null,
-          "interfaces": null,
-          "enumValues": null,
-          "possibleTypes": null
-        },
-        {
-          "kind": "OBJECT",
-          "name": "epochLedger",
-          "description": null,
-          "fields": [
-            {
-              "name": "hash",
->>>>>>> 7db95af7
-              "description": null,
-              "args": [],
-              "type": {
-                "kind": "NON_NULL",
-                "name": null,
-                "ofType": {
-                  "kind": "SCALAR",
-<<<<<<< HEAD
+              "description": null,
+              "args": [],
+              "type": {
+                "kind": "NON_NULL",
+                "name": null,
+                "ofType": {
+                  "kind": "SCALAR",
                   "name": "EpochSeed",
-=======
-                  "name": "LedgerHash",
->>>>>>> 7db95af7
-                  "ofType": null
-                }
-              },
-              "isDeprecated": false,
-              "deprecationReason": null
-            },
-            {
-<<<<<<< HEAD
+                  "ofType": null
+                }
+              },
+              "isDeprecated": false,
+              "deprecationReason": null
+            },
+            {
               "name": "startCheckpoint",
-=======
-              "name": "totalCurrency",
->>>>>>> 7db95af7
-              "description": null,
-              "args": [],
-              "type": {
-                "kind": "NON_NULL",
-                "name": null,
-                "ofType": {
-                  "kind": "SCALAR",
-<<<<<<< HEAD
+              "description": null,
+              "args": [],
+              "type": {
+                "kind": "NON_NULL",
+                "name": null,
+                "ofType": {
+                  "kind": "SCALAR",
                   "name": "StateHash",
-=======
-                  "name": "Amount",
->>>>>>> 7db95af7
-                  "ofType": null
-                }
-              },
-              "isDeprecated": false,
-              "deprecationReason": null
-<<<<<<< HEAD
+                  "ofType": null
+                }
+              },
+              "isDeprecated": false,
+              "deprecationReason": null
             },
             {
               "name": "lockCheckpoint",
-=======
-            }
-          ],
-          "inputFields": null,
-          "interfaces": [],
-          "enumValues": null,
-          "possibleTypes": null
-        },
-        {
-          "kind": "OBJECT",
-          "name": "StakingEpochData",
-          "description": null,
-          "fields": [
-            {
-              "name": "ledger",
->>>>>>> 7db95af7
-              "description": null,
-              "args": [],
-              "type": {
-                "kind": "NON_NULL",
-                "name": null,
-                "ofType": {
-<<<<<<< HEAD
+              "description": null,
+              "args": [],
+              "type": {
+                "kind": "NON_NULL",
+                "name": null,
+                "ofType": {
                   "kind": "SCALAR",
                   "name": "String",
-=======
-                  "kind": "OBJECT",
-                  "name": "epochLedger",
->>>>>>> 7db95af7
-                  "ofType": null
-                }
-              },
-              "isDeprecated": false,
-              "deprecationReason": null
-            },
-            {
-<<<<<<< HEAD
+                  "ofType": null
+                }
+              },
+              "isDeprecated": false,
+              "deprecationReason": null
+            },
+            {
               "name": "epochLength",
-=======
-              "name": "seed",
->>>>>>> 7db95af7
-              "description": null,
-              "args": [],
-              "type": {
-                "kind": "NON_NULL",
-                "name": null,
-                "ofType": {
-                  "kind": "SCALAR",
-<<<<<<< HEAD
+              "description": null,
+              "args": [],
+              "type": {
+                "kind": "NON_NULL",
+                "name": null,
+                "ofType": {
+                  "kind": "SCALAR",
                   "name": "Length",
-=======
-                  "name": "EpochSeed",
->>>>>>> 7db95af7
                   "ofType": null
                 }
               },
@@ -10521,24 +10191,15 @@
           "description": null,
           "fields": [
             {
-<<<<<<< HEAD
               "name": "blockchainLength",
               "description": "Length of the blockchain at this block",
-=======
-              "name": "startCheckpoint",
-              "description": null,
->>>>>>> 7db95af7
-              "args": [],
-              "type": {
-                "kind": "NON_NULL",
-                "name": null,
-                "ofType": {
-                  "kind": "SCALAR",
-<<<<<<< HEAD
+              "args": [],
+              "type": {
+                "kind": "NON_NULL",
+                "name": null,
+                "ofType": {
+                  "kind": "SCALAR",
                   "name": "Length",
-=======
-                  "name": "StateHash",
->>>>>>> 7db95af7
                   "ofType": null
                 }
               },
@@ -10546,159 +10207,102 @@
               "deprecationReason": "use blockHeight instead"
             },
             {
-<<<<<<< HEAD
               "name": "blockHeight",
               "description": "Height of the blockchain at this block",
-=======
-              "name": "lockCheckpoint",
-              "description": null,
->>>>>>> 7db95af7
-              "args": [],
-              "type": {
-                "kind": "NON_NULL",
-                "name": null,
-                "ofType": {
-                  "kind": "SCALAR",
-<<<<<<< HEAD
+              "args": [],
+              "type": {
+                "kind": "NON_NULL",
+                "name": null,
+                "ofType": {
+                  "kind": "SCALAR",
                   "name": "Length",
-=======
+                  "ofType": null
+                }
+              },
+              "isDeprecated": false,
+              "deprecationReason": null
+            },
+            {
+              "name": "epochCount",
+              "description": null,
+              "args": [],
+              "type": {
+                "kind": "NON_NULL",
+                "name": null,
+                "ofType": {
+                  "kind": "SCALAR",
+                  "name": "Length",
+                  "ofType": null
+                }
+              },
+              "isDeprecated": false,
+              "deprecationReason": null
+            },
+            {
+              "name": "minWindowDensity",
+              "description": null,
+              "args": [],
+              "type": {
+                "kind": "NON_NULL",
+                "name": null,
+                "ofType": {
+                  "kind": "SCALAR",
+                  "name": "Length",
+                  "ofType": null
+                }
+              },
+              "isDeprecated": false,
+              "deprecationReason": null
+            },
+            {
+              "name": "lastVrfOutput",
+              "description": null,
+              "args": [],
+              "type": {
+                "kind": "NON_NULL",
+                "name": null,
+                "ofType": {
+                  "kind": "SCALAR",
                   "name": "String",
->>>>>>> 7db95af7
-                  "ofType": null
-                }
-              },
-              "isDeprecated": false,
-              "deprecationReason": null
-            },
-            {
-<<<<<<< HEAD
-              "name": "epochCount",
-=======
-              "name": "epochLength",
->>>>>>> 7db95af7
-              "description": null,
-              "args": [],
-              "type": {
-                "kind": "NON_NULL",
-                "name": null,
-                "ofType": {
-                  "kind": "SCALAR",
-                  "name": "Length",
-                  "ofType": null
-                }
-              },
-              "isDeprecated": false,
-              "deprecationReason": null
-            }
-          ],
-          "inputFields": null,
-          "interfaces": [],
-          "enumValues": null,
-          "possibleTypes": null
-        },
-        {
-          "kind": "OBJECT",
-          "name": "ConsensusState",
-          "description": null,
-          "fields": [
-            {
-<<<<<<< HEAD
-              "name": "minWindowDensity",
-              "description": null,
-=======
-              "name": "blockchainLength",
-              "description": "Length of the blockchain at this block",
->>>>>>> 7db95af7
-              "args": [],
-              "type": {
-                "kind": "NON_NULL",
-                "name": null,
-                "ofType": {
-                  "kind": "SCALAR",
-                  "name": "Length",
-                  "ofType": null
-                }
-              },
-              "isDeprecated": true,
-              "deprecationReason": "use blockHeight instead"
-            },
-            {
-<<<<<<< HEAD
-              "name": "lastVrfOutput",
-              "description": null,
-=======
-              "name": "blockHeight",
-              "description": "Height of the blockchain at this block",
->>>>>>> 7db95af7
-              "args": [],
-              "type": {
-                "kind": "NON_NULL",
-                "name": null,
-                "ofType": {
-                  "kind": "SCALAR",
-<<<<<<< HEAD
-                  "name": "String",
-=======
-                  "name": "Length",
->>>>>>> 7db95af7
-                  "ofType": null
-                }
-              },
-              "isDeprecated": false,
-              "deprecationReason": null
-            },
-            {
-<<<<<<< HEAD
+                  "ofType": null
+                }
+              },
+              "isDeprecated": false,
+              "deprecationReason": null
+            },
+            {
               "name": "totalCurrency",
               "description": "Total currency in circulation at this block",
-=======
-              "name": "epochCount",
-              "description": null,
->>>>>>> 7db95af7
-              "args": [],
-              "type": {
-                "kind": "NON_NULL",
-                "name": null,
-                "ofType": {
-                  "kind": "SCALAR",
-<<<<<<< HEAD
+              "args": [],
+              "type": {
+                "kind": "NON_NULL",
+                "name": null,
+                "ofType": {
+                  "kind": "SCALAR",
                   "name": "Amount",
-=======
-                  "name": "Length",
->>>>>>> 7db95af7
-                  "ofType": null
-                }
-              },
-              "isDeprecated": false,
-              "deprecationReason": null
-            },
-            {
-<<<<<<< HEAD
+                  "ofType": null
+                }
+              },
+              "isDeprecated": false,
+              "deprecationReason": null
+            },
+            {
               "name": "stakingEpochData",
-=======
-              "name": "minWindowDensity",
->>>>>>> 7db95af7
-              "description": null,
-              "args": [],
-              "type": {
-                "kind": "NON_NULL",
-                "name": null,
-                "ofType": {
-<<<<<<< HEAD
+              "description": null,
+              "args": [],
+              "type": {
+                "kind": "NON_NULL",
+                "name": null,
+                "ofType": {
                   "kind": "OBJECT",
                   "name": "StakingEpochData",
-=======
-                  "kind": "SCALAR",
-                  "name": "Length",
->>>>>>> 7db95af7
-                  "ofType": null
-                }
-              },
-              "isDeprecated": false,
-              "deprecationReason": null
-            },
-            {
-<<<<<<< HEAD
+                  "ofType": null
+                }
+              },
+              "isDeprecated": false,
+              "deprecationReason": null
+            },
+            {
               "name": "nextEpochData",
               "description": null,
               "args": [],
@@ -10716,113 +10320,72 @@
             },
             {
               "name": "hasAncestorInSameCheckpointWindow",
-=======
-              "name": "lastVrfOutput",
->>>>>>> 7db95af7
-              "description": null,
-              "args": [],
-              "type": {
-                "kind": "NON_NULL",
-                "name": null,
-                "ofType": {
-                  "kind": "SCALAR",
-<<<<<<< HEAD
+              "description": null,
+              "args": [],
+              "type": {
+                "kind": "NON_NULL",
+                "name": null,
+                "ofType": {
+                  "kind": "SCALAR",
                   "name": "Boolean",
-=======
-                  "name": "String",
->>>>>>> 7db95af7
-                  "ofType": null
-                }
-              },
-              "isDeprecated": false,
-              "deprecationReason": null
-            },
-            {
-<<<<<<< HEAD
+                  "ofType": null
+                }
+              },
+              "isDeprecated": false,
+              "deprecationReason": null
+            },
+            {
               "name": "slot",
               "description": "Slot in which this block was created",
-=======
-              "name": "totalCurrency",
-              "description": "Total currency in circulation at this block",
->>>>>>> 7db95af7
-              "args": [],
-              "type": {
-                "kind": "NON_NULL",
-                "name": null,
-                "ofType": {
-                  "kind": "SCALAR",
-<<<<<<< HEAD
+              "args": [],
+              "type": {
+                "kind": "NON_NULL",
+                "name": null,
+                "ofType": {
+                  "kind": "SCALAR",
                   "name": "Slot",
-=======
-                  "name": "Amount",
->>>>>>> 7db95af7
-                  "ofType": null
-                }
-              },
-              "isDeprecated": false,
-              "deprecationReason": null
-            },
-            {
-<<<<<<< HEAD
+                  "ofType": null
+                }
+              },
+              "isDeprecated": false,
+              "deprecationReason": null
+            },
+            {
               "name": "slotSinceGenesis",
               "description": "Slot since genesis (across all hard-forks)",
-=======
-              "name": "stakingEpochData",
-              "description": null,
->>>>>>> 7db95af7
-              "args": [],
-              "type": {
-                "kind": "NON_NULL",
-                "name": null,
-                "ofType": {
-<<<<<<< HEAD
+              "args": [],
+              "type": {
+                "kind": "NON_NULL",
+                "name": null,
+                "ofType": {
                   "kind": "SCALAR",
                   "name": "Globalslot",
-=======
-                  "kind": "OBJECT",
-                  "name": "StakingEpochData",
->>>>>>> 7db95af7
-                  "ofType": null
-                }
-              },
-              "isDeprecated": false,
-              "deprecationReason": null
-            },
-            {
-<<<<<<< HEAD
+                  "ofType": null
+                }
+              },
+              "isDeprecated": false,
+              "deprecationReason": null
+            },
+            {
               "name": "epoch",
               "description": "Epoch in which this block was created",
-=======
-              "name": "nextEpochData",
-              "description": null,
->>>>>>> 7db95af7
-              "args": [],
-              "type": {
-                "kind": "NON_NULL",
-                "name": null,
-                "ofType": {
-<<<<<<< HEAD
+              "args": [],
+              "type": {
+                "kind": "NON_NULL",
+                "name": null,
+                "ofType": {
                   "kind": "SCALAR",
                   "name": "Epoch",
-=======
-                  "kind": "OBJECT",
-                  "name": "NextEpochData",
->>>>>>> 7db95af7
-                  "ofType": null
-                }
-              },
-              "isDeprecated": false,
-              "deprecationReason": null
-            },
-            {
-<<<<<<< HEAD
+                  "ofType": null
+                }
+              },
+              "isDeprecated": false,
+              "deprecationReason": null
+            },
+            {
               "name": "superchargedCoinbase",
               "description":
                 "Whether or not this coinbase was \"supercharged\", ie. created by an account that has no locked tokens",
-=======
-              "name": "hasAncestorInSameCheckpointWindow",
-              "description": null,
->>>>>>> 7db95af7
               "args": [],
               "type": {
                 "kind": "NON_NULL",
@@ -10837,59 +10400,40 @@
               "deprecationReason": null
             },
             {
-<<<<<<< HEAD
               "name": "blockStakeWinner",
               "description":
                 "The public key that is responsible for winning this block (including delegations)",
-=======
-              "name": "slot",
-              "description": "Slot in which this block was created",
->>>>>>> 7db95af7
-              "args": [],
-              "type": {
-                "kind": "NON_NULL",
-                "name": null,
-                "ofType": {
-                  "kind": "SCALAR",
-<<<<<<< HEAD
+              "args": [],
+              "type": {
+                "kind": "NON_NULL",
+                "name": null,
+                "ofType": {
+                  "kind": "SCALAR",
                   "name": "PublicKey",
-=======
-                  "name": "Slot",
->>>>>>> 7db95af7
-                  "ofType": null
-                }
-              },
-              "isDeprecated": false,
-              "deprecationReason": null
-            },
-            {
-<<<<<<< HEAD
+                  "ofType": null
+                }
+              },
+              "isDeprecated": false,
+              "deprecationReason": null
+            },
+            {
               "name": "blockCreator",
               "description":
                 "The block producer public key that created this block",
-=======
-              "name": "slotSinceGenesis",
-              "description": "Slot since genesis (across all hard-forks)",
->>>>>>> 7db95af7
-              "args": [],
-              "type": {
-                "kind": "NON_NULL",
-                "name": null,
-                "ofType": {
-                  "kind": "SCALAR",
-<<<<<<< HEAD
+              "args": [],
+              "type": {
+                "kind": "NON_NULL",
+                "name": null,
+                "ofType": {
+                  "kind": "SCALAR",
                   "name": "PublicKey",
-=======
-                  "name": "Globalslot",
->>>>>>> 7db95af7
-                  "ofType": null
-                }
-              },
-              "isDeprecated": false,
-              "deprecationReason": null
-            },
-            {
-<<<<<<< HEAD
+                  "ofType": null
+                }
+              },
+              "isDeprecated": false,
+              "deprecationReason": null
+            },
+            {
               "name": "coinbaseReceiever",
               "description": null,
               "args": [],
@@ -10974,316 +10518,140 @@
               "name": "date",
               "description":
                 "date (stringified Unix time - number of milliseconds since January 1, 1970)",
-=======
-              "name": "epoch",
-              "description": "Epoch in which this block was created",
->>>>>>> 7db95af7
-              "args": [],
-              "type": {
-                "kind": "NON_NULL",
-                "name": null,
-                "ofType": {
-                  "kind": "SCALAR",
-<<<<<<< HEAD
+              "args": [],
+              "type": {
+                "kind": "NON_NULL",
+                "name": null,
+                "ofType": {
+                  "kind": "SCALAR",
                   "name": "BlockTime",
-=======
-                  "name": "Epoch",
->>>>>>> 7db95af7
-                  "ofType": null
-                }
-              },
-              "isDeprecated": false,
-              "deprecationReason": null
-            },
-            {
-<<<<<<< HEAD
+                  "ofType": null
+                }
+              },
+              "isDeprecated": false,
+              "deprecationReason": null
+            },
+            {
               "name": "utcDate",
               "description":
                 "utcDate (stringified Unix time - number of milliseconds since January 1, 1970). Time offsets are adjusted to reflect true wall-clock time instead of genesis time.",
-=======
-              "name": "superchargedCoinbase",
-              "description":
-                "Whether or not this coinbase was \"supercharged\", ie. created by an account that has no locked tokens",
->>>>>>> 7db95af7
-              "args": [],
-              "type": {
-                "kind": "NON_NULL",
-                "name": null,
-                "ofType": {
-                  "kind": "SCALAR",
-<<<<<<< HEAD
+              "args": [],
+              "type": {
+                "kind": "NON_NULL",
+                "name": null,
+                "ofType": {
+                  "kind": "SCALAR",
                   "name": "BlockTime",
-=======
-                  "name": "Boolean",
->>>>>>> 7db95af7
-                  "ofType": null
-                }
-              },
-              "isDeprecated": false,
-              "deprecationReason": null
-            },
-            {
-<<<<<<< HEAD
+                  "ofType": null
+                }
+              },
+              "isDeprecated": false,
+              "deprecationReason": null
+            },
+            {
               "name": "snarkedLedgerHash",
               "description": "Base58Check-encoded hash of the snarked ledger",
-=======
-              "name": "blockStakeWinner",
-              "description":
-                "The public key that is responsible for winning this block (including delegations)",
->>>>>>> 7db95af7
-              "args": [],
-              "type": {
-                "kind": "NON_NULL",
-                "name": null,
-                "ofType": {
-                  "kind": "SCALAR",
-<<<<<<< HEAD
+              "args": [],
+              "type": {
+                "kind": "NON_NULL",
+                "name": null,
+                "ofType": {
+                  "kind": "SCALAR",
                   "name": "LedgerHash",
-=======
-                  "name": "PublicKey",
->>>>>>> 7db95af7
-                  "ofType": null
-                }
-              },
-              "isDeprecated": false,
-              "deprecationReason": null
-            },
-            {
-<<<<<<< HEAD
+                  "ofType": null
+                }
+              },
+              "isDeprecated": false,
+              "deprecationReason": null
+            },
+            {
               "name": "stagedLedgerHash",
               "description":
                 "Base58Check-encoded hash of the staged ledger hash's main ledger hash",
-=======
-              "name": "blockCreator",
-              "description":
-                "The block producer public key that created this block",
->>>>>>> 7db95af7
-              "args": [],
-              "type": {
-                "kind": "NON_NULL",
-                "name": null,
-                "ofType": {
-                  "kind": "SCALAR",
-<<<<<<< HEAD
+              "args": [],
+              "type": {
+                "kind": "NON_NULL",
+                "name": null,
+                "ofType": {
+                  "kind": "SCALAR",
                   "name": "LedgerHash",
-=======
-                  "name": "PublicKey",
->>>>>>> 7db95af7
-                  "ofType": null
-                }
-              },
-              "isDeprecated": false,
-              "deprecationReason": null
-            },
-            {
-<<<<<<< HEAD
+                  "ofType": null
+                }
+              },
+              "isDeprecated": false,
+              "deprecationReason": null
+            },
+            {
               "name": "stagedLedgerAuxHash",
               "description":
                 "Base58Check-encoded hash of the staged ledger hash's aux_hash",
-=======
-              "name": "coinbaseReceiever",
-              "description": null,
->>>>>>> 7db95af7
-              "args": [],
-              "type": {
-                "kind": "NON_NULL",
-                "name": null,
-                "ofType": {
-                  "kind": "SCALAR",
-<<<<<<< HEAD
+              "args": [],
+              "type": {
+                "kind": "NON_NULL",
+                "name": null,
+                "ofType": {
+                  "kind": "SCALAR",
                   "name": "StagedLedgerAuxHash",
-=======
-                  "name": "PublicKey",
->>>>>>> 7db95af7
-                  "ofType": null
-                }
-              },
-              "isDeprecated": false,
-              "deprecationReason": null
-<<<<<<< HEAD
+                  "ofType": null
+                }
+              },
+              "isDeprecated": false,
+              "deprecationReason": null
             },
             {
               "name": "stagedLedgerPendingCoinbaseAux",
               "description":
                 "Base58Check-encoded staged ledger hash's pending_coinbase_aux",
-=======
-            }
-          ],
-          "inputFields": null,
-          "interfaces": [],
-          "enumValues": null,
-          "possibleTypes": null
-        },
-        {
-          "kind": "SCALAR",
-          "name": "BodyReference",
-          "description":
-            "A reference to how the block header refers to the body of the block as a hex-encoded string",
-          "fields": null,
-          "inputFields": null,
-          "interfaces": null,
-          "enumValues": null,
-          "possibleTypes": null
-        },
-        {
-          "kind": "SCALAR",
-          "name": "PendingCoinbaseHash",
-          "description":
-            "Base58Check-encoded hash of a pending coinbase hash",
-          "fields": null,
-          "inputFields": null,
-          "interfaces": null,
-          "enumValues": null,
-          "possibleTypes": null
-        },
-        {
-          "kind": "SCALAR",
-          "name": "PendingCoinbaseAuxHash",
-          "description":
-            "Base58Check-encoded hash of a pending coinbase auxiliary hash",
-          "fields": null,
-          "inputFields": null,
-          "interfaces": null,
-          "enumValues": null,
-          "possibleTypes": null
-        },
-        {
-          "kind": "SCALAR",
-          "name": "StagedLedgerAuxHash",
-          "description":
-            "Base58Check-encoded hash of the staged ledger hash's aux_hash",
-          "fields": null,
-          "inputFields": null,
-          "interfaces": null,
-          "enumValues": null,
-          "possibleTypes": null
-        },
-        {
-          "kind": "SCALAR",
-          "name": "LedgerHash",
-          "description": "Base58Check-encoded ledger hash",
-          "fields": null,
-          "inputFields": null,
-          "interfaces": null,
-          "enumValues": null,
-          "possibleTypes": null
-        },
-        {
-          "kind": "OBJECT",
-          "name": "BlockchainState",
-          "description": null,
-          "fields": [
-            {
-              "name": "date",
-              "description":
-                "date (stringified Unix time - number of milliseconds since January 1, 1970)",
->>>>>>> 7db95af7
-              "args": [],
-              "type": {
-                "kind": "NON_NULL",
-                "name": null,
-                "ofType": {
-                  "kind": "SCALAR",
-<<<<<<< HEAD
+              "args": [],
+              "type": {
+                "kind": "NON_NULL",
+                "name": null,
+                "ofType": {
+                  "kind": "SCALAR",
                   "name": "PendingCoinbaseAuxHash",
-=======
-                  "name": "BlockTime",
->>>>>>> 7db95af7
-                  "ofType": null
-                }
-              },
-              "isDeprecated": false,
-              "deprecationReason": null
-            },
-            {
-<<<<<<< HEAD
+                  "ofType": null
+                }
+              },
+              "isDeprecated": false,
+              "deprecationReason": null
+            },
+            {
               "name": "stagedLedgerPendingCoinbaseHash",
               "description":
                 "Base58Check-encoded hash of the staged ledger hash's pending_coinbase_hash",
-=======
-              "name": "utcDate",
-              "description":
-                "utcDate (stringified Unix time - number of milliseconds since January 1, 1970). Time offsets are adjusted to reflect true wall-clock time instead of genesis time.",
-              "args": [],
-              "type": {
-                "kind": "NON_NULL",
-                "name": null,
-                "ofType": {
-                  "kind": "SCALAR",
-                  "name": "BlockTime",
-                  "ofType": null
-                }
-              },
-              "isDeprecated": false,
-              "deprecationReason": null
-            },
-            {
-              "name": "snarkedLedgerHash",
-              "description": "Base58Check-encoded hash of the snarked ledger",
->>>>>>> 7db95af7
-              "args": [],
-              "type": {
-                "kind": "NON_NULL",
-                "name": null,
-                "ofType": {
-                  "kind": "SCALAR",
-<<<<<<< HEAD
+              "args": [],
+              "type": {
+                "kind": "NON_NULL",
+                "name": null,
+                "ofType": {
+                  "kind": "SCALAR",
                   "name": "PendingCoinbaseHash",
-=======
-                  "name": "LedgerHash",
->>>>>>> 7db95af7
-                  "ofType": null
-                }
-              },
-              "isDeprecated": false,
-              "deprecationReason": null
-            },
-            {
-<<<<<<< HEAD
+                  "ofType": null
+                }
+              },
+              "isDeprecated": false,
+              "deprecationReason": null
+            },
+            {
               "name": "stagedLedgerProofEmitted",
               "description":
                 "Block finished a staged ledger, and a proof was emitted from it and included into this block's proof. If there is no transition frontier available or no block found, this will return null.",
               "args": [],
               "type": { "kind": "SCALAR", "name": "Boolean", "ofType": null },
-=======
-              "name": "stagedLedgerHash",
-              "description":
-                "Base58Check-encoded hash of the staged ledger hash's main ledger hash",
-              "args": [],
-              "type": {
-                "kind": "NON_NULL",
-                "name": null,
-                "ofType": {
-                  "kind": "SCALAR",
-                  "name": "LedgerHash",
-                  "ofType": null
-                }
-              },
->>>>>>> 7db95af7
-              "isDeprecated": false,
-              "deprecationReason": null
-            },
-            {
-<<<<<<< HEAD
+              "isDeprecated": false,
+              "deprecationReason": null
+            },
+            {
               "name": "bodyReference",
               "description":
                 "A reference to how the block header refers to the body of the block as a hex-encoded string",
-=======
-              "name": "stagedLedgerAuxHash",
-              "description":
-                "Base58Check-encoded hash of the staged ledger hash's aux_hash",
->>>>>>> 7db95af7
-              "args": [],
-              "type": {
-                "kind": "NON_NULL",
-                "name": null,
-                "ofType": {
-                  "kind": "SCALAR",
-<<<<<<< HEAD
+              "args": [],
+              "type": {
+                "kind": "NON_NULL",
+                "name": null,
+                "ofType": {
+                  "kind": "SCALAR",
                   "name": "BodyReference",
-=======
-                  "name": "StagedLedgerAuxHash",
->>>>>>> 7db95af7
                   "ofType": null
                 }
               },
@@ -11302,90 +10670,49 @@
           "description": null,
           "fields": [
             {
-<<<<<<< HEAD
               "name": "previousStateHash",
               "description": "Base58Check-encoded hash of the previous state",
-=======
-              "name": "stagedLedgerPendingCoinbaseAux",
-              "description":
-                "Base58Check-encoded staged ledger hash's pending_coinbase_aux",
->>>>>>> 7db95af7
-              "args": [],
-              "type": {
-                "kind": "NON_NULL",
-                "name": null,
-                "ofType": {
-                  "kind": "SCALAR",
-<<<<<<< HEAD
+              "args": [],
+              "type": {
+                "kind": "NON_NULL",
+                "name": null,
+                "ofType": {
+                  "kind": "SCALAR",
                   "name": "StateHash",
-=======
-                  "name": "PendingCoinbaseAuxHash",
->>>>>>> 7db95af7
-                  "ofType": null
-                }
-              },
-              "isDeprecated": false,
-              "deprecationReason": null
-            },
-            {
-<<<<<<< HEAD
+                  "ofType": null
+                }
+              },
+              "isDeprecated": false,
+              "deprecationReason": null
+            },
+            {
               "name": "blockchainState",
               "description":
                 "State which is agnostic of a particular consensus algorithm",
-=======
-              "name": "stagedLedgerPendingCoinbaseHash",
-              "description":
-                "Base58Check-encoded hash of the staged ledger hash's pending_coinbase_hash",
->>>>>>> 7db95af7
-              "args": [],
-              "type": {
-                "kind": "NON_NULL",
-                "name": null,
-                "ofType": {
-<<<<<<< HEAD
+              "args": [],
+              "type": {
+                "kind": "NON_NULL",
+                "name": null,
+                "ofType": {
                   "kind": "OBJECT",
                   "name": "BlockchainState",
-=======
-                  "kind": "SCALAR",
-                  "name": "PendingCoinbaseHash",
->>>>>>> 7db95af7
-                  "ofType": null
-                }
-              },
-              "isDeprecated": false,
-              "deprecationReason": null
-            },
-            {
-<<<<<<< HEAD
+                  "ofType": null
+                }
+              },
+              "isDeprecated": false,
+              "deprecationReason": null
+            },
+            {
               "name": "consensusState",
               "description":
                 "State specific to the minaboros Proof of Stake consensus algorithm",
-=======
-              "name": "stagedLedgerProofEmitted",
-              "description":
-                "Block finished a staged ledger, and a proof was emitted from it and included into this block's proof. If there is no transition frontier available or no block found, this will return null.",
-              "args": [],
-              "type": { "kind": "SCALAR", "name": "Boolean", "ofType": null },
-              "isDeprecated": false,
-              "deprecationReason": null
-            },
-            {
-              "name": "bodyReference",
-              "description":
-                "A reference to how the block header refers to the body of the block as a hex-encoded string",
->>>>>>> 7db95af7
-              "args": [],
-              "type": {
-                "kind": "NON_NULL",
-                "name": null,
-                "ofType": {
-<<<<<<< HEAD
+              "args": [],
+              "type": {
+                "kind": "NON_NULL",
+                "name": null,
+                "ofType": {
                   "kind": "OBJECT",
                   "name": "ConsensusState",
-=======
-                  "kind": "SCALAR",
-                  "name": "BodyReference",
->>>>>>> 7db95af7
                   "ofType": null
                 }
               },
@@ -11411,28 +10738,18 @@
         },
         {
           "kind": "OBJECT",
-<<<<<<< HEAD
           "name": "Block",
           "description": null,
           "fields": [
             {
               "name": "creator",
               "description": "Public key of account that produced this block",
-=======
-          "name": "ProtocolState",
-          "description": null,
-          "fields": [
-            {
-              "name": "previousStateHash",
-              "description": "Base58Check-encoded hash of the previous state",
->>>>>>> 7db95af7
-              "args": [],
-              "type": {
-                "kind": "NON_NULL",
-                "name": null,
-                "ofType": {
-                  "kind": "SCALAR",
-<<<<<<< HEAD
+              "args": [],
+              "type": {
+                "kind": "NON_NULL",
+                "name": null,
+                "ofType": {
+                  "kind": "SCALAR",
                   "name": "PublicKey",
                   "ofType": null
                 }
@@ -11443,112 +10760,22 @@
             {
               "name": "creatorAccount",
               "description": "Account that produced this block",
-=======
-                  "name": "StateHash",
-                  "ofType": null
-                }
-              },
-              "isDeprecated": false,
-              "deprecationReason": null
-            },
-            {
-              "name": "blockchainState",
-              "description":
-                "State which is agnostic of a particular consensus algorithm",
->>>>>>> 7db95af7
               "args": [],
               "type": {
                 "kind": "NON_NULL",
                 "name": null,
                 "ofType": {
                   "kind": "OBJECT",
-<<<<<<< HEAD
                   "name": "Account",
-=======
-                  "name": "BlockchainState",
->>>>>>> 7db95af7
-                  "ofType": null
-                }
-              },
-              "isDeprecated": false,
-              "deprecationReason": null
-            },
-            {
-<<<<<<< HEAD
+                  "ofType": null
+                }
+              },
+              "isDeprecated": false,
+              "deprecationReason": null
+            },
+            {
               "name": "winnerAccount",
               "description": "Account that won the slot (Delegator/Staker)",
-=======
-              "name": "consensusState",
-              "description":
-                "State specific to the minaboros Proof of Stake consensus algorithm",
->>>>>>> 7db95af7
-              "args": [],
-              "type": {
-                "kind": "NON_NULL",
-                "name": null,
-                "ofType": {
-                  "kind": "OBJECT",
-<<<<<<< HEAD
-                  "name": "Account",
-=======
-                  "name": "ConsensusState",
->>>>>>> 7db95af7
-                  "ofType": null
-                }
-              },
-              "isDeprecated": false,
-              "deprecationReason": null
-            }
-          ],
-          "inputFields": null,
-          "interfaces": [],
-          "enumValues": null,
-          "possibleTypes": null
-        },
-        {
-          "kind": "SCALAR",
-          "name": "StateHashAsDecimal",
-          "description":
-            "Experimental: Bigint field-element representation of stateHash",
-          "fields": null,
-          "inputFields": null,
-          "interfaces": null,
-          "enumValues": null,
-          "possibleTypes": null
-        },
-        {
-          "kind": "OBJECT",
-          "name": "Block",
-          "description": null,
-          "fields": [
-            {
-<<<<<<< HEAD
-              "name": "stateHash",
-              "description":
-                "Base58Check-encoded hash of the state after this block",
-=======
-              "name": "creator",
-              "description": "Public key of account that produced this block",
->>>>>>> 7db95af7
-              "args": [],
-              "type": {
-                "kind": "NON_NULL",
-                "name": null,
-                "ofType": {
-                  "kind": "SCALAR",
-<<<<<<< HEAD
-                  "name": "StateHash",
-=======
-                  "name": "PublicKey",
-                  "ofType": null
-                }
-              },
-              "isDeprecated": true,
-              "deprecationReason": "use creatorAccount field instead"
-            },
-            {
-              "name": "creatorAccount",
-              "description": "Account that produced this block",
               "args": [],
               "type": {
                 "kind": "NON_NULL",
@@ -11556,100 +10783,80 @@
                 "ofType": {
                   "kind": "OBJECT",
                   "name": "Account",
->>>>>>> 7db95af7
-                  "ofType": null
-                }
-              },
-              "isDeprecated": false,
-              "deprecationReason": null
-            },
-            {
-<<<<<<< HEAD
+                  "ofType": null
+                }
+              },
+              "isDeprecated": false,
+              "deprecationReason": null
+            },
+            {
+              "name": "stateHash",
+              "description":
+                "Base58Check-encoded hash of the state after this block",
+              "args": [],
+              "type": {
+                "kind": "NON_NULL",
+                "name": null,
+                "ofType": {
+                  "kind": "SCALAR",
+                  "name": "StateHash",
+                  "ofType": null
+                }
+              },
+              "isDeprecated": false,
+              "deprecationReason": null
+            },
+            {
               "name": "stateHashField",
               "description":
                 "Experimental: Bigint field-element representation of stateHash",
-=======
-              "name": "winnerAccount",
-              "description": "Account that won the slot (Delegator/Staker)",
->>>>>>> 7db95af7
-              "args": [],
-              "type": {
-                "kind": "NON_NULL",
-                "name": null,
-                "ofType": {
-<<<<<<< HEAD
+              "args": [],
+              "type": {
+                "kind": "NON_NULL",
+                "name": null,
+                "ofType": {
                   "kind": "SCALAR",
                   "name": "StateHashAsDecimal",
-=======
-                  "kind": "OBJECT",
-                  "name": "Account",
->>>>>>> 7db95af7
-                  "ofType": null
-                }
-              },
-              "isDeprecated": false,
-              "deprecationReason": null
-            },
-            {
-<<<<<<< HEAD
+                  "ofType": null
+                }
+              },
+              "isDeprecated": false,
+              "deprecationReason": null
+            },
+            {
               "name": "protocolState",
               "description": null,
-=======
-              "name": "stateHash",
-              "description":
-                "Base58Check-encoded hash of the state after this block",
->>>>>>> 7db95af7
-              "args": [],
-              "type": {
-                "kind": "NON_NULL",
-                "name": null,
-                "ofType": {
-<<<<<<< HEAD
+              "args": [],
+              "type": {
+                "kind": "NON_NULL",
+                "name": null,
+                "ofType": {
                   "kind": "OBJECT",
                   "name": "ProtocolState",
-=======
-                  "kind": "SCALAR",
-                  "name": "StateHash",
->>>>>>> 7db95af7
-                  "ofType": null
-                }
-              },
-              "isDeprecated": false,
-              "deprecationReason": null
-            },
-            {
-<<<<<<< HEAD
+                  "ofType": null
+                }
+              },
+              "isDeprecated": false,
+              "deprecationReason": null
+            },
+            {
               "name": "protocolStateProof",
               "description": "Snark proof of blockchain state",
-=======
-              "name": "stateHashField",
-              "description":
-                "Experimental: Bigint field-element representation of stateHash",
->>>>>>> 7db95af7
-              "args": [],
-              "type": {
-                "kind": "NON_NULL",
-                "name": null,
-                "ofType": {
-<<<<<<< HEAD
+              "args": [],
+              "type": {
+                "kind": "NON_NULL",
+                "name": null,
+                "ofType": {
                   "kind": "OBJECT",
                   "name": "protocolStateProof",
-=======
-                  "kind": "SCALAR",
-                  "name": "StateHashAsDecimal",
->>>>>>> 7db95af7
-                  "ofType": null
-                }
-              },
-              "isDeprecated": false,
-              "deprecationReason": null
-            },
-            {
-<<<<<<< HEAD
+                  "ofType": null
+                }
+              },
+              "isDeprecated": false,
+              "deprecationReason": null
+            },
+            {
               "name": "transactions",
-=======
-              "name": "protocolState",
->>>>>>> 7db95af7
               "description": null,
               "args": [],
               "type": {
@@ -11657,19 +10864,14 @@
                 "name": null,
                 "ofType": {
                   "kind": "OBJECT",
-<<<<<<< HEAD
                   "name": "Transactions",
-=======
-                  "name": "ProtocolState",
->>>>>>> 7db95af7
-                  "ofType": null
-                }
-              },
-              "isDeprecated": false,
-              "deprecationReason": null
-            },
-            {
-<<<<<<< HEAD
+                  "ofType": null
+                }
+              },
+              "isDeprecated": false,
+              "deprecationReason": null
+            },
+            {
               "name": "commandTransactionCount",
               "description":
                 "Count of user command transactions in the block",
@@ -11685,16 +10887,11 @@
             {
               "name": "snarkJobs",
               "description": null,
-=======
-              "name": "protocolStateProof",
-              "description": "Snark proof of blockchain state",
->>>>>>> 7db95af7
-              "args": [],
-              "type": {
-                "kind": "NON_NULL",
-                "name": null,
-                "ofType": {
-<<<<<<< HEAD
+              "args": [],
+              "type": {
+                "kind": "NON_NULL",
+                "name": null,
+                "ofType": {
                   "kind": "LIST",
                   "name": null,
                   "ofType": {
@@ -11706,11 +10903,6 @@
                       "ofType": null
                     }
                   }
-=======
-                  "kind": "OBJECT",
-                  "name": "protocolStateProof",
-                  "ofType": null
->>>>>>> 7db95af7
                 }
               },
               "isDeprecated": false,
@@ -11738,124 +10930,6 @@
           "description": null,
           "fields": [
             {
-<<<<<<< HEAD
-              "name": "key",
-              "description": "Public key of current snark worker",
-=======
-              "name": "transactions",
-              "description": null,
->>>>>>> 7db95af7
-              "args": [],
-              "type": {
-                "kind": "NON_NULL",
-                "name": null,
-                "ofType": {
-<<<<<<< HEAD
-                  "kind": "SCALAR",
-                  "name": "PublicKey",
-=======
-                  "kind": "OBJECT",
-                  "name": "Transactions",
->>>>>>> 7db95af7
-                  "ofType": null
-                }
-              },
-              "isDeprecated": true,
-              "deprecationReason": "use account field instead"
-            },
-            {
-<<<<<<< HEAD
-              "name": "account",
-              "description": "Account of the current snark worker",
-=======
-              "name": "commandTransactionCount",
-              "description":
-                "Count of user command transactions in the block",
->>>>>>> 7db95af7
-              "args": [],
-              "type": {
-                "kind": "NON_NULL",
-                "name": null,
-<<<<<<< HEAD
-                "ofType": {
-                  "kind": "OBJECT",
-                  "name": "Account",
-                  "ofType": null
-                }
-=======
-                "ofType": { "kind": "SCALAR", "name": "Int", "ofType": null }
->>>>>>> 7db95af7
-              },
-              "isDeprecated": false,
-              "deprecationReason": null
-            },
-            {
-<<<<<<< HEAD
-              "name": "fee",
-              "description":
-                "Fee that snark worker is charging to generate a snark proof",
-=======
-              "name": "snarkJobs",
-              "description": null,
->>>>>>> 7db95af7
-              "args": [],
-              "type": {
-                "kind": "NON_NULL",
-                "name": null,
-<<<<<<< HEAD
-                "ofType": { "kind": "SCALAR", "name": "Fee", "ofType": null }
-=======
-                "ofType": {
-                  "kind": "LIST",
-                  "name": null,
-                  "ofType": {
-                    "kind": "NON_NULL",
-                    "name": null,
-                    "ofType": {
-                      "kind": "OBJECT",
-                      "name": "CompletedWork",
-                      "ofType": null
-                    }
-                  }
-                }
->>>>>>> 7db95af7
-              },
-              "isDeprecated": false,
-              "deprecationReason": null
-            }
-          ],
-          "inputFields": null,
-          "interfaces": [],
-          "enumValues": null,
-          "possibleTypes": null
-        },
-        {
-          "kind": "SCALAR",
-<<<<<<< HEAD
-          "name": "InetAddr",
-          "description": "network address",
-=======
-          "name": "Fee",
-          "description": "fee",
->>>>>>> 7db95af7
-          "fields": null,
-          "inputFields": null,
-          "interfaces": null,
-          "enumValues": null,
-          "possibleTypes": null
-        },
-        {
-          "kind": "OBJECT",
-<<<<<<< HEAD
-          "name": "NetworkPeerPayload",
-          "description": null,
-          "fields": [
-            {
-=======
-          "name": "SnarkWorker",
-          "description": null,
-          "fields": [
-            {
               "name": "key",
               "description": "Public key of current snark worker",
               "args": [],
@@ -11922,7 +10996,6 @@
           "description": null,
           "fields": [
             {
->>>>>>> 7db95af7
               "name": "peerId",
               "description": "base58-encoded peer ID",
               "args": [],
@@ -12993,11 +12066,7 @@
               "description":
                 "The symbol for the token owned by this account, if there is one",
               "args": [],
-              "type": {
-                "kind": "SCALAR",
-                "name": "ChainHash",
-                "ofType": null
-              },
+              "type": { "kind": "SCALAR", "name": "String", "ofType": null },
               "isDeprecated": false,
               "deprecationReason": null
             },
@@ -13034,120 +12103,6 @@
               "deprecationReason": null
             },
             {
-<<<<<<< HEAD
-=======
-              "name": "locked",
-              "description":
-                "True if locked, false if unlocked, null if the account isn't tracked by the queried daemon",
-              "args": [],
-              "type": { "kind": "SCALAR", "name": "Boolean", "ofType": null },
-              "isDeprecated": false,
-              "deprecationReason": null
-            },
-            {
-              "name": "index",
-              "description":
-                "The index of this account in the ledger, or null if this account does not yet have a known position in the best tip ledger",
-              "args": [],
-              "type": { "kind": "SCALAR", "name": "Int", "ofType": null },
-              "isDeprecated": false,
-              "deprecationReason": null
-            },
-            {
-              "name": "zkappUri",
-              "description":
-                "The URI associated with this account, usually pointing to the zkApp source code",
-              "args": [],
-              "type": { "kind": "SCALAR", "name": "String", "ofType": null },
-              "isDeprecated": false,
-              "deprecationReason": null
-            },
-            {
-              "name": "zkappState",
-              "description":
-                "The 8 field elements comprising the zkApp state associated with this account encoded as bignum strings",
-              "args": [],
-              "type": {
-                "kind": "LIST",
-                "name": null,
-                "ofType": {
-                  "kind": "NON_NULL",
-                  "name": null,
-                  "ofType": {
-                    "kind": "SCALAR",
-                    "name": "FieldElem",
-                    "ofType": null
-                  }
-                }
-              },
-              "isDeprecated": false,
-              "deprecationReason": null
-            },
-            {
-              "name": "provedState",
-              "description":
-                "Boolean indicating whether all 8 fields on zkAppState were last set by a proof-authorized account update",
-              "args": [],
-              "type": { "kind": "SCALAR", "name": "Boolean", "ofType": null },
-              "isDeprecated": false,
-              "deprecationReason": null
-            },
-            {
-              "name": "permissions",
-              "description":
-                "Permissions for updating certain fields of this account",
-              "args": [],
-              "type": {
-                "kind": "OBJECT",
-                "name": "AccountPermissions",
-                "ofType": null
-              },
-              "isDeprecated": false,
-              "deprecationReason": null
-            },
-            {
-              "name": "tokenSymbol",
-              "description":
-                "The symbol for the token owned by this account, if there is one",
-              "args": [],
-              "type": { "kind": "SCALAR", "name": "String", "ofType": null },
-              "isDeprecated": false,
-              "deprecationReason": null
-            },
-            {
-              "name": "verificationKey",
-              "description": "Verification key associated with this account",
-              "args": [],
-              "type": {
-                "kind": "OBJECT",
-                "name": "AccountVerificationKeyWithHash",
-                "ofType": null
-              },
-              "isDeprecated": false,
-              "deprecationReason": null
-            },
-            {
-              "name": "actionState",
-              "description": "Action state associated with this account",
-              "args": [],
-              "type": {
-                "kind": "LIST",
-                "name": null,
-                "ofType": {
-                  "kind": "NON_NULL",
-                  "name": null,
-                  "ofType": {
-                    "kind": "SCALAR",
-                    "name": "Action",
-                    "ofType": null
-                  }
-                }
-              },
-              "isDeprecated": false,
-              "deprecationReason": null
-            },
-            {
->>>>>>> 7db95af7
               "name": "leafHash",
               "description":
                 "The base58Check-encoded hash of this account to bootstrap the merklePath",
@@ -15570,8 +14525,6 @@
               },
               "isDeprecated": false,
               "deprecationReason": null
-<<<<<<< HEAD
-=======
             },
             {
               "name": "networkID",
@@ -15589,7 +14542,6 @@
               },
               "isDeprecated": false,
               "deprecationReason": null
->>>>>>> 7db95af7
             }
           ],
           "inputFields": null,
