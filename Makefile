########################################
## Configuration

# Current OCaml version
OCAML_VERSION = "4.14.0"

# machine word size
WORD_SIZE = "64"

# Default profile
ifeq ($(DUNE_PROFILE),)
DUNE_PROFILE := dev
endif

# Temp directory
TMPDIR ?= /tmp

# Genesis dir
GENESIS_DIR := $(TMPDIR)/coda_cache_dir

# Coverage directory
COVERAGE_DIR=_coverage

########################################
## Handy variables

# This commit hash
GITHASH := $(shell git rev-parse --short=8 HEAD)
GITLONGHASH := $(shell git rev-parse HEAD)

# Unique signature of libp2p code tree
LIBP2P_HELPER_SIG := $(shell cd src/app/libp2p_helper ; find . -type f -print0  | xargs -0 sha1sum | sort | sha1sum | cut -f 1 -d ' ')

########################################
## Code

all: clean build

clean:
	$(info Removing previous build artifacts)
	@rm -rf _build
	@rm -rf Cargo.lock target
	@rm -rf src/$(COVERAGE_DIR)
	@rm -rf src/app/libp2p_helper/result src/libp2p_ipc/libp2p_ipc.capnp.go

# enforces the OCaml version being used
ocaml_version:
	@if ! ocamlopt -config | grep "version:" | grep $(OCAML_VERSION); then echo "incorrect OCaml version, expected version $(OCAML_VERSION)" ; exit 1; fi

# enforce machine word size
ocaml_word_size:
	@if ! ocamlopt -config | grep "word_size:" | grep $(WORD_SIZE); then echo "invalid machine word size, expected $(WORD_SIZE)" ; exit 1; fi


# Checks that the current opam switch contains the packages from opam.export at the same version.
# This check is disabled in the pure nix environment (that does not use opam).
check_opam_switch:
ifneq ($(DISABLE_CHECK_OPAM_SWITCH), true)
    ifeq (, $(shell which check_opam_switch))
	$(warning The check_opam_switch binary was not found in the PATH.)
	$(error The current opam switch should likely be updated by running: "opam switch import opam.export")
    else
	check_opam_switch opam.export
    endif
endif

ocaml_checks: ocaml_version ocaml_word_size check_opam_switch

libp2p_helper:
	make -C src/app/libp2p_helper

genesis_ledger: ocaml_checks
	$(info Building runtime_genesis_ledger)
	(ulimit -s 65532 || true) && (ulimit -n 10240 || true) && env MINA_COMMIT_SHA1=$(GITLONGHASH) dune exec --profile=$(DUNE_PROFILE) src/app/runtime_genesis_ledger/runtime_genesis_ledger.exe -- --genesis-dir $(GENESIS_DIR)
	$(info Genesis ledger and genesis proof generated)

# checks that every OCaml packages in the project build without issues
check: ocaml_checks libp2p_helper
	dune build @src/check

build: ocaml_checks reformat-diff libp2p_helper
	$(info Starting Build)
	(ulimit -s 65532 || true) && (ulimit -n 10240 || true) && env MINA_COMMIT_SHA1=$(GITLONGHASH) dune build src/app/logproc/logproc.exe src/app/cli/src/mina.exe --profile=$(DUNE_PROFILE)
	$(info Build complete)

build_all_sigs: ocaml_checks reformat-diff libp2p_helper
	$(info Starting Build)
	(ulimit -s 65532 || true) && (ulimit -n 10240 || true) && env MINA_COMMIT_SHA1=$(GITLONGHASH) dune build src/app/logproc/logproc.exe src/app/cli/src/mina.exe src/app/cli/src/mina_testnet_signatures.exe src/app/cli/src/mina_mainnet_signatures.exe --profile=$(DUNE_PROFILE)
	$(info Build complete)

build_archive: ocaml_checks reformat-diff
	$(info Starting Build)
	(ulimit -s 65532 || true) && (ulimit -n 10240 || true) && dune build src/app/archive/archive.exe --profile=$(DUNE_PROFILE)
	$(info Build complete)

build_archive_all_sigs: ocaml_checks reformat-diff
	$(info Starting Build)
	(ulimit -s 65532 || true) && (ulimit -n 10240 || true) && dune build src/app/archive/archive.exe src/app/archive/archive_testnet_signatures.exe src/app/archive/archive_mainnet_signatures.exe --profile=$(DUNE_PROFILE)
	$(info Build complete)

build_rosetta: ocaml_checks
	$(info Starting Build)
	(ulimit -s 65532 || true) && (ulimit -n 10240 || true) && dune build src/app/archive/archive.exe src/app/rosetta/rosetta.exe src/app/rosetta/ocaml-signer/signer.exe --profile=$(DUNE_PROFILE)
	$(info Build complete)

build_rosetta_all_sigs: ocaml_checks
	$(info Starting Build)
	(ulimit -s 65532 || true) && (ulimit -n 10240 || true) && dune build src/app/archive/archive.exe src/app/archive/archive_testnet_signatures.exe src/app/archive/archive_mainnet_signatures.exe src/app/rosetta/rosetta.exe src/app/rosetta/rosetta_testnet_signatures.exe src/app/rosetta/rosetta_mainnet_signatures.exe src/app/rosetta/ocaml-signer/signer.exe src/app/rosetta/ocaml-signer/signer_testnet_signatures.exe src/app/rosetta/ocaml-signer/signer_mainnet_signatures.exe --profile=$(DUNE_PROFILE)
	$(info Build complete)

build_intgtest: ocaml_checks
	$(info Starting Build)
	dune build --profile=$(DUNE_PROFILE) src/app/test_executive/test_executive.exe src/app/logproc/logproc.exe
	$(info Build complete)

snarkyjs: ocaml_checks
	$(info Starting Build)
	((ulimit -s 65532) || true) && (ulimit -n 10240 || true) \
	&& bash ./src/lib/snarkyjs/src/bindings/scripts/build-snarkyjs-node.sh
	$(info Build complete)

snarkyjs_no_types: ocaml_checks
	$(info Starting Build)
	((ulimit -s 65532) || true) && (ulimit -n 10240 || true) \
	&& bash ./src/lib/snarkyjs/src/bindings/scripts/build-snarkyjs-node-artifacts.sh
	$(info Build complete)

rosetta_lib_encodings: ocaml_checks
	$(info Starting Build)
	(ulimit -s 65532 || true) && (ulimit -n 10240 || true) && dune build src/lib/rosetta_lib/test/test_encodings.exe --profile=mainnet
	$(info Build complete)

rosetta_lib_encodings_nonconsensus: ocaml_checks
	$(info Starting Build)
	(ulimit -s 65532 || true) && (ulimit -n 10240 || true) && dune build src/nonconsensus/rosetta_lib/test/test_encodings.exe --profile=nonconsensus_mainnet
	$(info Build complete)

dhall_types: ocaml_checks
	$(info Starting Build)
	(ulimit -s 65532 || true) && (ulimit -n 10240 || true) && dune build src/app/dhall_types/dump_dhall_types.exe --profile=dev
	$(info Build complete)

replayer: ocaml_checks
	$(info Starting Build)
<<<<<<< HEAD
	(ulimit -s 65532 || true) && (ulimit -n 10240 || true) && dune build src/app/replayer/replayer.exe --profile=testnet_postake_medium_curves
=======
	ulimit -s 65532 && (ulimit -n 10240 || true) && dune build src/app/replayer/replayer.exe --profile=devnet
>>>>>>> 427140c6
	$(info Build complete)

delegation_compliance: ocaml_checks
	$(info Starting Build)
	(ulimit -s 65532 || true) && (ulimit -n 10240 || true) && dune build src/app/delegation_compliance/delegation_compliance.exe --profile=testnet_postake_medium_curves
	$(info Build complete)

missing_blocks_auditor: ocaml_checks
	$(info Starting Build)
	(ulimit -s 65532 || true) && (ulimit -n 10240 || true) && dune build src/app/missing_blocks_auditor/missing_blocks_auditor.exe --profile=testnet_postake_medium_curves
	$(info Build complete)

extract_blocks: ocaml_checks
	$(info Starting Build)
	(ulimit -s 65532 || true) && (ulimit -n 10240 || true) && dune build src/app/extract_blocks/extract_blocks.exe --profile=testnet_postake_medium_curves
	$(info Build complete)

archive_blocks: ocaml_checks
	$(info Starting Build)
	(ulimit -s 65532 || true) && (ulimit -n 10240 || true) && dune build src/app/archive_blocks/archive_blocks.exe --profile=testnet_postake_medium_curves
	$(info Build complete)

patch_archive_test: ocaml_checks
	$(info Starting Build)
	(ulimit -s 65532 || true) && (ulimit -n 10240 || true) && dune build src/app/patch_archive_test/patch_archive_test.exe --profile=testnet_postake_medium_curves
	$(info Build complete)

genesis_ledger_from_tsv: ocaml_checks
	$(info Starting Build)
	(ulimit -s 65532 || true) && (ulimit -n 10240 || true) && dune build src/app/genesis_ledger_from_tsv/genesis_ledger_from_tsv.exe --profile=testnet_postake_medium_curves
	$(info Build complete)

swap_bad_balances: ocaml_checks
	$(info Starting Build)
	(ulimit -s 65532 || true) && (ulimit -n 10240 || true) && dune build src/app/swap_bad_balances/swap_bad_balances.exe --profile=testnet_postake_medium_curves
	$(info Build complete)

heap_usage: ocaml_checks
	$(info Starting Build)
	ulimit -s 65532 && (ulimit -n 10240 || true) && dune build src/app/heap_usage/heap_usage.exe --profile=devnet
	$(info Build complete)

zkapp_limits: ocaml_checks
	$(info Starting Build)
	ulimit -s 65532 && (ulimit -n 10240 || true) && dune build src/app/zkapp_limits/zkapp_limits.exe --profile=devnet
	$(info Build complete)

dev: build

macos-portable:
	@rm -rf _build/coda-daemon-macos/
	@rm -rf _build/coda-daemon-macos.zip
	@./scripts/macos-portable.sh _build/default/src/app/cli/src/mina.exe src/app/libp2p_helper/result/bin/libp2p_helper _build/coda-daemon-macos
	@cp -a package/keys/. _build/coda-daemon-macos/keys/
	@cd _build/coda-daemon-macos && zip -r ../coda-daemon-macos.zip .
	@echo Find coda-daemon-macos.zip inside _build/

update-graphql:
	(ulimit -s 65532 || true) && (ulimit -n 10240 || true) && dune build --profile=$(DUNE_PROFILE) graphql_schema.json

########################################
## Lint

reformat: ocaml_checks
	dune exec --profile=$(DUNE_PROFILE) src/app/reformat/reformat.exe -- -path .

reformat-diff:
	@ocamlformat --doc-comments=before --inplace $(shell git status -s | cut -c 4- | grep '\.mli\?$$' | while IFS= read -r f; do stat "$$f" >/dev/null 2>&1 && echo "$$f"; done) || true

check-format: ocaml_checks
	dune exec --profile=$(DUNE_PROFILE) src/app/reformat/reformat.exe -- -path . -check

check-snarky-submodule:
	./scripts/check-snarky-submodule.sh

#######################################
## Environment setup

macos-setup:
	./scripts/macos-setup-brew.sh

########################################
## Artifacts

publish-macos:
	@./scripts/publish-macos.sh

deb:
	./scripts/rebuild-deb.sh
	./scripts/archive/build-release-archives.sh
	@mkdir -p /tmp/artifacts
	@cp _build/mina*.deb /tmp/artifacts/.

deb_optimized:
	./scripts/rebuild-deb.sh "optimized"
	./scripts/archive/build-release-archives.sh
	@mkdir -p /tmp/artifacts
	@cp _build/mina*.deb /tmp/artifacts/.

test_executive_deb:
	./scripts/rebuild_test_executive_deb.sh

build_pv_keys: ocaml_checks
	$(info Building keys)
	(ulimit -s 65532 || true) && (ulimit -n 10240 || true) && env MINA_COMMIT_SHA1=$(GITLONGHASH) dune exec --profile=$(DUNE_PROFILE) src/lib/snark_keys/gen_keys/gen_keys.exe -- --generate-keys-only
	$(info Keys built)

build_or_download_pv_keys: ocaml_checks
	$(info Building keys)
	(ulimit -s 65532 || true) && (ulimit -n 10240 || true) && env MINA_COMMIT_SHA1=$(GITLONGHASH) dune exec --profile=$(DUNE_PROFILE) src/lib/snark_keys/gen_keys/gen_keys.exe -- --generate-keys-only
	$(info Keys built)

publish_deb:
	@./scripts/publish-deb.sh

publish_debs:
	@./buildkite/scripts/publish-deb.sh

genesiskeys:
	@mkdir -p /tmp/artifacts
	@cp _build/default/src/lib/key_gen/sample_keypairs.ml /tmp/artifacts/.
	@cp _build/default/src/lib/key_gen/sample_keypairs.json /tmp/artifacts/.

##############################################
## Genesis ledger in OCaml from running daemon

genesis-ledger-ocaml:
	@./scripts/generate-genesis-ledger.py .genesis-ledger.ml.jinja

########################################
## Tests

test-ppx:
	$(MAKE) -C src/lib/ppx_mina/tests

########################################
## Benchmarks

benchmarks: ocaml_checks
	dune build src/app/benchmarks/benchmarks.exe

########################################
# Coverage testing and output

test-coverage: SHELL := /bin/bash
test-coverage: libp2p_helper
	scripts/create_coverage_profiles.sh

# we don't depend on test-coverage, which forces a run of all unit tests
coverage-html:
ifeq ($(shell find _build/default -name bisect\*.out),"")
	echo "No coverage output; run make test-coverage"
else
	bisect-ppx-report html --source-path=_build/default --coverage-path=_build/default
endif

coverage-summary:
ifeq ($(shell find _build/default -name bisect\*.out),"")
	echo "No coverage output; run make test-coverage"
else
	bisect-ppx-report summary --coverage-path=_build/default --per-file
endif

########################################
# Diagrams for documentation

%.dot.png: %.dot
	dot -Tpng $< > $@

%.tex.pdf: %.tex
	cd $(dir $@) && pdflatex -halt-on-error $(notdir $<)
	cp $(@:.tex.pdf=.pdf) $@

%.tex.png: %.tex.pdf
	convert -density 600x600 $< -quality 90 -resize 1080x1080 $@

%.conv.tex.png: %.conv.tex
	cd $(dir $@) && pdflatex -halt-on-error -shell-escape $(notdir $<)

doc_diagram_sources=$(addprefix docs/res/,*.dot *.tex *.conv.tex)
doc_diagram_sources+=$(addprefix rfcs/res/,*.dot *.tex *.conv.tex)
doc_diagrams: $(addsuffix .png,$(wildcard $(doc_diagram_sources)))

########################################
# Generate odoc documentation

ml-docs: ocaml_checks
	dune build --profile=$(DUNE_PROFILE) @doc

########################################
# To avoid unintended conflicts with file names, always add new targets to .PHONY
# unless there is a reason not to.
# https://www.gnu.org/software/make/manual/html_node/Phony-Targets.html
# HACK: cat Makefile | egrep '^\w.*' | sed 's/:/ /' | awk '{print $1}' | grep -v myprocs | sort | xargs

.PHONY: all build check-format clean deb dev mina-docker reformat doc_diagrams ml-docs macos-setup setup-opam libp2p_helper dhall_types replayer missing_blocks_auditor extract_blocks archive_blocks genesis_ledger_from_tsv ocaml_version ocaml_word_size ocaml_checks<|MERGE_RESOLUTION|>--- conflicted
+++ resolved
@@ -142,11 +142,7 @@
 
 replayer: ocaml_checks
 	$(info Starting Build)
-<<<<<<< HEAD
-	(ulimit -s 65532 || true) && (ulimit -n 10240 || true) && dune build src/app/replayer/replayer.exe --profile=testnet_postake_medium_curves
-=======
-	ulimit -s 65532 && (ulimit -n 10240 || true) && dune build src/app/replayer/replayer.exe --profile=devnet
->>>>>>> 427140c6
+	(ulimit -s 65532 || true) && (ulimit -n 10240 || true) && dune build src/app/replayer/replayer.exe --profile=devnet
 	$(info Build complete)
 
 delegation_compliance: ocaml_checks
