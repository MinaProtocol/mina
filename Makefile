--- conflicted
+++ resolved
@@ -175,16 +175,6 @@
 	ulimit -s 65532 && (ulimit -n 10240 || true) && dune build src/app/zkapp_limits/zkapp_limits.exe --profile=devnet
 	$(info Build complete)
 
-heap_usage: ocaml_checks
-	$(info Starting Build)
-	ulimit -s 65532 && (ulimit -n 10240 || true) && dune build src/app/heap_usage/heap_usage.exe --profile=devnet
-	$(info Build complete)
-
-zkapp_limits: ocaml_checks
-	$(info Starting Build)
-	ulimit -s 65532 && (ulimit -n 10240 || true) && dune build src/app/zkapp_limits/zkapp_limits.exe --profile=devnet
-	$(info Build complete)
-
 dev: build
 
 macos-portable:
@@ -332,8 +322,4 @@
 # https://www.gnu.org/software/make/manual/html_node/Phony-Targets.html
 # HACK: cat Makefile | egrep '^\w.*' | sed 's/:/ /' | awk '{print $1}' | grep -v myprocs | sort | xargs
 
-<<<<<<< HEAD
-.PHONY: all build check-format clean deb dev mina-docker reformat doc_diagrams ml-docs macos-setup macos-setup-download setup-opam libp2p_helper dhall_types replayer missing_blocks_auditor extract_blocks archive_blocks genesis_ledger_from_tsv ocaml_version ocaml_word_size ocaml_checks
-=======
-.PHONY: all build check-format clean deb dev mina-docker reformat doc_diagrams ml-docs macos-setup setup-opam libp2p_helper dhall_types replayer missing_blocks_auditor extract_blocks archive_blocks genesis_ledger_from_tsv ocaml_version ocaml_word_size ocaml_checks
->>>>>>> 96453589
+.PHONY: all build check-format clean deb dev mina-docker reformat doc_diagrams ml-docs macos-setup setup-opam libp2p_helper dhall_types replayer missing_blocks_auditor extract_blocks archive_blocks genesis_ledger_from_tsv ocaml_version ocaml_word_size ocaml_checks