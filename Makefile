--- conflicted
+++ resolved
@@ -41,11 +41,7 @@
 build:
 	$(info Starting Build)
 	ulimit -s 65536
-<<<<<<< HEAD
-	cd src ; $(WRAP) env CODA_COMMIT_SHA1=$(GITLONGHASH) dune build --profile=$(DUNE_PROFILE)
-=======
-	cd src ; $(WRAPSRC) env CODA_COMMIT_SHA1=$(GITLONGHASH) dune build
->>>>>>> 6e66c0aa
+	cd src ; $(WRAPSRC) env CODA_COMMIT_SHA1=$(GITLONGHASH) dune build --profile=$(DUNE_PROFILE)
 	$(info Build complete)
 
 withupdates:
@@ -75,18 +71,10 @@
 ## Lint
 
 reformat:
-<<<<<<< HEAD
-	cd src; $(WRAP) dune exec --profile=$(DUNE_PROFILE) app/reformat/reformat.exe -- -path .
+	cd src; $(WRAPSRC) dune exec --profile=$(DUNE_PROFILE) app/reformat/reformat.exe -- -path .
 
 check-format:
-	cd src; $(WRAP) dune exec --profile=$(DUNE_PROFILE) app/reformat/reformat.exe -- -path . -check
-=======
-	cd src; $(WRAPSRC) dune exec app/reformat/reformat.exe -- -path .
-
-check-format:
-	cd src; $(WRAPSRC) dune exec app/reformat/reformat.exe -- -path . -check
->>>>>>> 6e66c0aa
-
+	cd src; $(WRAPSRC) dune exec --profile=$(DUNE_PROFILE) app/reformat/reformat.exe -- -path . -check
 
 ########################################
 ## Containers and container management
@@ -187,23 +175,15 @@
 
 test-sigs: SHELL := /bin/bash
 test-sigs:
-<<<<<<< HEAD
 	source scripts/test_all.sh ; cd src ; run_all_sig_integration_tests
 
 test-stakes: SHELL := /bin/bash
 test-stakes:
 	source scripts/test_all.sh ; cd src ; run_all_stake_integration_tests
-=======
-	source scripts/test_all.sh ; cd src ; CODA_CONSENSUS_MECHANISM=proof_of_signature WITH_SNARKS=false run_integration_tests
-
-test-stakes: SHELL := /bin/bash
-test-stakes:
-	source scripts/test_all.sh ; cd src ; CODA_CONSENSUS_MECHANISM=proof_of_stake WITH_SNARKS=false run_integration_tests
 
 test-withsnark: SHELL := /bin/bash
 test-withsnark:
-	source scripts/test_all.sh ; cd src; CODA_CONSENSUS_MECHANISM=proof_of_signature WITH_SNARKS=true run_integration_tests
->>>>>>> 6e66c0aa
+	source scripts/test_all.sh ; cd src; WITH_SNARKS=true run_integration_tests
 
 web:
 	./scripts/web.sh
