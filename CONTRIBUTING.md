# Contributing to Mina

Mina is an open source project. Thank you for your interest in contributing to Mina. This file outlines
various parts of our process. Mina is always evolving and in active development, so things might be a
little bumpy while we work together to provide the best experience for you to contribute!

See the [developer README](README-dev.md) for the
basic setup you need to get up and running to build and edit Mina.

Here's the summary if you want to contribute code:

1. Learn some OCaml. The [Real World OCaml](https://dev.realworldocaml.org/toc.html) book is good. Jane Street also has [some exercises](https://github.com/janestreet/learn-ocaml-workshop).
2. Learn how we use OCaml, see the [style guide](https://docs.minaprotocol.com/node-developers/style-guide) that goes over the important things. 
3. Fork and clone the repo, then set up your development environment. See the [Mina README-dev](README-dev.md) for details.
4. Find a good first issue. The best issues to start with have the [`easy`](https://github.com/MinaProtocol/mina/labels/easy) label.
5. Create a branch in your local clone and implement the solution.
6. Push the branch to your GitHub fork and create a pull request.
7. 🙌

## Bug reports

Bug reports must include, at minimal, the `mina -version` output and
a description of the error. See the [bug report
template](.github/ISSUE_TEMPLATE/1-BUG_REPORT.yml). Report documentation
issues and failing tests using those issue templates.

All bugs need to be reproduced before they can be fixed. Anyone can try and
reproduce a bug. If you have trouble reproducing a bug, please comment with what
you tried. If it doesn't reproduce using exactly the steps in the issue report, 
write a comment describing your new steps to reproduce or what environment
setup you had to do to reproduce.

Code maintainers must label bug reports with `bug` and all other relevant labels.

## Feature requests

We'll consider any feature requests, although the most successful feature
requests usually aren't immediately posted to the issue tracker. The most
successful feature requests start with discussion in the community!

Maintainers label feature requests with `feature` and other relevant
labels.

## Pull Requests

### Branching workflow

Make sure to read about the [branching workflow](README-branching.md) to
understand on which branch (`compatible` or `develop`) to work in
and how to manage simultaneous PRs to both branches.

### Continuous integration

All pull requests go through Buildkite CI to make sure the code doesn't need to
be reformatted, builds Mina in its various configurations, and runs all the
tests.

All pull requests must get _code reviewed_. Anyone can do a code
review! Check out the [code review
guide](https://docs.minaprotocol.com/node-developers/code-review-guidelines) for
what to look for. Just leave comments on the **Files changed** view.

All pull requests must be approved by at least one _code owner_ for the
source code they touch. See the [CODEOWNERS](./CODEOWNERS) file to
find out who the maintainers are.

Maintainers assign reviewers to pull requests and tag the pull requests with 
relevant labels. If you happen to have access to the development Slack,
you can skip this step by asking reviewers directly in the #review-requests channel.

- If you are PRing from the main remote branch, add the **ci-build-me** label when you want to run CI. 
- If you are PRing from a fork, ask a core contributor to add the `!ci-build-me` comment to your PR when you're ready for CI to run. 

**Note:** The `!ci-build-me` comment is required for each and every run of CI.

After a PR has been reviewed and approved and all CI tests have passed, the PR can be merged
by a maintainer (or by you, if you have this access).

If you encounter problems with the CI, read [CI FAILURES](README-ci-failures.md)
for common troubleshooting steps.

## Documentation

There are three main pieces of Mina documentation:

<<<<<<< HEAD
1. The [https://github.com/o1-labs/docs2)](https://github.com/o1-labs/docs2) repository for the [Mina Protocol](https://docs.minaprotocol.com/) docs website.
=======
1. The [https://github.com/o1-labs/docs2](https://github.com/o1-labs/docs2) repository for the [Mina Protocol](https://docs.minaprotocol.com/) docs website.
>>>>>>> 96453589
2. The `README.md` files in various directories explain the contents of that
   directory at a high level: the purpose of the library, design constraints, anything else
   specific to that directory.
3. Inline code comments. We are working to provide more comments. We run `ocamldoc` and the generated 
   [OCaml package documentation](https://mina-docs.storage.googleapis.com/index.html) is browsable.

Changes to the software require changes to the documentation. The Mina Docs use a docs-as-code workflow to develop and publish product documentation using the same tools and processes as software code development. All user-impacting updates on the codebase require corresponding updates to the relevant documentation in the docs repo. See the [Docs Contributing Guidelines](https://github.com/o1-labs/docs2/blob/main/CONTRIBUTING.md). 

## RFCs

The [`rfcs`](rfcs/) directory contains files documenting major changes
to the software, how we work together, or the protocol. To make an
RFC, just copy the `0000-template.md` to `0000-shortname.md` and fill
it out! Then, open a pull request where the title starts with
`[RFC]`. The idea is that we can discuss the RFC and come to consensus
on what to do. Not all RFCs are merged, only the ones that we agree to
implement.

This process isn't final, but in general:

1. RFCs will be open for at least a week for discussion.
2. After discussion has slowed down or there is consensus, the core eng team
   will initiate a "Final Comment Period". This will include the core eng's
   "merge disposition" (merge/don't merge). The FCP comment must be based
   on information and arguments already present in the RFC thread. At the
   end of the FCP, the core eng team decides to do another FCP, leave the FCP
   state for continued discussion, or resolve the RFC by merging/closing
   (whichever the announced disposition was).

RFCs do not have to come with an implementation, and the RFC author isn't
required to implement the PR.

RFCs generally describe the design of a feature. As the code corresponding to
the RFC changes, the RFC should be updated to reflect the current state of the
code.

This RFC process is loosely inspired by the Rust RFC process, Python PEPs, and IETF RFCs.

## Release process

Create a PR to merge `master` into `testnet`. After that PR is approved by CI and checked in...

```
git checkout testnet
git tag testnet-v0.$WHATEVER_IS_NEXT
git push testnet-v0.$WHATEVER_IS_NEXT
```

We create a branch `release/X.X.X` for each new release. 
All of the changes that go into that release must be merged into the appropriate
release branch.

Create a PR to merge testnet into the current release branch. After that is
approved by CI and checked in...

```
git checkout stable
git tag v1.$WHATEVER_IS_NEXT
git push v1.$WHATEVER_IS_NEXT
```

And then do the steps again for `testnet`. Don't forget to deploy!

## Issue/PR label guide

We use labels to provide important content. See
https://github.com/MinaProtocol/mina/labels for the list of labels and their
short descriptions. Any "complicated" labels are described here.<|MERGE_RESOLUTION|>--- conflicted
+++ resolved
@@ -83,11 +83,7 @@
 
 There are three main pieces of Mina documentation:
 
-<<<<<<< HEAD
-1. The [https://github.com/o1-labs/docs2)](https://github.com/o1-labs/docs2) repository for the [Mina Protocol](https://docs.minaprotocol.com/) docs website.
-=======
 1. The [https://github.com/o1-labs/docs2](https://github.com/o1-labs/docs2) repository for the [Mina Protocol](https://docs.minaprotocol.com/) docs website.
->>>>>>> 96453589
 2. The `README.md` files in various directories explain the contents of that
    directory at a high level: the purpose of the library, design constraints, anything else
    specific to that directory.
