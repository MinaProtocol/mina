--- conflicted
+++ resolved
@@ -50,7 +50,7 @@
 
   let runInDocker : Docker.Type -> Text -> Cmd =
     \(docker : Docker.Type) ->
-    \(script : Text) ->
+    /bin/shscript : Text) ->
     inDocker docker (run script)
 
   let CacheSetupCmd = {
@@ -105,11 +105,7 @@
 
   let dockerExample = assert :
   { line =
-<<<<<<< HEAD
 "docker run -it --rm --init --volume /var/buildkite/builds/\\\$BUILDKITE_AGENT_NAME/\\\$BUILDKITE_ORGANIZATION_SLUG/\\\$BUILDKITE_PIPELINE_SLUG:/workdir --workdir /workdir --env ENV1 --env ENV2 --env TEST foo/bar:tag /bin/sh -c 'echo hello'"
-=======
-"docker run -it --rm --init --volume /var/buildkite/builds/\\\$BUILDKITE_AGENT_NAME/\\\$BUILDKITE_ORGANIZATION_SLUG/\\\$BUILDKITE_PIPELINE_SLUG:/workdir --workdir /workdir --env ENV1 --env ENV2 --env TEST foo/bar:tag bash -c 'echo hello'"
->>>>>>> e74569e0
   , readable =
     Some "Docker@foo/bar:tag ( echo hello )"
   }
@@ -123,13 +119,8 @@
 
   let cacheExample = assert :
 ''
-<<<<<<< HEAD
-  ./buildkite/scripts/cache-through.sh data.tar "docker run -it --rm --init --volume /var/buildkite/builds/\$BUILDKITE_AGENT_NAME/\$BUILDKITE_ORGANIZATION_SLUG/\$BUILDKITE_PIPELINE_SLUG:/workdir --workdir /workdir --env ENV1 --env ENV2 --env TEST foo/bar:tag /bin/sh -c '( tar xvf data.tar -C /tmp/data || true ) && echo hello > /tmp/data/foo.txt && tar cvf data.tar /tmp/data'"''
-===
-=======
-  ./buildkite/scripts/cache-through.sh data.tar "docker run -it --rm --init --volume /var/buildkite/builds/\$BUILDKITE_AGENT_NAME/\$BUILDKITE_ORGANIZATION_SLUG/\$BUILDKITE_PIPELINE_SLUG:/workdir --workdir /workdir --env ENV1 --env ENV2 --env TEST foo/bar:tag bash -c 'echo hello > /tmp/data/foo.txt && tar cvf data.tar /tmp/data'"''
+  ./buildkite/scripts/cache-through.sh data.tar "docker run -it --rm --init --volume /var/buildkite/builds/\$BUILDKITE_AGENT_NAME/\$BUILDKITE_ORGANIZATION_SLUG/\$BUILDKITE_PIPELINE_SLUG:/workdir --workdir /workdir --env ENV1 --env ENV2 --env TEST foo/bar:tag /bin/sh -c 'echo hello > /tmp/data/foo.txt && tar cvf data.tar /tmp/data'"''
   ===
->>>>>>> e74569e0
   M.format (
     M.cacheThrough
       M.Docker::{
