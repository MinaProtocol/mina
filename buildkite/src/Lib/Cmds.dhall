-- A DSL for manipulating commands and their execution environments
let Prelude = ../External/Prelude.dhall
let P = Prelude
let List/map = P.List.map
let List/null = P.List.null
let Optional/toList = P.Optional.toList
let Optional/default = P.Optional.default
let Optional/map = P.Optional.map
let List/concatMap = P.List.concatMap
let List/concat = P.List.concat
let Text/concatSep = P.Text.concatSep
let Text/concatMap = P.Text.concatMap

-- abstract out defaultEnv so tests are less verbose
let module = \(environment : List Text) ->

  let Docker = {
    Type = {
      image : Text,
      extraEnv : List Text
    },
    default = {
      extraEnv = ([] : List Text)
    }
  }

  let Cmd = { line: Text, readable: Optional Text }
  let run : Text -> Cmd =
    \(script: Text) -> { line = script, readable = Some script }

  let quietly : Text -> Cmd =
    \(script: Text) -> { line = script, readable = None Text }
  let true : Cmd = quietly "true"
  let false : Cmd = quietly "false"

  let inDocker : Docker.Type -> Cmd -> Cmd =
    \(docker : Docker.Type) ->
    \(inner : Cmd) ->
    let envVars =
      Text/concatMap
        Text
        (\(var : Text) -> " --env ${var}")
        (docker.extraEnv # environment)
    let outerDir : Text =
      "/var/buildkite/builds/\\\$BUILDKITE_AGENT_NAME/\\\$BUILDKITE_ORGANIZATION_SLUG/\\\$BUILDKITE_PIPELINE_SLUG"
    in
    { line = "docker run -it --rm --init --volume ${outerDir}:/workdir --workdir /workdir${envVars} ${docker.image} bash -c '${inner.line}'"
    , readable = Optional/map Text Text (\(readable : Text) -> "Docker@${docker.image} ( ${readable} )") inner.readable
    }

  let runInDocker : Docker.Type -> Text -> Cmd =
    \(docker : Docker.Type) ->
    \(script : Text) ->
    inDocker docker (run script)

  let CacheSetupCmd = {
    Type = {
      -- run your command to create data (only on miss)
      create : Cmd,
      -- package data before an upload to gcloud (only on miss)
      package : Cmd
    },
    default = {=}
  }

  let format : Cmd -> Text =
    \(cmd : Cmd) -> cmd.line

  -- Loads through cache, innards with docker, buildkite-agent interactions outside, continues in docker after hit or miss with continuation
  let cacheThrough : Docker.Type -> Text -> CacheSetupCmd.Type -> Cmd =
    \(docker : Docker.Type) ->
    \(cachePath : Text) ->
    \(cmd : CacheSetupCmd.Type) ->
      let missScript =
        ( format cmd.create ) ++ " && " ++
        ( format cmd.package )
      let missCmd =
        runInDocker docker missScript
      in
      { line = "./buildkite/scripts/cache-through.sh ${cachePath} \"${format missCmd}\""
      , readable =
          Optional/map
            Text
            Text
            (\(readable : Text) -> "Cache@${cachePath} ( onMiss = ${readable} )")
            missCmd.readable
      }
  in

  { Type = Cmd
  , Docker = Docker
  , CacheSetupCmd = CacheSetupCmd
  , quietly = quietly
  , run = run
  , true = true
  , false = false
  , runInDocker = runInDocker
  , inDocker = inDocker
  , cacheThrough = cacheThrough
  , format = format
  }

let tests =
  let M = module ["TEST"] in

  let dockerExample = assert :
  { line =
"docker run -it --rm --init --volume /var/buildkite/builds/\\\$BUILDKITE_AGENT_NAME/\\\$BUILDKITE_ORGANIZATION_SLUG/\\\$BUILDKITE_PIPELINE_SLUG:/workdir --workdir /workdir --env ENV1 --env ENV2 --env TEST foo/bar:tag bash -c 'echo hello'"
  , readable =
    Some "Docker@foo/bar:tag ( echo hello )"
  }
  ===
    M.inDocker
      M.Docker::{
        image = "foo/bar:tag",
        extraEnv = [ "ENV1", "ENV2" ]
      }
      ( M.run "echo hello" )

  let cacheExample = assert :
''
<<<<<<< HEAD
  ./buildkite/scripts/cache-through.sh data.tar "docker run -it --rm --init --volume /var/buildkite/builds/$BUILDKITE_AGENT_NAME/$BUILDKITE_ORGANIZATION_SLUG/$BUILDKITE_PIPELINE_SLUG:/workdir --workdir /workdir --env ENV1 --env ENV2 --env TEST foo/bar:tag bash -c 'echo hello > /tmp/data/foo.txt && tar cvf data.tar /tmp/data'"''
=======
  ./buildkite/scripts/cache-through.sh data.tar "docker run -it --rm --init --volume /var/buildkite/builds/\$BUILDKITE_AGENT_NAME/\$BUILDKITE_ORGANIZATION_SLUG/\$BUILDKITE_PIPELINE_SLUG:/workdir --workdir /workdir --env ENV1 --env ENV2 --env TEST foo/bar:tag bash -c '( tar xvf data.tar -C /tmp/data || true ) && echo hello > /tmp/data/foo.txt && tar cvf data.tar /tmp/data'"''
>>>>>>> 11fdc1f7
===
  M.format (
    M.cacheThrough
      M.Docker::{
        image = "foo/bar:tag",
        extraEnv = [ "ENV1", "ENV2" ]
      }
      "data.tar"
      M.CacheSetupCmd::{
        create = M.run "echo hello > /tmp/data/foo.txt",
        package = M.run "tar cvf data.tar /tmp/data"
      }
  )
  in
  ""

in
module ../Constants/ContainerEnvVars.dhall
<|MERGE_RESOLUTION|>--- conflicted
+++ resolved
@@ -119,12 +119,8 @@
 
   let cacheExample = assert :
 ''
-<<<<<<< HEAD
-  ./buildkite/scripts/cache-through.sh data.tar "docker run -it --rm --init --volume /var/buildkite/builds/$BUILDKITE_AGENT_NAME/$BUILDKITE_ORGANIZATION_SLUG/$BUILDKITE_PIPELINE_SLUG:/workdir --workdir /workdir --env ENV1 --env ENV2 --env TEST foo/bar:tag bash -c 'echo hello > /tmp/data/foo.txt && tar cvf data.tar /tmp/data'"''
-=======
-  ./buildkite/scripts/cache-through.sh data.tar "docker run -it --rm --init --volume /var/buildkite/builds/\$BUILDKITE_AGENT_NAME/\$BUILDKITE_ORGANIZATION_SLUG/\$BUILDKITE_PIPELINE_SLUG:/workdir --workdir /workdir --env ENV1 --env ENV2 --env TEST foo/bar:tag bash -c '( tar xvf data.tar -C /tmp/data || true ) && echo hello > /tmp/data/foo.txt && tar cvf data.tar /tmp/data'"''
->>>>>>> 11fdc1f7
-===
+  ./buildkite/scripts/cache-through.sh data.tar "docker run -it --rm --init --volume /var/buildkite/builds/\$BUILDKITE_AGENT_NAME/\$BUILDKITE_ORGANIZATION_SLUG/\$BUILDKITE_PIPELINE_SLUG:/workdir --workdir /workdir --env ENV1 --env ENV2 --env TEST foo/bar:tag bash -c 'echo hello > /tmp/data/foo.txt && tar cvf data.tar /tmp/data'"''
+  ===
   M.format (
     M.cacheThrough
       M.Docker::{
