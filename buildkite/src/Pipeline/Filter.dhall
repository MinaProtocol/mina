--- conflicted
+++ resolved
@@ -14,10 +14,7 @@
       | AllTests
       | Release
       | HardforkPackageGeneration
-<<<<<<< HEAD
-=======
       | Promote
->>>>>>> e4f3e1df
       >
 
 let tags
@@ -36,10 +33,7 @@
               , Tag.Type.Hardfork
               ]
             , Release = [ Tag.Type.Release ]
-<<<<<<< HEAD
-=======
             , Promote = [ Tag.Type.Promote ]
->>>>>>> e4f3e1df
             , HardforkPackageGeneration = [ Tag.Type.Hardfork ]
             }
             filter
@@ -55,10 +49,7 @@
             , TearDownOnly = "TearDownOnly"
             , AllTests = "AllTests"
             , Release = "Release"
-<<<<<<< HEAD
-=======
             , Promote = "Promote"
->>>>>>> e4f3e1df
             , HardforkPackageGeneration = "HardforkPackageGeneration"
             }
             filter
