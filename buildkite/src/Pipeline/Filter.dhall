-- Tag defines pipeline
-- Using tags one can tailor pipeline for any need. Each job should be tagged with one or several tags
-- then on pipeline settings we can define which tagged jobs to include or exclue in pipeline

let Tag = ./Tag.dhall

let Filter
    : Type
    = < FastOnly
      | Long
      | LongAndVeryLong
      | TearDownOnly
      | ToolchainsOnly
      | AllTests
      | Release
      | HardforkPackageGeneration
      | Promote
      | DebianBuild
      | DockerBuild
      >

<<<<<<< HEAD
let tags: Filter -> List Tag.Type = \(filter: Filter) -> 
  merge {
    FastOnly = [ Tag.Type.Fast ]
    , LongAndVeryLong = [ Tag.Type.Long, Tag.Type.VeryLong ]
    , Long = [ Tag.Type.Long ]
    , Maintenance = [ Tag.Type.Maintenance ]
    , TearDownOnly = [ Tag.Type.TearDown ]
    , ToolchainsOnly = [ Tag.Type.Toolchain ]
    , AllTests = [ Tag.Type.Lint, Tag.Type.Release, Tag.Type.Test, Tag.Type.Hardfork ]
    , Release = [ Tag.Type.Release ]
    , HardforkPackageGeneration = [ Tag.Type.Hardfork ]
  } filter

let show: Filter -> Text = \(filter: Filter) -> 
  merge {
    FastOnly = "FastOnly"
    , LongAndVeryLong = "LongAndVeryLong"
    , Long = "Long"
    , ToolchainsOnly = "Toolchain"
    , Maintenance = "Maintenance"
    , TearDownOnly = "TearDownOnly"
    , AllTests = "AllTests"
    , Release = "Release"
    , HardforkPackageGeneration = "HardforkPackageGeneration"
  } filter
=======
let tags
    : Filter -> List Tag.Type
    =     \(filter : Filter)
      ->  merge
            { FastOnly = [ Tag.Type.Fast ]
            , LongAndVeryLong = [ Tag.Type.Long, Tag.Type.VeryLong ]
            , Long = [ Tag.Type.Long ]
            , TearDownOnly = [ Tag.Type.TearDown ]
            , ToolchainsOnly = [ Tag.Type.Toolchain ]
            , DebianBuild = [ Tag.Type.Debian ]
            , DockerBuild = [ Tag.Type.Docker ]
            , AllTests =
              [ Tag.Type.Lint
              , Tag.Type.Release
              , Tag.Type.Test
              , Tag.Type.Hardfork
              ]
            , Release = [ Tag.Type.Release ]
            , Promote = [ Tag.Type.Promote ]
            , HardforkPackageGeneration = [ Tag.Type.Hardfork ]
            }
            filter

let show
    : Filter -> Text
    =     \(filter : Filter)
      ->  merge
            { FastOnly = "FastOnly"
            , LongAndVeryLong = "LongAndVeryLong"
            , Long = "Long"
            , ToolchainsOnly = "Toolchain"
            , TearDownOnly = "TearDownOnly"
            , AllTests = "AllTests"
            , Release = "Release"
            , Promote = "Promote"
            , DebianBuild = "DebianBuild"
            , DockerBuild = "DockerBuild"
            , HardforkPackageGeneration = "HardforkPackageGeneration"
            }
            filter
>>>>>>> 04ec31b1

in  { Type = Filter, tags = tags, show = show }<|MERGE_RESOLUTION|>--- conflicted
+++ resolved
@@ -17,9 +17,9 @@
       | Promote
       | DebianBuild
       | DockerBuild
+      | Maintenance
       >
 
-<<<<<<< HEAD
 let tags: Filter -> List Tag.Type = \(filter: Filter) -> 
   merge {
     FastOnly = [ Tag.Type.Fast ]
@@ -28,8 +28,16 @@
     , Maintenance = [ Tag.Type.Maintenance ]
     , TearDownOnly = [ Tag.Type.TearDown ]
     , ToolchainsOnly = [ Tag.Type.Toolchain ]
-    , AllTests = [ Tag.Type.Lint, Tag.Type.Release, Tag.Type.Test, Tag.Type.Hardfork ]
+    , DebianBuild = [ Tag.Type.Debian ]
+    , DockerBuild = [ Tag.Type.Docker ]
+    , AllTests =
+              [ Tag.Type.Lint
+              , Tag.Type.Release
+              , Tag.Type.Test
+              , Tag.Type.Hardfork
+              ]
     , Release = [ Tag.Type.Release ]
+    , Promote = [ Tag.Type.Promote ]
     , HardforkPackageGeneration = [ Tag.Type.Hardfork ]
   } filter
 
@@ -43,49 +51,10 @@
     , TearDownOnly = "TearDownOnly"
     , AllTests = "AllTests"
     , Release = "Release"
+    , Promote = "Promote"
+    , DebianBuild = "DebianBuild"
+    , DockerBuild = "DockerBuild"
     , HardforkPackageGeneration = "HardforkPackageGeneration"
   } filter
-=======
-let tags
-    : Filter -> List Tag.Type
-    =     \(filter : Filter)
-      ->  merge
-            { FastOnly = [ Tag.Type.Fast ]
-            , LongAndVeryLong = [ Tag.Type.Long, Tag.Type.VeryLong ]
-            , Long = [ Tag.Type.Long ]
-            , TearDownOnly = [ Tag.Type.TearDown ]
-            , ToolchainsOnly = [ Tag.Type.Toolchain ]
-            , DebianBuild = [ Tag.Type.Debian ]
-            , DockerBuild = [ Tag.Type.Docker ]
-            , AllTests =
-              [ Tag.Type.Lint
-              , Tag.Type.Release
-              , Tag.Type.Test
-              , Tag.Type.Hardfork
-              ]
-            , Release = [ Tag.Type.Release ]
-            , Promote = [ Tag.Type.Promote ]
-            , HardforkPackageGeneration = [ Tag.Type.Hardfork ]
-            }
-            filter
-
-let show
-    : Filter -> Text
-    =     \(filter : Filter)
-      ->  merge
-            { FastOnly = "FastOnly"
-            , LongAndVeryLong = "LongAndVeryLong"
-            , Long = "Long"
-            , ToolchainsOnly = "Toolchain"
-            , TearDownOnly = "TearDownOnly"
-            , AllTests = "AllTests"
-            , Release = "Release"
-            , Promote = "Promote"
-            , DebianBuild = "DebianBuild"
-            , DockerBuild = "DockerBuild"
-            , HardforkPackageGeneration = "HardforkPackageGeneration"
-            }
-            filter
->>>>>>> 04ec31b1
 
 in  { Type = Filter, tags = tags, show = show }