-- Tag defines pipeline
-- Using tags one can tailor pipeline for any need. Each job should be tagged with one or several tags
-- then on pipeline settings we can define which tagged jobs to include or exclue in pipeline

let Tag = ./Tag.dhall

let Filter
    : Type
    = < FastOnly
      | Long
      | LongAndVeryLong
      | TearDownOnly
      | ToolchainsOnly
      | AllTests
      | Release
      | HardforkPackageGeneration
<<<<<<< HEAD
=======
      | Promote
>>>>>>> abe0f139
      >

let tags
    : Filter -> List Tag.Type
    =     \(filter : Filter)
      ->  merge
            { FastOnly = [ Tag.Type.Fast ]
            , LongAndVeryLong = [ Tag.Type.Long, Tag.Type.VeryLong ]
            , Long = [ Tag.Type.Long ]
            , TearDownOnly = [ Tag.Type.TearDown ]
            , ToolchainsOnly = [ Tag.Type.Toolchain ]
            , AllTests =
              [ Tag.Type.Lint
              , Tag.Type.Release
              , Tag.Type.Test
              , Tag.Type.Hardfork
              ]
            , Release = [ Tag.Type.Release ]
<<<<<<< HEAD
=======
            , Promote = [ Tag.Type.Promote ]
>>>>>>> abe0f139
            , HardforkPackageGeneration = [ Tag.Type.Hardfork ]
            }
            filter

let show
    : Filter -> Text
    =     \(filter : Filter)
      ->  merge
            { FastOnly = "FastOnly"
            , LongAndVeryLong = "LongAndVeryLong"
            , Long = "Long"
            , ToolchainsOnly = "Toolchain"
            , TearDownOnly = "TearDownOnly"
            , AllTests = "AllTests"
            , Release = "Release"
<<<<<<< HEAD
=======
            , Promote = "Promote"
>>>>>>> abe0f139
            , HardforkPackageGeneration = "HardforkPackageGeneration"
            }
            filter

in  { Type = Filter, tags = tags, show = show }<|MERGE_RESOLUTION|>--- conflicted
+++ resolved
@@ -14,10 +14,7 @@
       | AllTests
       | Release
       | HardforkPackageGeneration
-<<<<<<< HEAD
-=======
       | Promote
->>>>>>> abe0f139
       >
 
 let tags
@@ -36,10 +33,7 @@
               , Tag.Type.Hardfork
               ]
             , Release = [ Tag.Type.Release ]
-<<<<<<< HEAD
-=======
             , Promote = [ Tag.Type.Promote ]
->>>>>>> abe0f139
             , HardforkPackageGeneration = [ Tag.Type.Hardfork ]
             }
             filter
@@ -55,10 +49,7 @@
             , TearDownOnly = "TearDownOnly"
             , AllTests = "AllTests"
             , Release = "Release"
-<<<<<<< HEAD
-=======
             , Promote = "Promote"
->>>>>>> abe0f139
             , HardforkPackageGeneration = "HardforkPackageGeneration"
             }
             filter
