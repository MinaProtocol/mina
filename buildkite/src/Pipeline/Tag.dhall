--- conflicted
+++ resolved
@@ -3,10 +3,6 @@
 -- then on pipeline settings we can define which tagged jobs to include or exclue in pipeline
 
 let Prelude = ../External/Prelude.dhall
-<<<<<<< HEAD
-
-let List/any = Prelude.List.any
-=======
 let List/any = Prelude.List.any
 
 let Tag : Type = < Fast | Long | VeryLong | TearDown | Lint | Release | Test | Toolchain | Stable >
@@ -21,73 +17,20 @@
     , Release = 6
     , Test = 7
     , Toolchain = 8
-    , Stable = 9
+    , Hardfork = 9
+    , Stable = 10
   } tag
->>>>>>> 960c96cf
 
-let Tag
-    : Type
-    = < Fast
-      | Long
-      | VeryLong
-      | TearDown
-      | Lint
-      | Release
-      | Hardfork
-      | Test
-      | Toolchain
-      >
+let equal: Tag -> Tag -> Bool = \(left: Tag) -> \(right: Tag) ->
+  Prelude.Natural.equal (toNatural left) (toNatural right) 
 
-let toNatural
-    : Tag -> Natural
-    =     \(tag : Tag)
-      ->  merge
-            { Fast = 1
-            , Long = 2
-            , VeryLong = 3
-            , TearDown = 4
-            , Lint = 5
-            , Release = 6
-            , Test = 7
-            , Toolchain = 8
-            , Hardfork = 9
-            }
-            tag
 
-let equal
-    : Tag -> Tag -> Bool
-    =     \(left : Tag)
-      ->  \(right : Tag)
-      ->  Prelude.Natural.equal (toNatural left) (toNatural right)
+let hasAny: Tag -> List Tag -> Bool = \(input: Tag) -> \(tags: List Tag) ->
+  List/any Tag (\(x: Tag) -> equal x input ) tags
 
-let hasAny
-    : Tag -> List Tag -> Bool
-    =     \(input : Tag)
-      ->  \(tags : List Tag)
-      ->  List/any Tag (\(x : Tag) -> equal x input) tags
+let contains: List Tag -> List Tag -> Bool = \(input: List Tag) -> \(tags: List Tag) ->
+  List/any Tag (\(x: Tag) -> hasAny x tags ) input
 
-<<<<<<< HEAD
-let contains
-    : List Tag -> List Tag -> Bool
-    =     \(input : List Tag)
-      ->  \(tags : List Tag)
-      ->  List/any Tag (\(x : Tag) -> hasAny x tags) input
-
-let capitalName =
-          \(tag : Tag)
-      ->  merge
-            { Fast = "Fast"
-            , Long = "Long"
-            , VeryLong = "VeryLong"
-            , TearDown = "TearDown"
-            , Lint = "Lint"
-            , Release = "Release"
-            , Test = "Test"
-            , Toolchain = "Toolchain"
-            , Hardfork = "Hardfork"
-            }
-            tag
-=======
 let capitalName = \(tag : Tag) ->
   merge {
     Fast = "Fast"
@@ -113,7 +56,6 @@
     , Toolchain = "toolchain"
     , Stable = "stable"
   } tag
->>>>>>> 960c96cf
 
 let lowerName =
           \(tag : Tag)
