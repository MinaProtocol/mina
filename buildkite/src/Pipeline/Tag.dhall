-- Tag defines pipeline
-- Using tags one can tailor pipeline for any need. Each job should be tagged with one or several tags
-- then on pipeline settings we can define which tagged jobs to include or exclue in pipeline

let Prelude = ../External/Prelude.dhall
<<<<<<< HEAD

let List/any = Prelude.List.any
=======
let List/any = Prelude.List.any

let Tag : Type = < Fast | Long | VeryLong | TearDown | Lint | Release | Test | Toolchain | Stable >

let toNatural: Tag -> Natural = \(tag: Tag) -> 
  merge {
    Fast = 1
    , Long = 2
    , VeryLong = 3
    , TearDown = 4
    , Lint = 5
    , Release = 6
    , Test = 7
    , Toolchain = 8
    , Stable = 9
  } tag
>>>>>>> 2e2fe2f4

let Tag
    : Type
    = < Fast
      | Long
      | VeryLong
      | TearDown
      | Lint
      | Release
      | Hardfork
      | Test
      | Toolchain
      >

let toNatural
    : Tag -> Natural
    =     \(tag : Tag)
      ->  merge
            { Fast = 1
            , Long = 2
            , VeryLong = 3
            , TearDown = 4
            , Lint = 5
            , Release = 6
            , Test = 7
            , Toolchain = 8
            , Hardfork = 9
            }
            tag

let equal
    : Tag -> Tag -> Bool
    =     \(left : Tag)
      ->  \(right : Tag)
      ->  Prelude.Natural.equal (toNatural left) (toNatural right)

let hasAny
    : Tag -> List Tag -> Bool
    =     \(input : Tag)
      ->  \(tags : List Tag)
      ->  List/any Tag (\(x : Tag) -> equal x input) tags

<<<<<<< HEAD
let contains
    : List Tag -> List Tag -> Bool
    =     \(input : List Tag)
      ->  \(tags : List Tag)
      ->  List/any Tag (\(x : Tag) -> hasAny x tags) input

let capitalName =
          \(tag : Tag)
      ->  merge
            { Fast = "Fast"
            , Long = "Long"
            , VeryLong = "VeryLong"
            , TearDown = "TearDown"
            , Lint = "Lint"
            , Release = "Release"
            , Test = "Test"
            , Toolchain = "Toolchain"
            , Hardfork = "Hardfork"
            }
            tag
=======
let capitalName = \(tag : Tag) ->
  merge {
    Fast = "Fast"
    , Long = "Long"
    , VeryLong = "VeryLong"
    , TearDown = "TearDown"
    , Lint = "Lint"
    , Release = "Release"
    , Test = "Test"
    , Toolchain = "Toolchain" 
    , Stable = "Stable"
  } tag

let lowerName = \(tag : Tag) ->
  merge {
    Fast = "fast"
    , Long = "long"
    , VeryLong = "veryLong"
    , TearDown = "tearDown"
    , Lint = "lint"
    , Release = "release"
    , Test = "test" 
    , Toolchain = "toolchain"
    , Stable = "stable"
  } tag
>>>>>>> 2e2fe2f4

let lowerName =
          \(tag : Tag)
      ->  merge
            { Fast = "fast"
            , Long = "long"
            , VeryLong = "veryLong"
            , TearDown = "tearDown"
            , Lint = "lint"
            , Release = "release"
            , Test = "test"
            , Toolchain = "toolchain"
            , Hardfork = "hardfork"
            }
            tag

in  { Type = Tag
    , capitalName = capitalName
    , lowerName = lowerName
    , toNatural = toNatural
    , equal = equal
    , hasAny = hasAny
    , contains = contains
    }<|MERGE_RESOLUTION|>--- conflicted
+++ resolved
@@ -3,27 +3,8 @@
 -- then on pipeline settings we can define which tagged jobs to include or exclue in pipeline
 
 let Prelude = ../External/Prelude.dhall
-<<<<<<< HEAD
 
 let List/any = Prelude.List.any
-=======
-let List/any = Prelude.List.any
-
-let Tag : Type = < Fast | Long | VeryLong | TearDown | Lint | Release | Test | Toolchain | Stable >
-
-let toNatural: Tag -> Natural = \(tag: Tag) -> 
-  merge {
-    Fast = 1
-    , Long = 2
-    , VeryLong = 3
-    , TearDown = 4
-    , Lint = 5
-    , Release = 6
-    , Test = 7
-    , Toolchain = 8
-    , Stable = 9
-  } tag
->>>>>>> 2e2fe2f4
 
 let Tag
     : Type
@@ -33,9 +14,10 @@
       | TearDown
       | Lint
       | Release
-      | Hardfork
       | Test
       | Toolchain
+      | Hardfork
+      | Stable
       >
 
 let toNatural
@@ -51,6 +33,7 @@
             , Test = 7
             , Toolchain = 8
             , Hardfork = 9
+            , Stable = 10
             }
             tag
 
@@ -66,7 +49,6 @@
       ->  \(tags : List Tag)
       ->  List/any Tag (\(x : Tag) -> equal x input) tags
 
-<<<<<<< HEAD
 let contains
     : List Tag -> List Tag -> Bool
     =     \(input : List Tag)
@@ -85,35 +67,9 @@
             , Test = "Test"
             , Toolchain = "Toolchain"
             , Hardfork = "Hardfork"
+            , Stable = "Stable"
             }
             tag
-=======
-let capitalName = \(tag : Tag) ->
-  merge {
-    Fast = "Fast"
-    , Long = "Long"
-    , VeryLong = "VeryLong"
-    , TearDown = "TearDown"
-    , Lint = "Lint"
-    , Release = "Release"
-    , Test = "Test"
-    , Toolchain = "Toolchain" 
-    , Stable = "Stable"
-  } tag
-
-let lowerName = \(tag : Tag) ->
-  merge {
-    Fast = "fast"
-    , Long = "long"
-    , VeryLong = "veryLong"
-    , TearDown = "tearDown"
-    , Lint = "lint"
-    , Release = "release"
-    , Test = "test" 
-    , Toolchain = "toolchain"
-    , Stable = "stable"
-  } tag
->>>>>>> 2e2fe2f4
 
 let lowerName =
           \(tag : Tag)
@@ -127,6 +83,7 @@
             , Test = "test"
             , Toolchain = "toolchain"
             , Hardfork = "hardfork"
+            , Stable = "stable"
             }
             tag
 
