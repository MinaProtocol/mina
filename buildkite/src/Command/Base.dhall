--- conflicted
+++ resolved
@@ -115,7 +115,7 @@
     , artifact_paths = [] : List SelectFiles.Type
     , env = [] : List TaggedKey.Type
     , retries = [] : List Retry.Type
-    , flake_retry_limit = Some 4
+    , flake_retry_limit = Some 0
     , soft_fail = None B/SoftFail
     , skip = None B/Skip
     , `if` = None B/If
@@ -190,11 +190,8 @@
                       Retry::{ exit_status = ExitStatus.Code -1, limit = Some 4 },
                       -- infra error
                       Retry::{ exit_status = ExitStatus.Code +255, limit = Some 4 },
-<<<<<<< HEAD
-=======
                       -- common/flake error
                       Retry::{ exit_status = ExitStatus.Code +1, limit = c.flake_retry_limit },
->>>>>>> f7ffa1d2
                       -- apt-get update race condition error
                       Retry::{ exit_status = ExitStatus.Code +100, limit = Some 4 },
                       -- Git checkout error
