-- Commands are the individual command steps that CI runs

let Prelude = ../External/Prelude.dhall
let B = ../External/Buildkite.dhall

let Map = Prelude.Map
let List/map = Prelude.List.map
let List/concat = Prelude.List.concat
let Optional/map = Prelude.Optional.map
let Optional/toList = Prelude.Optional.toList

let B/Plugins/Partial = B.definitions/commandStep/properties/plugins/Type
-- Retry bits
let B/ExitStatus = B.definitions/automaticRetry/properties/exit_status/Type
let B/AutoRetryChunk = B.definitions/automaticRetry/Type.Type
let B/Retry = B.definitions/commandStep/properties/retry/properties/automatic/Type
let B/Manual = B.definitions/commandStep/properties/retry/properties/manual/Type

-- Job requirement/flake mgmt bits
let B/SoftFail = B.definitions/commandStep/properties/soft_fail/Type
let B/Skip = B.definitions/commandStep/properties/skip/Type

let B/If = B.definitions/commandStep/properties/if/Type

let Cmd = ../Lib/Cmds.dhall
let Decorate = ../Lib/Decorate.dhall
let SelectFiles = ../Lib/SelectFiles.dhall

let Docker = ./Docker/Type.dhall
let DockerLogin = ./DockerLogin/Type.dhall
let Summon= ./Summon/Type.dhall
let Size = ./Size.dhall

-- If you are adding a new type of plugin, stick it here
let Plugins =
  < Docker : Docker.Type
  | DockerLogin : DockerLogin.Type
  | Summon : Summon.Type
  >

let B/Command = B.definitions/commandStep/Type Text Text Plugins Plugins
let B/Plugins = B/Plugins/Partial Plugins Plugins

-- Depends on takes several layers of unions, but we can just choose the most
-- general of them
let B/DependsOn =
  let OuterUnion/Type = B.definitions/dependsOn/Type
  let InnerUnion/Type = B.definitions/dependsOn/union/Type
  in
  { Type = OuterUnion/Type,
    depends =
    \(keys : List Text) ->
        OuterUnion/Type.ListDependsOn/Type
          (List/map Text InnerUnion/Type (\(k: Text) -> InnerUnion/Type.DependsOn/Type { allow_failure = Some False, step = Some k }) keys)
  }

let B/ArtifactPaths = B.definitions/commandStep/properties/artifact_paths/Type
let B/Env = B.definitions/commandStep/properties/env/Type

-- A type to make sure we don't accidentally forget the prefix on keys
let TaggedKey = {
  Type = {
    name : Text,
    key : Text
  },
  default = {=}
}

let ExitStatus = <Code : Integer | Any>

-- Retry requires you feed an exit status (as a string so we can support
-- negative codes), and optionally a limit to the number of times this command
-- should be retried.
let Retry = {
  Type = {
    exit_status : ExitStatus,
    limit : Optional Natural
  },
  default = {
    limit = None Natural
  }
}

-- Everything here is taken directly from the buildkite Command documentation
-- https://buildkite.com/docs/pipelines/command-step#command-step-attributes
-- except "target" replaces "agents"
--
-- Target is our explicit union of large or small instances. As we build more
-- complicated targeting rules we can replace this abstraction with something
-- more powerful.
let Config =
  { Type =
      { commands : List Cmd.Type
      , depends_on : List TaggedKey.Type
      , artifact_paths : List SelectFiles.Type
      , env : List TaggedKey.Type
      , label : Text
      , key : Text
      , target : Size
      , docker : Optional Docker.Type
      , docker_login : Optional DockerLogin.Type
      , summon : Optional Summon.Type
      , retries : List Retry.Type
      , flake_retry_limit: Optional Natural
      , soft_fail : Optional B/SoftFail
      , skip: Optional B/Skip
      , `if` : Optional B/If
      , timeout_in_minutes : Optional Integer
      }
  , default =
    { depends_on = [] : List TaggedKey.Type
    , docker = None Docker.Type
    , docker_login = None DockerLogin.Type
    , summon = None Summon.Type
    , artifact_paths = [] : List SelectFiles.Type
    , env = [] : List TaggedKey.Type
    , retries = [] : List Retry.Type
    , flake_retry_limit = Some 0
    , soft_fail = None B/SoftFail
    , skip = None B/Skip
    , `if` = None B/If
    , timeout_in_minutes = None Integer
    }
  }

let targetToAgent = \(target : Size) ->
  merge { XLarge = toMap { size = "generic" },
          Large = toMap { size = "generic" },
          Medium = toMap { size = "generic" },
          Small = toMap { size = "generic" },
          Integration = toMap { size = "integration" },
          QA = toMap { size = "qa" }
        }
        target

let build : Config.Type -> B/Command.Type = \(c : Config.Type) ->
  B/Command::{
    agents =
      let agents = targetToAgent c.target in
      if Prelude.List.null (Map.Entry Text Text) agents then None (Map.Type Text Text) else Some agents,
    commands =
      B.definitions/commandStep/properties/commands/Type.ListString (Decorate.decorateAll c.commands),
    depends_on =
      let flattened =
        List/map
          TaggedKey.Type
          Text
          (\(k : TaggedKey.Type) -> "_${k.name}-${k.key}")
          c.depends_on
      in
      if Prelude.List.null Text flattened then
        None B/DependsOn.Type
      else
        Some (B/DependsOn.depends flattened),
    artifact_paths = if Prelude.List.null SelectFiles.Type c.artifact_paths
                     then None B/ArtifactPaths
                     else Some (B/ArtifactPaths.String (SelectFiles.compile c.artifact_paths)),
    key = Some c.key,
    label = Some c.label,
    timeout_in_minutes = c.timeout_in_minutes,
    retry =
          Some {
              -- we only consider automatic retries
              automatic = Some (
                -- and for every retry
                let xs : List B/AutoRetryChunk =
                    List/map
                      Retry.Type
                      B/AutoRetryChunk
                      (\(retry : Retry.Type) ->
                      {
                        -- we always require the exit status
                        exit_status = Some (
                            merge
                              { Code = \(i : Integer) -> B/ExitStatus.Integer i
                              , Any = B/ExitStatus.String "*" }
                            retry.exit_status),
                        -- but limit is optional
                        limit =
                          Optional/map
                          Natural
                          Integer
                          Natural/toInteger
                          retry.limit
                    })
                    -- per https://buildkite.com/docs/agent/v3#exit-codes:
                    (
                      [
                      -- infra error
                      Retry::{ exit_status = ExitStatus.Code -1, limit = Some 4 },
                      -- infra error
                      Retry::{ exit_status = ExitStatus.Code +255, limit = Some 4 },
<<<<<<< HEAD
=======
                      -- common/flake error
                      Retry::{ exit_status = ExitStatus.Code +1, limit = c.flake_retry_limit },
>>>>>>> 5d9213b2
                      -- apt-get update race condition error
                      Retry::{ exit_status = ExitStatus.Code +100, limit = Some 4 },
                      -- Git checkout error
                      Retry::{ exit_status = ExitStatus.Code +128, limit = Some 4 },
                      -- SIGTERM
                      Retry::{ exit_status = ExitStatus.Code +143, limit = Some 4 },
                      -- Docker error
                      Retry::{ exit_status = ExitStatus.Code +125, limit = Some 4 }
                    ] #
                    -- and the retries that are passed in (if any)
                    c.retries)
                in
                B/Retry.ListAutomaticRetry/Type xs),
              manual = Some (B/Manual.Manual/Type {
                allowed = Some True,
                permit_on_passed = Some True,
                reason = None Text
              })
          },
    soft_fail = c.soft_fail,
    skip = c.skip,
    `if` = c.`if`,
    plugins =
      let dockerPart =
        Optional/toList
          (Map.Type Text Plugins)
          (Optional/map
            Docker.Type
            (Map.Type Text Plugins)
            (\(docker: Docker.Type) ->
              toMap { `docker#v3.5.0` = Plugins.Docker docker })
            c.docker)
      let dockerLoginPart =
        Optional/toList
          (Map.Type Text Plugins)
          (Optional/map
            DockerLogin.Type
            (Map.Type Text Plugins)
            (\(dockerLogin: DockerLogin.Type) ->
              toMap { `docker-login#v2.0.1` = Plugins.DockerLogin dockerLogin })
            c.docker_login)
      let summonPart =
        Optional/toList
          (Map.Type Text Plugins)
          (Optional/map
            Summon.Type
            (Map.Type Text Plugins)
            (\(summon: Summon.Type) ->
              toMap { `angaza/summon#v0.1.0` = Plugins.Summon summon })
            c.summon)

      -- Add more plugins here as needed, empty list omits that part from the
      -- plugins map
      let allPlugins = List/concat (Map.Entry Text Plugins) (dockerPart # summonPart # dockerLoginPart) in
      if Prelude.List.null (Map.Entry Text Plugins) allPlugins then None B/Plugins else Some (B/Plugins.Plugins/Type allPlugins)
  }

in {Config = Config, build = build, Type = B/Command.Type, TaggedKey = TaggedKey, Retry = Retry, ExitStatus = ExitStatus}
<|MERGE_RESOLUTION|>--- conflicted
+++ resolved
@@ -190,11 +190,8 @@
                       Retry::{ exit_status = ExitStatus.Code -1, limit = Some 4 },
                       -- infra error
                       Retry::{ exit_status = ExitStatus.Code +255, limit = Some 4 },
-<<<<<<< HEAD
-=======
                       -- common/flake error
                       Retry::{ exit_status = ExitStatus.Code +1, limit = c.flake_retry_limit },
->>>>>>> 5d9213b2
                       -- apt-get update race condition error
                       Retry::{ exit_status = ExitStatus.Code +100, limit = Some 4 },
                       -- Git checkout error
