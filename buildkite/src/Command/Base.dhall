-- Commands are the individual command steps that CI runs

let Prelude = ../External/Prelude.dhall

let B = ../External/Buildkite.dhall

let Map = Prelude.Map

let List/map = Prelude.List.map

let List/concat = Prelude.List.concat

let Optional/map = Prelude.Optional.map

let Optional/toList = Prelude.Optional.toList

let B/Plugins/Partial = B.definitions/commandStep/properties/plugins/Type

let B/ExitStatus = B.definitions/automaticRetry/properties/exit_status/Type

let B/AutoRetryChunk = B.definitions/automaticRetry/Type.Type

let B/Retry =
      B.definitions/commandStep/properties/retry/properties/automatic/Type

let B/Manual = B.definitions/commandStep/properties/retry/properties/manual/Type

let B/SoftFail = B.definitions/commandStep/properties/soft_fail/Type

let B/Skip = B.definitions/commandStep/properties/skip/Type

let B/If = B.definitions/commandStep/properties/if/Type

let Cmd = ../Lib/Cmds.dhall

let Decorate = ../Lib/Decorate.dhall

let SelectFiles = ../Lib/SelectFiles.dhall

let Docker = ./Docker/Type.dhall

let DockerLogin = ./DockerLogin/Type.dhall

let Summon = ./Summon/Type.dhall

let Size = ./Size.dhall

let Plugins =
      < Docker : Docker.Type
      | DockerLogin : DockerLogin.Type
      | Summon : Summon.Type
      >

let B/Command = B.definitions/commandStep/Type Text Text Plugins Plugins

let B/Plugins = B/Plugins/Partial Plugins Plugins

let B/DependsOn =
      let OuterUnion/Type = B.definitions/dependsOn/Type

      let InnerUnion/Type = B.definitions/dependsOn/union/Type

      in  { Type = OuterUnion/Type
          , depends =
                  \(keys : List Text)
              ->  OuterUnion/Type.ListDependsOn/Type
                    ( List/map
                        Text
                        InnerUnion/Type
                        (     \(k : Text)
                          ->  InnerUnion/Type.DependsOn/Type
                                { allow_failure = Some False, step = Some k }
                        )
                        keys
                    )
          }

let B/ArtifactPaths = B.definitions/commandStep/properties/artifact_paths/Type

let TaggedKey = { Type = { name : Text, key : Text }, default = {=} }

let ExitStatus = < Code : Integer | Any >

let Retry =
      { Type = { exit_status : ExitStatus, limit : Optional Natural }
      , default.limit = None Natural
      }

let Config =
      { Type =
          { commands : List Cmd.Type
          , depends_on : List TaggedKey.Type
          , artifact_paths : List SelectFiles.Type
          , env : List TaggedKey.Type
          , label : Text
          , key : Text
          , target : Size
          , docker : Optional Docker.Type
          , docker_login : Optional DockerLogin.Type
          , summon : Optional Summon.Type
          , retries : List Retry.Type
          , flake_retry_limit : Optional Natural
          , soft_fail : Optional B/SoftFail
          , skip : Optional B/Skip
          , if : Optional B/If
          , timeout_in_minutes : Optional Integer
          }
      , default =
          { depends_on = [] : List TaggedKey.Type
          , docker = None Docker.Type
          , docker_login = None DockerLogin.Type
          , summon = None Summon.Type
          , artifact_paths = [] : List SelectFiles.Type
          , env = [] : List TaggedKey.Type
          , retries = [] : List Retry.Type
          , flake_retry_limit = Some 0
          , soft_fail = None B/SoftFail
          , skip = None B/Skip
          , if = None B/If
          , timeout_in_minutes = None Integer
          }
      }

let targetToAgent =
          \(target : Size)
      ->  merge
            { XLarge = toMap { size = "generic" }
            , Large = toMap { size = "generic" }
            , Medium = toMap { size = "generic" }
            , Small = toMap { size = "generic" }
            , Integration = toMap { size = "integration" }
            , QA = toMap { size = "qa" }
            , Hardfork = toMap { size = "hardfork" }
<<<<<<< HEAD
            , Perf = toMap { size = "perf" }
=======
            , Perf = toMap { size = "performance" }
>>>>>>> 7523ad1f
            , Multi = toMap { size = "generic-multi" }
            }
            target

let build
    : Config.Type -> B/Command.Type
    =     \(c : Config.Type)
      ->  B/Command::{
          , agents =
              let agents = targetToAgent c.target

              in        if Prelude.List.null (Map.Entry Text Text) agents

                  then  None (Map.Type Text Text)

                  else  Some agents
          , commands =
              B.definitions/commandStep/properties/commands/Type.ListString
                (Decorate.decorateAll c.commands)
          , depends_on =
              let flattened =
                    List/map
                      TaggedKey.Type
                      Text
                      (\(k : TaggedKey.Type) -> "_${k.name}-${k.key}")
                      c.depends_on

              in        if Prelude.List.null Text flattened

                  then  None B/DependsOn.Type

                  else  Some (B/DependsOn.depends flattened)
          , artifact_paths =
                    if Prelude.List.null SelectFiles.Type c.artifact_paths

              then  None B/ArtifactPaths

              else  Some
                      ( B/ArtifactPaths.String
                          (SelectFiles.compile c.artifact_paths)
                      )
          , key = Some c.key
          , label = Some c.label
          , timeout_in_minutes = c.timeout_in_minutes
          , retry = Some
              { automatic = Some
                  ( let xs
                        : List B/AutoRetryChunk
                        = List/map
                            Retry.Type
                            B/AutoRetryChunk
                            (     \(retry : Retry.Type)
                              ->  { exit_status = Some
                                      ( merge
                                          { Code =
                                                  \(i : Integer)
                                              ->  B/ExitStatus.Integer i
                                          , Any = B/ExitStatus.String "*"
                                          }
                                          retry.exit_status
                                      )
                                  , limit =
                                      Optional/map
                                        Natural
                                        Integer
                                        Natural/toInteger
                                        retry.limit
                                  }
                            )
                            (   [ Retry::{
                                  , exit_status = ExitStatus.Code -1
                                  , limit = Some 4
                                  }
                                , Retry::{
                                  , exit_status = ExitStatus.Code +255
                                  , limit = Some 4
                                  }
                                , Retry::{
                                  , exit_status = ExitStatus.Code +1
                                  , limit = c.flake_retry_limit
                                  }
                                , Retry::{
                                  , exit_status = ExitStatus.Code +100
                                  , limit = Some 4
                                  }
                                , Retry::{
                                  , exit_status = ExitStatus.Code +128
                                  , limit = Some 4
                                  }
                                , Retry::{
                                  , exit_status = ExitStatus.Code +143
                                  , limit = Some 4
                                  }
                                , Retry::{
                                  , exit_status = ExitStatus.Code +125
                                  , limit = Some 4
                                  }
                                ]
                              # c.retries
                            )

                    in  B/Retry.ListAutomaticRetry/Type xs
                  )
              , manual = Some
                  ( B/Manual.Manual/Type
                      { allowed = Some True
                      , permit_on_passed = Some True
                      , reason = None Text
                      }
                  )
              }
          , soft_fail = c.soft_fail
          , skip = c.skip
          , if = c.if
          , plugins =
              let dockerPart =
                    Optional/toList
                      (Map.Type Text Plugins)
                      ( Optional/map
                          Docker.Type
                          (Map.Type Text Plugins)
                          (     \(docker : Docker.Type)
                            ->  toMap
                                  { `docker#v3.5.0` = Plugins.Docker docker }
                          )
                          c.docker
                      )

              let dockerLoginPart =
                    Optional/toList
                      (Map.Type Text Plugins)
                      ( Optional/map
                          DockerLogin.Type
                          (Map.Type Text Plugins)
                          (     \(dockerLogin : DockerLogin.Type)
                            ->  toMap
                                  { `docker-login#v2.0.1` =
                                      Plugins.DockerLogin dockerLogin
                                  }
                          )
                          c.docker_login
                      )

              let summonPart =
                    Optional/toList
                      (Map.Type Text Plugins)
                      ( Optional/map
                          Summon.Type
                          (Map.Type Text Plugins)
                          (     \(summon : Summon.Type)
                            ->  toMap
                                  { `angaza/summon#v0.1.0` =
                                      Plugins.Summon summon
                                  }
                          )
                          c.summon
                      )

              let allPlugins =
                    List/concat
                      (Map.Entry Text Plugins)
                      (dockerPart # summonPart # dockerLoginPart)

              in        if Prelude.List.null (Map.Entry Text Plugins) allPlugins

                  then  None B/Plugins

                  else  Some (B/Plugins.Plugins/Type allPlugins)
          }

in  { Config = Config
    , build = build
    , Type = B/Command.Type
    , TaggedKey = TaggedKey
    , Retry = Retry
    , ExitStatus = ExitStatus
    }<|MERGE_RESOLUTION|>--- conflicted
+++ resolved
@@ -131,11 +131,7 @@
             , Integration = toMap { size = "integration" }
             , QA = toMap { size = "qa" }
             , Hardfork = toMap { size = "hardfork" }
-<<<<<<< HEAD
-            , Perf = toMap { size = "perf" }
-=======
             , Perf = toMap { size = "performance" }
->>>>>>> 7523ad1f
             , Multi = toMap { size = "generic-multi" }
             }
             target
