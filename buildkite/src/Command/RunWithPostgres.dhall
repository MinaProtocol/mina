let Prelude = ../External/Prelude.dhall

let P = Prelude

let Text/concatMap = P.Text.concatMap

let Cmd = ../Lib/Cmds.dhall

let ContainerImages = ../Constants/ContainerImages.dhall

let runInDockerWithPostgresConn
<<<<<<< HEAD
    :     List Text
      ->  Artifacts.Type
      ->  Optional Network.Type
      ->  Text
      ->  Cmd.Type
    =     \(environment : List Text)
      ->  \(docker : Artifacts.Type)
      ->  \(network : Optional Network.Type)
=======
    : List Text -> Text -> Text -> Text -> Cmd.Type
    =     \(environment : List Text)
      ->  \(initScript : Text)
      ->  \(docker : Text)
>>>>>>> e0ed8e63
      ->  \(innerScript : Text)
      ->  let port = "5432"

          let user = "postgres"

          let password = "postgres"

          let postgresDockerName = "postgres"

          let dockerVersion = ContainerImages.postgres

          let dbName = "archive"

          let pg_conn =
                "postgres://${user}:${password}@localhost:${port}/${dbName}"

          let envVars =
                Text/concatMap
                  Text
                  (\(var : Text) -> " --env ${var}")
                  (   [ "PG_PORT=${port}"
                      , "POSTGRES_USER=${user}"
                      , "POSTGRES_PASSWORD=${password}"
                      , "POSTGRES_DB=${dbName}"
                      , "PG_CONN=${pg_conn}"
                      ]
                    # environment
                  )

          let outerDir
              : Text
              = "\\\$BUILDKITE_BUILD_CHECKOUT_PATH"

<<<<<<< HEAD
          let minaDockerTag
              : Text
              = "\\\$MINA_DOCKER_TAG"

          let maybeNetwork =
                Optional/map
                  Network.Type
                  Text
                  (\(network : Network.Type) -> "-${Network.lowerName network}")
                  network

          let networkOrDefault = Optional/default Text "" maybeNetwork

          -- read the latest archive data version from the version file 
          let version = ../../../src/test/archive/sample_db/latest_version as Text
          

          let initUrl
              : Text
              = "https://storage.googleapis.com/o1labs-ci-test-data/replay/v${version}/archive_db.sql"


=======
>>>>>>> e0ed8e63
          in  Cmd.chain
                [ "( docker stop ${postgresDockerName} && docker rm ${postgresDockerName} ) || true"
                , "source buildkite/scripts/export-git-env-vars.sh"
                , "docker run --network host --volume ${outerDir}:/workdir --workdir /workdir --name ${postgresDockerName} -d -e POSTGRES_USER=${user} -e POSTGRES_PASSWORD=${password} -e POSTGRES_PASSWORD=${password} -e POSTGRES_DB=${dbName} ${dockerVersion}"
                , "sleep 5"
<<<<<<< HEAD
                , "curl -L -o ${outerDir}/initScript.sql ${initUrl}"
                , "mkdir -p ${outerDir}/_build/default/src/test/archive/sample_db"
                , "cp ${outerDir}/initScript.sql ${outerDir}/_build/default/src/test/archive/sample_db/archive_db.sql"
                , "cp ${outerDir}/src/test/archive/sample_db/replayer_input_file.json ${outerDir}/_build/default/src/test/archive/sample_db/"
                , "cp src/test/archive/sample_db/replayer_input_file.json ${outerDir}/_build/default/src/test/archive/sample_db/"
                , "docker exec ${postgresDockerName} psql ${pg_conn} -f /workdir/initScript.sql"
                , "docker run --network host --volume ${outerDir}:/workdir --workdir /workdir --entrypoint bash ${envVars} gcr.io/o1labs-192920/${Artifacts.dockerName
                                                                                                                                                    docker}:${minaDockerTag}${networkOrDefault} ${innerScript}"
=======
                , "docker exec ${postgresDockerName} psql ${pg_conn} -f /workdir/${initScript}"
                , "docker run --network host --volume ${outerDir}:/workdir --workdir /workdir --entrypoint bash ${envVars} ${docker} ${innerScript}"
>>>>>>> e0ed8e63
                ]

in  { runInDockerWithPostgresConn = runInDockerWithPostgresConn }<|MERGE_RESOLUTION|>--- conflicted
+++ resolved
@@ -9,21 +9,9 @@
 let ContainerImages = ../Constants/ContainerImages.dhall
 
 let runInDockerWithPostgresConn
-<<<<<<< HEAD
-    :     List Text
-      ->  Artifacts.Type
-      ->  Optional Network.Type
-      ->  Text
-      ->  Cmd.Type
+    : List Text -> Text -> Text -> Cmd.Type
     =     \(environment : List Text)
-      ->  \(docker : Artifacts.Type)
-      ->  \(network : Optional Network.Type)
-=======
-    : List Text -> Text -> Text -> Text -> Cmd.Type
-    =     \(environment : List Text)
-      ->  \(initScript : Text)
       ->  \(docker : Text)
->>>>>>> e0ed8e63
       ->  \(innerScript : Text)
       ->  let port = "5432"
 
@@ -57,20 +45,6 @@
               : Text
               = "\\\$BUILDKITE_BUILD_CHECKOUT_PATH"
 
-<<<<<<< HEAD
-          let minaDockerTag
-              : Text
-              = "\\\$MINA_DOCKER_TAG"
-
-          let maybeNetwork =
-                Optional/map
-                  Network.Type
-                  Text
-                  (\(network : Network.Type) -> "-${Network.lowerName network}")
-                  network
-
-          let networkOrDefault = Optional/default Text "" maybeNetwork
-
           -- read the latest archive data version from the version file 
           let version = ../../../src/test/archive/sample_db/latest_version as Text
           
@@ -79,27 +53,18 @@
               : Text
               = "https://storage.googleapis.com/o1labs-ci-test-data/replay/v${version}/archive_db.sql"
 
-
-=======
->>>>>>> e0ed8e63
           in  Cmd.chain
                 [ "( docker stop ${postgresDockerName} && docker rm ${postgresDockerName} ) || true"
                 , "source buildkite/scripts/export-git-env-vars.sh"
                 , "docker run --network host --volume ${outerDir}:/workdir --workdir /workdir --name ${postgresDockerName} -d -e POSTGRES_USER=${user} -e POSTGRES_PASSWORD=${password} -e POSTGRES_PASSWORD=${password} -e POSTGRES_DB=${dbName} ${dockerVersion}"
                 , "sleep 5"
-<<<<<<< HEAD
                 , "curl -L -o ${outerDir}/initScript.sql ${initUrl}"
                 , "mkdir -p ${outerDir}/_build/default/src/test/archive/sample_db"
                 , "cp ${outerDir}/initScript.sql ${outerDir}/_build/default/src/test/archive/sample_db/archive_db.sql"
                 , "cp ${outerDir}/src/test/archive/sample_db/replayer_input_file.json ${outerDir}/_build/default/src/test/archive/sample_db/"
                 , "cp src/test/archive/sample_db/replayer_input_file.json ${outerDir}/_build/default/src/test/archive/sample_db/"
                 , "docker exec ${postgresDockerName} psql ${pg_conn} -f /workdir/initScript.sql"
-                , "docker run --network host --volume ${outerDir}:/workdir --workdir /workdir --entrypoint bash ${envVars} gcr.io/o1labs-192920/${Artifacts.dockerName
-                                                                                                                                                    docker}:${minaDockerTag}${networkOrDefault} ${innerScript}"
-=======
-                , "docker exec ${postgresDockerName} psql ${pg_conn} -f /workdir/${initScript}"
                 , "docker run --network host --volume ${outerDir}:/workdir --workdir /workdir --entrypoint bash ${envVars} ${docker} ${innerScript}"
->>>>>>> e0ed8e63
                 ]
 
 in  { runInDockerWithPostgresConn = runInDockerWithPostgresConn }