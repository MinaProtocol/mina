let Prelude = ../External/Prelude.dhall

let P = Prelude

let Optional/map = Prelude.Optional.map

let Optional/default = Prelude.Optional.default

let Text/concatMap = P.Text.concatMap

let Cmd = ../Lib/Cmds.dhall

let ContainerImages = ../Constants/ContainerImages.dhall

let Artifacts = ../Constants/Artifacts.dhall

let Network = ../Constants/Network.dhall

let runInDockerWithPostgresConn
    :     List Text
      ->  Text
      ->  Artifacts.Type
      ->  Optional Network.Type
      ->  Text
      ->  Cmd.Type
    =     \(environment : List Text)
      ->  \(initScript : Text)
      ->  \(docker : Artifacts.Type)
      ->  \(network : Optional Network.Type)
      ->  \(innerScript : Text)
      ->  let port = "5432"

          let user = "postgres"

          let password = "postgres"

          let postgresDockerName = "postgres"

          let dockerVersion = ContainerImages.postgres

          let dbName = "archive"

          let maybeNetwork =
                Optional/map
                  Network.Type
                  Text
                  (\(network : Network.Type) -> "-${Network.lowerName network}")
                  network

          let networkOrDefault = Optional/default Text "" maybeNetwork

          let pg_conn =
                "postgres://${user}:${password}@localhost:${port}/${dbName}"

          let envVars =
                Text/concatMap
                  Text
                  (\(var : Text) -> " --env ${var}")
                  (   [ "PG_PORT=${port}"
                      , "POSTGRES_USER=${user}"
                      , "POSTGRES_PASSWORD=${password}"
                      , "POSTGRES_DB=${dbName}"
                      , "PG_CONN=${pg_conn}"
                      ]
                    # environment
                  )

          let outerDir
              : Text
              = "\\\$BUILDKITE_BUILD_CHECKOUT_PATH"

          let minaDockerTag
              : Text
              = "\\\$MINA_DOCKER_TAG"

          in  Cmd.chain
                [ "( docker stop ${postgresDockerName} && docker rm ${postgresDockerName} ) || true"
                , "source buildkite/scripts/export-git-env-vars.sh"
                , "docker run --network host --volume ${outerDir}:/workdir --workdir /workdir --name ${postgresDockerName} -d -e POSTGRES_USER=${user} -e POSTGRES_PASSWORD=${password} -e POSTGRES_PASSWORD=${password} -e POSTGRES_DB=${dbName} ${dockerVersion}"
                , "sleep 5"
                , "docker exec ${postgresDockerName} psql ${pg_conn} -f /workdir/${initScript}"
                , "docker run --network host --volume ${outerDir}:/workdir --workdir /workdir --entrypoint bash ${envVars} gcr.io/o1labs-192920/${Artifacts.dockerName
<<<<<<< HEAD
                                                                                                                                                    docker}:\\\$MINA_DOCKER_TAG${networkOrDefault} ${innerScript}"
=======
                                                                                                                                                    docker}:${minaDockerTag} ${innerScript}"
>>>>>>> 48b627db
                ]

in  { runInDockerWithPostgresConn = runInDockerWithPostgresConn }<|MERGE_RESOLUTION|>--- conflicted
+++ resolved
@@ -67,7 +67,7 @@
 
           let outerDir
               : Text
-              = "\\\$BUILDKITE_BUILD_CHECKOUT_PATH"
+              = "\\\$BUILDKITE_BUILD_CHECKOUT_PATH${networkOrDefault}"
 
           let minaDockerTag
               : Text
@@ -80,11 +80,7 @@
                 , "sleep 5"
                 , "docker exec ${postgresDockerName} psql ${pg_conn} -f /workdir/${initScript}"
                 , "docker run --network host --volume ${outerDir}:/workdir --workdir /workdir --entrypoint bash ${envVars} gcr.io/o1labs-192920/${Artifacts.dockerName
-<<<<<<< HEAD
-                                                                                                                                                    docker}:\\\$MINA_DOCKER_TAG${networkOrDefault} ${innerScript}"
-=======
                                                                                                                                                     docker}:${minaDockerTag} ${innerScript}"
->>>>>>> 48b627db
                 ]
 
 in  { runInDockerWithPostgresConn = runInDockerWithPostgresConn }