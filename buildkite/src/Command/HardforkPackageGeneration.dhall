--- conflicted
+++ resolved
@@ -36,160 +36,6 @@
 
 let Network = ../Constants/Network.dhall
 
-<<<<<<< HEAD
-let Spec = {
-  Type = {
-    codename: DebianVersions.DebVersion,
-    network: Network.Type,
-    genesis_timestamp: Optional Text,
-    config_json_gz_url: Text,
-    profile: Profiles.Type,
-    suffix: Text
-  },
-  default = {
-    codename = DebianVersions.DebVersion.Bullseye,
-    network = Network.Type.Devnet,
-    genesis_timestamp = Some "2024-04-07T11:45:00Z",
-    config_json_gz_url = "https://storage.googleapis.com/o1labs-gitops-infrastructure/devnet/devnet-state-dump-3NK4eDgbkCjKj9fFUXVkrJXsfpfXzJySoAvrFJVCropPW7LLF14F-676026c4d4d2c18a76b357d6422a06f932c3ef4667a8fd88717f68b53fd6b2d7.json.gz",
-    profile = Profiles.Type.Standard,
-    suffix = "hardfork"
-  }
-}
-
-let spec_to_envs : Spec.Type -> List Text = 
-  \(spec: Spec.Type ) -> 
-  
-  [
-    "NETWORK_NAME=${Network.lowerName spec.network}",
-    "TESTNET_NAME=${Network.lowerName spec.network}-${spec.suffix}",
-    "CONFIG_JSON_GZ_URL=${spec.config_json_gz_url}"
-  ]
-  
-  # 
-
-  (Optional/toList
-    Text
-    (Optional/map
-      Text
-      Text
-      (\(genesis_timestamp: Text) -> "GENESIS_TIMESTAMP=${genesis_timestamp}" )
-      spec.genesis_timestamp)
-  )
-
-let pipeline : Spec.Type -> Pipeline.Config.Type =
-      \(spec: Spec.Type) ->
-      let profile = spec.profile
-      let network = (Network.lowerName spec.network)
-      let network_name = "${network}-hardfork"
-      let pipelineName = "MinaArtifactHardfork${DebianVersions.capitalName spec.codename}${Profiles.toSuffixUppercase profile}"
-      let generateLedgersJobKey = "generate-ledger-tars-from-config"
-      let debVersion = spec.codename
-      let image = "gcr.io/o1labs-192920/mina-daemon:\${BUILDKITE_COMMIT:0:7}-${DebianVersions.lowerName debVersion}-${network_name}"
-      
-      in
-  
-      Pipeline.Config::{
-        spec = JobSpec::{
-          dirtyWhen = [ S.everything ]
-        , path = "Release"
-        , name = pipelineName
-        , tags = [ PipelineTag.Type.Release, PipelineTag.Type.Hardfork, PipelineTag.Type.Long ]
-        , mode = PipelineMode.Type.Stable
-      }
-      , steps =
-        [ Command.build
-            Command.Config::{
-              commands =
-                Toolchain.runner debVersion
-                  (
-                    [ "AWS_ACCESS_KEY_ID"
-                    , "AWS_SECRET_ACCESS_KEY"
-                    , "MINA_BRANCH=\$BUILDKITE_BRANCH"
-                    , "MINA_COMMIT_SHA1=\$BUILDKITE_COMMIT"
-                    , "MINA_DEB_CODENAME=${DebianVersions.lowerName debVersion}"
-                    ]
-                    # (spec_to_envs spec)
-                  )
-                  "./buildkite/scripts/build-hardfork-package.sh"
-                # 
-                [ 
-                  Cmd.run "./buildkite/scripts/upload-deb-to-gs.sh ${DebianVersions.lowerName debVersion}"
-                ]
-            , label = "Build Mina Hardfork Package for ${DebianVersions.capitalName debVersion}"
-            , key = generateLedgersJobKey
-            , target = Size.XLarge
-            }
-        , Command.build
-          Command.Config::{
-            commands = Toolchain.runner debVersion [
-              "AWS_ACCESS_KEY_ID",
-              "AWS_SECRET_ACCESS_KEY",
-              "MINA_DEB_CODENAME=${DebianVersions.lowerName debVersion}"
-            ] "./buildkite/scripts/publish-deb.sh"
-            , label = "Publish Mina for ${DebianVersions.capitalName debVersion} Hardfork"
-            , depends_on = [{ name = pipelineName, key = generateLedgersJobKey}]
-            , key = "publish-hardfork-deb-pkg"
-            , target = Size.Small
-          }
-        , DockerImage.generateStep
-            DockerImage.ReleaseSpec::{
-              deps =
-              [ { name = pipelineName
-                , key = generateLedgersJobKey
-                }
-              ]
-            , service = "mina-daemon"
-            , network = network_name
-            , deb_codename = "${DebianVersions.lowerName debVersion}"
-            , deb_profile = profile
-            , deb_repo = DebianRepo.Type.Local
-            , step_key = "daemon-devnet-${DebianVersions.lowerName debVersion}${Profiles.toLabelSegment profile}-docker-image"
-            }
-        , Command.build Command.Config::{
-            commands = [
-                Cmd.runInDocker Cmd.Docker::{ 
-                  image = image
-                -- an account with this balance seems present in many ledgers?
-                } "curl ${spec.config_json_gz_url} > config.json.gz && gunzip config.json.gz && sed -e '0,/20.000001/{s/20.000001/20.01/}' -i config.json && ! (mina-verify-packaged-fork-config ${network} config.json /workdir/verification)"
-            ]
-            , label = "Assert corrupted packaged artifacts are unverifiable"
-            , key = "assert-unverify-corrupted-packaged-artifacts"
-            , target = Size.XLarge
-            , depends_on = [{ name = pipelineName, key = "daemon-devnet-${DebianVersions.lowerName debVersion}${Profiles.toLabelSegment profile}-docker-image" }]
-            , `if` = None B/If
-            }
-        , Command.build Command.Config::{
-            commands = [
-                Cmd.runInDocker Cmd.Docker::{
-                  image = image
-                } "curl ${spec.config_json_gz_url} > config.json.gz && gunzip config.json.gz && mina-verify-packaged-fork-config ${network} config.json /workdir/verification"
-            ]
-            , label = "Verify packaged artifacts"
-            , key = "verify-packaged-artifacts"
-            , target = Size.XLarge
-            , depends_on = [{ name = pipelineName, key = "daemon-devnet-${DebianVersions.lowerName debVersion}${Profiles.toLabelSegment profile}-docker-image" }]
-            , `if` = None B/If
-            }
-        , DockerImage.generateStep
-            DockerImage.ReleaseSpec::{
-              deps =
-              [ { name = pipelineName
-                , key = generateLedgersJobKey
-                }
-              ]
-            , service = "mina-archive"
-            , network = network_name
-            , deb_codename = "${DebianVersions.lowerName debVersion}"
-            , deb_profile = profile
-            , deb_repo = DebianRepo.Type.Local
-            , step_key = "archive-${DebianVersions.lowerName debVersion}${Profiles.toLabelSegment profile}-docker-image"
-            }
-        , DockerImage.generateStep
-            DockerImage.ReleaseSpec::{
-              deps =
-              [ { name = pipelineName
-                , key = generateLedgersJobKey
-=======
 let Spec =
       { Type =
           { codename : DebianVersions.DebVersion
@@ -261,7 +107,6 @@
                   , PipelineTag.Type.Long
                   ]
                 , mode = PipelineMode.Type.Stable
->>>>>>> 5dcc6777
                 }
               , steps =
                 [ Command.build
