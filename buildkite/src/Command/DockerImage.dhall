-- Execute Docker artifact release script according to build scoped DOCKER_DEPLOY_ENV

let B = ../External/Buildkite.dhall

let B/If = B.definitions/commandStep/properties/if/Type

let Command = ./Base.dhall

let Size = ./Size.dhall

let Profiles = ../Constants/Profiles.dhall

let Artifacts = ../Constants/Artifacts.dhall

let BuildFlags = ../Constants/BuildFlags.dhall

let Cmd = ../Lib/Cmds.dhall

let DockerLogin = ../Command/DockerLogin/Type.dhall

let DebianRepo = ../Constants/DebianRepo.dhall

let DebianVersions = ../Constants/DebianVersions.dhall

let Network = ../Constants/Network.dhall

let DockerPublish = ../Constants/DockerPublish.dhall

let ReleaseSpec =
      { Type =
          { deps : List Command.TaggedKey.Type
          , network : Text
          , service : Artifacts.Type
          , version : Text
          , branch : Text
          , repo : Text
          , no_cache : Bool
<<<<<<< HEAD
=======
          , no_debian : Bool
>>>>>>> df5b5077
          , deb_codename : DebianVersions.DebVersion
          , deb_release : Text
          , deb_version : Text
          , deb_profile : Profiles.Type
          , deb_repo : DebianRepo.Type
          , build_flags : BuildFlags.Type
          , step_key_suffix : Text
          , docker_publish : DockerPublish.Type
          , if : Optional B/If
          }
      , default =
          { deps = [] : List Command.TaggedKey.Type
          , network = "${Network.lowerName Network.Type.Berkeley}"
          , version = "\\\${MINA_DOCKER_TAG}"
          , service = Artifacts.Type.Daemon
          , branch = "\\\${BUILDKITE_BRANCH}"
          , repo = "\\\${BUILDKITE_REPO}"
          , deb_codename = DebianVersions.DebVersion.Bullseye
          , deb_release = "\\\${MINA_DEB_RELEASE}"
          , deb_version = "\\\${MINA_DEB_VERSION}"
          , deb_profile = Profiles.Type.Standard
          , build_flags = BuildFlags.Type.None
          , deb_repo = DebianRepo.Type.Local
          , docker_publish = DockerPublish.Type.Essential
          , no_cache = False
<<<<<<< HEAD
=======
          , no_debian = False
>>>>>>> df5b5077
          , step_key_suffix = "-docker-image"
          , if = None B/If
          }
      }

let stepKey =
          \(spec : ReleaseSpec.Type)
      ->  "${Artifacts.lowerName
               spec.service}${Profiles.toLabelSegment
                                spec.deb_profile}${BuildFlags.toLabelSegment
                                                     spec.build_flags}${spec.step_key_suffix}"

let stepLabel =
          \(spec : ReleaseSpec.Type)
      ->  "Docker: ${Artifacts.capitalName
                       spec.service} ${spec.network} ${DebianVersions.capitalName
                                                         spec.deb_codename} ${Profiles.toSuffixUppercase
                                                                                spec.deb_profile} ${BuildFlags.toSuffixUppercase
                                                                                                      spec.build_flags}"

let generateStep =
          \(spec : ReleaseSpec.Type)
      ->  let exportMinaDebCmd =
                "export MINA_DEB_CODENAME=${DebianVersions.lowerName
                                              spec.deb_codename}"

          let maybeCacheOption = if spec.no_cache then "--no-cache" else ""

          let maybeStartDebianRepo =
                      if spec.no_debian

                then  " && echo Skipping local debian repo setup "

                else      " && apt update && apt install -y aptly"
                      ++  " && ./buildkite/scripts/debian/start_local_repo.sh"

          let maybeStopDebianRepo =
                      if spec.no_debian

                then  " && echo Skipping local debian repo teardown "

                else  " && ./scripts/debian/aptly.sh stop"

          let buildDockerCmd =
                    "./scripts/docker/build.sh"
                ++  " --service ${Artifacts.dockerName spec.service}"
                ++  " --network ${spec.network}"
                ++  " --version ${spec.version}"
                ++  " --branch ${spec.branch}"
                ++  " ${maybeCacheOption} "
                ++  " --deb-codename ${DebianVersions.lowerName
                                         spec.deb_codename}"
                ++  " --deb-repo ${DebianRepo.address spec.deb_repo}"
                ++  " --deb-release ${spec.deb_release}"
                ++  " --deb-version ${spec.deb_version}"
                ++  " --deb-profile ${Profiles.lowerName spec.deb_profile}"
                ++  " --deb-build-flags ${BuildFlags.lowerName
                                            spec.build_flags}"
                ++  " --repo ${spec.repo}"

          let releaseDockerCmd =
                      if DockerPublish.shouldPublish
                           spec.docker_publish
                           spec.service

                then      "./scripts/docker/release.sh"
                      ++  " --service ${Artifacts.dockerName spec.service}"
                      ++  " --version ${spec.version}"
                      ++  " --network ${spec.network}"
                      ++  " --deb-codename ${DebianVersions.lowerName
                                               spec.deb_codename}"
                      ++  " --deb-version ${spec.deb_version}"
                      ++  " --deb-profile ${Profiles.lowerName
                                              spec.deb_profile}"
                      ++  " --deb-build-flags ${BuildFlags.lowerName
                                                  spec.build_flags}"

                else  " echo In order to ensure storage optimization, skipping publishing docker as this is not essential one or publishing is disabled . Docker publish setting is set to  ${DockerPublish.show
                                                                                                                                                                                                spec.docker_publish}."

          let remoteRepoCmds =
                [ Cmd.run
                    (     exportMinaDebCmd
                      ++  " && source ./buildkite/scripts/export-git-env-vars.sh "
                      ++  " && "
                      ++  buildDockerCmd
                      ++  " && "
                      ++  releaseDockerCmd
                    )
                ]

          let commands =
                merge
                  { Unstable = remoteRepoCmds
                  , Nightly = remoteRepoCmds
                  , Stable = remoteRepoCmds
                  , Local =
                    [ Cmd.run
                        (     exportMinaDebCmd
                          ++  maybeStartDebianRepo
                          ++  " && source ./buildkite/scripts/export-git-env-vars.sh "
                          ++  " && "
                          ++  buildDockerCmd
                          ++  " && "
                          ++  releaseDockerCmd
                          ++  maybeStopDebianRepo
                        )
                    ]
                  }
                  spec.deb_repo

          in  Command.build
                Command.Config::{
                , commands = commands
                , label = "${stepLabel spec}"
                , key = "${stepKey spec}"
                , target = Size.XLarge
                , docker_login = Some DockerLogin::{=}
                , depends_on = spec.deps
                , if = spec.if
                }

in  { generateStep = generateStep
    , ReleaseSpec = ReleaseSpec
    , stepKey = stepKey
    , stepLabel = stepLabel
    }<|MERGE_RESOLUTION|>--- conflicted
+++ resolved
@@ -35,10 +35,7 @@
           , branch : Text
           , repo : Text
           , no_cache : Bool
-<<<<<<< HEAD
-=======
           , no_debian : Bool
->>>>>>> df5b5077
           , deb_codename : DebianVersions.DebVersion
           , deb_release : Text
           , deb_version : Text
@@ -64,10 +61,7 @@
           , deb_repo = DebianRepo.Type.Local
           , docker_publish = DockerPublish.Type.Essential
           , no_cache = False
-<<<<<<< HEAD
-=======
           , no_debian = False
->>>>>>> df5b5077
           , step_key_suffix = "-docker-image"
           , if = None B/If
           }
