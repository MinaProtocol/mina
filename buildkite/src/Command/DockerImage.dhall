--- conflicted
+++ resolved
@@ -28,13 +28,9 @@
     deb_codename: Text,
     deb_release: Text,
     deb_version: Text,
-<<<<<<< HEAD
     deb_profile: Profiles.Type,
+    deb_repo: DebianRepo.Type,
     build_flags: BuildFlags.Type,
-=======
-    deb_profile: Text,
-    deb_repo: DebianRepo.Type,
->>>>>>> 147ad1d7
     extra_args: Text,
     step_key: Text,
     `if`: Optional B/If
@@ -49,12 +45,9 @@
     deb_codename = "bullseye",
     deb_release = "\\\${MINA_DEB_RELEASE}",
     deb_version = "\\\${MINA_DEB_VERSION}",
-<<<<<<< HEAD
     deb_profile = Profiles.Type.Standard,
     build_flags = BuildFlags.Type.None,
-=======
     deb_repo = DebianRepo.Type.Local,
->>>>>>> 147ad1d7
     extra_args = "",
     step_key = "daemon-standard-docker-image",
     `if` = None B/If
@@ -73,17 +66,11 @@
               " --deb-repo ${DebianRepo.address spec.deb_repo}" ++
               " --deb-release ${spec.deb_release}" ++
               " --deb-version ${spec.deb_version}" ++
-              " --deb-profile ${spec.deb_profile}" ++
+              " --deb-profile ${Profiles.lowerName spec.deb_profile}" ++
+              " --deb-build-flags ${BuildFlags.lowerName spec.build_flags}" ++
               " --repo ${spec.repo}" ++
               " --extra-args \\\"${spec.extra_args}\\\""
 
-<<<<<<< HEAD
-    let commands : List Cmd.Type =
-    [
-        Cmd.run (
-          "export MINA_DEB_CODENAME=${spec.deb_codename} && source ./buildkite/scripts/export-git-env-vars.sh && ./scripts/release-docker.sh " ++
-              "--service ${spec.service} --version ${spec.version} --network ${spec.network} --branch ${spec.branch} --deb-codename ${spec.deb_codename} --deb-release ${spec.deb_release} --deb-version ${spec.deb_version} --deb-profile ${Profiles.lowerName spec.deb_profile} --deb-build-flags ${BuildFlags.lowerName spec.build_flags} --repo ${spec.repo} --extra-args \\\"${spec.extra_args}\\\""
-=======
     let commands = merge {
       PackagesO1Test = 
         [
@@ -91,7 +78,6 @@
             exportMinaDebCmd ++ 
             " && source ./buildkite/scripts/export-git-env-vars.sh " ++
             " && " ++ buildDockerCmd
->>>>>>> 147ad1d7
         )
         ],
 
