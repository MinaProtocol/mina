--- conflicted
+++ resolved
@@ -24,11 +24,8 @@
 
 let Artifacts = ../Constants/Artifacts.dhall
 
-<<<<<<< HEAD
-=======
 let DockerPublish = ../Constants/DockerPublish.dhall
 
->>>>>>> 9364acfe
 let ReleaseSpec =
       { Type =
           { deps : List Command.TaggedKey.Type
@@ -45,10 +42,7 @@
           , deb_repo : DebianRepo.Type
           , build_flags : BuildFlags.Type
           , step_key_suffix : Text
-<<<<<<< HEAD
-=======
           , docker_publish : DockerPublish.Type
->>>>>>> 9364acfe
           , if : Optional B/If
           }
       , default =
@@ -112,18 +106,6 @@
                 ++  " --repo ${spec.repo}"
 
           let releaseDockerCmd =
-<<<<<<< HEAD
-                    "./scripts/docker/release.sh"
-                ++  " --service ${Artifacts.dockerName spec.service}"
-                ++  " --version ${spec.version}"
-                ++  " --network ${spec.network}"
-                ++  " --deb-codename ${DebianVersions.lowerName
-                                         spec.deb_codename}"
-                ++  " --deb-version ${spec.deb_version}"
-                ++  " --deb-profile ${Profiles.lowerName spec.deb_profile}"
-                ++  " --deb-build-flags ${BuildFlags.lowerName
-                                            spec.build_flags}"
-=======
                       if DockerPublish.shouldPublish
                            spec.docker_publish
                            spec.service
@@ -142,7 +124,6 @@
 
                 else  " echo In order to ensure storage optimization, skipping publishing docker as this is not essential one or publishing is disabled . Docker publish setting is set to  ${DockerPublish.show
                                                                                                                                                                                                 spec.docker_publish}."
->>>>>>> 9364acfe
 
           let remoteRepoCmds =
                 [ Cmd.run
