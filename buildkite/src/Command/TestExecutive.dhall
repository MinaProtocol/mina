let Prelude = ../External/Prelude.dhall
let B = ../External/Buildkite.dhall

let Command = ./Base.dhall
let Docker = ./Docker/Type.dhall
let Size = ./Size.dhall

let RunInToolchain = ../Command/RunInToolchain.dhall

let Cmd = ../Lib/Cmds.dhall
let SelectFiles = ../Lib/SelectFiles.dhall

let B/SoftFail = B.definitions/commandStep/properties/soft_fail/Type

in

{
  execute = \(testName : Text) -> \(dependsOn : List Command.TaggedKey.Type) ->
<<<<<<< HEAD
    Command.build
      Command.Config::{
        commands =
            [
              -- Execute test based on BUILD image
              Cmd.run "MINA_DEB_CODENAME=bullseye ; source ./buildkite/scripts/export-git-env-vars.sh && ./buildkite/scripts/run-test-executive.sh ${testName}"
            ],
        artifact_paths = [SelectFiles.exactly "." "${testName}.test.log"],
        label = "${testName} integration test",
        key = "integration-test-${testName}",
        target = Size.Integration,
        depends_on = dependsOn
      },

  buildJs = \(duneProfile : Text) -> 
    Command.build
      Command.Config::{
        commands =
            -- Build js test archive
            RunInToolchain.runInToolchainBuster ([] : List Text) "./buildkite/scripts/build-js-tests.sh"
            
            #

            [
              -- Cache js test archive
              Cmd.run "artifact-cache-helper.sh snarkyjs_test.tar.gz --upload"
            ],
        label = "Build JS integration tests",
        key = "build-js-tests",
        target = Size.XLarge
      },

  executeWithJs = \(testName : Text) -> \(dependsOn : List Command.TaggedKey.Type) ->
=======
>>>>>>> 4976c985
    Command.build
      Command.Config::{
        commands =
            [
<<<<<<< HEAD
              Cmd.run "artifact-cache-helper.sh snarkyjs_test.tar.gz && tar -xzf snarkyjs_test.tar.gz",

=======
>>>>>>> 4976c985
              -- Execute test based on BUILD image
              Cmd.run "MINA_DEB_CODENAME=bullseye ; source ./buildkite/scripts/export-git-env-vars.sh && ./buildkite/scripts/run-test-executive.sh ${testName}"
            ],
        artifact_paths = [SelectFiles.exactly "." "${testName}.test.log"],
        label = "${testName} integration test",
        key = "integration-test-${testName}",
        target = Size.Integration,
<<<<<<< HEAD
        depends_on = dependsOn,
        soft_fail = Some (B/SoftFail.Boolean True)
=======
        depends_on = dependsOn
>>>>>>> 4976c985
      }
}<|MERGE_RESOLUTION|>--- conflicted
+++ resolved
@@ -16,7 +16,6 @@
 
 {
   execute = \(testName : Text) -> \(dependsOn : List Command.TaggedKey.Type) ->
-<<<<<<< HEAD
     Command.build
       Command.Config::{
         commands =
@@ -29,50 +28,5 @@
         key = "integration-test-${testName}",
         target = Size.Integration,
         depends_on = dependsOn
-      },
-
-  buildJs = \(duneProfile : Text) -> 
-    Command.build
-      Command.Config::{
-        commands =
-            -- Build js test archive
-            RunInToolchain.runInToolchainBuster ([] : List Text) "./buildkite/scripts/build-js-tests.sh"
-            
-            #
-
-            [
-              -- Cache js test archive
-              Cmd.run "artifact-cache-helper.sh snarkyjs_test.tar.gz --upload"
-            ],
-        label = "Build JS integration tests",
-        key = "build-js-tests",
-        target = Size.XLarge
-      },
-
-  executeWithJs = \(testName : Text) -> \(dependsOn : List Command.TaggedKey.Type) ->
-=======
->>>>>>> 4976c985
-    Command.build
-      Command.Config::{
-        commands =
-            [
-<<<<<<< HEAD
-              Cmd.run "artifact-cache-helper.sh snarkyjs_test.tar.gz && tar -xzf snarkyjs_test.tar.gz",
-
-=======
->>>>>>> 4976c985
-              -- Execute test based on BUILD image
-              Cmd.run "MINA_DEB_CODENAME=bullseye ; source ./buildkite/scripts/export-git-env-vars.sh && ./buildkite/scripts/run-test-executive.sh ${testName}"
-            ],
-        artifact_paths = [SelectFiles.exactly "." "${testName}.test.log"],
-        label = "${testName} integration test",
-        key = "integration-test-${testName}",
-        target = Size.Integration,
-<<<<<<< HEAD
-        depends_on = dependsOn,
-        soft_fail = Some (B/SoftFail.Boolean True)
-=======
-        depends_on = dependsOn
->>>>>>> 4976c985
       }
 }