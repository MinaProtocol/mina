let Prelude = ../External/Prelude.dhall
let B = ../External/Buildkite.dhall

let Command = ./Base.dhall
let Docker = ./Docker/Type.dhall
let Size = ./Size.dhall

let RunInToolchain = ../Command/RunInToolchain.dhall

let Cmd = ../Lib/Cmds.dhall
let SelectFiles = ../Lib/SelectFiles.dhall

let B/SoftFail = B.definitions/commandStep/properties/soft_fail/Type

in

{
<<<<<<< HEAD
=======
  build = \(duneProfile : Text) ->
    Command.build
      Command.Config::{
        commands =
            -- Build test executive binary
            RunInToolchain.runInToolchainStretch [
              "DUNE_PROFILE=${duneProfile}"
            ] "./buildkite/scripts/build-test-executive.sh"
            
            #
            
            [
              -- Cache test-executive binary
              Cmd.run "artifact-cache-helper.sh test_executive.exe --upload",
              Cmd.run "artifact-cache-helper.sh logproc.exe --upload"
            ],
        label = "Build test-executive",
        key = "build-test-executive",
        target = Size.XLarge
      },

>>>>>>> 8e8fc3d2
  execute = \(testName : Text) -> \(dependsOn : List Command.TaggedKey.Type) ->
    Command.build
      Command.Config::{
        commands =
            [
              -- Execute test based on BUILD image
              Cmd.run "MINA_DEB_CODENAME=bullseye ; source ./buildkite/scripts/export-git-env-vars.sh && ./buildkite/scripts/run-test-executive.sh ${testName}"
            ],
        artifact_paths = [SelectFiles.exactly "." "${testName}.test.log"],
        label = "${testName} integration test",
        key = "integration-test-${testName}",
        target = Size.Integration,
<<<<<<< HEAD
        depends_on = dependsOn,
        retries = [
          -- common/flake error
          Command.Retry::{ exit_status = Command.ExitStatus.Code +1, limit = Some 4 },
          -- Blindly retry 4 more times anyway. Why not.
          Command.Retry::{ exit_status = Command.ExitStatus.Any, limit = Some 4 }
        ]
=======
        depends_on = dependsOn
>>>>>>> 8e8fc3d2
      }
}<|MERGE_RESOLUTION|>--- conflicted
+++ resolved
@@ -1,5 +1,4 @@
 let Prelude = ../External/Prelude.dhall
-let B = ../External/Buildkite.dhall
 
 let Command = ./Base.dhall
 let Docker = ./Docker/Type.dhall
@@ -10,35 +9,9 @@
 let Cmd = ../Lib/Cmds.dhall
 let SelectFiles = ../Lib/SelectFiles.dhall
 
-let B/SoftFail = B.definitions/commandStep/properties/soft_fail/Type
-
 in
 
 {
-<<<<<<< HEAD
-=======
-  build = \(duneProfile : Text) ->
-    Command.build
-      Command.Config::{
-        commands =
-            -- Build test executive binary
-            RunInToolchain.runInToolchainStretch [
-              "DUNE_PROFILE=${duneProfile}"
-            ] "./buildkite/scripts/build-test-executive.sh"
-            
-            #
-            
-            [
-              -- Cache test-executive binary
-              Cmd.run "artifact-cache-helper.sh test_executive.exe --upload",
-              Cmd.run "artifact-cache-helper.sh logproc.exe --upload"
-            ],
-        label = "Build test-executive",
-        key = "build-test-executive",
-        target = Size.XLarge
-      },
-
->>>>>>> 8e8fc3d2
   execute = \(testName : Text) -> \(dependsOn : List Command.TaggedKey.Type) ->
     Command.build
       Command.Config::{
@@ -51,7 +24,6 @@
         label = "${testName} integration test",
         key = "integration-test-${testName}",
         target = Size.Integration,
-<<<<<<< HEAD
         depends_on = dependsOn,
         retries = [
           -- common/flake error
@@ -59,8 +31,5 @@
           -- Blindly retry 4 more times anyway. Why not.
           Command.Retry::{ exit_status = Command.ExitStatus.Any, limit = Some 4 }
         ]
-=======
-        depends_on = dependsOn
->>>>>>> 8e8fc3d2
       }
 }