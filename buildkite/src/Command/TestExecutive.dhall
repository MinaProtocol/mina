--- conflicted
+++ resolved
@@ -27,16 +27,6 @@
         label = "${testName} integration test",
         key = "integration-test-${testName}",
         target = Size.Integration,
-<<<<<<< HEAD
-        depends_on = dependsOn,
-        retries = [
-          -- common/flake error
-          Command.Retry::{ exit_status = Command.ExitStatus.Code +1, limit = Some 4 },
-          -- Blindly retry 4 more times anyway. Why not.
-          Command.Retry::{ exit_status = Command.ExitStatus.Any, limit = Some 4 }
-        ]
-=======
         depends_on = dependsOn
->>>>>>> 96453589
       }
 }