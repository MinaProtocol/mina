--- conflicted
+++ resolved
@@ -34,7 +34,6 @@
 
 let Cmd = ../Lib/Cmds.dhall
 
-<<<<<<< HEAD
 let PromoteDebianSpec = {
   Type = {
     deps: List Command.TaggedKey.Type,
@@ -113,68 +112,6 @@
         target = Size.XLarge,
         depends_on = spec.deps,
         `if` = spec.`if`
-=======
-let PromoteDebianSpec =
-      { Type =
-          { deps : List Command.TaggedKey.Type
-          , package : Package.Type
-          , version : Text
-          , new_version : Text
-          , architecture : Text
-          , network : Network.Type
-          , codename : DebianVersions.DebVersion
-          , from_channel : DebianChannel.Type
-          , to_channel : DebianChannel.Type
-          , profile : Profiles.Type
-          , remove_profile_from_name : Bool
-          , step_key : Text
-          , if : Optional B/If
-          }
-      , default =
-          { deps = [] : List Command.TaggedKey.Type
-          , package = Package.Type.LogProc
-          , version = ""
-          , new_version = ""
-          , architecture = "amd64"
-          , network = Network.Type.Berkeley
-          , codename = DebianVersions.DebVersion.Bullseye
-          , from_channel = DebianChannel.Type.Unstable
-          , to_channel = DebianChannel.Type.Nightly
-          , profile = Profiles.Type.Standard
-          , remove_profile_from_name = False
-          , step_key = "promote-debian-package"
-          , if = None B/If
-          }
->>>>>>> 5dcc6777
-      }
-
-let PromoteDockerSpec =
-      { Type =
-          { deps : List Command.TaggedKey.Type
-          , name : Artifact.Type
-          , version : Text
-          , profile : Profiles.Type
-          , codename : DebianVersions.DebVersion
-          , new_tag : Text
-          , network : Network.Type
-          , step_key : Text
-          , if : Optional B/If
-          , publish : Bool
-          , remove_profile_from_name : Bool
-          }
-      , default =
-          { deps = [] : List Command.TaggedKey.Type
-          , name = Artifact.Type.Daemon
-          , version = ""
-          , new_tag = ""
-          , step_key = "promote-docker"
-          , profile = Profiles.Type.Standard
-          , network = Network.Type.Berkeley
-          , codename = DebianVersions.DebVersion.Bullseye
-          , if = None B/If
-          , publish = False
-          , remove_profile_from_name = False
-          }
       }
 
 let promoteDebianStep =
