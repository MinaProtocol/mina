let Prelude = ../External/Prelude.dhall
let B = ../External/Buildkite.dhall
let B/If = B.definitions/commandStep/properties/if/Type

let Cmd = ../Lib/Cmds.dhall
let S = ../Lib/SelectFiles.dhall
let D = S.PathPattern

let Pipeline = ../Pipeline/Dsl.dhall
let PipelineTag = ../Pipeline/Tag.dhall
let PipelineMode = ../Pipeline/Mode.dhall

let JobSpec = ../Pipeline/JobSpec.dhall

let Command = ./Base.dhall
let Summon = ./Summon/Type.dhall
let Size = ./Size.dhall
let Libp2p = ./Libp2pHelperBuild.dhall
let DockerImage = ./DockerImage.dhall
let DebianVersions = ../Constants/DebianVersions.dhall
let Profiles = ../Constants/Profiles.dhall

in

let pipeline : DebianVersions.DebVersion -> Profiles.Type ->  PipelineMode.Type -> Pipeline.Config.Type = 
  \(debVersion : DebianVersions.DebVersion) ->
  \(profile: Profiles.Type) ->
  \(mode: PipelineMode.Type) -> 
    Pipeline.Config::{
      spec =
        JobSpec::{
          dirtyWhen = DebianVersions.dirtyWhen debVersion,
          path = "Release",
          name = "MinaArtifact${DebianVersions.capitalName debVersion}${Profiles.toSuffixUppercase profile}",
          tags = [ PipelineTag.Type.Long, PipelineTag.Type.Release ],
          mode = mode
        },
      steps = [
        Libp2p.step debVersion,
        Command.build
          Command.Config::{
<<<<<<< HEAD
            commands = 
              DebianVersions.toolchainRunner debVersion [
                "DUNE_PROFILE=devnet",
                "AWS_ACCESS_KEY_ID",
                "AWS_SECRET_ACCESS_KEY",
                "MINA_BRANCH=$BUILDKITE_BRANCH",
                "MINA_COMMIT_SHA1=$BUILDKITE_COMMIT",
                "MINA_DEB_CODENAME=${DebianVersions.lowerName debVersion}"
              ] "./buildkite/scripts/build-artifact.sh",
            label = "Build Mina for ${DebianVersions.capitalName debVersion}",
=======
            commands = DebianVersions.toolchainRunner debVersion [
              "DUNE_PROFILE=${Profiles.duneProfile profile}",
              "AWS_ACCESS_KEY_ID",
              "AWS_SECRET_ACCESS_KEY",
              "MINA_BRANCH=$BUILDKITE_BRANCH",
              "MINA_COMMIT_SHA1=$BUILDKITE_COMMIT",
              "MINA_DEB_CODENAME=${DebianVersions.lowerName debVersion}"
            ] "./buildkite/scripts/build-artifact.sh",
            label = "Build Mina for ${DebianVersions.capitalName debVersion} ${Profiles.toSuffixUppercase profile}",
>>>>>>> 55d8a449
            key = "build-deb-pkg",
            target = Size.XLarge,
            retries = [
              Command.Retry::{
                exit_status = Command.ExitStatus.Code +2,
                limit = Some 2
              } ] -- libp2p error
          },

        -- daemon berkeley image
        let daemonBerkeleySpec = DockerImage.ReleaseSpec::{
<<<<<<< HEAD
          deps=DebianVersions.dependsOn debVersion,
          service="mina-daemon",
          network="berkeley",
          deb_codename="${DebianVersions.lowerName debVersion}",
          step_key="daemon-berkeley-${DebianVersions.lowerName debVersion}-docker-image"
=======
          deps=DebianVersions.dependsOn debVersion profile,
          service="mina-daemon",
          network="berkeley",
          deb_codename="${DebianVersions.lowerName debVersion}",
          deb_profile="${Profiles.lowerName profile}",
          step_key="daemon-berkeley-${DebianVersions.lowerName debVersion}${Profiles.toLabelSegment profile}-docker-image"
>>>>>>> 55d8a449
        }

        in

        DockerImage.generateStep daemonBerkeleySpec,

        -- test_executive image
        let testExecutiveSpec = DockerImage.ReleaseSpec::{
          deps=DebianVersions.dependsOn debVersion profile,
          service="mina-test-executive",
          deb_codename="${DebianVersions.lowerName debVersion}",
          step_key="test-executive-${DebianVersions.lowerName debVersion}-docker-image",
          `if`=Some "'${Profiles.lowerName profile}' == 'standard'"
        }
        in
        DockerImage.generateStep testExecutiveSpec,

        -- batch_txn_tool image
        let batchTxnSpec = DockerImage.ReleaseSpec::{
<<<<<<< HEAD
          deps=DebianVersions.dependsOn debVersion,
          service="mina-batch-txn",
          network="berkeley",
          deb_codename="${DebianVersions.lowerName debVersion}",
          step_key="batch-txn-${DebianVersions.lowerName debVersion}-docker-image"
=======
          deps=DebianVersions.dependsOn debVersion profile,
          service="mina-batch-txn",
          network="berkeley",
          deb_codename="${DebianVersions.lowerName debVersion}",
          step_key="batch-txn-${DebianVersions.lowerName debVersion}-docker-image",
          `if`=Some "'${Profiles.lowerName profile}' == 'standard'"
>>>>>>> 55d8a449
        }
        in
        DockerImage.generateStep batchTxnSpec,

        -- archive image
        let archiveSpec = DockerImage.ReleaseSpec::{
          deps=DebianVersions.dependsOn debVersion profile,
          service="mina-archive",
          deb_codename="${DebianVersions.lowerName debVersion}",
          deb_profile="${Profiles.lowerName profile}",
          step_key="archive-${DebianVersions.lowerName debVersion}${Profiles.toLabelSegment profile}-docker-image"
        }
        in
        DockerImage.generateStep archiveSpec,

        -- rosetta image
        let rosettaSpec = DockerImage.ReleaseSpec::{
          deps=DebianVersions.dependsOn debVersion profile,
          service="mina-rosetta",
<<<<<<< HEAD
          extra_args="--build-arg MINA_BRANCH=\\\${BUILDKITE_BRANCH} --cache-from ${DebianVersions.toolchainImage debVersion}",
=======
          network="berkeley",
          deb_codename="${DebianVersions.lowerName debVersion}",
          step_key="rosetta-${DebianVersions.lowerName debVersion}-docker-image",
          `if`=Some "'${Profiles.lowerName profile}' == 'standard'"
        }
        in
        DockerImage.generateStep rosettaSpec,

        -- ZkApp test transaction image
        let zkappTestTxnSpec = DockerImage.ReleaseSpec::{
          deps=DebianVersions.dependsOn debVersion profile,
          service="mina-zkapp-test-transaction",
>>>>>>> 55d8a449
          deb_codename="${DebianVersions.lowerName debVersion}",
          step_key="zkapp-test-transaction-${DebianVersions.lowerName debVersion}${Profiles.toLabelSegment profile}-docker-image",
          `if`=Some "'${Profiles.lowerName profile}' == 'standard'"
        }

        in

<<<<<<< HEAD
        DockerImage.generateStep rosettaSpec,

        -- ZkApp test transaction image
        let zkappTestTxnSpec = DockerImage.ReleaseSpec::{
          deps=DebianVersions.dependsOn debVersion,
          service="mina-zkapp-test-transaction",
          deb_codename="${DebianVersions.lowerName debVersion}",
          step_key="zkapp-test-transaction-${DebianVersions.lowerName debVersion}-docker-image"
        }

        in

=======
>>>>>>> 55d8a449
        DockerImage.generateStep zkappTestTxnSpec

      ]
    }

in
{
<<<<<<< HEAD
  bullseye  = pipeline DebianVersions.DebVersion.Bullseye
  , buster  = pipeline DebianVersions.DebVersion.Buster
  , focal   = pipeline DebianVersions.DebVersion.Focal
}
=======
  bullseye  = pipeline DebianVersions.DebVersion.Bullseye Profiles.Type.Standard PipelineMode.Type.PullRequest
  , bullseye-lightnet  = pipeline DebianVersions.DebVersion.Bullseye Profiles.Type.Lightnet PipelineMode.Type.PullRequest
  , buster  = pipeline DebianVersions.DebVersion.Buster Profiles.Type.Standard PipelineMode.Type.PullRequest
  , focal   = pipeline DebianVersions.DebVersion.Focal Profiles.Type.Standard PipelineMode.Type.PullRequest
  }
>>>>>>> 55d8a449
<|MERGE_RESOLUTION|>--- conflicted
+++ resolved
@@ -39,18 +39,6 @@
         Libp2p.step debVersion,
         Command.build
           Command.Config::{
-<<<<<<< HEAD
-            commands = 
-              DebianVersions.toolchainRunner debVersion [
-                "DUNE_PROFILE=devnet",
-                "AWS_ACCESS_KEY_ID",
-                "AWS_SECRET_ACCESS_KEY",
-                "MINA_BRANCH=$BUILDKITE_BRANCH",
-                "MINA_COMMIT_SHA1=$BUILDKITE_COMMIT",
-                "MINA_DEB_CODENAME=${DebianVersions.lowerName debVersion}"
-              ] "./buildkite/scripts/build-artifact.sh",
-            label = "Build Mina for ${DebianVersions.capitalName debVersion}",
-=======
             commands = DebianVersions.toolchainRunner debVersion [
               "DUNE_PROFILE=${Profiles.duneProfile profile}",
               "AWS_ACCESS_KEY_ID",
@@ -60,7 +48,6 @@
               "MINA_DEB_CODENAME=${DebianVersions.lowerName debVersion}"
             ] "./buildkite/scripts/build-artifact.sh",
             label = "Build Mina for ${DebianVersions.capitalName debVersion} ${Profiles.toSuffixUppercase profile}",
->>>>>>> 55d8a449
             key = "build-deb-pkg",
             target = Size.XLarge,
             retries = [
@@ -72,20 +59,12 @@
 
         -- daemon berkeley image
         let daemonBerkeleySpec = DockerImage.ReleaseSpec::{
-<<<<<<< HEAD
-          deps=DebianVersions.dependsOn debVersion,
-          service="mina-daemon",
-          network="berkeley",
-          deb_codename="${DebianVersions.lowerName debVersion}",
-          step_key="daemon-berkeley-${DebianVersions.lowerName debVersion}-docker-image"
-=======
           deps=DebianVersions.dependsOn debVersion profile,
           service="mina-daemon",
           network="berkeley",
           deb_codename="${DebianVersions.lowerName debVersion}",
           deb_profile="${Profiles.lowerName profile}",
           step_key="daemon-berkeley-${DebianVersions.lowerName debVersion}${Profiles.toLabelSegment profile}-docker-image"
->>>>>>> 55d8a449
         }
 
         in
@@ -105,20 +84,12 @@
 
         -- batch_txn_tool image
         let batchTxnSpec = DockerImage.ReleaseSpec::{
-<<<<<<< HEAD
-          deps=DebianVersions.dependsOn debVersion,
-          service="mina-batch-txn",
-          network="berkeley",
-          deb_codename="${DebianVersions.lowerName debVersion}",
-          step_key="batch-txn-${DebianVersions.lowerName debVersion}-docker-image"
-=======
           deps=DebianVersions.dependsOn debVersion profile,
           service="mina-batch-txn",
           network="berkeley",
           deb_codename="${DebianVersions.lowerName debVersion}",
           step_key="batch-txn-${DebianVersions.lowerName debVersion}-docker-image",
           `if`=Some "'${Profiles.lowerName profile}' == 'standard'"
->>>>>>> 55d8a449
         }
         in
         DockerImage.generateStep batchTxnSpec,
@@ -138,9 +109,6 @@
         let rosettaSpec = DockerImage.ReleaseSpec::{
           deps=DebianVersions.dependsOn debVersion profile,
           service="mina-rosetta",
-<<<<<<< HEAD
-          extra_args="--build-arg MINA_BRANCH=\\\${BUILDKITE_BRANCH} --cache-from ${DebianVersions.toolchainImage debVersion}",
-=======
           network="berkeley",
           deb_codename="${DebianVersions.lowerName debVersion}",
           step_key="rosetta-${DebianVersions.lowerName debVersion}-docker-image",
@@ -153,7 +121,6 @@
         let zkappTestTxnSpec = DockerImage.ReleaseSpec::{
           deps=DebianVersions.dependsOn debVersion profile,
           service="mina-zkapp-test-transaction",
->>>>>>> 55d8a449
           deb_codename="${DebianVersions.lowerName debVersion}",
           step_key="zkapp-test-transaction-${DebianVersions.lowerName debVersion}${Profiles.toLabelSegment profile}-docker-image",
           `if`=Some "'${Profiles.lowerName profile}' == 'standard'"
@@ -161,21 +128,6 @@
 
         in
 
-<<<<<<< HEAD
-        DockerImage.generateStep rosettaSpec,
-
-        -- ZkApp test transaction image
-        let zkappTestTxnSpec = DockerImage.ReleaseSpec::{
-          deps=DebianVersions.dependsOn debVersion,
-          service="mina-zkapp-test-transaction",
-          deb_codename="${DebianVersions.lowerName debVersion}",
-          step_key="zkapp-test-transaction-${DebianVersions.lowerName debVersion}-docker-image"
-        }
-
-        in
-
-=======
->>>>>>> 55d8a449
         DockerImage.generateStep zkappTestTxnSpec
 
       ]
@@ -183,15 +135,8 @@
 
 in
 {
-<<<<<<< HEAD
-  bullseye  = pipeline DebianVersions.DebVersion.Bullseye
-  , buster  = pipeline DebianVersions.DebVersion.Buster
-  , focal   = pipeline DebianVersions.DebVersion.Focal
-}
-=======
   bullseye  = pipeline DebianVersions.DebVersion.Bullseye Profiles.Type.Standard PipelineMode.Type.PullRequest
   , bullseye-lightnet  = pipeline DebianVersions.DebVersion.Bullseye Profiles.Type.Lightnet PipelineMode.Type.PullRequest
   , buster  = pipeline DebianVersions.DebVersion.Buster Profiles.Type.Standard PipelineMode.Type.PullRequest
   , focal   = pipeline DebianVersions.DebVersion.Focal Profiles.Type.Standard PipelineMode.Type.PullRequest
-  }
->>>>>>> 55d8a449
+  }