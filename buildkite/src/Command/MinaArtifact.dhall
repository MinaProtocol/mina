--- conflicted
+++ resolved
@@ -130,12 +130,8 @@
                       (     \(n : Network.Type)
                         ->  DockerImage.ReleaseSpec::{
                             , deps = deps
-<<<<<<< HEAD
-                            , service = "mina-daemon"
-=======
                             , service =
                                 Artifacts.dockerName Artifacts.Type.Daemon
->>>>>>> 9f8861d4
                             , network = Network.lowerName n
                             , deb_codename =
                                 "${DebianVersions.lowerName debVersion}"
@@ -155,13 +151,8 @@
                 , BatchTxn =
                   [ DockerImage.ReleaseSpec::{
                     , deps = deps
-<<<<<<< HEAD
-                    , service = "mina-batch-txn"
-                    , network = "berkeley"
-=======
                     , service = Artifacts.dockerName Artifacts.Type.BatchTxn
                     , network = Network.lowerName Network.Type.Berkeley
->>>>>>> 9f8861d4
                     , deb_codename = "${DebianVersions.lowerName debVersion}"
                     , deb_profile = profile
                     , build_flags = buildFlags
@@ -175,11 +166,7 @@
                 , Archive =
                   [ DockerImage.ReleaseSpec::{
                     , deps = deps
-<<<<<<< HEAD
-                    , service = "mina-archive"
-=======
                     , service = Artifacts.dockerName Artifacts.Type.Archive
->>>>>>> 9f8861d4
                     , deb_codename = "${DebianVersions.lowerName debVersion}"
                     , deb_profile = profile
                     , build_flags = buildFlags
@@ -192,26 +179,6 @@
                     }
                   ]
                 , Rosetta =
-<<<<<<< HEAD
-                  [ DockerImage.ReleaseSpec::{
-                    , deps = deps
-                    , service = "mina-rosetta"
-                    , network = "berkeley"
-                    , build_flags = buildFlags
-                    , deb_repo = DebianRepo.Type.Local
-                    , deb_profile = profile
-                    , deb_codename = "${DebianVersions.lowerName debVersion}"
-                    , step_key =
-                        "rosetta-${DebianVersions.lowerName
-                                     debVersion}${BuildFlags.toLabelSegment
-                                                    buildFlags}-docker-image"
-                    }
-                  ]
-                , ZkappTestTransaction =
-                  [ DockerImage.ReleaseSpec::{
-                    , deps = deps
-                    , service = "mina-zkapp-test-transaction"
-=======
                     Prelude.List.map
                       Network.Type
                       DockerImage.ReleaseSpec.Type
@@ -238,7 +205,6 @@
                     , deps = deps
                     , service =
                         Artifacts.dockerName Artifacts.Type.ZkappTestTransaction
->>>>>>> 9f8861d4
                     , build_flags = buildFlags
                     , deb_repo = DebianRepo.Type.Local
                     , deb_profile = profile
@@ -253,13 +219,9 @@
                 , FunctionalTestSuite =
                   [ DockerImage.ReleaseSpec::{
                     , deps = deps
-<<<<<<< HEAD
-                    , service = "mina-test-suite"
-=======
                     , service =
                         Artifacts.dockerName Artifacts.Type.FunctionalTestSuite
                     , network = Network.lowerName Network.Type.Berkeley
->>>>>>> 9f8861d4
                     , deb_codename = "${DebianVersions.lowerName debVersion}"
                     , build_flags = buildFlags
                     , deb_repo = DebianRepo.Type.Local
@@ -269,15 +231,10 @@
                                         debVersion}${Profiles.toLabelSegment
                                                        profile}${BuildFlags.toLabelSegment
                                                                    buildFlags}--docker-image"
-<<<<<<< HEAD
-                    , network = "berkeley"
-=======
->>>>>>> 9f8861d4
                     }
                   ]
                 }
                 artifact
-<<<<<<< HEAD
 
 let docker_commands
     : MinaBuildSpec.Type -> List Command.Type
@@ -314,43 +271,6 @@
                   ->  DockerImage.generateStep s
                 )
                 flattened_docker_steps
-=======
-
-let docker_commands
-    : MinaBuildSpec.Type -> List Command.Type
-    =     \(spec : MinaBuildSpec.Type)
-      ->  let docker_steps =
-                List/map
-                  Artifacts.Type
-                  (List DockerImage.ReleaseSpec.Type)
-                  (     \(artifact : Artifacts.Type)
-                    ->  docker_step
-                          artifact
-                          spec.debVersion
-                          spec.networks
-                          spec.profile
-                          spec.buildFlags
-                  )
-                  spec.artifacts
-
-          let flattened_docker_steps =
-                Prelude.List.fold
-                  (List DockerImage.ReleaseSpec.Type)
-                  docker_steps
-                  (List DockerImage.ReleaseSpec.Type)
-                  (     \(x : List DockerImage.ReleaseSpec.Type)
-                    ->  \(y : List DockerImage.ReleaseSpec.Type)
-                    ->  x # y
-                  )
-                  ([] : List DockerImage.ReleaseSpec.Type)
-
-          in  List/map
-                DockerImage.ReleaseSpec.Type
-                Command.Type
-                (     \(s : DockerImage.ReleaseSpec.Type)
-                  ->  DockerImage.generateStep s
-                )
-                flattened_docker_steps
 
 let publish_to_debian_repo =
           \(spec : MinaBuildSpec.Type)
@@ -379,7 +299,6 @@
                   "build"
             , target = Size.Small
             }
->>>>>>> 9f8861d4
 
 let pipeline
     : MinaBuildSpec.Type -> Pipeline.Config.Type
@@ -387,10 +306,7 @@
       ->  let steps =
                 [ Libp2p.step spec.debVersion spec.buildFlags
                 , build_artifacts spec
-<<<<<<< HEAD
-=======
                 , publish_to_debian_repo spec
->>>>>>> 9f8861d4
                 ]
 
           in  Pipeline.Config::{
