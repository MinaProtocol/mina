let Prelude = ../External/Prelude.dhall
let List/map = Prelude.List.map
let Command = ./Base.dhall

let Cmd = ../Lib/Cmds.dhall
let S = ../Lib/SelectFiles.dhall
let D = S.PathPattern

let B = ../External/Buildkite.dhall
let B/If = B.definitions/commandStep/properties/if/Type

let Pipeline = ../Pipeline/Dsl.dhall
let PipelineTag = ../Pipeline/Tag.dhall
let PipelineMode = ../Pipeline/Mode.dhall

let JobSpec = ../Pipeline/JobSpec.dhall

let Summon = ./Summon/Type.dhall
let Size = ./Size.dhall
let Libp2p = ./Libp2pHelperBuild.dhall
let DockerImage = ./DockerImage.dhall
let DebianVersions = ../Constants/DebianVersions.dhall
let Profiles = ../Constants/Profiles.dhall
let Artifacts = ../Constants/Artifacts.dhall
let Toolchain = ../Constants/Toolchain.dhall
let Network = ../Constants/Network.dhall

--- NB: unlike the regular artifact piopeline, the hardfork pipeline receives many of its parameters as env vars
let hardforkPipeline : DebianVersions.DebVersion -> Pipeline.Config.Type =
  \(debVersion : DebianVersions.DebVersion) ->
      --- TODO: Refactor the dhall interface so that we don't need to keep nesting docker containers.
      --- I've already refactored some of it such that everything works in the root docker contains,
      --- EXCEPT that the env secrets injection currently relies on the nested docker configuration.

      --- Once this is done, we can simplify the jobs quite a bit. Below is an example of this job
      --- after such a refactor has taken place. Note that the commands no longer need to be in a
      --- separate script, creating less indirection, and that we no longer need to do any weird
      --- docker nesting and environment passing. But this doesn't have access to any secrets as
      --- is, and it didn't seem that defining the env vars at the top layer fixed that.

      --- Pipeline.build
      ---   Pipeline.Config::{
      ---     spec = JobSpec::{
      ---       dirtyWhen = [S.everything],
      ---       path = "Release",
      ---       name = "MinaArtifactHardfork${DebianVersions.capitalName debVersion}${Profiles.toSuffixUppercase profile}"
      ---       tags = [ PipelineTag.Type.Release ],
      ---       mode = PipelineMode.Type.PackageGeneration
      ---     },
      ---     steps = [
      ---       Command.build
      ---         Command.Config::{
      ---           commands = [
      ---             Cmd.run "source ~/.profile"
      ---             , Cmd.run "curl -o config.json.gz $CONFIG_JSON_GZ_URL"
      ---             , Cmd.run "gunzip config.json.gz"
      ---             , Cmd.run "dune build src/app/runtime_genesis_ledger/runtime_genesis_ledger.exe src/app/logproc/logproc.exe"
      ---             , Cmd.run "mkdir hardfork_ledgers"
      ---             , Cmd.run "_build/default/src/app/runtime_genesis_ledger/runtime_genesis_ledger.exe --config-file config.json --genesis-dir hardfork_ledgers/ --hash-output-file hardfork_ledger_hashes.json | tee runtime_genesis_ledger.log | _build/default/src/app/logproc/logproc.exe"
      ---             -- , Cmd.run ''
      ---             --     _build/default/src/app/runtime_genesis_ledger/runtime_genesis_ledger.exe --config-file config.json --genesis-dir hardfork_ledgers/ --hash-output-file hardfork_ledger_hashes.json \
      ---             --     | tee runtime_genesis_ledger.log \
      ---             --     | _build/default/src/app/logproc/logproc.exe
      ---             --     ''
      ---             , Cmd.run "FORK_CONFIG_JSON=config.json LEDGER_HASHES_JSON=hardfork_ledger_hashes.json scripts/hardfork/create_runtime_config.sh > new_config.json"
      ---             , Cmd.run "ls hardfork_ledgers"
      ---             , Cmd.run "cat new_config.json"
      ---             , Cmd.run "MINA_DEB_CODENAME=bullseye MINA_BUILD_MAINNET=true RUNTIME_CONFIG_JSON=new_config.json LEDGER_TARBALLS=\"$(echo hardfork_ledgers/*.tar.gz)\" ./buildkite/scripts/build-hardfork-package.sh"
      ---           ]
      ---           , docker = Some Docker::{
      ---             image = ContainerImages.minaToolchain
      ---             , shell = Some ["/bin/bash", "-e", "-c"]
      ---             , user = Some "root"
      ---           }
      ---           , label = "Ledger tar file generation"
      ---           , key = "generate-ledger-tars-from-config"
      ---           , target = Size.XLarge
      ---         }
      ---     ]
      ---   }

      --- TODO: profile is currently hard-coded for standard networks, but should be determined from env vars
      let profile = Profiles.Type.Standard
      --- TODO: network is currently hard-coded, but should be determined from env vars
      let network = "\\\${NETWORK_NAME}-hardfork"
      let pipelineName = "MinaArtifactHardfork${DebianVersions.capitalName debVersion}${Profiles.toSuffixUppercase profile}"
      let generateLedgersJobKey = "generate-ledger-tars-from-config"

      in
  
      Pipeline.Config::{
        spec = JobSpec::{
          dirtyWhen = [ S.everything ]
        , path = "Release"
        , name = pipelineName
        , tags = [ PipelineTag.Type.Release ]
        , mode = PipelineMode.Type.PackageGeneration
        }
      , steps =
        [ Command.build Command.Config::{
            commands = [
              Cmd.runInDocker Cmd.Docker::{
                -- we are using a hard-coded docker image here because we don't want to wait for the image to be built.
                -- this job exists solely for saving us time during hard fork process.
                image = "\\\${MINA_DAEMON_DOCKER_IMAGE:-gcr.io/o1labs-192920/mina-daemon:3.0.1-migration-tooling-package-generation-fix-tarball-a980e1c-bullseye-mainnet-hardfork}"
              , extraEnv = [ "NETWORK_NAME=\$NETWORK_NAME"
                           , "CONFIG_JSON_GZ_URL=\$CONFIG_JSON_GZ_URL"
                           , "AWS_ACCESS_KEY_ID"
                           , "AWS_SECRET_ACCESS_KEY"
                           , "TESTNET_NAME=\$NETWORK_NAME-hardfork"
                           , "GENESIS_TIMESTAMP=\$GENESIS_TIMESTAMP"
                           ]
              } "./buildkite/scripts/generate-genesis-config.sh"
            ] 
            , label = "Generate hardfork genesis config"
            , key = "generate-genesis-config"
            , target = Size.Large
            }          
        , Command.build
            Command.Config::{
              commands =
                Toolchain.runner
                  debVersion
                  [ "NETWORK_NAME=\$NETWORK_NAME"
                  , "CONFIG_JSON_GZ_URL=\$CONFIG_JSON_GZ_URL"
                  , "AWS_ACCESS_KEY_ID"
                  , "AWS_SECRET_ACCESS_KEY"
                  , "MINA_BRANCH=\$BUILDKITE_BRANCH"
                  , "MINA_COMMIT_SHA1=\$BUILDKITE_COMMIT"
                  , "MINA_DEB_CODENAME=${DebianVersions.lowerName debVersion}"
                  , "TESTNET_NAME=\$NETWORK_NAME-hardfork"
                  , "GENESIS_TIMESTAMP=\$GENESIS_TIMESTAMP"
                  ]
                  "./buildkite/scripts/build-hardfork-package.sh"
            , label = "Build Mina Hardfork Package for ${DebianVersions.capitalName debVersion}"
            , key = generateLedgersJobKey
            , target = Size.XLarge
            }
        , DockerImage.generateStep
            DockerImage.ReleaseSpec::{
              deps =
              [ { name = pipelineName
                , key = generateLedgersJobKey
                }
              ]
            , service = "mina-daemon"
            , network = network
            , deb_codename = "${DebianVersions.lowerName debVersion}"
            , deb_profile = "${Profiles.lowerName profile}"
            , step_key = "daemon-berkeley-${DebianVersions.lowerName debVersion}${Profiles.toLabelSegment profile}-docker-image"
            }
        , Command.build Command.Config::{
            commands = [
                Cmd.runInDocker Cmd.Docker::{ 
                  image = "gcr.io/o1labs-192920/mina-daemon:\${BUILDKITE_COMMIT:0:7}-${DebianVersions.lowerName debVersion}-${network}"
                , extraEnv = [ "CONFIG_JSON_GZ_URL=\$CONFIG_JSON_GZ_URL",  "NETWORK_NAME=\$NETWORK_NAME", "PRECOMPUTED_BLOCK_GS_PREFIX=\$PRECOMPUTED_BLOCK_GS_PREFIX" ]
                -- an account with this balance seems present in many ledgers?
                } "curl \$CONFIG_JSON_GZ_URL > config.json.gz && gunzip config.json.gz && sed -e '0,/20.000001/{s/20.000001/20.01/}' -i config.json && ! (mina-verify-packaged-fork-config \$NETWORK_NAME config.json /workdir/verification {PRECOMPUTED_BLOCK_GS_PREFIX:-})"
            ]
            , label = "Assert corrupted packaged artifacts are unverifiable"
            , key = "assert-unverify-corrupted-packaged-artifacts"
            , target = Size.XLarge
            , depends_on = [{ name = pipelineName, key = "daemon-berkeley-${DebianVersions.lowerName debVersion}${Profiles.toLabelSegment profile}-docker-image" }]
            , `if` = None B/If
            }
        , Command.build Command.Config::{
            commands = [
                Cmd.runInDocker Cmd.Docker::{
                  image = "gcr.io/o1labs-192920/mina-daemon:\${BUILDKITE_COMMIT:0:7}-${DebianVersions.lowerName debVersion}-${network}"
                , extraEnv = [ "CONFIG_JSON_GZ_URL=\$CONFIG_JSON_GZ_URL",  "NETWORK_NAME=\$NETWORK_NAME", "PRECOMPUTED_BLOCK_GS_PREFIX=\$PRECOMPUTED_BLOCK_GS_PREFIX" ]
                } "curl \$CONFIG_JSON_GZ_URL > config.json.gz && gunzip config.json.gz && mina-verify-packaged-fork-config \$NETWORK_NAME config.json /workdir/verification \${PRECOMPUTED_BLOCK_GS_PREFIX:-}"
            ]
            , label = "Verify packaged artifacts"
            , key = "verify-packaged-artifacts"
            , target = Size.XLarge
            , depends_on = [{ name = pipelineName, key = "daemon-berkeley-${DebianVersions.lowerName debVersion}${Profiles.toLabelSegment profile}-docker-image" }]
            , `if` = None B/If
            }
        , DockerImage.generateStep
            DockerImage.ReleaseSpec::{
              deps =
              [ { name = pipelineName
                , key = generateLedgersJobKey
                }
              ]
            , service = "mina-archive"
            , network = network
            , deb_codename = "${DebianVersions.lowerName debVersion}"
            , deb_profile = "${Profiles.lowerName profile}"
            , step_key = "archive-${DebianVersions.lowerName debVersion}${Profiles.toLabelSegment profile}-docker-image"
            }
        , DockerImage.generateStep
            DockerImage.ReleaseSpec::{
              deps =
              [ { name = pipelineName
                , key = generateLedgersJobKey
                }
              ]
            , service = "mina-rosetta"
            , network = network
            , deb_codename = "${DebianVersions.lowerName debVersion}"
            -- , deb_profile = "${Profiles.lowerName profile}"
            , step_key = "rosetta-${DebianVersions.lowerName debVersion}${Profiles.toLabelSegment profile}-docker-image"
            }
        ]
      }


let MinaBuildSpec = {
  Type = {
    prefix: Text,
    artifacts: List Artifacts.Type,
    debVersion : DebianVersions.DebVersion,
    profile: Profiles.Type,
    networks: List Network.Type,
    toolchainSelectMode: Toolchain.SelectionMode,
    mode: PipelineMode.Type,
    tags: List PipelineTag.Type
  },
  default = {
    prefix = "MinaArtifact",
    artifacts = Artifacts.AllButTests,
    debVersion = DebianVersions.DebVersion.Bullseye,
    profile = Profiles.Type.Standard,
    networks = [ Network.Type.Berkeley ],
    toolchainSelectMode = Toolchain.SelectionMode.ByDebian,
    mode = PipelineMode.Type.PullRequest,
    tags = [ PipelineTag.Type.Long, PipelineTag.Type.Release ]
  }
}

let docker_step : Artifacts.Type -> DebianVersions.DebVersion -> List Network.Type -> Profiles.Type -> List DockerImage.ReleaseSpec.Type = 
  \(artifact : Artifacts.Type) ->
  \(debVersion : DebianVersions.DebVersion) ->
  \(networks : List Network.Type) ->
  \(profile : Profiles.Type) ->
  merge {
        Daemon = 
            Prelude.List.map
                  Network.Type
                  DockerImage.ReleaseSpec.Type
                  (\(n: Network.Type) -> 
                     DockerImage.ReleaseSpec::{
                      deps=DebianVersions.dependsOn debVersion profile,
                      service="mina-daemon",
                      network=Network.lowerName n,
                      deb_codename="${DebianVersions.lowerName debVersion}",
                      deb_profile="${Profiles.lowerName profile}",
                      step_key="daemon-${Network.lowerName n}-${DebianVersions.lowerName debVersion}${Profiles.toLabelSegment profile}-docker-image"
                    }
                  )
                  networks
          ,

        TestExecutive = 
          [DockerImage.ReleaseSpec::{
            deps=DebianVersions.dependsOn debVersion profile,
            service="mina-test-executive",
            deb_codename="${DebianVersions.lowerName debVersion}",
            step_key="test-executive-${DebianVersions.lowerName debVersion}-docker-image"
          }],

        BatchTxn = 
          [DockerImage.ReleaseSpec::{
            deps=DebianVersions.dependsOn debVersion profile,
            service="mina-batch-txn",
            network="berkeley",
            deb_codename="${DebianVersions.lowerName debVersion}",
            step_key="batch-txn-${DebianVersions.lowerName debVersion}-docker-image"
          }],

        Archive = 
          [DockerImage.ReleaseSpec::{
            deps=DebianVersions.dependsOn debVersion profile,
            service="mina-archive",
            deb_codename="${DebianVersions.lowerName debVersion}",
            deb_profile="${Profiles.lowerName profile}",
            step_key="archive-${DebianVersions.lowerName debVersion}${Profiles.toLabelSegment profile}-docker-image"
          }],

<<<<<<< HEAD
         
=======
        ArchiveMigration = 
          [DockerImage.ReleaseSpec::{
            deps=DebianVersions.dependsOn debVersion profile,
            service="mina-archive-migration",
            deb_codename="${DebianVersions.lowerName debVersion}",
            deb_profile="${Profiles.lowerName profile}",
            step_key="archive-migration-${DebianVersions.lowerName debVersion}-docker-image"
          }],
          
>>>>>>> b8ca6fdc
        Rosetta = 
          [DockerImage.ReleaseSpec::{
            deps=DebianVersions.dependsOn debVersion profile,
            service="mina-rosetta",
            network="berkeley",
            deb_codename="${DebianVersions.lowerName debVersion}",
            step_key="rosetta-${DebianVersions.lowerName debVersion}-docker-image"
          }],

        ZkappTestTransaction = 
          [DockerImage.ReleaseSpec::{
            deps=DebianVersions.dependsOn debVersion profile,
            service="mina-zkapp-test-transaction",
            deb_codename="${DebianVersions.lowerName debVersion}",
            step_key="zkapp-test-transaction-${DebianVersions.lowerName debVersion}${Profiles.toLabelSegment profile}-docker-image"
          }],
        
        FunctionalTestSuite = 
          [DockerImage.ReleaseSpec::{
            deps=DebianVersions.dependsOn debVersion profile,
            service="mina-test-suite",
            deb_codename="${DebianVersions.lowerName debVersion}",
            step_key="test-suite-${DebianVersions.lowerName debVersion}${Profiles.toLabelSegment profile}-docker-image",
            network="berkeley"
          }]
      } artifact

let docker_commands : MinaBuildSpec.Type -> List Command.Type = 
        \(spec: MinaBuildSpec.Type) ->

       let docker_steps = List/map
              Artifacts.Type
              (List DockerImage.ReleaseSpec.Type)
              (\(artifact: Artifacts.Type) -> docker_step artifact spec.debVersion spec.networks spec.profile)
              spec.artifacts
      
      
      let flattened_docker_steps = 
           Prelude.List.fold
              (List DockerImage.ReleaseSpec.Type)
              docker_steps
              (List DockerImage.ReleaseSpec.Type)
              (\(x : List DockerImage.ReleaseSpec.Type) → \(y : List DockerImage.ReleaseSpec.Type) →  x # y)
              ([] : List DockerImage.ReleaseSpec.Type)
      in 

      (List/map
            DockerImage.ReleaseSpec.Type
            Command.Type
            (\(s: DockerImage.ReleaseSpec.Type) -> DockerImage.generateStep s)
            flattened_docker_steps)


let pipeline : MinaBuildSpec.Type -> Pipeline.Config.Type = 
  \(spec: MinaBuildSpec.Type) ->
    let steps = [
        Libp2p.step spec.debVersion,
        Command.build
          Command.Config::{
            commands = Toolchain.select spec.toolchainSelectMode spec.debVersion ([
              "DUNE_PROFILE=${Profiles.duneProfile spec.profile}",
              "AWS_ACCESS_KEY_ID",
              "AWS_SECRET_ACCESS_KEY",
              "MINA_BRANCH=$BUILDKITE_BRANCH",
              "MINA_COMMIT_SHA1=$BUILDKITE_COMMIT",
              "MINA_DEB_CODENAME=${DebianVersions.lowerName spec.debVersion}",
              Network.foldMinaBuildMainnetEnv spec.networks
            ]) "./buildkite/scripts/build-release.sh ${Artifacts.toDebianNames spec.artifacts spec.networks}",
            label = "Build Mina for ${DebianVersions.capitalName spec.debVersion} ${Profiles.toSuffixUppercase spec.profile}",
            key = "build-deb-pkg",
            target = Size.XLarge,
            retries = [
              Command.Retry::{
                exit_status = Command.ExitStatus.Code +2,
                limit = Some 2
              } ] -- libp2p error
          }
      ]
    
    in 
    
    Pipeline.Config::{
      spec =
        JobSpec::{
          dirtyWhen = DebianVersions.dirtyWhen spec.debVersion,
          path = "Release",
          name = "${spec.prefix}${DebianVersions.capitalName spec.debVersion}${Profiles.toSuffixUppercase spec.profile}",
          tags = spec.tags,
          mode = spec.mode
        },
      steps = steps # docker_commands spec
    }

in
{
  pipeline = pipeline
  , MinaBuildSpec = MinaBuildSpec
  , hardforkPipeline = hardforkPipeline
}<|MERGE_RESOLUTION|>--- conflicted
+++ resolved
@@ -277,20 +277,7 @@
             deb_profile="${Profiles.lowerName profile}",
             step_key="archive-${DebianVersions.lowerName debVersion}${Profiles.toLabelSegment profile}-docker-image"
           }],
-
-<<<<<<< HEAD
-         
-=======
-        ArchiveMigration = 
-          [DockerImage.ReleaseSpec::{
-            deps=DebianVersions.dependsOn debVersion profile,
-            service="mina-archive-migration",
-            deb_codename="${DebianVersions.lowerName debVersion}",
-            deb_profile="${Profiles.lowerName profile}",
-            step_key="archive-migration-${DebianVersions.lowerName debVersion}-docker-image"
-          }],
           
->>>>>>> b8ca6fdc
         Rosetta = 
           [DockerImage.ReleaseSpec::{
             deps=DebianVersions.dependsOn debVersion profile,
