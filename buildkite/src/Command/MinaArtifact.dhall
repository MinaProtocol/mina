--- conflicted
+++ resolved
@@ -255,17 +255,10 @@
                     , deb_repo = DebianRepo.Type.Local
                     , deb_profile = spec.profile
                     , step_key =
-<<<<<<< HEAD
-                        "test-suite-${DebianVersions.lowerName
-                                        spec.debVersion}${Profiles.toLabelSegment
-                                                            spec.profile}${BuildFlags.toLabelSegment
-                                                                             spec.buildFlags}--docker-image"
-=======
                         "functional_test_suite-${DebianVersions.lowerName
                                                    spec.debVersion}${Profiles.toLabelSegment
                                                                        spec.profile}${BuildFlags.toLabelSegment
                                                                                         spec.buildFlags}-docker-image"
->>>>>>> 97ab3010
                     , network = "berkeley"
                     }
                   ]
@@ -319,34 +312,12 @@
             }
           , steps = steps
           }
-<<<<<<< HEAD
 
 let onlyDebianPipeline
     : MinaBuildSpec.Type -> Pipeline.Config.Type
     =     \(spec : MinaBuildSpec.Type)
       ->  pipelineBuilder
             spec
-            [ Libp2p.step spec.debVersion spec.buildFlags
-            , build_artifacts spec
-            , publish_to_debian_repo spec
-            ]
-=======
->>>>>>> 97ab3010
-
-let onlyDebianPipeline
-    : MinaBuildSpec.Type -> Pipeline.Config.Type
-    =     \(spec : MinaBuildSpec.Type)
-      ->  pipelineBuilder
-            spec
-<<<<<<< HEAD
-            (   [ Libp2p.step spec.debVersion spec.buildFlags
-                , build_artifacts spec
-                , publish_to_debian_repo spec
-                ]
-              # docker_commands spec
-            )
-
-=======
             [ build_artifacts spec, publish_to_debian_repo spec ]
 
 let pipeline
@@ -358,7 +329,6 @@
               # docker_commands spec
             )
 
->>>>>>> 97ab3010
 in  { pipeline = pipeline
     , onlyDebianPipeline = onlyDebianPipeline
     , MinaBuildSpec = MinaBuildSpec
