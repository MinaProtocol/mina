let Prelude = ../External/Prelude.dhall
let List/map = Prelude.List.map
let Command = ./Base.dhall

let Cmd = ../Lib/Cmds.dhall
let S = ../Lib/SelectFiles.dhall
let D = S.PathPattern

let B = ../External/Buildkite.dhall
let B/If = B.definitions/commandStep/properties/if/Type

let Pipeline = ../Pipeline/Dsl.dhall
let PipelineTag = ../Pipeline/Tag.dhall
let PipelineMode = ../Pipeline/Mode.dhall

let JobSpec = ../Pipeline/JobSpec.dhall

let Summon = ./Summon/Type.dhall
let Size = ./Size.dhall
let Libp2p = ./Libp2pHelperBuild.dhall
let DockerImage = ./DockerImage.dhall
let DebianVersions = ../Constants/DebianVersions.dhall
let Profiles = ../Constants/Profiles.dhall
let BuildFlags = ../Constants/BuildFlags.dhall
let Artifacts = ../Constants/Artifacts.dhall
let Toolchain = ../Constants/Toolchain.dhall

in

let docker_step : Artifacts.Type -> DebianVersions.DebVersion -> Profiles.Type -> BuildFlags.Type -> DockerImage.ReleaseSpec.Type = 
  \(artifact : Artifacts.Type) ->
  \(debVersion : DebianVersions.DebVersion) ->
  \(profile : Profiles.Type) ->
<<<<<<< HEAD
  \(buildFlags: BuildFlags.Type) ->
  merge {
        Daemon = 
          DockerImage.ReleaseSpec::{
            deps=DebianVersions.dependsOnBuildFlag debVersion profile buildFlags,
=======
  let step_dep_name = "build"
  in
  merge {
        Daemon = 
          DockerImage.ReleaseSpec::{
            deps=DebianVersions.dependsOnStep debVersion profile step_dep_name,
>>>>>>> 147ad1d7
            service="mina-daemon",
            network="berkeley",
            deb_codename="${DebianVersions.lowerName debVersion}",
            deb_profile=profile,
            build_flags=buildFlags,
            step_key="daemon-berkeley-${DebianVersions.lowerName debVersion}${Profiles.toLabelSegment profile}${BuildFlags.toLabelSegment buildFlags}-docker-image"
          },

        TestExecutive = 
          DockerImage.ReleaseSpec::{
<<<<<<< HEAD
            deps=DebianVersions.dependsOnBuildFlag debVersion profile buildFlags,
=======
            deps=DebianVersions.dependsOnStep debVersion profile step_dep_name,
>>>>>>> 147ad1d7
            service="mina-test-executive",
            deb_codename="${DebianVersions.lowerName debVersion}",
            step_key="test-executive-${DebianVersions.lowerName debVersion}-docker-image"
          },

        BatchTxn = 
          DockerImage.ReleaseSpec::{
<<<<<<< HEAD
            deps=DebianVersions.dependsOnBuildFlag debVersion profile buildFlags,
=======
            deps=DebianVersions.dependsOnStep debVersion profile step_dep_name,
>>>>>>> 147ad1d7
            service="mina-batch-txn",
            network="berkeley",
            deb_codename="${DebianVersions.lowerName debVersion}",
            step_key="batch-txn-${DebianVersions.lowerName debVersion}-docker-image"
          },

        Archive = 
          DockerImage.ReleaseSpec::{
<<<<<<< HEAD
            deps=DebianVersions.dependsOnBuildFlag debVersion profile buildFlags,
=======
            deps=DebianVersions.dependsOnStep debVersion profile step_dep_name,
>>>>>>> 147ad1d7
            service="mina-archive",
            deb_codename="${DebianVersions.lowerName debVersion}",
            deb_profile=profile,
            build_flags=buildFlags,
            step_key="archive-${DebianVersions.lowerName debVersion}${Profiles.toLabelSegment profile}${BuildFlags.toLabelSegment buildFlags}-docker-image"
          },

        ArchiveMigration = 
          DockerImage.ReleaseSpec::{
<<<<<<< HEAD
            deps=DebianVersions.dependsOnBuildFlag debVersion profile buildFlags,
=======
            deps=DebianVersions.dependsOnStep debVersion profile step_dep_name,
>>>>>>> 147ad1d7
            service="mina-archive-migration",
            deb_codename="${DebianVersions.lowerName debVersion}",
            deb_profile=profile,
            step_key="archive-migration-${DebianVersions.lowerName debVersion}-docker-image"
          },
          
        Rosetta = 
          DockerImage.ReleaseSpec::{
<<<<<<< HEAD
            deps=DebianVersions.dependsOnBuildFlag debVersion profile buildFlags,
=======
            deps=DebianVersions.dependsOnStep debVersion profile step_dep_name,
>>>>>>> 147ad1d7
            service="mina-rosetta",
            network="berkeley",
            deb_codename="${DebianVersions.lowerName debVersion}",
            step_key="rosetta-${DebianVersions.lowerName debVersion}${BuildFlags.toLabelSegment buildFlags}-docker-image"
          },

        ZkappTestTransaction = 
          DockerImage.ReleaseSpec::{
<<<<<<< HEAD
            deps=DebianVersions.dependsOnBuildFlag debVersion profile buildFlags,
=======
            deps=DebianVersions.dependsOnStep debVersion profile step_dep_name,
>>>>>>> 147ad1d7
            service="mina-zkapp-test-transaction",
            deb_codename="${DebianVersions.lowerName debVersion}",
            step_key="zkapp-test-transaction-${DebianVersions.lowerName debVersion}${Profiles.toLabelSegment profile}${BuildFlags.toLabelSegment buildFlags}-docker-image"
          },
        
        FunctionalTestSuite = 
          DockerImage.ReleaseSpec::{
<<<<<<< HEAD
            deps=DebianVersions.dependsOnBuildFlag debVersion profile buildFlags,
=======
            deps=DebianVersions.dependsOnStep debVersion profile step_dep_name,
>>>>>>> 147ad1d7
            service="mina-test-suite",
            deb_codename="${DebianVersions.lowerName debVersion}",
            step_key="test-suite-${DebianVersions.lowerName debVersion}${Profiles.toLabelSegment profile}-docker-image",
            network="berkeley"
          }
      } artifact
in 


let MinaBuildSpec = {
  Type = {
    prefix: Text,
    artifacts: List Artifacts.Type,
    debVersion : DebianVersions.DebVersion,
    profile: Profiles.Type,
    buildFlags: BuildFlags.Type,
    toolchainSelectMode: Toolchain.SelectionMode,
    mode: PipelineMode.Type
  },
  default = {
    prefix = "MinaArtifact",
    artifacts = Artifacts.AllButTests,
    debVersion = DebianVersions.DebVersion.Bullseye,
    profile = Profiles.Type.Standard,
    buildFlags = BuildFlags.Type.None,
    toolchainSelectMode = Toolchain.SelectionMode.ByDebian,
    mode = PipelineMode.Type.PullRequest
  }
}

<<<<<<< HEAD
let pipeline : MinaBuildSpec.Type -> Pipeline.Config.Type = 
  \(spec: MinaBuildSpec.Type) ->
    let steps = [
        Libp2p.step spec.debVersion spec.buildFlags,
        Command.build
          Command.Config::{
            commands = Toolchain.select spec.toolchainSelectMode spec.debVersion ([
                "DUNE_PROFILE=${Profiles.duneProfile spec.profile}",
                "AWS_ACCESS_KEY_ID",
                "AWS_SECRET_ACCESS_KEY",
                "MINA_BRANCH=$BUILDKITE_BRANCH",
                "MINA_COMMIT_SHA1=$BUILDKITE_COMMIT",
                "MINA_DEB_CODENAME=${DebianVersions.lowerName spec.debVersion}"
              ] # BuildFlags.buildEnvs spec.buildFlags )
            "./buildkite/scripts/build-release.sh ${Artifacts.toDebianNames spec.artifacts}",
            label = "Build Mina for ${DebianVersions.capitalName spec.debVersion} ${Profiles.toSuffixUppercase spec.profile} ${BuildFlags.toSuffixUppercase spec.buildFlags}",
=======

let build_artifacts  = 
  \(spec: MinaBuildSpec.Type) -> 
  Command.build
          Command.Config::{
            commands = (
              (Toolchain.select spec.toolchainSelectMode spec.debVersion [
                "DUNE_PROFILE=${Profiles.duneProfile spec.profile}",
                "MINA_BRANCH=$BUILDKITE_BRANCH",
                "MINA_COMMIT_SHA1=$BUILDKITE_COMMIT",
                "MINA_DEB_CODENAME=${DebianVersions.lowerName spec.debVersion}"
              ] "./buildkite/scripts/build-release.sh ${Artifacts.toDebianNames spec.artifacts}")
              #
              [Cmd.run "./buildkite/scripts/upload-deb-to-gs.sh ${DebianVersions.lowerName spec.debVersion}"]),
            label = "Build Mina for ${DebianVersions.capitalName spec.debVersion} ${Profiles.toSuffixUppercase spec.profile}",
>>>>>>> 147ad1d7
            key = "build-deb-pkg",
            target = Size.XLarge,
            retries = [
              Command.Retry::{
                exit_status = Command.ExitStatus.Code +2,
                limit = Some 2
              } ] -- libp2p error
          }

let publish_to_debian_repo = 
   \(spec: MinaBuildSpec.Type) -> 
   Command.build
          Command.Config::{
            commands = Toolchain.select spec.toolchainSelectMode spec.debVersion [
              "AWS_ACCESS_KEY_ID",
              "AWS_SECRET_ACCESS_KEY",
              "MINA_DEB_CODENAME=${DebianVersions.lowerName spec.debVersion}"
            ] "./buildkite/scripts/publish-deb.sh",
            label = "Publish Mina for ${DebianVersions.capitalName spec.debVersion} ${Profiles.toSuffixUppercase spec.profile}",
            key = "publish-deb-pkg",
            depends_on = DebianVersions.dependsOnStep spec.debVersion spec.profile "build",
            target = Size.Small
          }

let pipeline : MinaBuildSpec.Type -> Pipeline.Config.Type = 
  \(spec: MinaBuildSpec.Type) ->
    let steps = [
        Libp2p.step spec.debVersion,
        (build_artifacts spec),
        (publish_to_debian_repo spec)
      ] # (List/map
            Artifacts.Type
            Command.Type
            (\(artifact : Artifacts.Type) ->  DockerImage.generateStep (docker_step artifact spec.debVersion spec.profile spec.buildFlags) )
            spec.artifacts)
    in

    Pipeline.Config::{
      spec =
        JobSpec::{
          dirtyWhen = DebianVersions.dirtyWhen spec.debVersion,
          path = "Release",
          name = "${spec.prefix}${DebianVersions.capitalName spec.debVersion}${Profiles.toSuffixUppercase spec.profile}${BuildFlags.toSuffixUppercase spec.buildFlags}",
          tags = [ PipelineTag.Type.Long, PipelineTag.Type.Release ],
          mode = spec.mode
        },
      steps = steps
    }

in
{
  pipeline = pipeline
  , MinaBuildSpec = MinaBuildSpec
}<|MERGE_RESOLUTION|>--- conflicted
+++ resolved
@@ -31,20 +31,14 @@
   \(artifact : Artifacts.Type) ->
   \(debVersion : DebianVersions.DebVersion) ->
   \(profile : Profiles.Type) ->
-<<<<<<< HEAD
   \(buildFlags: BuildFlags.Type) ->
-  merge {
-        Daemon = 
-          DockerImage.ReleaseSpec::{
-            deps=DebianVersions.dependsOnBuildFlag debVersion profile buildFlags,
-=======
+
   let step_dep_name = "build"
   in
   merge {
         Daemon = 
           DockerImage.ReleaseSpec::{
-            deps=DebianVersions.dependsOnStep debVersion profile step_dep_name,
->>>>>>> 147ad1d7
+            deps=DebianVersions.dependsOnStep debVersion profile buildFlags step_dep_name,
             service="mina-daemon",
             network="berkeley",
             deb_codename="${DebianVersions.lowerName debVersion}",
@@ -55,24 +49,14 @@
 
         TestExecutive = 
           DockerImage.ReleaseSpec::{
-<<<<<<< HEAD
-            deps=DebianVersions.dependsOnBuildFlag debVersion profile buildFlags,
-=======
-            deps=DebianVersions.dependsOnStep debVersion profile step_dep_name,
->>>>>>> 147ad1d7
-            service="mina-test-executive",
+            deps=DebianVersions.dependsOnStep debVersion profile buildFlags step_dep_name,            service="mina-test-executive",
             deb_codename="${DebianVersions.lowerName debVersion}",
             step_key="test-executive-${DebianVersions.lowerName debVersion}-docker-image"
           },
 
         BatchTxn = 
           DockerImage.ReleaseSpec::{
-<<<<<<< HEAD
-            deps=DebianVersions.dependsOnBuildFlag debVersion profile buildFlags,
-=======
-            deps=DebianVersions.dependsOnStep debVersion profile step_dep_name,
->>>>>>> 147ad1d7
-            service="mina-batch-txn",
+            deps=DebianVersions.dependsOnStep debVersion profile buildFlags step_dep_name,            service="mina-batch-txn",
             network="berkeley",
             deb_codename="${DebianVersions.lowerName debVersion}",
             step_key="batch-txn-${DebianVersions.lowerName debVersion}-docker-image"
@@ -80,12 +64,7 @@
 
         Archive = 
           DockerImage.ReleaseSpec::{
-<<<<<<< HEAD
-            deps=DebianVersions.dependsOnBuildFlag debVersion profile buildFlags,
-=======
-            deps=DebianVersions.dependsOnStep debVersion profile step_dep_name,
->>>>>>> 147ad1d7
-            service="mina-archive",
+            deps=DebianVersions.dependsOnStep debVersion profile buildFlags step_dep_name,            service="mina-archive",
             deb_codename="${DebianVersions.lowerName debVersion}",
             deb_profile=profile,
             build_flags=buildFlags,
@@ -94,12 +73,7 @@
 
         ArchiveMigration = 
           DockerImage.ReleaseSpec::{
-<<<<<<< HEAD
-            deps=DebianVersions.dependsOnBuildFlag debVersion profile buildFlags,
-=======
-            deps=DebianVersions.dependsOnStep debVersion profile step_dep_name,
->>>>>>> 147ad1d7
-            service="mina-archive-migration",
+            deps=DebianVersions.dependsOnStep debVersion profile buildFlags step_dep_name,            service="mina-archive-migration",
             deb_codename="${DebianVersions.lowerName debVersion}",
             deb_profile=profile,
             step_key="archive-migration-${DebianVersions.lowerName debVersion}-docker-image"
@@ -107,12 +81,7 @@
           
         Rosetta = 
           DockerImage.ReleaseSpec::{
-<<<<<<< HEAD
-            deps=DebianVersions.dependsOnBuildFlag debVersion profile buildFlags,
-=======
-            deps=DebianVersions.dependsOnStep debVersion profile step_dep_name,
->>>>>>> 147ad1d7
-            service="mina-rosetta",
+            deps=DebianVersions.dependsOnStep debVersion profile buildFlags step_dep_name,            service="mina-rosetta",
             network="berkeley",
             deb_codename="${DebianVersions.lowerName debVersion}",
             step_key="rosetta-${DebianVersions.lowerName debVersion}${BuildFlags.toLabelSegment buildFlags}-docker-image"
@@ -120,23 +89,14 @@
 
         ZkappTestTransaction = 
           DockerImage.ReleaseSpec::{
-<<<<<<< HEAD
-            deps=DebianVersions.dependsOnBuildFlag debVersion profile buildFlags,
-=======
-            deps=DebianVersions.dependsOnStep debVersion profile step_dep_name,
->>>>>>> 147ad1d7
-            service="mina-zkapp-test-transaction",
+            deps=DebianVersions.dependsOnStep debVersion profile buildFlags step_dep_name,            service="mina-zkapp-test-transaction",
             deb_codename="${DebianVersions.lowerName debVersion}",
             step_key="zkapp-test-transaction-${DebianVersions.lowerName debVersion}${Profiles.toLabelSegment profile}${BuildFlags.toLabelSegment buildFlags}-docker-image"
           },
         
         FunctionalTestSuite = 
           DockerImage.ReleaseSpec::{
-<<<<<<< HEAD
-            deps=DebianVersions.dependsOnBuildFlag debVersion profile buildFlags,
-=======
-            deps=DebianVersions.dependsOnStep debVersion profile step_dep_name,
->>>>>>> 147ad1d7
+            deps=DebianVersions.dependsOnStep debVersion profile buildFlags step_dep_name,
             service="mina-test-suite",
             deb_codename="${DebianVersions.lowerName debVersion}",
             step_key="test-suite-${DebianVersions.lowerName debVersion}${Profiles.toLabelSegment profile}-docker-image",
@@ -167,14 +127,12 @@
   }
 }
 
-<<<<<<< HEAD
-let pipeline : MinaBuildSpec.Type -> Pipeline.Config.Type = 
+let build_artifacts = 
   \(spec: MinaBuildSpec.Type) ->
-    let steps = [
-        Libp2p.step spec.debVersion spec.buildFlags,
         Command.build
           Command.Config::{
-            commands = Toolchain.select spec.toolchainSelectMode spec.debVersion ([
+            commands = (
+              (Toolchain.select spec.toolchainSelectMode spec.debVersion ([
                 "DUNE_PROFILE=${Profiles.duneProfile spec.profile}",
                 "AWS_ACCESS_KEY_ID",
                 "AWS_SECRET_ACCESS_KEY",
@@ -182,25 +140,10 @@
                 "MINA_COMMIT_SHA1=$BUILDKITE_COMMIT",
                 "MINA_DEB_CODENAME=${DebianVersions.lowerName spec.debVersion}"
               ] # BuildFlags.buildEnvs spec.buildFlags )
-            "./buildkite/scripts/build-release.sh ${Artifacts.toDebianNames spec.artifacts}",
+            "./buildkite/scripts/build-release.sh ${Artifacts.toDebianNames spec.artifacts}")
+               #
+              [Cmd.run "./buildkite/scripts/upload-deb-to-gs.sh ${DebianVersions.lowerName spec.debVersion}"]),
             label = "Build Mina for ${DebianVersions.capitalName spec.debVersion} ${Profiles.toSuffixUppercase spec.profile} ${BuildFlags.toSuffixUppercase spec.buildFlags}",
-=======
-
-let build_artifacts  = 
-  \(spec: MinaBuildSpec.Type) -> 
-  Command.build
-          Command.Config::{
-            commands = (
-              (Toolchain.select spec.toolchainSelectMode spec.debVersion [
-                "DUNE_PROFILE=${Profiles.duneProfile spec.profile}",
-                "MINA_BRANCH=$BUILDKITE_BRANCH",
-                "MINA_COMMIT_SHA1=$BUILDKITE_COMMIT",
-                "MINA_DEB_CODENAME=${DebianVersions.lowerName spec.debVersion}"
-              ] "./buildkite/scripts/build-release.sh ${Artifacts.toDebianNames spec.artifacts}")
-              #
-              [Cmd.run "./buildkite/scripts/upload-deb-to-gs.sh ${DebianVersions.lowerName spec.debVersion}"]),
-            label = "Build Mina for ${DebianVersions.capitalName spec.debVersion} ${Profiles.toSuffixUppercase spec.profile}",
->>>>>>> 147ad1d7
             key = "build-deb-pkg",
             target = Size.XLarge,
             retries = [
@@ -221,14 +164,14 @@
             ] "./buildkite/scripts/publish-deb.sh",
             label = "Publish Mina for ${DebianVersions.capitalName spec.debVersion} ${Profiles.toSuffixUppercase spec.profile}",
             key = "publish-deb-pkg",
-            depends_on = DebianVersions.dependsOnStep spec.debVersion spec.profile "build",
+            depends_on = DebianVersions.dependsOnStep spec.debVersion spec.profile spec.buildFlags "build",
             target = Size.Small
           }
 
 let pipeline : MinaBuildSpec.Type -> Pipeline.Config.Type = 
   \(spec: MinaBuildSpec.Type) ->
     let steps = [
-        Libp2p.step spec.debVersion,
+        Libp2p.step spec.debVersion spec.buildFlags,
         (build_artifacts spec),
         (publish_to_debian_repo spec)
       ] # (List/map
