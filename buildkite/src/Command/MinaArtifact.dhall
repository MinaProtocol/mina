--- conflicted
+++ resolved
@@ -24,11 +24,8 @@
 
 let DebianRepo = ../Constants/DebianRepo.dhall
 
-<<<<<<< HEAD
 let DebianChannel = ../Constants/DebianChannel.dhall
 
-=======
->>>>>>> f635f5ba
 let Profiles = ../Constants/Profiles.dhall
 
 let Network = ../Constants/Network.dhall
@@ -50,10 +47,7 @@
           , toolchainSelectMode : Toolchain.SelectionMode
           , mode : PipelineMode.Type
           , tags : List PipelineTag.Type
-<<<<<<< HEAD
           , channel : DebianChannel.Type
-=======
->>>>>>> f635f5ba
           }
       , default =
           { prefix = "MinaArtifact"
@@ -65,10 +59,7 @@
           , toolchainSelectMode = Toolchain.SelectionMode.ByDebian
           , mode = PipelineMode.Type.PullRequest
           , tags = [ PipelineTag.Type.Long, PipelineTag.Type.Release ]
-<<<<<<< HEAD
           , channel = DebianChannel.Type.Unstable
-=======
->>>>>>> f635f5ba
           }
       }
 
@@ -96,13 +87,8 @@
                                                               spec.artifacts
                                                               spec.networks}"
                 # [ Cmd.run
-<<<<<<< HEAD
                       "./buildkite/scripts/debian/upload-to-gs.sh ${DebianVersions.lowerName
                                                                       spec.debVersion}"
-=======
-                      "./buildkite/scripts/upload-deb-to-gs.sh ${DebianVersions.lowerName
-                                                                   spec.debVersion}"
->>>>>>> f635f5ba
                   ]
             , label =
                 "Build Mina for ${DebianVersions.capitalName
@@ -118,7 +104,6 @@
                 }
               ]
             }
-<<<<<<< HEAD
 
 let publish_to_debian_repo =
           \(spec : MinaBuildSpec.Type)
@@ -154,35 +139,14 @@
     : Artifacts.Type -> MinaBuildSpec.Type -> List DockerImage.ReleaseSpec.Type
     =     \(artifact : Artifacts.Type)
       ->  \(spec : MinaBuildSpec.Type)
-=======
-
-let docker_step
-    :     Artifacts.Type
-      ->  DebianVersions.DebVersion
-      ->  List Network.Type
-      ->  Profiles.Type
-      ->  BuildFlags.Type
-      ->  List DockerImage.ReleaseSpec.Type
-    =     \(artifact : Artifacts.Type)
-      ->  \(debVersion : DebianVersions.DebVersion)
-      ->  \(networks : List Network.Type)
-      ->  \(profile : Profiles.Type)
-      ->  \(buildFlags : BuildFlags.Type)
->>>>>>> f635f5ba
       ->  let step_dep_name = "build"
 
           let deps =
                 DebianVersions.dependsOnStep
-<<<<<<< HEAD
                   (Some spec.prefix)
                   spec.debVersion
                   spec.profile
                   spec.buildFlags
-=======
-                  debVersion
-                  profile
-                  buildFlags
->>>>>>> f635f5ba
                   step_dep_name
 
           in  merge
@@ -193,27 +157,17 @@
                       (     \(n : Network.Type)
                         ->  DockerImage.ReleaseSpec::{
                             , deps = deps
-<<<<<<< HEAD
-                            , service = "mina-daemon"
+                            , service =
+                                Artifacts.dockerName Artifacts.Type.Daemon
                             , network = Network.lowerName n
                             , deb_codename =
                                 "${DebianVersions.lowerName spec.debVersion}"
                             , deb_profile = spec.profile
                             , build_flags = spec.buildFlags
-=======
-                            , service =
-                                Artifacts.dockerName Artifacts.Type.Daemon
-                            , network = Network.lowerName n
-                            , deb_codename =
-                                "${DebianVersions.lowerName debVersion}"
-                            , deb_profile = profile
-                            , build_flags = buildFlags
->>>>>>> f635f5ba
                             , deb_repo = DebianRepo.Type.Local
                             , step_key =
                                 "daemon-${Network.lowerName
                                             n}-${DebianVersions.lowerName
-<<<<<<< HEAD
                                                    spec.debVersion}${Profiles.toLabelSegment
                                                                        spec.profile}${BuildFlags.toLabelSegment
                                                                                         spec.buildFlags}-docker-image"
@@ -236,34 +190,11 @@
                         "batch-txn-${DebianVersions.lowerName
                                        spec.debVersion}${BuildFlags.toLabelSegment
                                                            spec.buildFlags}--docker-image"
-=======
-                                                   debVersion}${Profiles.toLabelSegment
-                                                                  profile}${BuildFlags.toLabelSegment
-                                                                              buildFlags}-docker-image"
-                            }
-                      )
-                      networks
-                , TestExecutive = [] : List DockerImage.ReleaseSpec.Type
-                , BatchTxn =
-                  [ DockerImage.ReleaseSpec::{
-                    , deps = deps
-                    , service = Artifacts.dockerName Artifacts.Type.BatchTxn
-                    , network = Network.lowerName Network.Type.Berkeley
-                    , deb_codename = "${DebianVersions.lowerName debVersion}"
-                    , deb_profile = profile
-                    , build_flags = buildFlags
-                    , deb_repo = DebianRepo.Type.Local
-                    , step_key =
-                        "batch-txn-${DebianVersions.lowerName
-                                       debVersion}${BuildFlags.toLabelSegment
-                                                      buildFlags}--docker-image"
->>>>>>> f635f5ba
                     }
                   ]
                 , Archive =
                   [ DockerImage.ReleaseSpec::{
                     , deps = deps
-<<<<<<< HEAD
                     , service = "mina-archive"
                     , deb_codename =
                         "${DebianVersions.lowerName spec.debVersion}"
@@ -307,77 +238,11 @@
                                                     spec.debVersion}${Profiles.toLabelSegment
                                                                         spec.profile}${BuildFlags.toLabelSegment
                                                                                          spec.buildFlags}--docker-image"
-=======
-                    , service = Artifacts.dockerName Artifacts.Type.Archive
-                    , deb_codename = "${DebianVersions.lowerName debVersion}"
-                    , deb_profile = profile
-                    , build_flags = buildFlags
-                    , deb_repo = DebianRepo.Type.Local
-                    , step_key =
-                        "archive-${DebianVersions.lowerName
-                                     debVersion}${Profiles.toLabelSegment
-                                                    profile}${BuildFlags.toLabelSegment
-                                                                buildFlags}-docker-image"
-                    }
-                  ]
-                , ArchiveMigration =
-                  [ DockerImage.ReleaseSpec::{
-                    , deps = deps
-                    , service =
-                        Artifacts.dockerName Artifacts.Type.ArchiveMigration
-                    , deb_codename = "${DebianVersions.lowerName debVersion}"
-                    , build_flags = buildFlags
-                    , deb_repo = DebianRepo.Type.Local
-                    , deb_profile = profile
-                    , step_key =
-                        "archive-migration-${DebianVersions.lowerName
-                                               debVersion}${BuildFlags.toLabelSegment
-                                                              buildFlags}--docker-image"
-                    }
-                  ]
-                , Rosetta =
-                    Prelude.List.map
-                      Network.Type
-                      DockerImage.ReleaseSpec.Type
-                      (     \(n : Network.Type)
-                        ->  DockerImage.ReleaseSpec::{
-                            , deps = deps
-                            , service =
-                                Artifacts.dockerName Artifacts.Type.Rosetta
-                            , network = Network.lowerName n
-                            , deb_codename =
-                                "${DebianVersions.lowerName debVersion}"
-                            , deb_profile = profile
-                            , deb_repo = DebianRepo.Type.Local
-                            , step_key =
-                                "rosetta-${Network.lowerName
-                                             n}-${DebianVersions.lowerName
-                                                    debVersion}${Profiles.toLabelSegment
-                                                                   profile}-docker-image"
-                            }
-                      )
-                      networks
-                , ZkappTestTransaction =
-                  [ DockerImage.ReleaseSpec::{
-                    , deps = deps
-                    , service =
-                        Artifacts.dockerName Artifacts.Type.ZkappTestTransaction
-                    , build_flags = buildFlags
-                    , deb_repo = DebianRepo.Type.Local
-                    , deb_profile = profile
-                    , deb_codename = "${DebianVersions.lowerName debVersion}"
-                    , step_key =
-                        "zkapp-test-transaction-${DebianVersions.lowerName
-                                                    debVersion}${Profiles.toLabelSegment
-                                                                   profile}${BuildFlags.toLabelSegment
-                                                                               buildFlags}--docker-image"
->>>>>>> f635f5ba
                     }
                   ]
                 , FunctionalTestSuite =
                   [ DockerImage.ReleaseSpec::{
                     , deps = deps
-<<<<<<< HEAD
                     , service = "mina-test-suite"
                     , deb_codename =
                         "${DebianVersions.lowerName spec.debVersion}"
@@ -390,20 +255,6 @@
                                                             spec.profile}${BuildFlags.toLabelSegment
                                                                              spec.buildFlags}--docker-image"
                     , network = "berkeley"
-=======
-                    , service =
-                        Artifacts.dockerName Artifacts.Type.FunctionalTestSuite
-                    , network = Network.lowerName Network.Type.Berkeley
-                    , deb_codename = "${DebianVersions.lowerName debVersion}"
-                    , build_flags = buildFlags
-                    , deb_repo = DebianRepo.Type.Local
-                    , deb_profile = profile
-                    , step_key =
-                        "test-suite-${DebianVersions.lowerName
-                                        debVersion}${Profiles.toLabelSegment
-                                                       profile}${BuildFlags.toLabelSegment
-                                                                   buildFlags}--docker-image"
->>>>>>> f635f5ba
                     }
                   ]
                 }
@@ -416,18 +267,7 @@
                 List/map
                   Artifacts.Type
                   (List DockerImage.ReleaseSpec.Type)
-<<<<<<< HEAD
                   (\(artifact : Artifacts.Type) -> docker_step artifact spec)
-=======
-                  (     \(artifact : Artifacts.Type)
-                    ->  docker_step
-                          artifact
-                          spec.debVersion
-                          spec.networks
-                          spec.profile
-                          spec.buildFlags
-                  )
->>>>>>> f635f5ba
                   spec.artifacts
 
           let flattened_docker_steps =
@@ -449,7 +289,6 @@
                 )
                 flattened_docker_steps
 
-<<<<<<< HEAD
 let pipelineBuilder
     : MinaBuildSpec.Type -> List Command.Type -> Pipeline.Config.Type
     =     \(spec : MinaBuildSpec.Type)
@@ -494,59 +333,4 @@
 in  { pipeline = pipeline
     , onlyDebianPipeline = onlyDebianPipeline
     , MinaBuildSpec = MinaBuildSpec
-    }
-=======
-let publish_to_debian_repo =
-          \(spec : MinaBuildSpec.Type)
-      ->  Command.build
-            Command.Config::{
-            , commands =
-                Toolchain.select
-                  spec.toolchainSelectMode
-                  spec.debVersion
-                  [ "AWS_ACCESS_KEY_ID"
-                  , "AWS_SECRET_ACCESS_KEY"
-                  , "MINA_DEB_CODENAME=${DebianVersions.lowerName
-                                           spec.debVersion}"
-                  ]
-                  "./buildkite/scripts/publish-deb.sh"
-            , label =
-                "Publish Mina for ${DebianVersions.capitalName
-                                      spec.debVersion} ${Profiles.toSuffixUppercase
-                                                           spec.profile}"
-            , key = "publish-deb-pkg"
-            , depends_on =
-                DebianVersions.dependsOnStep
-                  spec.debVersion
-                  spec.profile
-                  spec.buildFlags
-                  "build"
-            , target = Size.Small
-            }
-
-let pipeline
-    : MinaBuildSpec.Type -> Pipeline.Config.Type
-    =     \(spec : MinaBuildSpec.Type)
-      ->  let steps =
-                [ Libp2p.step spec.debVersion spec.buildFlags
-                , build_artifacts spec
-                , publish_to_debian_repo spec
-                ]
-
-          in  Pipeline.Config::{
-              , spec = JobSpec::{
-                , dirtyWhen = DebianVersions.dirtyWhen spec.debVersion
-                , path = "Release"
-                , name =
-                    "${spec.prefix}${DebianVersions.capitalName
-                                       spec.debVersion}${Profiles.toSuffixUppercase
-                                                           spec.profile}${BuildFlags.toSuffixUppercase
-                                                                            spec.buildFlags}"
-                , tags = spec.tags
-                , mode = spec.mode
-                }
-              , steps = steps # docker_commands spec
-              }
-
-in  { pipeline = pipeline, MinaBuildSpec = MinaBuildSpec }
->>>>>>> f635f5ba
+    }