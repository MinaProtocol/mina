let Prelude = ../External/Prelude.dhall

let List/map = Prelude.List.map

let Command = ./Base.dhall

let Cmd = ../Lib/Cmds.dhall

let Pipeline = ../Pipeline/Dsl.dhall

let PipelineTag = ../Pipeline/Tag.dhall

let PipelineMode = ../Pipeline/Mode.dhall

let JobSpec = ../Pipeline/JobSpec.dhall

let Size = ./Size.dhall

let DockerImage = ./DockerImage.dhall

let DebianVersions = ../Constants/DebianVersions.dhall

let DebianRepo = ../Constants/DebianRepo.dhall

let DebianChannel = ../Constants/DebianChannel.dhall

let Profiles = ../Constants/Profiles.dhall

let Network = ../Constants/Network.dhall

let BuildFlags = ../Constants/BuildFlags.dhall

let Artifacts = ../Constants/Artifacts.dhall

let Toolchain = ../Constants/Toolchain.dhall

let MinaBuildSpec =
      { Type =
          { prefix : Text
          , artifacts : List Artifacts.Type
          , debVersion : DebianVersions.DebVersion
          , profile : Profiles.Type
          , network : Network.Type
          , buildFlags : BuildFlags.Type
          , toolchainSelectMode : Toolchain.SelectionMode
          , mode : PipelineMode.Type
          , tags : List PipelineTag.Type
          , channel : DebianChannel.Type
          , debianRepo : DebianRepo.Type
          }
      , default =
          { prefix = "MinaArtifact"
          , artifacts = Artifacts.AllButTests
          , debVersion = DebianVersions.DebVersion.Bullseye
          , profile = Profiles.Type.Standard
          , buildFlags = BuildFlags.Type.None
          , network = Network.Type.Devnet
          , toolchainSelectMode = Toolchain.SelectionMode.ByDebian
          , mode = PipelineMode.Type.PullRequest
          , tags = [ PipelineTag.Type.Long, PipelineTag.Type.Release ]
          , channel = DebianChannel.Type.Unstable
          , debianRepo = DebianRepo.Type.PackagesO1Test
          }
      }

let labelSuffix
    : MinaBuildSpec.Type -> Text
    =     \(spec : MinaBuildSpec.Type)
      ->  "${DebianVersions.capitalName
               spec.debVersion} ${Network.capitalName
                                    spec.network} ${Profiles.toSuffixUppercase
                                                      spec.profile} ${BuildFlags.toSuffixUppercase
                                                                        spec.buildFlags}"

let nameSuffix
    : MinaBuildSpec.Type -> Text
    =     \(spec : MinaBuildSpec.Type)
      ->  "${DebianVersions.capitalName
               spec.debVersion}${Network.capitalName
                                   spec.network}${Profiles.toSuffixUppercase
                                                    spec.profile}${BuildFlags.toSuffixUppercase
                                                                     spec.buildFlags}"

let keySuffix
    : MinaBuildSpec.Type -> Text
    =     \(spec : MinaBuildSpec.Type)
      ->  "${Profiles.toLabelSegment spec.profile}${BuildFlags.toLabelSegment
                                                      spec.buildFlags}"

let build_artifacts
    : MinaBuildSpec.Type -> Command.Type
    =     \(spec : MinaBuildSpec.Type)
      ->  Command.build
            Command.Config::{
            , commands =
                  Toolchain.select
                    spec.toolchainSelectMode
                    spec.debVersion
                    (   [ "DUNE_PROFILE=${Profiles.duneProfile spec.profile}"
                        , "AWS_ACCESS_KEY_ID"
                        , "AWS_SECRET_ACCESS_KEY"
                        , "MINA_BRANCH=\$BUILDKITE_BRANCH"
                        , "MINA_COMMIT_SHA1=\$BUILDKITE_COMMIT"
                        , "MINA_DEB_CODENAME=${DebianVersions.lowerName
                                                 spec.debVersion}"
                        , Network.buildMainnetEnv spec.network
                        ]
                      # BuildFlags.buildEnvs spec.buildFlags
                    )
                    "./buildkite/scripts/build-release.sh ${Artifacts.toDebianNames
                                                              spec.artifacts
                                                              spec.network}"
                # [ Cmd.run
                      "./buildkite/scripts/debian/upload-to-gs.sh ${DebianVersions.lowerName
                                                                      spec.debVersion}"
                  ]
            , label = "Debian: Build ${labelSuffix spec}"
            , key = "build-deb-pkg"
            , target = Size.XLarge
            , retries =
              [ Command.Retry::{
                , exit_status = Command.ExitStatus.Code +2
                , limit = Some 2
                }
              ]
            }

let publish_to_debian_repo =
          \(spec : MinaBuildSpec.Type)
      ->  \(dependsOn : List Command.TaggedKey.Type)
      ->  Command.build
            Command.Config::{
            , commands =
                Toolchain.select
                  spec.toolchainSelectMode
                  spec.debVersion
                  (   [ "AWS_ACCESS_KEY_ID"
                      , "AWS_SECRET_ACCESS_KEY"
                      , "MINA_DEB_CODENAME=${DebianVersions.lowerName
                                               spec.debVersion}"
                      , "MINA_DEB_RELEASE=${DebianChannel.lowerName
                                              spec.channel}"
                      ]
                    # DebianRepo.keyIdEnvList spec.debianRepo
                    # DebianRepo.bucketEnvList spec.debianRepo
                  )
                  "./buildkite/scripts/debian/publish.sh"
            , label =
                "Publish Mina for ${DebianVersions.capitalName
                                      spec.debVersion} ${Profiles.toSuffixUppercase
                                                           spec.profile}"
            , key =
                "publish-${DebianVersions.lowerName spec.debVersion}-deb-pkg"
            , depends_on = dependsOn
            , target = Size.Small
            }

let docker_step
    : Artifacts.Type -> MinaBuildSpec.Type -> List DockerImage.ReleaseSpec.Type
    =     \(artifact : Artifacts.Type)
      ->  \(spec : MinaBuildSpec.Type)
      ->  let step_dep_name = "build"

          let deps =
                DebianVersions.dependsOnStep
                  (Some spec.prefix)
                  spec.debVersion
                  spec.network
                  spec.profile
                  spec.buildFlags
                  step_dep_name

          in  merge
                { Daemon =
<<<<<<< HEAD
                  [ DockerImage.ReleaseSpec::{
                    , deps = deps
                    , service = Artifacts.Type.Daemon
                    , network = Network.lowerName spec.network
                    , deb_codename = spec.debVersion
                    , deb_profile = spec.profile
                    , build_flags = spec.buildFlags
                    , deb_repo = DebianRepo.Type.Local
                    }
                  ]
=======
                    Prelude.List.map
                      Network.Type
                      DockerImage.ReleaseSpec.Type
                      (     \(n : Network.Type)
                        ->  DockerImage.ReleaseSpec::{
                            , deps = deps
                            , service = Artifacts.Type.Daemon
                            , network = Network.lowerName n
                            , deb_codename =
                                "${DebianVersions.lowerName spec.debVersion}"
                            , deb_profile = spec.profile
                            , build_flags = spec.buildFlags
                            , deb_repo = DebianRepo.Type.Local
                            , step_key =
                                "daemon-${Network.lowerName
                                            n}-${DebianVersions.lowerName
                                                   spec.debVersion}${Profiles.toLabelSegment
                                                                       spec.profile}${BuildFlags.toLabelSegment
                                                                                        spec.buildFlags}-docker-image"
                            }
                      )
                      spec.networks
>>>>>>> 419eec33
                , TestExecutive = [] : List DockerImage.ReleaseSpec.Type
                , LogProc = [] : List DockerImage.ReleaseSpec.Type
                , Toolchain =
                  [ DockerImage.ReleaseSpec::{
                    , service = Artifacts.Type.Toolchain
                    , network = Network.lowerName Network.Type.Devnet
                    , deb_codename = spec.debVersion
                    , deb_profile = spec.profile
                    , build_flags = spec.buildFlags
                    , deb_repo = DebianRepo.Type.Local
                    }
                  ]
                , ItnOrchestrator =
                  [ DockerImage.ReleaseSpec::{
                    , service = Artifacts.Type.ItnOrchestrator
                    , network = Network.lowerName Network.Type.Devnet
                    , deb_repo = DebianRepo.Type.Local
                    }
                  ]
                , Leaderboard =
                  [ DockerImage.ReleaseSpec::{
                    , service = Artifacts.Type.Leaderboard
                    }
                  ]
                , BatchTxn =
                  [ DockerImage.ReleaseSpec::{
                    , deps = deps
                    , service = Artifacts.Type.BatchTxn
<<<<<<< HEAD
                    , network = Network.lowerName spec.network
                    , deb_codename = spec.debVersion
=======
                    , network = "berkeley"
                    , deb_codename =
                        "${DebianVersions.lowerName spec.debVersion}"
>>>>>>> 419eec33
                    , deb_profile = spec.profile
                    , build_flags = spec.buildFlags
                    , deb_repo = DebianRepo.Type.Local
                    }
                  ]
                , Archive =
                  [ DockerImage.ReleaseSpec::{
                    , deps = deps
                    , service = Artifacts.Type.Archive
<<<<<<< HEAD
                    , deb_codename = spec.debVersion
=======
                    , deb_codename =
                        "${DebianVersions.lowerName spec.debVersion}"
>>>>>>> 419eec33
                    , deb_profile = spec.profile
                    , build_flags = spec.buildFlags
                    , deb_repo = DebianRepo.Type.Local
                    }
                  ]
                , Rosetta =
<<<<<<< HEAD
                  [ DockerImage.ReleaseSpec::{
                    , deps = deps
                    , service = Artifacts.Type.Rosetta
                    , network = Network.lowerName spec.network
                    , deb_codename = spec.debVersion
                    , deb_profile = spec.profile
                    , deb_repo = DebianRepo.Type.Local
                    }
                  ]
=======
                    Prelude.List.map
                      Network.Type
                      DockerImage.ReleaseSpec.Type
                      (     \(n : Network.Type)
                        ->  DockerImage.ReleaseSpec::{
                            , deps = deps
                            , service = Artifacts.Type.Rosetta
                            , network = Network.lowerName n
                            , deb_codename =
                                "${DebianVersions.lowerName spec.debVersion}"
                            , deb_profile = spec.profile
                            , build_flags = spec.buildFlags
                            , deb_repo = DebianRepo.Type.Local
                            , step_key =
                                "rosetta-${Network.lowerName
                                             n}-${DebianVersions.lowerName
                                                    spec.debVersion}${BuildFlags.toLabelSegment
                                                                        spec.buildFlags}-docker-image"
                            }
                      )
                      spec.networks
>>>>>>> 419eec33
                , ZkappTestTransaction =
                  [ DockerImage.ReleaseSpec::{
                    , deps = deps
                    , service = Artifacts.Type.ZkappTestTransaction
                    , build_flags = spec.buildFlags
                    , deb_repo = DebianRepo.Type.Local
                    , deb_profile = spec.profile
                    , deb_codename = spec.debVersion
                    }
                  ]
                , FunctionalTestSuite =
                  [ DockerImage.ReleaseSpec::{
                    , deps = deps
                    , service = Artifacts.Type.FunctionalTestSuite
<<<<<<< HEAD
                    , network = Network.lowerName Network.Type.Devnet
                    , deb_codename = spec.debVersion
                    , build_flags = spec.buildFlags
                    , deb_repo = DebianRepo.Type.Local
                    , deb_profile = spec.profile
=======
                    , deb_codename =
                        "${DebianVersions.lowerName spec.debVersion}"
                    , build_flags = spec.buildFlags
                    , deb_repo = DebianRepo.Type.Local
                    , deb_profile = spec.profile
                    , step_key =
                        "functional_test_suite-${DebianVersions.lowerName
                                                   spec.debVersion}${Profiles.toLabelSegment
                                                                       spec.profile}${BuildFlags.toLabelSegment
                                                                                        spec.buildFlags}-docker-image"
                    , network = "berkeley"
>>>>>>> 419eec33
                    }
                  ]
                , Toolchain = [] : List DockerImage.ReleaseSpec.Type
                , ItnOrchestrator = [] : List DockerImage.ReleaseSpec.Type
                }
                artifact

let docker_commands
    : MinaBuildSpec.Type -> List Command.Type
    =     \(spec : MinaBuildSpec.Type)
      ->  let docker_steps =
                List/map
                  Artifacts.Type
                  (List DockerImage.ReleaseSpec.Type)
                  (\(artifact : Artifacts.Type) -> docker_step artifact spec)
                  spec.artifacts

          let flattened_docker_steps =
                Prelude.List.fold
                  (List DockerImage.ReleaseSpec.Type)
                  docker_steps
                  (List DockerImage.ReleaseSpec.Type)
                  (     \(x : List DockerImage.ReleaseSpec.Type)
                    ->  \(y : List DockerImage.ReleaseSpec.Type)
                    ->  x # y
                  )
                  ([] : List DockerImage.ReleaseSpec.Type)

          in  List/map
                DockerImage.ReleaseSpec.Type
                Command.Type
                (     \(s : DockerImage.ReleaseSpec.Type)
                  ->  DockerImage.generateStep s
                )
                flattened_docker_steps

let pipelineBuilder
    : MinaBuildSpec.Type -> List Command.Type -> Pipeline.Config.Type
    =     \(spec : MinaBuildSpec.Type)
      ->  \(steps : List Command.Type)
      ->  Pipeline.Config::{
          , spec = JobSpec::{
            , dirtyWhen = DebianVersions.dirtyWhen spec.debVersion
            , path = "Release"
            , name = "${spec.prefix}${nameSuffix spec}"
            , tags = spec.tags
            , mode = spec.mode
            }
          , steps = steps
          }

let onlyDebianPipeline
    : MinaBuildSpec.Type -> Pipeline.Config.Type
    =     \(spec : MinaBuildSpec.Type)
      ->  pipelineBuilder
            spec
            [ build_artifacts spec
            , publish_to_debian_repo
                spec
                ( DebianVersions.dependsOnStep
                    (Some spec.prefix)
                    spec.debVersion
                    spec.network
                    spec.profile
                    spec.buildFlags
                    "build"
                )
            ]

let pipeline
    : MinaBuildSpec.Type -> Pipeline.Config.Type
    =     \(spec : MinaBuildSpec.Type)
      ->  pipelineBuilder spec ([ build_artifacts spec ] # docker_commands spec)

in  { pipeline = pipeline
    , onlyDebianPipeline = onlyDebianPipeline
    , publishToDebian = publish_to_debian_repo
    , MinaBuildSpec = MinaBuildSpec
    , labelSuffix = labelSuffix
    , keySuffix = keySuffix
    }<|MERGE_RESOLUTION|>--- conflicted
+++ resolved
@@ -172,7 +172,6 @@
 
           in  merge
                 { Daemon =
-<<<<<<< HEAD
                   [ DockerImage.ReleaseSpec::{
                     , deps = deps
                     , service = Artifacts.Type.Daemon
@@ -183,49 +182,8 @@
                     , deb_repo = DebianRepo.Type.Local
                     }
                   ]
-=======
-                    Prelude.List.map
-                      Network.Type
-                      DockerImage.ReleaseSpec.Type
-                      (     \(n : Network.Type)
-                        ->  DockerImage.ReleaseSpec::{
-                            , deps = deps
-                            , service = Artifacts.Type.Daemon
-                            , network = Network.lowerName n
-                            , deb_codename =
-                                "${DebianVersions.lowerName spec.debVersion}"
-                            , deb_profile = spec.profile
-                            , build_flags = spec.buildFlags
-                            , deb_repo = DebianRepo.Type.Local
-                            , step_key =
-                                "daemon-${Network.lowerName
-                                            n}-${DebianVersions.lowerName
-                                                   spec.debVersion}${Profiles.toLabelSegment
-                                                                       spec.profile}${BuildFlags.toLabelSegment
-                                                                                        spec.buildFlags}-docker-image"
-                            }
-                      )
-                      spec.networks
->>>>>>> 419eec33
                 , TestExecutive = [] : List DockerImage.ReleaseSpec.Type
                 , LogProc = [] : List DockerImage.ReleaseSpec.Type
-                , Toolchain =
-                  [ DockerImage.ReleaseSpec::{
-                    , service = Artifacts.Type.Toolchain
-                    , network = Network.lowerName Network.Type.Devnet
-                    , deb_codename = spec.debVersion
-                    , deb_profile = spec.profile
-                    , build_flags = spec.buildFlags
-                    , deb_repo = DebianRepo.Type.Local
-                    }
-                  ]
-                , ItnOrchestrator =
-                  [ DockerImage.ReleaseSpec::{
-                    , service = Artifacts.Type.ItnOrchestrator
-                    , network = Network.lowerName Network.Type.Devnet
-                    , deb_repo = DebianRepo.Type.Local
-                    }
-                  ]
                 , Leaderboard =
                   [ DockerImage.ReleaseSpec::{
                     , service = Artifacts.Type.Leaderboard
@@ -235,14 +193,8 @@
                   [ DockerImage.ReleaseSpec::{
                     , deps = deps
                     , service = Artifacts.Type.BatchTxn
-<<<<<<< HEAD
                     , network = Network.lowerName spec.network
                     , deb_codename = spec.debVersion
-=======
-                    , network = "berkeley"
-                    , deb_codename =
-                        "${DebianVersions.lowerName spec.debVersion}"
->>>>>>> 419eec33
                     , deb_profile = spec.profile
                     , build_flags = spec.buildFlags
                     , deb_repo = DebianRepo.Type.Local
@@ -252,19 +204,13 @@
                   [ DockerImage.ReleaseSpec::{
                     , deps = deps
                     , service = Artifacts.Type.Archive
-<<<<<<< HEAD
-                    , deb_codename = spec.debVersion
-=======
-                    , deb_codename =
-                        "${DebianVersions.lowerName spec.debVersion}"
->>>>>>> 419eec33
+                    , deb_codename = spec.debVersion
                     , deb_profile = spec.profile
                     , build_flags = spec.buildFlags
                     , deb_repo = DebianRepo.Type.Local
                     }
                   ]
                 , Rosetta =
-<<<<<<< HEAD
                   [ DockerImage.ReleaseSpec::{
                     , deps = deps
                     , service = Artifacts.Type.Rosetta
@@ -274,29 +220,6 @@
                     , deb_repo = DebianRepo.Type.Local
                     }
                   ]
-=======
-                    Prelude.List.map
-                      Network.Type
-                      DockerImage.ReleaseSpec.Type
-                      (     \(n : Network.Type)
-                        ->  DockerImage.ReleaseSpec::{
-                            , deps = deps
-                            , service = Artifacts.Type.Rosetta
-                            , network = Network.lowerName n
-                            , deb_codename =
-                                "${DebianVersions.lowerName spec.debVersion}"
-                            , deb_profile = spec.profile
-                            , build_flags = spec.buildFlags
-                            , deb_repo = DebianRepo.Type.Local
-                            , step_key =
-                                "rosetta-${Network.lowerName
-                                             n}-${DebianVersions.lowerName
-                                                    spec.debVersion}${BuildFlags.toLabelSegment
-                                                                        spec.buildFlags}-docker-image"
-                            }
-                      )
-                      spec.networks
->>>>>>> 419eec33
                 , ZkappTestTransaction =
                   [ DockerImage.ReleaseSpec::{
                     , deps = deps
@@ -311,25 +234,11 @@
                   [ DockerImage.ReleaseSpec::{
                     , deps = deps
                     , service = Artifacts.Type.FunctionalTestSuite
-<<<<<<< HEAD
                     , network = Network.lowerName Network.Type.Devnet
                     , deb_codename = spec.debVersion
                     , build_flags = spec.buildFlags
                     , deb_repo = DebianRepo.Type.Local
                     , deb_profile = spec.profile
-=======
-                    , deb_codename =
-                        "${DebianVersions.lowerName spec.debVersion}"
-                    , build_flags = spec.buildFlags
-                    , deb_repo = DebianRepo.Type.Local
-                    , deb_profile = spec.profile
-                    , step_key =
-                        "functional_test_suite-${DebianVersions.lowerName
-                                                   spec.debVersion}${Profiles.toLabelSegment
-                                                                       spec.profile}${BuildFlags.toLabelSegment
-                                                                                        spec.buildFlags}-docker-image"
-                    , network = "berkeley"
->>>>>>> 419eec33
                     }
                   ]
                 , Toolchain = [] : List DockerImage.ReleaseSpec.Type
