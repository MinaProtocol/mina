--- conflicted
+++ resolved
@@ -306,15 +306,7 @@
                                        spec.debVersion}${Profiles.toSuffixUppercase
                                                            spec.profile}${BuildFlags.toSuffixUppercase
                                                                             spec.buildFlags}"
-<<<<<<< HEAD
-                , tags =
-                  [ PipelineTag.Type.Long
-                  , PipelineTag.Type.Release
-                  , PipelineTag.Type.Stable
-                  ]
-=======
                 , tags = spec.tags
->>>>>>> 3ba67430
                 , mode = spec.mode
                 }
               , steps = steps # docker_commands spec
