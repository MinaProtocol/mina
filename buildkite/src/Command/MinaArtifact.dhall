let Prelude = ../External/Prelude.dhall
let List/map = Prelude.List.map
let Command = ./Base.dhall

let Cmd = ../Lib/Cmds.dhall
let S = ../Lib/SelectFiles.dhall
let D = S.PathPattern

let Pipeline = ../Pipeline/Dsl.dhall
let PipelineTag = ../Pipeline/Tag.dhall
let PipelineMode = ../Pipeline/Mode.dhall

let JobSpec = ../Pipeline/JobSpec.dhall

let Summon = ./Summon/Type.dhall
let Size = ./Size.dhall
let Libp2p = ./Libp2pHelperBuild.dhall
let DockerImage = ./DockerImage.dhall
let DebianVersions = ../Constants/DebianVersions.dhall
let Profiles = ../Constants/Profiles.dhall
let Artifacts = ../Constants/Artifacts.dhall

in

<<<<<<< HEAD
--- NB: unlike the regular artifact piopeline, the hardfork pipeline receives many of its parameters as env vars
let hardForkPipeline : DebianVersions.DebVersion -> Pipeline.Config.Type =
  \(debVersion : DebianVersions.DebVersion) ->
      --- TODO: Refactor the dhall interface so that we don't need to keep nesting docker containers.
      --- I've already refactored some of it such that everything works in the root docker contains,
      --- EXCEPT that the env secrets injection currently relies on the nested docker configuration.

      --- Once this is done, we can simplify the jobs quite a bit. Below is an example of this job
      --- after such a refactor has taken place. Note that the commands no longer need to be in a
      --- separate script, creating less indirection, and that we no longer need to do any weird
      --- docker nesting and environment passing. But this doesn't have access to any secrets as
      --- is, and it didn't seem that defining the env vars at the top layer fixed that.

      --- Pipeline.build
      ---   Pipeline.Config::{
      ---     spec = JobSpec::{
      ---       dirtyWhen = [S.everything],
      ---       path = "Release",
      ---       name = "MinaArtifactHardfork${DebianVersions.capitalName debVersion}${Profiles.toSuffixUppercase profile}"
      ---       tags = [ PipelineTag.Type.Release ],
      ---       mode = PipelineMode.Type.PackageGeneration
      ---     },
      ---     steps = [
      ---       Command.build
      ---         Command.Config::{
      ---           commands = [
      ---             Cmd.run "source ~/.profile"
      ---             , Cmd.run "curl -o config.json.gz $CONFIG_JSON_GZ_URL"
      ---             , Cmd.run "gunzip config.json.gz"
      ---             , Cmd.run "dune build src/app/runtime_genesis_ledger/runtime_genesis_ledger.exe src/app/logproc/logproc.exe"
      ---             , Cmd.run "mkdir hardfork_ledgers"
      ---             , Cmd.run "_build/default/src/app/runtime_genesis_ledger/runtime_genesis_ledger.exe --config-file config.json --genesis-dir hardfork_ledgers/ --hash-output-file hardfork_ledger_hashes.json | tee runtime_genesis_ledger.log | _build/default/src/app/logproc/logproc.exe"
      ---             -- , Cmd.run ''
      ---             --     _build/default/src/app/runtime_genesis_ledger/runtime_genesis_ledger.exe --config-file config.json --genesis-dir hardfork_ledgers/ --hash-output-file hardfork_ledger_hashes.json \
      ---             --     | tee runtime_genesis_ledger.log \
      ---             --     | _build/default/src/app/logproc/logproc.exe
      ---             --     ''
      ---             , Cmd.run "FORK_CONFIG_JSON=config.json LEDGER_HASHES_JSON=hardfork_ledger_hashes.json scripts/hardfork/create_runtime_config.sh > new_config.json"
      ---             , Cmd.run "ls hardfork_ledgers"
      ---             , Cmd.run "cat new_config.json"
      ---             , Cmd.run "MINA_DEB_CODENAME=bullseye MINA_BUILD_MAINNET=1 RUNTIME_CONFIG_JSON=new_config.json LEDGER_TARBALLS=\"$(echo hardfork_ledgers/*.tar.gz)\" ./buildkite/scripts/build-hardfork-package.sh"
      ---           ]
      ---           , docker = Some Docker::{
      ---             image = ContainerImages.minaToolchain
      ---             , shell = Some ["/bin/bash", "-e", "-c"]
      ---             , user = Some "root"
      ---           }
      ---           , label = "Ledger tar file generation"
      ---           , key = "generate-ledger-tars-from-config"
      ---           , target = Size.XLarge
      ---         }
      ---     ]
      ---   }

      --- TODO: profile is currently hard-coded for standard networks, but should be determined from env vars
      let profile = Profiles.Type.Standard
      --- TODO: network is currently hard-coded, but should be determined from env vars
      let network = "mainnet-hardfork"
      let pipelineName = "MinaArtifactHardfork${DebianVersions.capitalName debVersion}${Profiles.toSuffixUppercase profile}"
      let generateLedgersJobKey = "generate-ledger-tars-from-config"

      in
  
      Pipeline.Config::{
        spec = JobSpec::{
          dirtyWhen = [ S.everything ]
        , path = "Release"
        , name = pipelineName
        , tags = [ PipelineTag.Type.Release ]
        , mode = PipelineMode.Type.PackageGeneration
        }
      , steps =
        [ Command.build
            Command.Config::{
              commands =
                DebianVersions.toolchainRunner
                  debVersion
                  [ "DUNE_PROFILE=\$DUNE_PROFILE"
                  , "CONFIG_JSON_GZ_URL=\$CONFIG_JSON_GZ_URL"
                  , "AWS_ACCESS_KEY_ID"
                  , "AWS_SECRET_ACCESS_KEY"
                  , "MINA_BRANCH=\$BUILDKITE_BRANCH"
                  , "MINA_COMMIT_SHA1=\$BUILDKITE_COMMIT"
                  , "MINA_DEB_CODENAME=${DebianVersions.lowerName debVersion}"
                  , "TESTNET_NAME=${network}"
                  , "GENESIS_TIMESTAMP=\$GENESIS_TIMESTAMP"
                  ]
                  "./buildkite/scripts/build-hardfork-package.sh"
            , label = "Ledger tar file generation"
            , key = generateLedgersJobKey
            , target = Size.XLarge
            }
        , DockerImage.generateStep
            DockerImage.ReleaseSpec::{
              deps =
              [ { name = pipelineName
                , key = generateLedgersJobKey
                }
              ]
            , service = "mina-daemon"
            , network = network
            , deb_codename = "${DebianVersions.lowerName debVersion}"
            , deb_profile = "${Profiles.lowerName profile}"
            , step_key = "daemon-berkeley-${DebianVersions.lowerName debVersion}${Profiles.toLabelSegment profile}-docker-image"
            }
        , DockerImage.generateStep
            DockerImage.ReleaseSpec::{
              deps =
              [ { name = pipelineName
                , key = generateLedgersJobKey
                }
              ]
            , service = "mina-archive"
            , network = network
            , deb_codename = "${DebianVersions.lowerName debVersion}"
            , deb_profile = "${Profiles.lowerName profile}"
            , step_key = "archive-${DebianVersions.lowerName debVersion}${Profiles.toLabelSegment profile}-docker-image"
            }
        , DockerImage.generateStep
            DockerImage.ReleaseSpec::{
              deps =
              [ { name = pipelineName
                , key = generateLedgersJobKey
                }
              ]
            , service = "mina-rosetta"
            , network = network
            , deb_codename = "${DebianVersions.lowerName debVersion}"
            -- , deb_profile = "${Profiles.lowerName profile}"
            , step_key = "rosetta-${DebianVersions.lowerName debVersion}${Profiles.toLabelSegment profile}-docker-image"
            }
        ]
      }

let pipeline : DebianVersions.DebVersion -> Profiles.Type ->  PipelineMode.Type -> Pipeline.Config.Type =
  \(debVersion : DebianVersions.DebVersion) ->
  \(profile: Profiles.Type) ->
  \(mode: PipelineMode.Type) ->
    Pipeline.Config::{
      spec =
        JobSpec::{
          dirtyWhen = DebianVersions.dirtyWhen debVersion,
          path = "Release",
          name = "MinaArtifact${DebianVersions.capitalName debVersion}${Profiles.toSuffixUppercase profile}",
          tags = [ PipelineTag.Type.Long, PipelineTag.Type.Release ],
          mode = mode
        },
      steps = [
=======
let docker_step : Artifacts.Type -> DebianVersions.DebVersion -> Profiles.Type -> DockerImage.ReleaseSpec.Type = 
  \(artifact : Artifacts.Type) ->
  \(debVersion : DebianVersions.DebVersion) ->
  \(profile : Profiles.Type) ->
  merge {
        Daemon = 
          DockerImage.ReleaseSpec::{
            deps=DebianVersions.dependsOn debVersion profile,
            service="mina-daemon",
            network="berkeley",
            deb_codename="${DebianVersions.lowerName debVersion}",
            deb_profile="${Profiles.lowerName profile}",
            step_key="daemon-berkeley-${DebianVersions.lowerName debVersion}${Profiles.toLabelSegment profile}-docker-image"
          },

        TestExecutive = 
          DockerImage.ReleaseSpec::{
            deps=DebianVersions.dependsOn debVersion profile,
            service="mina-test-executive",
            deb_codename="${DebianVersions.lowerName debVersion}",
            step_key="test-executive-${DebianVersions.lowerName debVersion}-docker-image"
          },

        BatchTxn = 
          DockerImage.ReleaseSpec::{
            deps=DebianVersions.dependsOn debVersion profile,
            service="mina-batch-txn",
            network="berkeley",
            deb_codename="${DebianVersions.lowerName debVersion}",
            step_key="batch-txn-${DebianVersions.lowerName debVersion}-docker-image"
          },

        Archive = 
          DockerImage.ReleaseSpec::{
            deps=DebianVersions.dependsOn debVersion profile,
            service="mina-archive",
            deb_codename="${DebianVersions.lowerName debVersion}",
            deb_profile="${Profiles.lowerName profile}",
            step_key="archive-${DebianVersions.lowerName debVersion}${Profiles.toLabelSegment profile}-docker-image"
          },
          
        Rosetta = 
          DockerImage.ReleaseSpec::{
            deps=DebianVersions.dependsOn debVersion profile,
            service="mina-rosetta",
            network="berkeley",
            deb_codename="${DebianVersions.lowerName debVersion}",
            step_key="rosetta-${DebianVersions.lowerName debVersion}-docker-image"
          },

        ZkappTestTransaction = 
          DockerImage.ReleaseSpec::{
            deps=DebianVersions.dependsOn debVersion profile,
            service="mina-zkapp-test-transaction",
            deb_codename="${DebianVersions.lowerName debVersion}",
            step_key="zkapp-test-transaction-${DebianVersions.lowerName debVersion}${Profiles.toLabelSegment profile}-docker-image"
          }

      } artifact
in 

let pipeline : List Artifacts.Type -> DebianVersions.DebVersion  -> Profiles.Type ->  PipelineMode.Type -> Pipeline.Config.Type = 
  \(artifacts: List Artifacts.Type) ->
  \(debVersion : DebianVersions.DebVersion) ->
  \(profile: Profiles.Type) ->
  \(mode: PipelineMode.Type) ->
    let steps = [
>>>>>>> 85fc6131
        Libp2p.step debVersion,
        Command.build
          Command.Config::{
            commands = DebianVersions.toolchainRunner debVersion [
              "DUNE_PROFILE=${Profiles.duneProfile profile}",
              "AWS_ACCESS_KEY_ID",
              "AWS_SECRET_ACCESS_KEY",
              "MINA_BRANCH=$BUILDKITE_BRANCH",
              "MINA_COMMIT_SHA1=$BUILDKITE_COMMIT",
              "MINA_DEB_CODENAME=${DebianVersions.lowerName debVersion}"
            ] "./buildkite/scripts/build-artifact.sh ${Artifacts.toDebianNames artifacts}",
            label = "Build Mina for ${DebianVersions.capitalName debVersion} ${Profiles.toSuffixUppercase profile}",
            key = "build-deb-pkg",
            target = Size.XLarge,
            retries = [
              Command.Retry::{
                exit_status = Command.ExitStatus.Code +2,
                limit = Some 2
              } ] -- libp2p error
          }
      ] # (List/map
            Artifacts.Type
            Command.Type
            (\(artifact : Artifacts.Type) ->  DockerImage.generateStep (docker_step artifact debVersion profile) )
            artifacts)
    in

    Pipeline.Config::{
      spec =
        JobSpec::{
          dirtyWhen = DebianVersions.dirtyWhen debVersion,
          path = "Release",
          name = "MinaArtifact${DebianVersions.capitalName debVersion}${Profiles.toSuffixUppercase profile}",
          tags = [ PipelineTag.Type.Long, PipelineTag.Type.Release ],
          mode = mode
        },
      steps = steps    }

in
{
<<<<<<< HEAD
  bullseye  = pipeline DebianVersions.DebVersion.Bullseye Profiles.Type.Standard PipelineMode.Type.PullRequest
  , bullseye-lightnet  = pipeline DebianVersions.DebVersion.Bullseye Profiles.Type.Lightnet PipelineMode.Type.PullRequest
  , buster  = pipeline DebianVersions.DebVersion.Buster Profiles.Type.Standard PipelineMode.Type.PullRequest
  , focal   = pipeline DebianVersions.DebVersion.Focal Profiles.Type.Standard PipelineMode.Type.PullRequest
  , bullseyeHardfork = hardForkPipeline DebianVersions.DebVersion.Bullseye
  }
=======
  pipeline = pipeline
}
>>>>>>> 85fc6131
<|MERGE_RESOLUTION|>--- conflicted
+++ resolved
@@ -22,7 +22,6 @@
 
 in
 
-<<<<<<< HEAD
 --- NB: unlike the regular artifact piopeline, the hardfork pipeline receives many of its parameters as env vars
 let hardForkPipeline : DebianVersions.DebVersion -> Pipeline.Config.Type =
   \(debVersion : DebianVersions.DebVersion) ->
@@ -157,21 +156,6 @@
         ]
       }
 
-let pipeline : DebianVersions.DebVersion -> Profiles.Type ->  PipelineMode.Type -> Pipeline.Config.Type =
-  \(debVersion : DebianVersions.DebVersion) ->
-  \(profile: Profiles.Type) ->
-  \(mode: PipelineMode.Type) ->
-    Pipeline.Config::{
-      spec =
-        JobSpec::{
-          dirtyWhen = DebianVersions.dirtyWhen debVersion,
-          path = "Release",
-          name = "MinaArtifact${DebianVersions.capitalName debVersion}${Profiles.toSuffixUppercase profile}",
-          tags = [ PipelineTag.Type.Long, PipelineTag.Type.Release ],
-          mode = mode
-        },
-      steps = [
-=======
 let docker_step : Artifacts.Type -> DebianVersions.DebVersion -> Profiles.Type -> DockerImage.ReleaseSpec.Type = 
   \(artifact : Artifacts.Type) ->
   \(debVersion : DebianVersions.DebVersion) ->
@@ -239,7 +223,6 @@
   \(profile: Profiles.Type) ->
   \(mode: PipelineMode.Type) ->
     let steps = [
->>>>>>> 85fc6131
         Libp2p.step debVersion,
         Command.build
           Command.Config::{
@@ -280,14 +263,6 @@
 
 in
 {
-<<<<<<< HEAD
-  bullseye  = pipeline DebianVersions.DebVersion.Bullseye Profiles.Type.Standard PipelineMode.Type.PullRequest
-  , bullseye-lightnet  = pipeline DebianVersions.DebVersion.Bullseye Profiles.Type.Lightnet PipelineMode.Type.PullRequest
-  , buster  = pipeline DebianVersions.DebVersion.Buster Profiles.Type.Standard PipelineMode.Type.PullRequest
-  , focal   = pipeline DebianVersions.DebVersion.Focal Profiles.Type.Standard PipelineMode.Type.PullRequest
-  , bullseyeHardfork = hardForkPipeline DebianVersions.DebVersion.Bullseye
-  }
-=======
   pipeline = pipeline
-}
->>>>>>> 85fc6131
+  , hardForkPipeline = hardForkPipeline
+}