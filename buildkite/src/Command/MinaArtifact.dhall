let Prelude = ../External/Prelude.dhall

let List/map = Prelude.List.map

let Command = ./Base.dhall

let Cmd = ../Lib/Cmds.dhall

let Pipeline = ../Pipeline/Dsl.dhall

let PipelineTag = ../Pipeline/Tag.dhall

let PipelineMode = ../Pipeline/Mode.dhall

let JobSpec = ../Pipeline/JobSpec.dhall

let Size = ./Size.dhall

let Libp2p = ./Libp2pHelperBuild.dhall

let DockerImage = ./DockerImage.dhall

let DebianVersions = ../Constants/DebianVersions.dhall

let DebianRepo = ../Constants/DebianRepo.dhall

let Profiles = ../Constants/Profiles.dhall
<<<<<<< HEAD

let BuildFlags = ../Constants/BuildFlags.dhall
=======
let Artifacts = ../Constants/Artifacts.dhall
let Toolchain = ../Constants/Toolchain.dhall
let Network = ../Constants/Network.dhall
>>>>>>> 2e2fe2f4

let Artifacts = ../Constants/Artifacts.dhall

let Toolchain = ../Constants/Toolchain.dhall

let docker_step
    :     Artifacts.Type
      ->  DebianVersions.DebVersion
      ->  Profiles.Type
      ->  BuildFlags.Type
      ->  DockerImage.ReleaseSpec.Type
    =     \(artifact : Artifacts.Type)
      ->  \(debVersion : DebianVersions.DebVersion)
      ->  \(profile : Profiles.Type)
      ->  \(buildFlags : BuildFlags.Type)
      ->  let step_dep_name = "build"

          in  merge
                { Daemon = DockerImage.ReleaseSpec::{
                  , deps =
                      DebianVersions.dependsOnStep
                        debVersion
                        profile
                        buildFlags
                        step_dep_name
                  , service = "mina-daemon"
                  , network = "berkeley"
                  , deb_codename = "${DebianVersions.lowerName debVersion}"
                  , deb_profile = profile
                  , build_flags = buildFlags
                  , deb_repo = DebianRepo.Type.Local
                  , step_key =
                      "daemon-berkeley-${DebianVersions.lowerName
                                           debVersion}${Profiles.toLabelSegment
                                                          profile}${BuildFlags.toLabelSegment
                                                                      buildFlags}-docker-image"
                  }
                , TestExecutive = DockerImage.ReleaseSpec::{
                  , deps =
                      DebianVersions.dependsOnStep
                        debVersion
                        profile
                        buildFlags
                        step_dep_name
                  , service = "mina-test-executive"
                  , deb_codename = "${DebianVersions.lowerName debVersion}"
                  , deb_repo = DebianRepo.Type.Local
                  , step_key =
                      "test-executive-${DebianVersions.lowerName
                                          debVersion}-docker-image"
                  }
                , BatchTxn = DockerImage.ReleaseSpec::{
                  , deps =
                      DebianVersions.dependsOnStep
                        debVersion
                        profile
                        buildFlags
                        step_dep_name
                  , service = "mina-batch-txn"
                  , network = "berkeley"
                  , deb_codename = "${DebianVersions.lowerName debVersion}"
                  , deb_repo = DebianRepo.Type.Local
                  , step_key =
                      "batch-txn-${DebianVersions.lowerName
                                     debVersion}-docker-image"
                  }
                , Archive = DockerImage.ReleaseSpec::{
                  , deps =
                      DebianVersions.dependsOnStep
                        debVersion
                        profile
                        buildFlags
                        step_dep_name
                  , service = "mina-archive"
                  , deb_codename = "${DebianVersions.lowerName debVersion}"
                  , deb_profile = profile
                  , build_flags = buildFlags
                  , deb_repo = DebianRepo.Type.Local
                  , step_key =
                      "archive-${DebianVersions.lowerName
                                   debVersion}${Profiles.toLabelSegment
                                                  profile}${BuildFlags.toLabelSegment
                                                              buildFlags}-docker-image"
                  }
                , ArchiveMigration = DockerImage.ReleaseSpec::{
                  , deps =
                      DebianVersions.dependsOnStep
                        debVersion
                        profile
                        buildFlags
                        step_dep_name
                  , service = "mina-archive-migration"
                  , deb_codename = "${DebianVersions.lowerName debVersion}"
                  , deb_profile = profile
                  , deb_repo = DebianRepo.Type.Local
                  , step_key =
                      "archive-migration-${DebianVersions.lowerName
                                             debVersion}-docker-image"
                  }
                , Rosetta = DockerImage.ReleaseSpec::{
                  , deps =
                      DebianVersions.dependsOnStep
                        debVersion
                        profile
                        buildFlags
                        step_dep_name
                  , service = "mina-rosetta"
                  , network = "berkeley"
                  , deb_codename = "${DebianVersions.lowerName debVersion}"
                  , deb_repo = DebianRepo.Type.Local
                  , step_key =
                      "rosetta-${DebianVersions.lowerName
                                   debVersion}${BuildFlags.toLabelSegment
                                                  buildFlags}-docker-image"
                  }
                , ZkappTestTransaction = DockerImage.ReleaseSpec::{
                  , deps =
                      DebianVersions.dependsOnStep
                        debVersion
                        profile
                        buildFlags
                        step_dep_name
                  , service = "mina-zkapp-test-transaction"
                  , deb_codename = "${DebianVersions.lowerName debVersion}"
                  , deb_repo = DebianRepo.Type.Local
                  , step_key =
                      "zkapp-test-transaction-${DebianVersions.lowerName
                                                  debVersion}${Profiles.toLabelSegment
                                                                 profile}${BuildFlags.toLabelSegment
                                                                             buildFlags}-docker-image"
                  }
                , FunctionalTestSuite = DockerImage.ReleaseSpec::{
                  , deps =
                      DebianVersions.dependsOnStep
                        debVersion
                        profile
                        buildFlags
                        step_dep_name
                  , service = "mina-test-suite"
                  , deb_codename = "${DebianVersions.lowerName debVersion}"
                  , deb_repo = DebianRepo.Type.Local
                  , step_key =
                      "test-suite-${DebianVersions.lowerName
                                      debVersion}${Profiles.toLabelSegment
                                                     profile}-docker-image"
                  , network = "berkeley"
                  }
                }
                artifact

let MinaBuildSpec =
      { Type =
          { prefix : Text
          , artifacts : List Artifacts.Type
          , debVersion : DebianVersions.DebVersion
          , profile : Profiles.Type
          , buildFlags : BuildFlags.Type
          , toolchainSelectMode : Toolchain.SelectionMode
          , mode : PipelineMode.Type
          }
      , default =
          { prefix = "MinaArtifact"
          , artifacts = Artifacts.AllButTests
          , debVersion = DebianVersions.DebVersion.Bullseye
          , profile = Profiles.Type.Standard
          , buildFlags = BuildFlags.Type.None
          , toolchainSelectMode = Toolchain.SelectionMode.ByDebian
          , mode = PipelineMode.Type.PullRequest
          }
      }

let build_artifacts =
          \(spec : MinaBuildSpec.Type)
      ->  Command.build
            Command.Config::{
            , commands =
                  Toolchain.select
                    spec.toolchainSelectMode
                    spec.debVersion
                    (   [ "DUNE_PROFILE=${Profiles.duneProfile spec.profile}"
                        , "AWS_ACCESS_KEY_ID"
                        , "AWS_SECRET_ACCESS_KEY"
                        , "MINA_BRANCH=\$BUILDKITE_BRANCH"
                        , "MINA_COMMIT_SHA1=\$BUILDKITE_COMMIT"
                        , "MINA_DEB_CODENAME=${DebianVersions.lowerName
                                                 spec.debVersion}"
                        ]
                      # BuildFlags.buildEnvs spec.buildFlags
                    )
                    "./buildkite/scripts/build-release.sh ${Artifacts.toDebianNames
                                                              spec.artifacts}"
                # [ Cmd.run
                      "./buildkite/scripts/upload-deb-to-gs.sh ${DebianVersions.lowerName
                                                                   spec.debVersion}"
                  ]
            , label =
                "Build Mina for ${DebianVersions.capitalName
                                    spec.debVersion} ${Profiles.toSuffixUppercase
                                                         spec.profile} ${BuildFlags.toSuffixUppercase
                                                                           spec.buildFlags}"
            , key = "build-deb-pkg"
            , target = Size.XLarge
            , retries =
              [ Command.Retry::{
                , exit_status = Command.ExitStatus.Code +2
                , limit = Some 2
                }
              ]
            }
<<<<<<< HEAD

let publish_to_debian_repo =
          \(spec : MinaBuildSpec.Type)
      ->  Command.build
            Command.Config::{
            , commands =
                Toolchain.select
                  spec.toolchainSelectMode
                  spec.debVersion
                  [ "AWS_ACCESS_KEY_ID"
                  , "AWS_SECRET_ACCESS_KEY"
                  , "MINA_DEB_CODENAME=${DebianVersions.lowerName
                                           spec.debVersion}"
                  ]
                  "./buildkite/scripts/publish-deb.sh"
            , label =
                "Publish Mina for ${DebianVersions.capitalName
                                      spec.debVersion} ${Profiles.toSuffixUppercase
                                                           spec.profile}"
            , key = "publish-deb-pkg"
            , depends_on =
                DebianVersions.dependsOnStep
                  spec.debVersion
                  spec.profile
                  spec.buildFlags
                  "build"
            , target = Size.Small
            }

let pipeline
    : MinaBuildSpec.Type -> Pipeline.Config.Type
    =     \(spec : MinaBuildSpec.Type)
      ->  let steps =
                  [ Libp2p.step spec.debVersion spec.buildFlags
                  , build_artifacts spec
                  , publish_to_debian_repo spec
                  ]
                # List/map
                    Artifacts.Type
                    Command.Type
                    (     \(artifact : Artifacts.Type)
                      ->  DockerImage.generateStep
                            ( docker_step
                                artifact
                                spec.debVersion
                                spec.profile
                                spec.buildFlags
                            )
                    )
                    spec.artifacts

          in  Pipeline.Config::{
              , spec = JobSpec::{
                , dirtyWhen = DebianVersions.dirtyWhen spec.debVersion
                , path = "Release"
                , name =
                    "${spec.prefix}${DebianVersions.capitalName
                                       spec.debVersion}${Profiles.toSuffixUppercase
                                                           spec.profile}${BuildFlags.toSuffixUppercase
                                                                            spec.buildFlags}"
                , tags = [ PipelineTag.Type.Long, PipelineTag.Type.Release ]
                , mode = spec.mode
                }
              , steps = steps
              }
=======
        , Command.build Command.Config::{
            commands = [
                Cmd.runInDocker Cmd.Docker::{ 
                  image = "gcr.io/o1labs-192920/mina-daemon:\${BUILDKITE_COMMIT:0:7}-${DebianVersions.lowerName debVersion}-${network}"
                , extraEnv = [ "CONFIG_JSON_GZ_URL=\$CONFIG_JSON_GZ_URL",  "NETWORK_NAME=\$NETWORK_NAME", "PRECOMPUTED_BLOCK_GS_PREFIX=\$PRECOMPUTED_BLOCK_GS_PREFIX" ]
                -- an account with this balance seems present in many ledgers?
                } "curl \$CONFIG_JSON_GZ_URL > config.json.gz && gunzip config.json.gz && sed -e '0,/20.000001/{s/20.000001/20.01/}' -i config.json && ! (mina-verify-packaged-fork-config \$NETWORK_NAME config.json /workdir/verification {PRECOMPUTED_BLOCK_GS_PREFIX:-})"
            ]
            , label = "Assert corrupted packaged artifacts are unverifiable"
            , key = "assert-unverify-corrupted-packaged-artifacts"
            , target = Size.XLarge
            , depends_on = [{ name = pipelineName, key = "daemon-berkeley-${DebianVersions.lowerName debVersion}${Profiles.toLabelSegment profile}-docker-image" }]
            , `if` = None B/If
            }
        , Command.build Command.Config::{
            commands = [
                Cmd.runInDocker Cmd.Docker::{
                  image = "gcr.io/o1labs-192920/mina-daemon:\${BUILDKITE_COMMIT:0:7}-${DebianVersions.lowerName debVersion}-${network}"
                , extraEnv = [ "CONFIG_JSON_GZ_URL=\$CONFIG_JSON_GZ_URL",  "NETWORK_NAME=\$NETWORK_NAME", "PRECOMPUTED_BLOCK_GS_PREFIX=\$PRECOMPUTED_BLOCK_GS_PREFIX" ]
                } "curl \$CONFIG_JSON_GZ_URL > config.json.gz && gunzip config.json.gz && mina-verify-packaged-fork-config \$NETWORK_NAME config.json /workdir/verification \${PRECOMPUTED_BLOCK_GS_PREFIX:-}"
            ]
            , label = "Verify packaged artifacts"
            , key = "verify-packaged-artifacts"
            , target = Size.XLarge
            , depends_on = [{ name = pipelineName, key = "daemon-berkeley-${DebianVersions.lowerName debVersion}${Profiles.toLabelSegment profile}-docker-image" }]
            , `if` = None B/If
            }
        , DockerImage.generateStep
            DockerImage.ReleaseSpec::{
              deps =
              [ { name = pipelineName
                , key = generateLedgersJobKey
                }
              ]
            , service = "mina-archive"
            , network = network
            , deb_codename = "${DebianVersions.lowerName debVersion}"
            , deb_profile = "${Profiles.lowerName profile}"
            , step_key = "archive-${DebianVersions.lowerName debVersion}${Profiles.toLabelSegment profile}-docker-image"
            }
        , DockerImage.generateStep
            DockerImage.ReleaseSpec::{
              deps =
              [ { name = pipelineName
                , key = generateLedgersJobKey
                }
              ]
            , service = "mina-rosetta"
            , network = network
            , deb_codename = "${DebianVersions.lowerName debVersion}"
            -- , deb_profile = "${Profiles.lowerName profile}"
            , step_key = "rosetta-${DebianVersions.lowerName debVersion}${Profiles.toLabelSegment profile}-docker-image"
            }
        ]
      }


let MinaBuildSpec = {
  Type = {
    prefix: Text,
    artifacts: List Artifacts.Type,
    debVersion : DebianVersions.DebVersion,
    profile: Profiles.Type,
    networks: List Network.Type,
    toolchainSelectMode: Toolchain.SelectionMode,
    mode: PipelineMode.Type,
    tags: List PipelineTag.Type
  },
  default = {
    prefix = "MinaArtifact",
    artifacts = Artifacts.AllButTests,
    debVersion = DebianVersions.DebVersion.Bullseye,
    profile = Profiles.Type.Standard,
    networks = [ Network.Type.Berkeley ],
    toolchainSelectMode = Toolchain.SelectionMode.ByDebian,
    mode = PipelineMode.Type.PullRequest,
    tags = [ PipelineTag.Type.Long, PipelineTag.Type.Release ]
  }
}

let docker_step : Artifacts.Type -> DebianVersions.DebVersion -> List Network.Type -> Profiles.Type -> List DockerImage.ReleaseSpec.Type = 
  \(artifact : Artifacts.Type) ->
  \(debVersion : DebianVersions.DebVersion) ->
  \(networks : List Network.Type) ->
  \(profile : Profiles.Type) ->
  merge {
        Daemon = 
            Prelude.List.map
                  Network.Type
                  DockerImage.ReleaseSpec.Type
                  (\(n: Network.Type) -> 
                     DockerImage.ReleaseSpec::{
                      deps=DebianVersions.dependsOn debVersion profile,
                      service="mina-daemon",
                      network=Network.lowerName n,
                      deb_codename="${DebianVersions.lowerName debVersion}",
                      deb_profile="${Profiles.lowerName profile}",
                      step_key="daemon-${Network.lowerName n}-${DebianVersions.lowerName debVersion}${Profiles.toLabelSegment profile}-docker-image"
                    }
                  )
                  networks
          ,

        TestExecutive = 
          [DockerImage.ReleaseSpec::{
            deps=DebianVersions.dependsOn debVersion profile,
            service="mina-test-executive",
            deb_codename="${DebianVersions.lowerName debVersion}",
            step_key="test-executive-${DebianVersions.lowerName debVersion}-docker-image"
          }],

        BatchTxn = 
          [DockerImage.ReleaseSpec::{
            deps=DebianVersions.dependsOn debVersion profile,
            service="mina-batch-txn",
            network="berkeley",
            deb_codename="${DebianVersions.lowerName debVersion}",
            step_key="batch-txn-${DebianVersions.lowerName debVersion}-docker-image"
          }],

        Archive = 
          [DockerImage.ReleaseSpec::{
            deps=DebianVersions.dependsOn debVersion profile,
            service="mina-archive",
            deb_codename="${DebianVersions.lowerName debVersion}",
            deb_profile="${Profiles.lowerName profile}",
            step_key="archive-${DebianVersions.lowerName debVersion}${Profiles.toLabelSegment profile}-docker-image"
          }],

        ArchiveMigration = 
          [DockerImage.ReleaseSpec::{
            deps=DebianVersions.dependsOn debVersion profile,
            service="mina-archive-migration",
            deb_codename="${DebianVersions.lowerName debVersion}",
            deb_profile="${Profiles.lowerName profile}",
            step_key="archive-migration-${DebianVersions.lowerName debVersion}-docker-image"
          }],
          
        Rosetta = 
          [DockerImage.ReleaseSpec::{
            deps=DebianVersions.dependsOn debVersion profile,
            service="mina-rosetta",
            network="berkeley",
            deb_codename="${DebianVersions.lowerName debVersion}",
            step_key="rosetta-${DebianVersions.lowerName debVersion}-docker-image"
          }],

        ZkappTestTransaction = 
          [DockerImage.ReleaseSpec::{
            deps=DebianVersions.dependsOn debVersion profile,
            service="mina-zkapp-test-transaction",
            deb_codename="${DebianVersions.lowerName debVersion}",
            step_key="zkapp-test-transaction-${DebianVersions.lowerName debVersion}${Profiles.toLabelSegment profile}-docker-image"
          }],
        
        FunctionalTestSuite = 
          [DockerImage.ReleaseSpec::{
            deps=DebianVersions.dependsOn debVersion profile,
            service="mina-test-suite",
            deb_codename="${DebianVersions.lowerName debVersion}",
            step_key="test-suite-${DebianVersions.lowerName debVersion}${Profiles.toLabelSegment profile}-docker-image",
            network="berkeley"
          }]
      } artifact

let docker_commands : MinaBuildSpec.Type -> List Command.Type = 
        \(spec: MinaBuildSpec.Type) ->

       let docker_steps = List/map
              Artifacts.Type
              (List DockerImage.ReleaseSpec.Type)
              (\(artifact: Artifacts.Type) -> docker_step artifact spec.debVersion spec.networks spec.profile)
              spec.artifacts
      
      
      let flatten_docker_steps = 
           Prelude.List.fold
              (List DockerImage.ReleaseSpec.Type)
              docker_steps
              (List DockerImage.ReleaseSpec.Type)
              (\(x : List DockerImage.ReleaseSpec.Type) → \(y : List DockerImage.ReleaseSpec.Type) →  x # y)
              ([] : List DockerImage.ReleaseSpec.Type)
      in 

      (List/map
            DockerImage.ReleaseSpec.Type
            Command.Type
            (\(s: DockerImage.ReleaseSpec.Type) -> DockerImage.generateStep s)
            flatten_docker_steps)


let pipeline : MinaBuildSpec.Type -> Pipeline.Config.Type = 
  \(spec: MinaBuildSpec.Type) ->
    let steps = [
        Libp2p.step spec.debVersion,
        Command.build
          Command.Config::{
            commands = Toolchain.select spec.toolchainSelectMode spec.debVersion ([
              "DUNE_PROFILE=${Profiles.duneProfile spec.profile}",
              "AWS_ACCESS_KEY_ID",
              "AWS_SECRET_ACCESS_KEY",
              "MINA_BRANCH=$BUILDKITE_BRANCH",
              "MINA_COMMIT_SHA1=$BUILDKITE_COMMIT",
              "MINA_DEB_CODENAME=${DebianVersions.lowerName spec.debVersion}",
              Network.foldMinaBuildMainnetEnv spec.networks
            ]) "./buildkite/scripts/build-release.sh ${Artifacts.toDebianNames spec.artifacts spec.networks}",
            label = "Build Mina for ${DebianVersions.capitalName spec.debVersion} ${Profiles.toSuffixUppercase spec.profile}",
            key = "build-deb-pkg",
            target = Size.XLarge,
            retries = [
              Command.Retry::{
                exit_status = Command.ExitStatus.Code +2,
                limit = Some 2
              } ] -- libp2p error
          }
      ]
    
    in 
    
    Pipeline.Config::{
      spec =
        JobSpec::{
          dirtyWhen = DebianVersions.dirtyWhen spec.debVersion,
          path = "Release",
          name = "${spec.prefix}${DebianVersions.capitalName spec.debVersion}${Profiles.toSuffixUppercase spec.profile}",
          tags = spec.tags,
          mode = spec.mode
        },
      steps = steps # docker_commands spec
    }
>>>>>>> 2e2fe2f4

in  { pipeline = pipeline, MinaBuildSpec = MinaBuildSpec }<|MERGE_RESOLUTION|>--- conflicted
+++ resolved
@@ -25,163 +25,14 @@
 let DebianRepo = ../Constants/DebianRepo.dhall
 
 let Profiles = ../Constants/Profiles.dhall
-<<<<<<< HEAD
+
+let Network = ../Constants/Network.dhall
 
 let BuildFlags = ../Constants/BuildFlags.dhall
-=======
+
 let Artifacts = ../Constants/Artifacts.dhall
+
 let Toolchain = ../Constants/Toolchain.dhall
-let Network = ../Constants/Network.dhall
->>>>>>> 2e2fe2f4
-
-let Artifacts = ../Constants/Artifacts.dhall
-
-let Toolchain = ../Constants/Toolchain.dhall
-
-let docker_step
-    :     Artifacts.Type
-      ->  DebianVersions.DebVersion
-      ->  Profiles.Type
-      ->  BuildFlags.Type
-      ->  DockerImage.ReleaseSpec.Type
-    =     \(artifact : Artifacts.Type)
-      ->  \(debVersion : DebianVersions.DebVersion)
-      ->  \(profile : Profiles.Type)
-      ->  \(buildFlags : BuildFlags.Type)
-      ->  let step_dep_name = "build"
-
-          in  merge
-                { Daemon = DockerImage.ReleaseSpec::{
-                  , deps =
-                      DebianVersions.dependsOnStep
-                        debVersion
-                        profile
-                        buildFlags
-                        step_dep_name
-                  , service = "mina-daemon"
-                  , network = "berkeley"
-                  , deb_codename = "${DebianVersions.lowerName debVersion}"
-                  , deb_profile = profile
-                  , build_flags = buildFlags
-                  , deb_repo = DebianRepo.Type.Local
-                  , step_key =
-                      "daemon-berkeley-${DebianVersions.lowerName
-                                           debVersion}${Profiles.toLabelSegment
-                                                          profile}${BuildFlags.toLabelSegment
-                                                                      buildFlags}-docker-image"
-                  }
-                , TestExecutive = DockerImage.ReleaseSpec::{
-                  , deps =
-                      DebianVersions.dependsOnStep
-                        debVersion
-                        profile
-                        buildFlags
-                        step_dep_name
-                  , service = "mina-test-executive"
-                  , deb_codename = "${DebianVersions.lowerName debVersion}"
-                  , deb_repo = DebianRepo.Type.Local
-                  , step_key =
-                      "test-executive-${DebianVersions.lowerName
-                                          debVersion}-docker-image"
-                  }
-                , BatchTxn = DockerImage.ReleaseSpec::{
-                  , deps =
-                      DebianVersions.dependsOnStep
-                        debVersion
-                        profile
-                        buildFlags
-                        step_dep_name
-                  , service = "mina-batch-txn"
-                  , network = "berkeley"
-                  , deb_codename = "${DebianVersions.lowerName debVersion}"
-                  , deb_repo = DebianRepo.Type.Local
-                  , step_key =
-                      "batch-txn-${DebianVersions.lowerName
-                                     debVersion}-docker-image"
-                  }
-                , Archive = DockerImage.ReleaseSpec::{
-                  , deps =
-                      DebianVersions.dependsOnStep
-                        debVersion
-                        profile
-                        buildFlags
-                        step_dep_name
-                  , service = "mina-archive"
-                  , deb_codename = "${DebianVersions.lowerName debVersion}"
-                  , deb_profile = profile
-                  , build_flags = buildFlags
-                  , deb_repo = DebianRepo.Type.Local
-                  , step_key =
-                      "archive-${DebianVersions.lowerName
-                                   debVersion}${Profiles.toLabelSegment
-                                                  profile}${BuildFlags.toLabelSegment
-                                                              buildFlags}-docker-image"
-                  }
-                , ArchiveMigration = DockerImage.ReleaseSpec::{
-                  , deps =
-                      DebianVersions.dependsOnStep
-                        debVersion
-                        profile
-                        buildFlags
-                        step_dep_name
-                  , service = "mina-archive-migration"
-                  , deb_codename = "${DebianVersions.lowerName debVersion}"
-                  , deb_profile = profile
-                  , deb_repo = DebianRepo.Type.Local
-                  , step_key =
-                      "archive-migration-${DebianVersions.lowerName
-                                             debVersion}-docker-image"
-                  }
-                , Rosetta = DockerImage.ReleaseSpec::{
-                  , deps =
-                      DebianVersions.dependsOnStep
-                        debVersion
-                        profile
-                        buildFlags
-                        step_dep_name
-                  , service = "mina-rosetta"
-                  , network = "berkeley"
-                  , deb_codename = "${DebianVersions.lowerName debVersion}"
-                  , deb_repo = DebianRepo.Type.Local
-                  , step_key =
-                      "rosetta-${DebianVersions.lowerName
-                                   debVersion}${BuildFlags.toLabelSegment
-                                                  buildFlags}-docker-image"
-                  }
-                , ZkappTestTransaction = DockerImage.ReleaseSpec::{
-                  , deps =
-                      DebianVersions.dependsOnStep
-                        debVersion
-                        profile
-                        buildFlags
-                        step_dep_name
-                  , service = "mina-zkapp-test-transaction"
-                  , deb_codename = "${DebianVersions.lowerName debVersion}"
-                  , deb_repo = DebianRepo.Type.Local
-                  , step_key =
-                      "zkapp-test-transaction-${DebianVersions.lowerName
-                                                  debVersion}${Profiles.toLabelSegment
-                                                                 profile}${BuildFlags.toLabelSegment
-                                                                             buildFlags}-docker-image"
-                  }
-                , FunctionalTestSuite = DockerImage.ReleaseSpec::{
-                  , deps =
-                      DebianVersions.dependsOnStep
-                        debVersion
-                        profile
-                        buildFlags
-                        step_dep_name
-                  , service = "mina-test-suite"
-                  , deb_codename = "${DebianVersions.lowerName debVersion}"
-                  , deb_repo = DebianRepo.Type.Local
-                  , step_key =
-                      "test-suite-${DebianVersions.lowerName
-                                      debVersion}${Profiles.toLabelSegment
-                                                     profile}-docker-image"
-                  , network = "berkeley"
-                  }
-                }
-                artifact
 
 let MinaBuildSpec =
       { Type =
@@ -189,9 +40,11 @@
           , artifacts : List Artifacts.Type
           , debVersion : DebianVersions.DebVersion
           , profile : Profiles.Type
+          , networks : List Network.Type
           , buildFlags : BuildFlags.Type
           , toolchainSelectMode : Toolchain.SelectionMode
           , mode : PipelineMode.Type
+          , tags : List PipelineTag.Type
           }
       , default =
           { prefix = "MinaArtifact"
@@ -199,13 +52,16 @@
           , debVersion = DebianVersions.DebVersion.Bullseye
           , profile = Profiles.Type.Standard
           , buildFlags = BuildFlags.Type.None
+          , networks = [ Network.Type.Berkeley ]
           , toolchainSelectMode = Toolchain.SelectionMode.ByDebian
           , mode = PipelineMode.Type.PullRequest
+          , tags = [ PipelineTag.Type.Long, PipelineTag.Type.Release ]
           }
       }
 
-let build_artifacts =
-          \(spec : MinaBuildSpec.Type)
+let build_artifacts
+    : MinaBuildSpec.Type -> Command.Type
+    =     \(spec : MinaBuildSpec.Type)
       ->  Command.build
             Command.Config::{
             , commands =
@@ -219,11 +75,13 @@
                         , "MINA_COMMIT_SHA1=\$BUILDKITE_COMMIT"
                         , "MINA_DEB_CODENAME=${DebianVersions.lowerName
                                                  spec.debVersion}"
+                        , Network.foldMinaBuildMainnetEnv spec.networks
                         ]
                       # BuildFlags.buildEnvs spec.buildFlags
                     )
                     "./buildkite/scripts/build-release.sh ${Artifacts.toDebianNames
-                                                              spec.artifacts}"
+                                                              spec.artifacts
+                                                              spec.networks}"
                 # [ Cmd.run
                       "./buildkite/scripts/upload-deb-to-gs.sh ${DebianVersions.lowerName
                                                                    spec.debVersion}"
@@ -242,57 +100,202 @@
                 }
               ]
             }
-<<<<<<< HEAD
-
-let publish_to_debian_repo =
-          \(spec : MinaBuildSpec.Type)
-      ->  Command.build
-            Command.Config::{
-            , commands =
-                Toolchain.select
-                  spec.toolchainSelectMode
-                  spec.debVersion
-                  [ "AWS_ACCESS_KEY_ID"
-                  , "AWS_SECRET_ACCESS_KEY"
-                  , "MINA_DEB_CODENAME=${DebianVersions.lowerName
-                                           spec.debVersion}"
-                  ]
-                  "./buildkite/scripts/publish-deb.sh"
-            , label =
-                "Publish Mina for ${DebianVersions.capitalName
-                                      spec.debVersion} ${Profiles.toSuffixUppercase
-                                                           spec.profile}"
-            , key = "publish-deb-pkg"
-            , depends_on =
+
+let docker_step
+    :     Artifacts.Type
+      ->  DebianVersions.DebVersion
+      ->  List Network.Type
+      ->  Profiles.Type
+      ->  BuildFlags.Type
+      ->  List DockerImage.ReleaseSpec.Type
+    =     \(artifact : Artifacts.Type)
+      ->  \(debVersion : DebianVersions.DebVersion)
+      ->  \(networks : List Network.Type)
+      ->  \(profile : Profiles.Type)
+      ->  \(buildFlags : BuildFlags.Type)
+      ->  let step_dep_name = "build"
+
+          let deps =
                 DebianVersions.dependsOnStep
-                  spec.debVersion
-                  spec.profile
-                  spec.buildFlags
-                  "build"
-            , target = Size.Small
-            }
+                  debVersion
+                  profile
+                  buildFlags
+                  step_dep_name
+
+          in  merge
+                { Daemon =
+                    Prelude.List.map
+                      Network.Type
+                      DockerImage.ReleaseSpec.Type
+                      (     \(n : Network.Type)
+                        ->  DockerImage.ReleaseSpec::{
+                            , deps = deps
+                            , service = "mina-daemon"
+                            , network = Network.lowerName n
+                            , deb_codename =
+                                "${DebianVersions.lowerName debVersion}"
+                            , deb_profile = profile
+                            , build_flags = buildFlags
+                            , deb_repo = DebianRepo.Type.Local
+                            , step_key =
+                                "daemon-${Network.lowerName
+                                            n}-${DebianVersions.lowerName
+                                                   debVersion}${Profiles.toLabelSegment
+                                                                  profile}${BuildFlags.toLabelSegment
+                                                                              buildFlags}--docker-image"
+                            }
+                      )
+                      networks
+                , TestExecutive =
+                  [ DockerImage.ReleaseSpec::{
+                    , deps = deps
+                    , service = "mina-test-executive"
+                    , deb_codename = "${DebianVersions.lowerName debVersion}"
+                    , deb_profile = profile
+                    , build_flags = buildFlags
+                    , deb_repo = DebianRepo.Type.Local
+                    , step_key =
+                        "test-executive-${DebianVersions.lowerName
+                                            debVersion}${BuildFlags.toLabelSegment
+                                                           buildFlags}--docker-image"
+                    }
+                  ]
+                , BatchTxn =
+                  [ DockerImage.ReleaseSpec::{
+                    , deps = deps
+                    , service = "mina-batch-txn"
+                    , network = "berkeley"
+                    , deb_codename = "${DebianVersions.lowerName debVersion}"
+                    , deb_profile = profile
+                    , build_flags = buildFlags
+                    , deb_repo = DebianRepo.Type.Local
+                    , step_key =
+                        "batch-txn-${DebianVersions.lowerName
+                                       debVersion}${BuildFlags.toLabelSegment
+                                                      buildFlags}--docker-image"
+                    }
+                  ]
+                , Archive =
+                  [ DockerImage.ReleaseSpec::{
+                    , deps = deps
+                    , service = "mina-archive"
+                    , deb_codename = "${DebianVersions.lowerName debVersion}"
+                    , deb_profile = profile
+                    , build_flags = buildFlags
+                    , deb_repo = DebianRepo.Type.Local
+                    , step_key =
+                        "archive-${DebianVersions.lowerName
+                                     debVersion}${Profiles.toLabelSegment
+                                                    profile}${BuildFlags.toLabelSegment
+                                                                buildFlags}--docker-image"
+                    }
+                  ]
+                , ArchiveMigration =
+                  [ DockerImage.ReleaseSpec::{
+                    , deps = deps
+                    , service = "mina-archive-migration"
+                    , deb_codename = "${DebianVersions.lowerName debVersion}"
+                    , build_flags = buildFlags
+                    , deb_repo = DebianRepo.Type.Local
+                    , deb_profile = profile
+                    , step_key =
+                        "archive-migration-${DebianVersions.lowerName
+                                               debVersion}${BuildFlags.toLabelSegment
+                                                              buildFlags}--docker-image"
+                    }
+                  ]
+                , Rosetta =
+                  [ DockerImage.ReleaseSpec::{
+                    , deps = deps
+                    , service = "mina-rosetta"
+                    , network = "berkeley"
+                    , build_flags = buildFlags
+                    , deb_repo = DebianRepo.Type.Local
+                    , deb_profile = profile
+                    , deb_codename = "${DebianVersions.lowerName debVersion}"
+                    , step_key =
+                        "rosetta-${DebianVersions.lowerName
+                                     debVersion}${BuildFlags.toLabelSegment
+                                                    buildFlags}--docker-image"
+                    }
+                  ]
+                , ZkappTestTransaction =
+                  [ DockerImage.ReleaseSpec::{
+                    , deps = deps
+                    , service = "mina-zkapp-test-transaction"
+                    , build_flags = buildFlags
+                    , deb_repo = DebianRepo.Type.Local
+                    , deb_profile = profile
+                    , deb_codename = "${DebianVersions.lowerName debVersion}"
+                    , step_key =
+                        "zkapp-test-transaction-${DebianVersions.lowerName
+                                                    debVersion}${Profiles.toLabelSegment
+                                                                   profile}${BuildFlags.toLabelSegment
+                                                                               buildFlags}--docker-image"
+                    }
+                  ]
+                , FunctionalTestSuite =
+                  [ DockerImage.ReleaseSpec::{
+                    , deps = deps
+                    , service = "mina-test-suite"
+                    , deb_codename = "${DebianVersions.lowerName debVersion}"
+                    , build_flags = buildFlags
+                    , deb_repo = DebianRepo.Type.Local
+                    , deb_profile = profile
+                    , step_key =
+                        "test-suite-${DebianVersions.lowerName
+                                        debVersion}${Profiles.toLabelSegment
+                                                       profile}${BuildFlags.toLabelSegment
+                                                                   buildFlags}--docker-image"
+                    , network = "berkeley"
+                    }
+                  ]
+                }
+                artifact
+
+let docker_commands
+    : MinaBuildSpec.Type -> List Command.Type
+    =     \(spec : MinaBuildSpec.Type)
+      ->  let docker_steps =
+                List/map
+                  Artifacts.Type
+                  (List DockerImage.ReleaseSpec.Type)
+                  (     \(artifact : Artifacts.Type)
+                    ->  docker_step
+                          artifact
+                          spec.debVersion
+                          spec.networks
+                          spec.profile
+                          spec.buildFlags
+                  )
+                  spec.artifacts
+
+          let flatten_docker_steps =
+                Prelude.List.fold
+                  (List DockerImage.ReleaseSpec.Type)
+                  docker_steps
+                  (List DockerImage.ReleaseSpec.Type)
+                  (     \(x : List DockerImage.ReleaseSpec.Type)
+                    ->  \(y : List DockerImage.ReleaseSpec.Type)
+                    ->  x # y
+                  )
+                  ([] : List DockerImage.ReleaseSpec.Type)
+
+          in  List/map
+                DockerImage.ReleaseSpec.Type
+                Command.Type
+                (     \(s : DockerImage.ReleaseSpec.Type)
+                  ->  DockerImage.generateStep s
+                )
+                flatten_docker_steps
 
 let pipeline
     : MinaBuildSpec.Type -> Pipeline.Config.Type
     =     \(spec : MinaBuildSpec.Type)
       ->  let steps =
-                  [ Libp2p.step spec.debVersion spec.buildFlags
-                  , build_artifacts spec
-                  , publish_to_debian_repo spec
-                  ]
-                # List/map
-                    Artifacts.Type
-                    Command.Type
-                    (     \(artifact : Artifacts.Type)
-                      ->  DockerImage.generateStep
-                            ( docker_step
-                                artifact
-                                spec.debVersion
-                                spec.profile
-                                spec.buildFlags
-                            )
-                    )
-                    spec.artifacts
+                [ Libp2p.step spec.debVersion spec.buildFlags
+                , build_artifacts spec
+                ]
 
           in  Pipeline.Config::{
               , spec = JobSpec::{
@@ -303,242 +306,10 @@
                                        spec.debVersion}${Profiles.toSuffixUppercase
                                                            spec.profile}${BuildFlags.toSuffixUppercase
                                                                             spec.buildFlags}"
-                , tags = [ PipelineTag.Type.Long, PipelineTag.Type.Release ]
+                , tags = spec.tags
                 , mode = spec.mode
                 }
-              , steps = steps
+              , steps = steps # docker_commands spec
               }
-=======
-        , Command.build Command.Config::{
-            commands = [
-                Cmd.runInDocker Cmd.Docker::{ 
-                  image = "gcr.io/o1labs-192920/mina-daemon:\${BUILDKITE_COMMIT:0:7}-${DebianVersions.lowerName debVersion}-${network}"
-                , extraEnv = [ "CONFIG_JSON_GZ_URL=\$CONFIG_JSON_GZ_URL",  "NETWORK_NAME=\$NETWORK_NAME", "PRECOMPUTED_BLOCK_GS_PREFIX=\$PRECOMPUTED_BLOCK_GS_PREFIX" ]
-                -- an account with this balance seems present in many ledgers?
-                } "curl \$CONFIG_JSON_GZ_URL > config.json.gz && gunzip config.json.gz && sed -e '0,/20.000001/{s/20.000001/20.01/}' -i config.json && ! (mina-verify-packaged-fork-config \$NETWORK_NAME config.json /workdir/verification {PRECOMPUTED_BLOCK_GS_PREFIX:-})"
-            ]
-            , label = "Assert corrupted packaged artifacts are unverifiable"
-            , key = "assert-unverify-corrupted-packaged-artifacts"
-            , target = Size.XLarge
-            , depends_on = [{ name = pipelineName, key = "daemon-berkeley-${DebianVersions.lowerName debVersion}${Profiles.toLabelSegment profile}-docker-image" }]
-            , `if` = None B/If
-            }
-        , Command.build Command.Config::{
-            commands = [
-                Cmd.runInDocker Cmd.Docker::{
-                  image = "gcr.io/o1labs-192920/mina-daemon:\${BUILDKITE_COMMIT:0:7}-${DebianVersions.lowerName debVersion}-${network}"
-                , extraEnv = [ "CONFIG_JSON_GZ_URL=\$CONFIG_JSON_GZ_URL",  "NETWORK_NAME=\$NETWORK_NAME", "PRECOMPUTED_BLOCK_GS_PREFIX=\$PRECOMPUTED_BLOCK_GS_PREFIX" ]
-                } "curl \$CONFIG_JSON_GZ_URL > config.json.gz && gunzip config.json.gz && mina-verify-packaged-fork-config \$NETWORK_NAME config.json /workdir/verification \${PRECOMPUTED_BLOCK_GS_PREFIX:-}"
-            ]
-            , label = "Verify packaged artifacts"
-            , key = "verify-packaged-artifacts"
-            , target = Size.XLarge
-            , depends_on = [{ name = pipelineName, key = "daemon-berkeley-${DebianVersions.lowerName debVersion}${Profiles.toLabelSegment profile}-docker-image" }]
-            , `if` = None B/If
-            }
-        , DockerImage.generateStep
-            DockerImage.ReleaseSpec::{
-              deps =
-              [ { name = pipelineName
-                , key = generateLedgersJobKey
-                }
-              ]
-            , service = "mina-archive"
-            , network = network
-            , deb_codename = "${DebianVersions.lowerName debVersion}"
-            , deb_profile = "${Profiles.lowerName profile}"
-            , step_key = "archive-${DebianVersions.lowerName debVersion}${Profiles.toLabelSegment profile}-docker-image"
-            }
-        , DockerImage.generateStep
-            DockerImage.ReleaseSpec::{
-              deps =
-              [ { name = pipelineName
-                , key = generateLedgersJobKey
-                }
-              ]
-            , service = "mina-rosetta"
-            , network = network
-            , deb_codename = "${DebianVersions.lowerName debVersion}"
-            -- , deb_profile = "${Profiles.lowerName profile}"
-            , step_key = "rosetta-${DebianVersions.lowerName debVersion}${Profiles.toLabelSegment profile}-docker-image"
-            }
-        ]
-      }
-
-
-let MinaBuildSpec = {
-  Type = {
-    prefix: Text,
-    artifacts: List Artifacts.Type,
-    debVersion : DebianVersions.DebVersion,
-    profile: Profiles.Type,
-    networks: List Network.Type,
-    toolchainSelectMode: Toolchain.SelectionMode,
-    mode: PipelineMode.Type,
-    tags: List PipelineTag.Type
-  },
-  default = {
-    prefix = "MinaArtifact",
-    artifacts = Artifacts.AllButTests,
-    debVersion = DebianVersions.DebVersion.Bullseye,
-    profile = Profiles.Type.Standard,
-    networks = [ Network.Type.Berkeley ],
-    toolchainSelectMode = Toolchain.SelectionMode.ByDebian,
-    mode = PipelineMode.Type.PullRequest,
-    tags = [ PipelineTag.Type.Long, PipelineTag.Type.Release ]
-  }
-}
-
-let docker_step : Artifacts.Type -> DebianVersions.DebVersion -> List Network.Type -> Profiles.Type -> List DockerImage.ReleaseSpec.Type = 
-  \(artifact : Artifacts.Type) ->
-  \(debVersion : DebianVersions.DebVersion) ->
-  \(networks : List Network.Type) ->
-  \(profile : Profiles.Type) ->
-  merge {
-        Daemon = 
-            Prelude.List.map
-                  Network.Type
-                  DockerImage.ReleaseSpec.Type
-                  (\(n: Network.Type) -> 
-                     DockerImage.ReleaseSpec::{
-                      deps=DebianVersions.dependsOn debVersion profile,
-                      service="mina-daemon",
-                      network=Network.lowerName n,
-                      deb_codename="${DebianVersions.lowerName debVersion}",
-                      deb_profile="${Profiles.lowerName profile}",
-                      step_key="daemon-${Network.lowerName n}-${DebianVersions.lowerName debVersion}${Profiles.toLabelSegment profile}-docker-image"
-                    }
-                  )
-                  networks
-          ,
-
-        TestExecutive = 
-          [DockerImage.ReleaseSpec::{
-            deps=DebianVersions.dependsOn debVersion profile,
-            service="mina-test-executive",
-            deb_codename="${DebianVersions.lowerName debVersion}",
-            step_key="test-executive-${DebianVersions.lowerName debVersion}-docker-image"
-          }],
-
-        BatchTxn = 
-          [DockerImage.ReleaseSpec::{
-            deps=DebianVersions.dependsOn debVersion profile,
-            service="mina-batch-txn",
-            network="berkeley",
-            deb_codename="${DebianVersions.lowerName debVersion}",
-            step_key="batch-txn-${DebianVersions.lowerName debVersion}-docker-image"
-          }],
-
-        Archive = 
-          [DockerImage.ReleaseSpec::{
-            deps=DebianVersions.dependsOn debVersion profile,
-            service="mina-archive",
-            deb_codename="${DebianVersions.lowerName debVersion}",
-            deb_profile="${Profiles.lowerName profile}",
-            step_key="archive-${DebianVersions.lowerName debVersion}${Profiles.toLabelSegment profile}-docker-image"
-          }],
-
-        ArchiveMigration = 
-          [DockerImage.ReleaseSpec::{
-            deps=DebianVersions.dependsOn debVersion profile,
-            service="mina-archive-migration",
-            deb_codename="${DebianVersions.lowerName debVersion}",
-            deb_profile="${Profiles.lowerName profile}",
-            step_key="archive-migration-${DebianVersions.lowerName debVersion}-docker-image"
-          }],
-          
-        Rosetta = 
-          [DockerImage.ReleaseSpec::{
-            deps=DebianVersions.dependsOn debVersion profile,
-            service="mina-rosetta",
-            network="berkeley",
-            deb_codename="${DebianVersions.lowerName debVersion}",
-            step_key="rosetta-${DebianVersions.lowerName debVersion}-docker-image"
-          }],
-
-        ZkappTestTransaction = 
-          [DockerImage.ReleaseSpec::{
-            deps=DebianVersions.dependsOn debVersion profile,
-            service="mina-zkapp-test-transaction",
-            deb_codename="${DebianVersions.lowerName debVersion}",
-            step_key="zkapp-test-transaction-${DebianVersions.lowerName debVersion}${Profiles.toLabelSegment profile}-docker-image"
-          }],
-        
-        FunctionalTestSuite = 
-          [DockerImage.ReleaseSpec::{
-            deps=DebianVersions.dependsOn debVersion profile,
-            service="mina-test-suite",
-            deb_codename="${DebianVersions.lowerName debVersion}",
-            step_key="test-suite-${DebianVersions.lowerName debVersion}${Profiles.toLabelSegment profile}-docker-image",
-            network="berkeley"
-          }]
-      } artifact
-
-let docker_commands : MinaBuildSpec.Type -> List Command.Type = 
-        \(spec: MinaBuildSpec.Type) ->
-
-       let docker_steps = List/map
-              Artifacts.Type
-              (List DockerImage.ReleaseSpec.Type)
-              (\(artifact: Artifacts.Type) -> docker_step artifact spec.debVersion spec.networks spec.profile)
-              spec.artifacts
-      
-      
-      let flatten_docker_steps = 
-           Prelude.List.fold
-              (List DockerImage.ReleaseSpec.Type)
-              docker_steps
-              (List DockerImage.ReleaseSpec.Type)
-              (\(x : List DockerImage.ReleaseSpec.Type) → \(y : List DockerImage.ReleaseSpec.Type) →  x # y)
-              ([] : List DockerImage.ReleaseSpec.Type)
-      in 
-
-      (List/map
-            DockerImage.ReleaseSpec.Type
-            Command.Type
-            (\(s: DockerImage.ReleaseSpec.Type) -> DockerImage.generateStep s)
-            flatten_docker_steps)
-
-
-let pipeline : MinaBuildSpec.Type -> Pipeline.Config.Type = 
-  \(spec: MinaBuildSpec.Type) ->
-    let steps = [
-        Libp2p.step spec.debVersion,
-        Command.build
-          Command.Config::{
-            commands = Toolchain.select spec.toolchainSelectMode spec.debVersion ([
-              "DUNE_PROFILE=${Profiles.duneProfile spec.profile}",
-              "AWS_ACCESS_KEY_ID",
-              "AWS_SECRET_ACCESS_KEY",
-              "MINA_BRANCH=$BUILDKITE_BRANCH",
-              "MINA_COMMIT_SHA1=$BUILDKITE_COMMIT",
-              "MINA_DEB_CODENAME=${DebianVersions.lowerName spec.debVersion}",
-              Network.foldMinaBuildMainnetEnv spec.networks
-            ]) "./buildkite/scripts/build-release.sh ${Artifacts.toDebianNames spec.artifacts spec.networks}",
-            label = "Build Mina for ${DebianVersions.capitalName spec.debVersion} ${Profiles.toSuffixUppercase spec.profile}",
-            key = "build-deb-pkg",
-            target = Size.XLarge,
-            retries = [
-              Command.Retry::{
-                exit_status = Command.ExitStatus.Code +2,
-                limit = Some 2
-              } ] -- libp2p error
-          }
-      ]
-    
-    in 
-    
-    Pipeline.Config::{
-      spec =
-        JobSpec::{
-          dirtyWhen = DebianVersions.dirtyWhen spec.debVersion,
-          path = "Release",
-          name = "${spec.prefix}${DebianVersions.capitalName spec.debVersion}${Profiles.toSuffixUppercase spec.profile}",
-          tags = spec.tags,
-          mode = spec.mode
-        },
-      steps = steps # docker_commands spec
-    }
->>>>>>> 2e2fe2f4
 
 in  { pipeline = pipeline, MinaBuildSpec = MinaBuildSpec }