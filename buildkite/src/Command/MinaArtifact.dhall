let B = ../External/Buildkite.dhall

let B/If = B.definitions/commandStep/properties/if/Type

let Prelude = ../External/Prelude.dhall

let List/map = Prelude.List.map

let Optional/default = Prelude.Optional.default

let Command = ./Base.dhall

let Cmd = ../Lib/Cmds.dhall

let Pipeline = ../Pipeline/Dsl.dhall

let PipelineTag = ../Pipeline/Tag.dhall

let PipelineScope = ../Pipeline/Scope.dhall

let JobSpec = ../Pipeline/JobSpec.dhall

let Size = ./Size.dhall

let DockerImage = ./DockerImage.dhall

let DebianVersions = ../Constants/DebianVersions.dhall

let DockerVersion = ../Constants/DockerVersions.dhall

let DebianRepo = ../Constants/DebianRepo.dhall

let DockerPublish = ../Constants/DockerPublish.dhall

let DebianChannel = ../Constants/DebianChannel.dhall

let Profiles = ../Constants/Profiles.dhall

let Network = ../Constants/Network.dhall

let BuildFlags = ../Constants/BuildFlags.dhall

let Artifacts = ../Constants/Artifacts.dhall

let Toolchain = ../Constants/Toolchain.dhall

let MinaBuildSpec =
      { Type =
          { prefix : Text
          , artifacts : List Artifacts.Type
          , debVersion : DebianVersions.DebVersion
          , profile : Profiles.Type
          , network : Network.Type
          , buildFlags : BuildFlags.Type
          , toolchainSelectMode : Toolchain.SelectionMode
<<<<<<< HEAD
=======
          , extraBuildEnvs : List Text
>>>>>>> 15caeeec
          , scope : List PipelineScope.Type
          , tags : List PipelineTag.Type
          , channel : DebianChannel.Type
          , debianRepo : DebianRepo.Type
          , buildScript : Text
          , deb_legacy_version : Text
          , suffix : Optional Text
          , if : Optional B/If
          }
      , default =
          { prefix = "MinaArtifact"
          , artifacts = Artifacts.AllButTests
          , buildScript = "./buildkite/scripts/build-release.sh"
          , debVersion = DebianVersions.DebVersion.Bullseye
          , profile = Profiles.Type.Devnet
          , buildFlags = BuildFlags.Type.None
          , network = Network.Type.Berkeley
          , toolchainSelectMode = Toolchain.SelectionMode.ByDebian
          , tags = [ PipelineTag.Type.Long, PipelineTag.Type.Release ]
          , scope = PipelineScope.Full
          , channel = DebianChannel.Type.Unstable
          , debianRepo = DebianRepo.Type.Unstable
          , extraBuildEnvs = [] : List Text
          , suffix = None Text
          , deb_legacy_version = "3.1.1-alpha1-compatible-14a8b92"
          , if = None B/If
          }
      }

let labelSuffix
    : MinaBuildSpec.Type -> Text
    =     \(spec : MinaBuildSpec.Type)
      ->  "${DebianVersions.capitalName
               spec.debVersion} ${Network.capitalName
                                    spec.network} ${Profiles.toSuffixUppercase
                                                      spec.profile} ${BuildFlags.toSuffixUppercase
                                                                        spec.buildFlags}"

let nameSuffix
    : MinaBuildSpec.Type -> Text
    =     \(spec : MinaBuildSpec.Type)
      ->  "${DebianVersions.capitalName
               spec.debVersion}${Network.capitalName
                                   spec.network}${Profiles.toSuffixUppercase
                                                    spec.profile}${BuildFlags.toSuffixUppercase
                                                                     spec.buildFlags}"

let build_artifacts
    : MinaBuildSpec.Type -> Command.Type
    =     \(spec : MinaBuildSpec.Type)
      ->  Command.build
            Command.Config::{
            , commands =
                  Toolchain.select
                    spec.toolchainSelectMode
                    spec.debVersion
                    (   [ "DUNE_PROFILE=${Profiles.duneProfile spec.profile}"
                        , "AWS_ACCESS_KEY_ID"
                        , "AWS_SECRET_ACCESS_KEY"
                        , "MINA_BRANCH=\$BUILDKITE_BRANCH"
                        , "MINA_COMMIT_SHA1=\$BUILDKITE_COMMIT"
                        , "MINA_DEB_CODENAME=${DebianVersions.lowerName
                                                 spec.debVersion}"
                        , Network.buildMainnetEnv spec.network
                        ]
                      # BuildFlags.buildEnvs spec.buildFlags
                      # spec.extraBuildEnvs
                    )
                    "${spec.buildScript} ${Artifacts.toDebianNames
                                             spec.artifacts
                                             spec.network}"
                # [ Cmd.run
                      "./buildkite/scripts/debian/write_to_cache.sh ${DebianVersions.lowerName
                                                                        spec.debVersion}"
                  ]
            , label = "Debian: Build ${labelSuffix spec}"
            , key = "build-deb-pkg${Optional/default Text "" spec.suffix}"
            , target = Size.XLarge
            , if = spec.if
            , retries =
              [ Command.Retry::{
                , exit_status = Command.ExitStatus.Code +2
                , limit = Some 2
                }
              ]
            }

let docker_step
    : Artifacts.Type -> MinaBuildSpec.Type -> List DockerImage.ReleaseSpec.Type
    =     \(artifact : Artifacts.Type)
      ->  \(spec : MinaBuildSpec.Type)
      ->  let step_dep_name = "build"

          let deps =
                DebianVersions.dependsOn
                  DebianVersions.DepsSpec::{
                  , deb_version = spec.debVersion
                  , network = spec.network
                  , profile = spec.profile
                  , build_flag = spec.buildFlags
                  , step = step_dep_name
                  , prefix = spec.prefix
                  }

          let docker_publish = DockerPublish.Type.Essential

          in  merge
                { Daemon =
                  [ DockerImage.ReleaseSpec::{
                    , deps = deps
                    , service = Artifacts.Type.Daemon
                    , network = spec.network
                    , deb_codename = spec.debVersion
                    , deb_profile = spec.profile
                    , build_flags = spec.buildFlags
                    , docker_publish = docker_publish
                    , deb_repo = DebianRepo.Type.Local
                    , deb_legacy_version = spec.deb_legacy_version
                    , verify = True
                    , if = spec.if
                    }
                  ]
                , DaemonAutoHardfork =
                  [ DockerImage.ReleaseSpec::{
                    , deps =
                          deps
                        # DockerVersion.dependsOn
                            DockerVersion.DepsSpec::{
                            , codename = DockerVersion.ofDebian spec.debVersion
                            , network = spec.network
                            , profile = spec.profile
                            , artifact = Artifacts.Type.Daemon
                            }
                    , service = Artifacts.Type.DaemonAutoHardfork
                    , network = spec.network
                    , deb_codename = spec.debVersion
                    , deb_profile = spec.profile
                    , build_flags = spec.buildFlags
                    , docker_publish = docker_publish
                    , deb_repo = DebianRepo.Type.Local
                    , deb_legacy_version = spec.deb_legacy_version
                    }
                  ]
                , DaemonLegacyHardfork =
                  [ DockerImage.ReleaseSpec::{
                    , deps =
                          deps
                        # DockerVersion.dependsOn
                            DockerVersion.DepsSpec::{
                            , codename = DockerVersion.ofDebian spec.debVersion
                            , network = spec.network
                            , profile = spec.profile
                            , artifact = Artifacts.Type.DaemonLegacyHardfork
                            }
                    , service = Artifacts.Type.DaemonLegacyHardfork
                    , network = spec.network
                    , deb_codename = spec.debVersion
                    , deb_profile = spec.profile
                    , build_flags = spec.buildFlags
                    , docker_publish = docker_publish
                    , deb_repo = DebianRepo.Type.Local
                    , deb_legacy_version = spec.deb_legacy_version
                    }
                  ]
                , TestExecutive = [] : List DockerImage.ReleaseSpec.Type
                , LogProc = [] : List DockerImage.ReleaseSpec.Type
                , CreateLegacyGenesis = [] : List DockerImage.ReleaseSpec.Type
                , BatchTxn =
                  [ DockerImage.ReleaseSpec::{
                    , deps = deps
                    , service = Artifacts.Type.BatchTxn
                    , network = spec.network
                    , deb_codename = spec.debVersion
                    , deb_profile = spec.profile
                    , build_flags = spec.buildFlags
                    , docker_publish = docker_publish
                    , deb_repo = DebianRepo.Type.Local
                    , deb_legacy_version = spec.deb_legacy_version
                    , if = spec.if
                    }
                  ]
                , Archive =
                  [ DockerImage.ReleaseSpec::{
                    , deps = deps
                    , service = Artifacts.Type.Archive
                    , network = spec.network
                    , deb_codename = spec.debVersion
                    , deb_profile = spec.profile
                    , build_flags = spec.buildFlags
                    , docker_publish = docker_publish
                    , deb_repo = DebianRepo.Type.Local
                    , deb_legacy_version = spec.deb_legacy_version
                    , verify = True
                    , if = spec.if
                    }
                  ]
                , Rosetta =
                  [ DockerImage.ReleaseSpec::{
                    , deps = deps
                    , service = Artifacts.Type.Rosetta
                    , network = spec.network
                    , deb_codename = spec.debVersion
                    , deb_profile = spec.profile
                    , docker_publish = docker_publish
                    , deb_repo = DebianRepo.Type.Local
                    , deb_legacy_version = spec.deb_legacy_version
                    , verify = True
                    , if = spec.if
                    }
                  ]
                , ZkappTestTransaction =
                  [ DockerImage.ReleaseSpec::{
                    , deps = deps
                    , service = Artifacts.Type.ZkappTestTransaction
                    , build_flags = spec.buildFlags
                    , docker_publish = docker_publish
                    , deb_repo = DebianRepo.Type.Local
                    , deb_profile = spec.profile
                    , deb_codename = spec.debVersion
                    , deb_legacy_version = spec.deb_legacy_version
                    , if = spec.if
                    }
                  ]
                , FunctionalTestSuite =
                  [ DockerImage.ReleaseSpec::{
                    , deps = deps
                    , service = Artifacts.Type.FunctionalTestSuite
                    , network = Network.Type.Berkeley
                    , deb_codename = spec.debVersion
                    , build_flags = spec.buildFlags
                    , docker_publish = docker_publish
                    , deb_repo = DebianRepo.Type.Local
                    , deb_profile = spec.profile
                    , deb_legacy_version = spec.deb_legacy_version
                    , if = spec.if
                    }
                  ]
                , Toolchain = [] : List DockerImage.ReleaseSpec.Type
                }
                artifact

let docker_commands
    : MinaBuildSpec.Type -> List Command.Type
    =     \(spec : MinaBuildSpec.Type)
      ->  let docker_steps =
                List/map
                  Artifacts.Type
                  (List DockerImage.ReleaseSpec.Type)
                  (\(artifact : Artifacts.Type) -> docker_step artifact spec)
                  spec.artifacts

          let flattened_docker_steps =
                Prelude.List.fold
                  (List DockerImage.ReleaseSpec.Type)
                  docker_steps
                  (List DockerImage.ReleaseSpec.Type)
                  (     \(x : List DockerImage.ReleaseSpec.Type)
                    ->  \(y : List DockerImage.ReleaseSpec.Type)
                    ->  x # y
                  )
                  ([] : List DockerImage.ReleaseSpec.Type)

          in  List/map
                DockerImage.ReleaseSpec.Type
                Command.Type
                (     \(s : DockerImage.ReleaseSpec.Type)
                  ->  DockerImage.generateStep s
                )
                flattened_docker_steps

let pipelineBuilder
    : MinaBuildSpec.Type -> List Command.Type -> Pipeline.Config.Type
    =     \(spec : MinaBuildSpec.Type)
      ->  \(steps : List Command.Type)
      ->  Pipeline.Config::{
          , spec = JobSpec::{
            , dirtyWhen = DebianVersions.dirtyWhen spec.debVersion
            , path = "Release"
            , name = "${spec.prefix}${nameSuffix spec}"
            , tags = spec.tags
            , scope = spec.scope
            }
          , steps = steps
          }

let onlyDebianPipeline
    : MinaBuildSpec.Type -> Pipeline.Config.Type
    =     \(spec : MinaBuildSpec.Type)
      ->  pipelineBuilder spec [ build_artifacts spec ]

let pipeline
    : MinaBuildSpec.Type -> Pipeline.Config.Type
    =     \(spec : MinaBuildSpec.Type)
      ->  pipelineBuilder spec ([ build_artifacts spec ] # docker_commands spec)

in  { pipeline = pipeline
    , onlyDebianPipeline = onlyDebianPipeline
    , MinaBuildSpec = MinaBuildSpec
    , labelSuffix = labelSuffix
    , buildArtifacts = build_artifacts
    }<|MERGE_RESOLUTION|>--- conflicted
+++ resolved
@@ -53,10 +53,7 @@
           , network : Network.Type
           , buildFlags : BuildFlags.Type
           , toolchainSelectMode : Toolchain.SelectionMode
-<<<<<<< HEAD
-=======
           , extraBuildEnvs : List Text
->>>>>>> 15caeeec
           , scope : List PipelineScope.Type
           , tags : List PipelineTag.Type
           , channel : DebianChannel.Type
