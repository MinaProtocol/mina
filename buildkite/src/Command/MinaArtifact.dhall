--- conflicted
+++ resolved
@@ -256,15 +256,6 @@
                     , build_flags = spec.buildFlags
                     , deb_repo = DebianRepo.Type.Local
                     , deb_profile = spec.profile
-<<<<<<< HEAD
-                    , step_key =
-                        "functional_test_suite-${DebianVersions.lowerName
-                                                   spec.debVersion}${Profiles.toLabelSegment
-                                                                       spec.profile}${BuildFlags.toLabelSegment
-                                                                                        spec.buildFlags}-docker-image"
-                    , network = "berkeley"
-=======
->>>>>>> 297ad51c
                     }
                   ]
                 }
