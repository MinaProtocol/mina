let Prelude = ../External/Prelude.dhall
let B = ../External/Buildkite.dhall

let Command = ./Base.dhall
let Docker = ./Docker/Type.dhall
let Size = ./Size.dhall

let B/SoftFail = B.definitions/commandStep/properties/soft_fail/Type

let Cmd = ../Lib/Cmds.dhall in

<<<<<<< HEAD
{ step = \(dependsOn : List Command.TaggedKey.Type) ->
    Command.build
      Command.Config::{
        commands = [
          Cmd.runInDocker
            Cmd.Docker::{
              image = (../Constants/ContainerImages.dhall).ubuntu2004
            }
            "./buildkite/scripts/connect-to-berkeley.sh"
        ],
        label = "Connect to TestWorld 2-0",
        soft_fail = Some (B/SoftFail.Boolean True),
        key = "connect-to-berkeley",
        target = Size.Large,
        depends_on = dependsOn
      }
=======
{ step = \(dependsOn : List Command.TaggedKey.Type) 
    -> \(testnet : Text) 
    -> \(wait_between_graphql_poll : Text) 
    -> \(wait_before_final_check: Text )
    -> \(soft_fail: B/SoftFail)
    -> Command.build
        Command.Config::{
          commands = [
            Cmd.runInDocker
              Cmd.Docker::{
                image = (../Constants/ContainerImages.dhall).ubuntu2004
              }
              "./buildkite/scripts/connect-to-testnet.sh ${testnet} ${wait_between_graphql_poll} ${wait_before_final_check}"
          ],
          label = "Connect to ${testnet}",
          soft_fail = Some soft_fail,
          key = "connect-to-${testnet}",
          target = Size.Large,
          depends_on = dependsOn
        }
>>>>>>> 0694f503
}<|MERGE_RESOLUTION|>--- conflicted
+++ resolved
@@ -9,24 +9,6 @@
 
 let Cmd = ../Lib/Cmds.dhall in
 
-<<<<<<< HEAD
-{ step = \(dependsOn : List Command.TaggedKey.Type) ->
-    Command.build
-      Command.Config::{
-        commands = [
-          Cmd.runInDocker
-            Cmd.Docker::{
-              image = (../Constants/ContainerImages.dhall).ubuntu2004
-            }
-            "./buildkite/scripts/connect-to-berkeley.sh"
-        ],
-        label = "Connect to TestWorld 2-0",
-        soft_fail = Some (B/SoftFail.Boolean True),
-        key = "connect-to-berkeley",
-        target = Size.Large,
-        depends_on = dependsOn
-      }
-=======
 { step = \(dependsOn : List Command.TaggedKey.Type) 
     -> \(testnet : Text) 
     -> \(wait_between_graphql_poll : Text) 
@@ -47,5 +29,4 @@
           target = Size.Large,
           depends_on = dependsOn
         }
->>>>>>> 0694f503
 }