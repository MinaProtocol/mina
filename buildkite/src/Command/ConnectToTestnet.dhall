let B = ../External/Buildkite.dhall

let Command = ./Base.dhall

<<<<<<< HEAD
let Size = ./Size.dhall

let RunInToolchain = ./RunInToolchain.dhall
=======
let B/SoftFail = B.definitions/commandStep/properties/soft_fail/Type
>>>>>>> aa624e3a

let B/SoftFail = B.definitions/commandStep/properties/soft_fail/Type

in  { step =
            \(dependsOn : List Command.TaggedKey.Type)
        ->  \(testnet : Text)
        ->  \(wait_between_graphql_poll : Text)
        ->  \(wait_before_final_check : Text)
        ->  \(soft_fail : B/SoftFail)
        ->  Command.build
              Command.Config::{
              , commands =
                  RunInToolchain.runInToolchain
                    ([] : List Text)
                    "./buildkite/scripts/connect-to-testnet.sh ${testnet} ${wait_between_graphql_poll} ${wait_before_final_check}"
              , label = "Connect to ${testnet}"
              , soft_fail = Some soft_fail
              , key = "connect-to-${testnet}"
              , depends_on = dependsOn
              }
    }<|MERGE_RESOLUTION|>--- conflicted
+++ resolved
@@ -1,14 +1,6 @@
 let B = ../External/Buildkite.dhall
 
 let Command = ./Base.dhall
-
-<<<<<<< HEAD
-let Size = ./Size.dhall
-
-let RunInToolchain = ./RunInToolchain.dhall
-=======
-let B/SoftFail = B.definitions/commandStep/properties/soft_fail/Type
->>>>>>> aa624e3a
 
 let B/SoftFail = B.definitions/commandStep/properties/soft_fail/Type
 
