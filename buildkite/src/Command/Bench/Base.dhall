let B = ../../External/Buildkite.dhall

let PipelineMode = ../../Pipeline/Mode.dhall

let PipelineTag = ../../Pipeline/Tag.dhall

let Pipeline = ../../Pipeline/Dsl.dhall

let JobSpec = ../../Pipeline/JobSpec.dhall

let DebianVersions = ../../Constants/DebianVersions.dhall

let RunInToolchain = ../../Command/RunInToolchain.dhall

let Network = ../../Constants/Network.dhall

let Profiles = ../../Constants/Profiles.dhall

let Command = ../../Command/Base.dhall

let Cmd = ../../Lib/Cmds.dhall

let Docker = ../../Command/Docker/Type.dhall

let Size = ../Size.dhall

let Benchmarks = ../../Constants/Benchmarks.dhall

let SelectFiles = ../../Lib/SelectFiles.dhall

let B/SoftFail = B.definitions/commandStep/properties/soft_fail/Type

let Spec =
      { Type =
          { key : Text
          , bench : Text
          , label : Text
          , size : Size
          , name : Text
          , path : Text
          , mode : PipelineMode.Type
          , dependsOn : List Command.TaggedKey.Type
          , additionalDirtyWhen : List SelectFiles.Type
          , yellowThreshold : Double
          , redThreshold : Double
          , preCommands : List Cmd.Type
          }
      , default =
          { mode = PipelineMode.Type.PullRequest
          , size = Size.Medium
          , dependsOn =
              DebianVersions.dependsOn
                DebianVersions.DebVersion.Bullseye
<<<<<<< HEAD
                Network.Type.Devnet
=======
                Network.Type.Berkeley
>>>>>>> 345c21bd
                Profiles.Type.Standard
          , additionalDirtyWhen = [] : List SelectFiles.Type
          , yellowThreshold = 0.1
          , redThreshold = 0.2
          , preCommands = [] : List Cmd.Type
          }
      }

let command
    : Spec.Type -> Command.Type
    =     \(spec : Spec.Type)
      ->  Command.build
            Command.Config::{
            , commands =
                  spec.preCommands
                # RunInToolchain.runInToolchain
                    (Benchmarks.toEnvList Benchmarks.Type::{=})
                    "./buildkite/scripts/bench/run.sh  ${spec.bench} --red-threshold ${Double/show
                                                                                         spec.redThreshold} --yellow-threshold ${Double/show
                                                                                                                                   spec.yellowThreshold}"
            , label =
                "Perf: ${spec.label} ${PipelineMode.capitalName spec.mode}"
            , key = spec.key
            , target = spec.size
            , soft_fail = Some (B/SoftFail.Boolean True)
            , docker = None Docker.Type
            , depends_on = spec.dependsOn
            }

let pipeline
    : Spec.Type -> Pipeline.Config.Type
    =     \(spec : Spec.Type)
      ->  Pipeline.Config::{
          , spec = JobSpec::{
            , dirtyWhen =
                  [ SelectFiles.strictlyStart (SelectFiles.contains "src")
                  , SelectFiles.exactly
                      "buildkite/src/Command/Bench/Base"
                      "dhall"
                  , SelectFiles.exactly "buildkite/scripts/bench/install" "sh"
                  , SelectFiles.exactly "buildkite/scripts/bench/run" "sh"
                  , SelectFiles.contains "scripts/benchmark"
                  , SelectFiles.exactly
                      "buildkite/src/Jobs/Bench/${spec.name}"
                      "dhall"
                  ]
                # spec.additionalDirtyWhen
            , path = spec.path
            , name = spec.name
            , mode = spec.mode
            , tags =
              [ PipelineTag.Type.Long
              , PipelineTag.Type.Test
              , PipelineTag.Type.Stable
              ]
            }
          , steps = [ command spec ]
          }

in  { command = command, pipeline = pipeline, Spec = Spec }<|MERGE_RESOLUTION|>--- conflicted
+++ resolved
@@ -51,11 +51,7 @@
           , dependsOn =
               DebianVersions.dependsOn
                 DebianVersions.DebVersion.Bullseye
-<<<<<<< HEAD
-                Network.Type.Devnet
-=======
                 Network.Type.Berkeley
->>>>>>> 345c21bd
                 Profiles.Type.Standard
           , additionalDirtyWhen = [] : List SelectFiles.Type
           , yellowThreshold = 0.1
