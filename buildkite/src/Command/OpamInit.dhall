--- conflicted
+++ resolved
@@ -29,20 +29,11 @@
   ]
 
 let andThenRunInDocker : List Text -> Text -> List Cmd.Type =
-<<<<<<< HEAD
-  \(envVars : List Text) ->
-=======
   \(environment : List Text) ->
->>>>>>> 1c387154
   \(innerScript : Text) ->
     [ Coda.fixPermissionsCommand ] # (commands environment) # [
       Cmd.runInDocker
-<<<<<<< HEAD
-        (Cmd.Docker::{ image = (../Constants/ContainerImages.dhall).codaToolchain
-                     , extraEnv = envVars })
-=======
         (Cmd.Docker::{ image = (../Constants/ContainerImages.dhall).codaToolchain, extraEnv = environment })
->>>>>>> 1c387154
         (unpackageScript ++ " && " ++ exposeOpamEnv ++ " && " ++ innerScript)
     ]
 
