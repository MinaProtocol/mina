let Prelude = ../External/Prelude.dhall
let Cmd = ../Lib/Cmds.dhall
let Mina = ../Command/Mina.dhall
let S = ../Lib/SelectFiles.dhall

let r = Cmd.run

let runInToolchainBookworm : List Text -> Text -> List Cmd.Type =
  \(environment : List Text) ->
  \(innerScript : Text) ->
    [ Mina.fixPermissionsCommand ] # [
      Cmd.runInDocker
        (Cmd.Docker::{ image = (../Constants/ContainerImages.dhall).minaToolchainBookworm, extraEnv = environment })
        (innerScript)
    ]

in

let runInToolchainBullseye : List Text -> Text -> List Cmd.Type =
  \(environment : List Text) ->
  \(innerScript : Text) ->
    [ Mina.fixPermissionsCommand ] # [
      Cmd.runInDocker
        (Cmd.Docker::{ image = (../Constants/ContainerImages.dhall).minaToolchainBullseye, extraEnv = environment })
        (innerScript)
    ]

in

let runInToolchainBuster : List Text -> Text -> List Cmd.Type =
  \(environment : List Text) ->
  \(innerScript : Text) ->
    [ Mina.fixPermissionsCommand ] # [
      Cmd.runInDocker
        (Cmd.Docker::{ image = (../Constants/ContainerImages.dhall).minaToolchainBuster, extraEnv = environment })
        (innerScript)
    ]

<<<<<<< HEAD
=======
let runInToolchainStretch : List Text -> Text -> List Cmd.Type =
  \(environment : List Text) ->
  \(innerScript : Text) ->
    [ Mina.fixPermissionsCommand ] # [
      Cmd.runInDocker
        (Cmd.Docker::{ image = (../Constants/ContainerImages.dhall).minaToolchainStretch, extraEnv = environment })
        (innerScript)
    ]

>>>>>>> a3eadf8d
in

{
  runInToolchain = runInToolchainBullseye
<<<<<<< HEAD
=======
  , runInToolchainBookworm = runInToolchainBookworm
>>>>>>> a3eadf8d
  , runInToolchainBullseye = runInToolchainBullseye
  , runInToolchainBuster = runInToolchainBuster
  , runInToolchainStretch = runInToolchainStretch
}<|MERGE_RESOLUTION|>--- conflicted
+++ resolved
@@ -36,8 +36,6 @@
         (innerScript)
     ]
 
-<<<<<<< HEAD
-=======
 let runInToolchainStretch : List Text -> Text -> List Cmd.Type =
   \(environment : List Text) ->
   \(innerScript : Text) ->
@@ -47,15 +45,11 @@
         (innerScript)
     ]
 
->>>>>>> a3eadf8d
 in
 
 {
   runInToolchain = runInToolchainBullseye
-<<<<<<< HEAD
-=======
   , runInToolchainBookworm = runInToolchainBookworm
->>>>>>> a3eadf8d
   , runInToolchainBullseye = runInToolchainBullseye
   , runInToolchainBuster = runInToolchainBuster
   , runInToolchainStretch = runInToolchainStretch
