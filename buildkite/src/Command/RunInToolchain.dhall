--- conflicted
+++ resolved
@@ -30,8 +30,6 @@
   \(innerScript : Text) ->
     runInToolchainImage ContainerImages.minaToolchainBullseye environment innerScript 
 
-<<<<<<< HEAD
-=======
 in
 
 let runInToolchainBuster : List Text -> Text -> List Cmd.Type =
@@ -40,7 +38,6 @@
     runInToolchainImage ContainerImages.minaToolchainBuster environment innerScript 
 
 
->>>>>>> c4feab60
 let runInToolchain : List Text -> Text -> List Cmd.Type =
   \(environment : List Text) ->
   \(innerScript : Text) ->
