let Prelude = ../External/Prelude.dhall
let Cmd = ../Lib/Cmds.dhall
let Mina = ../Command/Mina.dhall
let S = ../Lib/SelectFiles.dhall
let ContainerImages = ../Constants/ContainerImages.dhall

let r = Cmd.run

let runInToolchainImage : Text -> List Text  -> Text ->  List Cmd.Type =
  \(image: Text) ->
  \(environment : List Text) ->
  \(innerScript : Text) ->
    [ Mina.fixPermissionsCommand ] # [
      Cmd.runInDocker
        (Cmd.Docker::{ image = image, extraEnv = environment })
        (innerScript)
    ]

in

let runInToolchainBookworm : List Text -> Text -> List Cmd.Type =
  \(environment : List Text) ->
  \(innerScript : Text) ->
    runInToolchainImage ContainerImages.minaToolchainBookworm environment innerScript

in

let runInToolchainBullseye : List Text -> Text -> List Cmd.Type =
  \(environment : List Text) ->
  \(innerScript : Text) ->
    runInToolchainImage ContainerImages.minaToolchainBullseye environment innerScript 

<<<<<<< HEAD
in

let runInToolchainBuster : List Text -> Text -> List Cmd.Type =
  \(environment : List Text) ->
  \(innerScript : Text) ->
    runInToolchainImage ContainerImages.minaToolchainBuster environment innerScript 


=======
>>>>>>> e76fc1ca
let runInToolchain : List Text -> Text -> List Cmd.Type =
  \(environment : List Text) ->
  \(innerScript : Text) ->
    runInToolchainImage ContainerImages.minaToolchain environment innerScript 


in

{
  runInToolchain = runInToolchain
  , runInToolchainImage  = runInToolchainImage
  , runInToolchainBookworm = runInToolchainBookworm
  , runInToolchainBullseye = runInToolchainBullseye
  , runInToolchainBuster = runInToolchainBuster
}<|MERGE_RESOLUTION|>--- conflicted
+++ resolved
@@ -30,7 +30,6 @@
   \(innerScript : Text) ->
     runInToolchainImage ContainerImages.minaToolchainBullseye environment innerScript 
 
-<<<<<<< HEAD
 in
 
 let runInToolchainBuster : List Text -> Text -> List Cmd.Type =
@@ -38,9 +37,6 @@
   \(innerScript : Text) ->
     runInToolchainImage ContainerImages.minaToolchainBuster environment innerScript 
 
-
-=======
->>>>>>> e76fc1ca
 let runInToolchain : List Text -> Text -> List Cmd.Type =
   \(environment : List Text) ->
   \(innerScript : Text) ->
