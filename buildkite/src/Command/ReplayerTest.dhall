--- conflicted
+++ resolved
@@ -15,17 +15,11 @@
               , commands =
                 [ RunWithPostgres.runInDockerWithPostgresConn
                     ([] : List Text)
-<<<<<<< HEAD
-                    Artifacts.Type.FunctionalTestSuite
-                    (None Network.Type)
-=======
-                    "./src/test/archive/sample_db/archive_db.sql"
                     ( Artifacts.fullDockerTag
                         Artifacts.Tag::{
                         , artifact = Artifacts.Type.FunctionalTestSuite
                         }
                     )
->>>>>>> e0ed8e63
                     "./buildkite/scripts/replayer-test.sh && buildkite/scripts/upload-partial-coverage-data.sh ${key}"
                 ]
               , label = "Archive: Replayer test"
