--- conflicted
+++ resolved
@@ -1,14 +1,6 @@
-<<<<<<< HEAD
-let Prelude = ../External/Prelude.dhall
-
-let List/map = Prelude.List.map
-
-let PromotePackage = ../Command/PromotePackage.dhall
-=======
 let PromotePackages = ../Command/Promotion/PromotePackages.dhall
 
 let VerifyPackages = ../Command/Promotion/VerifyPackages.dhall
->>>>>>> abe0f139
 
 let Package = ../Constants/DebianPackage.dhall
 
@@ -40,97 +32,6 @@
       ->  \(tag : Text)
       ->  \(remove_profile_from_name : Bool)
       ->  \(publish : Bool)
-<<<<<<< HEAD
-      ->  let debians_spec =
-                List/map
-                  Package.Type
-                  (List PromotePackage.PromoteDebianSpec.Type)
-                  (     \(debian : Package.Type)
-                    ->  List/map
-                          DebianVersions.DebVersion
-                          PromotePackage.PromoteDebianSpec.Type
-                          (     \(codename : DebianVersions.DebVersion)
-                            ->  PromotePackage.PromoteDebianSpec::{
-                                , profile = profile
-                                , package = debian
-                                , version = version
-                                , new_version = new_version
-                                , architecture = architecture
-                                , network = network
-                                , codename = codename
-                                , from_channel = from_channel
-                                , to_channel = to_channel
-                                , remove_profile_from_name =
-                                    remove_profile_from_name
-                                , step_key =
-                                    "promote-debian-${Package.lowerName
-                                                        debian}-${DebianVersions.lowerName
-                                                                    codename}-from-${DebianChannel.lowerName
-                                                                                       from_channel}-to-${DebianChannel.lowerName
-                                                                                                            to_channel}"
-                                }
-                          )
-                          codenames
-                  )
-                  debians
-
-          let debians_spec =
-                Prelude.List.fold
-                  (List PromotePackage.PromoteDebianSpec.Type)
-                  debians_spec
-                  (List PromotePackage.PromoteDebianSpec.Type)
-                  (     \(a : List PromotePackage.PromoteDebianSpec.Type)
-                    ->  \(b : List PromotePackage.PromoteDebianSpec.Type)
-                    ->  a # b
-                  )
-                  ([] : List PromotePackage.PromoteDebianSpec.Type)
-
-          let dockers_spec =
-                List/map
-                  Artifact.Type
-                  (List PromotePackage.PromoteDockerSpec.Type)
-                  (     \(docker : Artifact.Type)
-                    ->  List/map
-                          DebianVersions.DebVersion
-                          PromotePackage.PromoteDockerSpec.Type
-                          (     \(codename : DebianVersions.DebVersion)
-                            ->  PromotePackage.PromoteDockerSpec::{
-                                , profile = profile
-                                , name = docker
-                                , version = version
-                                , codename = codename
-                                , new_tag = new_version
-                                , network = network
-                                , publish = publish
-                                , remove_profile_from_name =
-                                    remove_profile_from_name
-                                , step_key =
-                                    "add-tag-to-${Artifact.lowerName
-                                                    docker}-${DebianVersions.lowerName
-                                                                codename}-docker"
-                                }
-                          )
-                          codenames
-                  )
-                  dockers
-
-          let dockers_spec =
-                Prelude.List.fold
-                  (List PromotePackage.PromoteDockerSpec.Type)
-                  dockers_spec
-                  (List PromotePackage.PromoteDockerSpec.Type)
-                  (     \(a : List PromotePackage.PromoteDockerSpec.Type)
-                    ->  \(b : List PromotePackage.PromoteDockerSpec.Type)
-                    ->  a # b
-                  )
-                  ([] : List PromotePackage.PromoteDockerSpec.Type)
-
-          let pipelineType =
-                Pipeline.build
-                  ( PromotePackage.promotePipeline
-                      debians_spec
-                      dockers_spec
-=======
       ->  let promotePackages =
                 PromotePackages.PromotePackagesSpec::{
                 , debians = debians
@@ -159,7 +60,6 @@
                   ( PromotePackages.promotePipeline
                       debiansSpecs
                       dockersSpecs
->>>>>>> abe0f139
                       DebianVersions.DebVersion.Bullseye
                       PipelineMode.Type.Stable
                   )
@@ -177,92 +77,6 @@
       ->  \(tag : Text)
       ->  \(remove_profile_from_name : Bool)
       ->  \(publish : Bool)
-<<<<<<< HEAD
-      ->  let debians_spec =
-                List/map
-                  Package.Type
-                  (List PromotePackage.PromoteDebianSpec.Type)
-                  (     \(debian : Package.Type)
-                    ->  List/map
-                          DebianVersions.DebVersion
-                          PromotePackage.PromoteDebianSpec.Type
-                          (     \(codename : DebianVersions.DebVersion)
-                            ->  PromotePackage.PromoteDebianSpec::{
-                                , profile = profile
-                                , package = debian
-                                , new_version = new_version
-                                , network = network
-                                , codename = codename
-                                , to_channel = to_channel
-                                , remove_profile_from_name =
-                                    remove_profile_from_name
-                                , step_key =
-                                    "verify-promote-debian-${Package.lowerName
-                                                               debian}-${DebianVersions.lowerName
-                                                                           codename}-${DebianChannel.lowerName
-                                                                                         to_channel}"
-                                }
-                          )
-                          codenames
-                  )
-                  debians
-
-          let debians_spec =
-                Prelude.List.fold
-                  (List PromotePackage.PromoteDebianSpec.Type)
-                  debians_spec
-                  (List PromotePackage.PromoteDebianSpec.Type)
-                  (     \(a : List PromotePackage.PromoteDebianSpec.Type)
-                    ->  \(b : List PromotePackage.PromoteDebianSpec.Type)
-                    ->  a # b
-                  )
-                  ([] : List PromotePackage.PromoteDebianSpec.Type)
-
-          let dockers_spec =
-                List/map
-                  Artifact.Type
-                  (List PromotePackage.PromoteDockerSpec.Type)
-                  (     \(docker : Artifact.Type)
-                    ->  List/map
-                          DebianVersions.DebVersion
-                          PromotePackage.PromoteDockerSpec.Type
-                          (     \(codename : DebianVersions.DebVersion)
-                            ->  PromotePackage.PromoteDockerSpec::{
-                                , profile = profile
-                                , name = docker
-                                , codename = codename
-                                , new_tag = new_version
-                                , network = network
-                                , publish = publish
-                                , remove_profile_from_name =
-                                    remove_profile_from_name
-                                , step_key =
-                                    "verify-tag-${Artifact.lowerName
-                                                    docker}-${DebianVersions.lowerName
-                                                                codename}-docker"
-                                }
-                          )
-                          codenames
-                  )
-                  dockers
-
-          let dockers_spec =
-                Prelude.List.fold
-                  (List PromotePackage.PromoteDockerSpec.Type)
-                  dockers_spec
-                  (List PromotePackage.PromoteDockerSpec.Type)
-                  (     \(a : List PromotePackage.PromoteDockerSpec.Type)
-                    ->  \(b : List PromotePackage.PromoteDockerSpec.Type)
-                    ->  a # b
-                  )
-                  ([] : List PromotePackage.PromoteDockerSpec.Type)
-
-          let pipelineType =
-                Pipeline.build
-                  ( PromotePackage.verifyPipeline
-                      debians_spec
-                      dockers_spec
-=======
       ->  let verify_packages =
                 VerifyPackages.VerifyPackagesSpec::{
                 , promote_step_name = None Text
@@ -289,7 +103,6 @@
                   ( VerifyPackages.verifyPipeline
                       debiansSpecs
                       dockersSpecs
->>>>>>> abe0f139
                       DebianVersions.DebVersion.Bullseye
                       PipelineMode.Type.Stable
                   )
