--- conflicted
+++ resolved
@@ -21,12 +21,8 @@
       , spec = JobSpec::{
         , dirtyWhen =
           [ SelectFiles.strictly SelectFiles::{ exts = Some [ "md" ] }
-<<<<<<< HEAD
-          , SelectFiles.strictly (SelectFiles.contains ".xrefcheck.yaml")
-=======
           , SelectFiles.strictlyStart
               (SelectFiles.contains "buildkite/src/Jobs/Lint/Xrefcheck.dhall")
->>>>>>> bfcdd893
           ]
         , path = "Lint"
         , name = "Xrefcheck"
