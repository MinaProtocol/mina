--- conflicted
+++ resolved
@@ -18,110 +18,6 @@
 
 let B/SoftFail = B.definitions/commandStep/properties/soft_fail/Type
 
-<<<<<<< HEAD
-in  Pipeline.build
-      Pipeline.Config::{
-      , spec = JobSpec::{
-        , dirtyWhen = [ SelectFiles.everything ]
-        , path = "Lint"
-        , name = "Merge"
-        , tags = [ PipelineTag.Type.Fast, PipelineTag.Type.Lint ]
-        }
-      , steps =
-        [ Command.build
-            Command.Config::{
-            , commands =
-              [ Cmd.run "buildkite/scripts/merges-cleanly.sh compatible" ]
-            , label = "Check merges cleanly into compatible"
-            , key = "clean-merge-compatible"
-            , target = Size.Small
-            , docker = Some Docker::{
-              , image = (../../Constants/ContainerImages.dhall).toolchainBase
-              }
-            }
-        , Command.build
-            Command.Config::{
-            , commands =
-              [ Cmd.run "buildkite/scripts/merges-cleanly.sh develop" ]
-            , label = "Check merges cleanly into develop"
-            , key = "clean-merge-develop"
-            , target = Size.Small
-            , docker = Some Docker::{
-              , image = (../../Constants/ContainerImages.dhall).toolchainBase
-              }
-            }
-        , Command.build
-            Command.Config::{
-            , commands =
-              [ Cmd.run "buildkite/scripts/merges-cleanly.sh master" ]
-            , label = "Check merges cleanly into master"
-            , key = "clean-merge-master"
-            , target = Size.Small
-            , docker = Some Docker::{
-              , image = (../../Constants/ContainerImages.dhall).toolchainBase
-              }
-            }
-        , Command.build
-            Command.Config::{
-            , commands =
-              [ Cmd.run "scripts/merged-to-proof-systems.sh compatible" ]
-            , label =
-                "[proof-systems] Check merges cleanly into proof-systems compatible branch"
-            , key = "merged-to-proof-systems-compatible"
-            , soft_fail = Some (B/SoftFail.Boolean True)
-            , target = Size.Small
-            , docker = Some Docker::{
-              , image = (../../Constants/ContainerImages.dhall).toolchainBase
-              }
-            }
-        , Command.build
-            Command.Config::{
-            , commands =
-              [ Cmd.run "scripts/merged-to-proof-systems.sh berkeley" ]
-            , label =
-                "[proof-systems] Check merges cleanly into proof-systems berkeley branch"
-            , key = "merged-to-proof-systems-berkeley"
-            , soft_fail = Some (B/SoftFail.Boolean True)
-            , target = Size.Small
-            , docker = Some Docker::{
-              , image = (../../Constants/ContainerImages.dhall).toolchainBase
-              }
-            }
-        , Command.build
-            Command.Config::{
-            , commands =
-              [ Cmd.run "scripts/merged-to-proof-systems.sh develop" ]
-            , label =
-                "[proof-systems] Check merges cleanly into proof-systems develop branch"
-            , key = "merged-to-proof-systems-develop"
-            , soft_fail = Some (B/SoftFail.Boolean True)
-            , target = Size.Small
-            , docker = Some Docker::{
-              , image = (../../Constants/ContainerImages.dhall).toolchainBase
-              }
-            }
-        , Command.build
-            Command.Config::{
-            , commands = [ Cmd.run "scripts/merged-to-proof-systems.sh master" ]
-            , label =
-                "[proof-systems] Check merges cleanly into proof-systems master branch"
-            , key = "merged-to-proof-systems-master"
-            , soft_fail = Some (B/SoftFail.Boolean True)
-            , target = Size.Small
-            , docker = Some Docker::{
-              , image = (../../Constants/ContainerImages.dhall).toolchainBase
-              }
-            }
-        , Command.build
-            Command.Config::{
-            , commands = [ Cmd.run "true" ] : List Cmd.Type
-            , label = "pr"
-            , key = "pr"
-            , target = Size.Small
-            , docker = Some Docker::{
-              , image = (../../Constants/ContainerImages.dhall).toolchainBase
-              }
-=======
 in
 
 Pipeline.build
@@ -215,7 +111,7 @@
           , target = Size.Small
           , docker = Some Docker::{
               image = (../../Constants/ContainerImages.dhall).minaToolchain
->>>>>>> a8338062
+            }
             }
         ]
       }