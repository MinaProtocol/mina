let Prelude = ../../External/Prelude.dhall
let B = ../../External/Buildkite.dhall

let SelectFiles = ../../Lib/SelectFiles.dhall

let Pipeline = ../../Pipeline/Dsl.dhall
let PipelineTag = ../../Pipeline/Tag.dhall
let JobSpec = ../../Pipeline/JobSpec.dhall

let Cmd = ../../Lib/Cmds.dhall
let Command = ../../Command/Base.dhall
let Docker = ../../Command/Docker/Type.dhall
let Size = ../../Command/Size.dhall

let B/SoftFail = B.definitions/commandStep/properties/soft_fail/Type

in

Pipeline.build
  Pipeline.Config::{
    spec = JobSpec::{
      dirtyWhen = [ SelectFiles.everything ],
      path = "Lint",
      name = "Merge",
      tags = [ PipelineTag.Type.Fast, PipelineTag.Type.Lint ]
    },
    steps = [
      Command.build
        Command.Config::{
          commands = [ Cmd.run "buildkite/scripts/merges-cleanly.sh compatible"]
          , label = "Check merges cleanly into compatible"
          , key = "clean-merge-compatible"
          , soft_fail = Some (B/SoftFail.Boolean True)
          , target = Size.Small
          , docker = Some Docker::{
              image = (../../Constants/ContainerImages.dhall).toolchainBase
            }
        },
      Command.build
        Command.Config::{
          commands = [ Cmd.run "buildkite/scripts/merges-cleanly.sh develop"]
          , label = "Check merges cleanly into develop"
          , key = "clean-merge-develop"
          , target = Size.Small
          , docker = Some Docker::{
              image = (../../Constants/ContainerImages.dhall).toolchainBase
            }
        },
      Command.build
        Command.Config::{
<<<<<<< HEAD
          commands = [ Cmd.run "buildkite/scripts/merges-cleanly.sh berkeley"]
          , label = "Check merges cleanly into berkeley"
          , key = "clean-merge-berkeley"
          , soft_fail = Some (B/SoftFail.Boolean True)
=======
          commands = [ Cmd.run "buildkite/scripts/merges-cleanly.sh master"]
          , label = "Check merges cleanly into master"
          , key = "clean-merge-master"
>>>>>>> 4bc52b2b
          , target = Size.Small
          , docker = Some Docker::{
              image = (../../Constants/ContainerImages.dhall).toolchainBase
            }
        },
      Command.build
        Command.Config::{
          commands = [ Cmd.run "scripts/merged-to-proof-systems.sh compatible"]
          , label = "[proof-systems] Check merges cleanly into proof-systems compatible branch"
          , key = "merged-to-proof-systems-compatible"
          , soft_fail = Some (B/SoftFail.Boolean True)
          , target = Size.Small
          , docker = Some Docker::{
              image = (../../Constants/ContainerImages.dhall).toolchainBase
            }
        },
      Command.build
        Command.Config::{
          commands = [ Cmd.run "scripts/merged-to-proof-systems.sh berkeley"]
          , label = "[proof-systems] Check merges cleanly into proof-systems berkeley branch"
          , key = "merged-to-proof-systems-berkeley"
          , soft_fail = Some (B/SoftFail.Boolean True)
          , target = Size.Small
          , docker = Some Docker::{
              image = (../../Constants/ContainerImages.dhall).toolchainBase
            }
        },
      Command.build
        Command.Config::{
          commands = [ Cmd.run "scripts/merged-to-proof-systems.sh develop"]
          , label = "[proof-systems] Check merges cleanly into proof-systems develop branch"
          , key = "merged-to-proof-systems-develop"
          , soft_fail = Some (B/SoftFail.Boolean True)
          , target = Size.Small
          , docker = Some Docker::{
              image = (../../Constants/ContainerImages.dhall).toolchainBase
            }
        },
      Command.build
        Command.Config::{
          commands = [ Cmd.run "scripts/merged-to-proof-systems.sh master"]
          , label = "[proof-systems] Check merges cleanly into proof-systems master branch"
          , key = "merged-to-proof-systems-master"
          , soft_fail = Some (B/SoftFail.Boolean True)
          , target = Size.Small
          , docker = Some Docker::{
              image = (../../Constants/ContainerImages.dhall).toolchainBase
            }
        }
    , Command.build
        Command.Config::{
          commands = [ Cmd.run "true" ] : List Cmd.Type
          , label = "pr"
          , key = "pr"
          , target = Size.Small
          , docker = Some Docker::{
              image = (../../Constants/ContainerImages.dhall).toolchainBase
            }
        }
    ]
  }<|MERGE_RESOLUTION|>--- conflicted
+++ resolved
@@ -48,16 +48,9 @@
         },
       Command.build
         Command.Config::{
-<<<<<<< HEAD
-          commands = [ Cmd.run "buildkite/scripts/merges-cleanly.sh berkeley"]
-          , label = "Check merges cleanly into berkeley"
-          , key = "clean-merge-berkeley"
-          , soft_fail = Some (B/SoftFail.Boolean True)
-=======
           commands = [ Cmd.run "buildkite/scripts/merges-cleanly.sh master"]
           , label = "Check merges cleanly into master"
           , key = "clean-merge-master"
->>>>>>> 4bc52b2b
           , target = Size.Small
           , docker = Some Docker::{
               image = (../../Constants/ContainerImages.dhall).toolchainBase
