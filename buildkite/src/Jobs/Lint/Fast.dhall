let Prelude = ../../External/Prelude.dhall

let B = ../../External/Buildkite.dhall

let S = ../../Lib/SelectFiles.dhall

let Pipeline = ../../Pipeline/Dsl.dhall

let JobSpec = ../../Pipeline/JobSpec.dhall

let Cmd = ../../Lib/Cmds.dhall

let Command = ../../Command/Base.dhall

let Docker = ../../Command/Docker/Type.dhall

let RunInToolchain = ../../Command/RunInToolchain.dhall

let Size = ../../Command/Size.dhall

let commands =
      [ Cmd.run "./scripts/lint_codeowners.sh"
      , Cmd.run "./scripts/lint_rfcs.sh"
      , Cmd.run "make check-snarky-submodule"
      , Cmd.run "./scripts/lint_preprocessor_deps.sh"
      ]

in  Pipeline.build
      Pipeline.Config::{
        spec = JobSpec::{
        , dirtyWhen = [
            S.strictly (S.contains "Makefile"),
            S.strictlyStart (S.contains "src/"),
            S.strictlyStart (S.contains "rfcs/"),
<<<<<<< HEAD
            S.exactly "scripts/compare_ci_diff_types" "sh",
            S.exactly "scripts/compare_ci_diff_binables" "sh",
=======
>>>>>>> 1287e7ce
            S.exactly "scripts/check-snarky-submodule" "sh"
          ]
        , path = "Lint"
        , name = "Fast"
        }
      , steps =
        [ Command.build
            Command.Config::{
            , commands = commands
            , label =
                "Fast lint steps; CODEOWNERs, RFCs, Check Snarky & Proof-Systems submodules, Preprocessor Deps"
            , key = "lint"
            , target = Size.Small
            , docker = Some Docker::{
              , image = (../../Constants/ContainerImages.dhall).toolchainBase
              }
            }
        ]
      }<|MERGE_RESOLUTION|>--- conflicted
+++ resolved
@@ -32,11 +32,6 @@
             S.strictly (S.contains "Makefile"),
             S.strictlyStart (S.contains "src/"),
             S.strictlyStart (S.contains "rfcs/"),
-<<<<<<< HEAD
-            S.exactly "scripts/compare_ci_diff_types" "sh",
-            S.exactly "scripts/compare_ci_diff_binables" "sh",
-=======
->>>>>>> 1287e7ce
             S.exactly "scripts/check-snarky-submodule" "sh"
           ]
         , path = "Lint"
