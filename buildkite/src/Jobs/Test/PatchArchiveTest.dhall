let S = ../../Lib/SelectFiles.dhall

let Pipeline = ../../Pipeline/Dsl.dhall

let PipelineTag = ../../Pipeline/Tag.dhall

let JobSpec = ../../Pipeline/JobSpec.dhall

let PatchArchiveTest = ../../Command/PatchArchiveTest.dhall

let Profiles = ../../Constants/Profiles.dhall

let Dockers = ../../Constants/DockerVersions.dhall

let Network = ../../Constants/Network.dhall

let Artifacts = ../../Constants/Artifacts.dhall

let dependsOn =
      Dockers.dependsOn
        Dockers.Type.Bullseye
<<<<<<< HEAD
        Network.Type.Devnet
=======
        Network.Type.Berkeley
>>>>>>> 345c21bd
        Profiles.Type.Standard
        Artifacts.Type.FunctionalTestSuite

in  Pipeline.build
      Pipeline.Config::{
      , spec = JobSpec::{
        , dirtyWhen =
          [ S.strictlyStart (S.contains "src")
          , S.exactly "scripts/patch-archive-test" "sh"
          , S.exactly "buildkite/src/Jobs/Test/PatchArchiveTest" "dhall"
          , S.exactly "buildkite/src/Command/PatchArchiveTest" "dhall"
          ]
        , path = "Test"
        , name = "PatchArchiveTest"
        , tags =
          [ PipelineTag.Type.Long
          , PipelineTag.Type.Test
          , PipelineTag.Type.Stable
          ]
        }
      , steps = [ PatchArchiveTest.step dependsOn ]
      }<|MERGE_RESOLUTION|>--- conflicted
+++ resolved
@@ -10,20 +10,16 @@
 
 let Profiles = ../../Constants/Profiles.dhall
 
-let Dockers = ../../Constants/DockerVersions.dhall
-
 let Network = ../../Constants/Network.dhall
 
 let Artifacts = ../../Constants/Artifacts.dhall
 
+let Dockers = ../../Constants/DockerVersions.dhall
+
 let dependsOn =
       Dockers.dependsOn
         Dockers.Type.Bullseye
-<<<<<<< HEAD
-        Network.Type.Devnet
-=======
         Network.Type.Berkeley
->>>>>>> 345c21bd
         Profiles.Type.Standard
         Artifacts.Type.FunctionalTestSuite
 
