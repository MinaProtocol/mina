let ContainerImages = ../../Constants/ContainerImages.dhall

let Cmd = ../../Lib/Cmds.dhall

let S = ../../Lib/SelectFiles.dhall

let Pipeline = ../../Pipeline/Dsl.dhall

let PipelineTag = ../../Pipeline/Tag.dhall

let JobSpec = ../../Pipeline/JobSpec.dhall

let Command = ../../Command/Base.dhall

let Docker = ../../Command/Docker/Type.dhall

let Size = ../../Command/Size.dhall

in  Pipeline.build
      Pipeline.Config::{
      , spec = JobSpec::{
        , dirtyWhen =
          [ S.strictlyStart (S.contains "src")
          , S.exactly "buildkite/src/Jobs/Test/NixBuildTest" "dhall"
          , S.exactly "buildkite/scripts/test-nix" "sh"
          , S.strictlyStart (S.contains "nix")
          , S.exactly "flake" "nix"
          , S.exactly "flake" "lock"
          , S.exactly "default" "nix"
          ]
        , path = "Test"
        , name = "NixBuildTest"
        , tags =
          [ PipelineTag.Type.Fast
          , PipelineTag.Type.Test
          , PipelineTag.Type.Stable
          ]
        }
      , steps =
        [ Command.build
            Command.Config::{
            , commands =
              [ Cmd.runInDocker
                  Cmd.Docker::{
                  , image = ContainerImages.nixos
                  , privileged = True
<<<<<<< HEAD
=======
                  , useBash = False
>>>>>>> dc893412
                  }
                  "./buildkite/scripts/test-nix.sh \$BUILDKITE_BRANCH"
              ]
            , label = "nix build tests"
            , key = "nix-build-tests"
            , target = Size.Small
            , docker = None Docker.Type
            }
        ]
      }<|MERGE_RESOLUTION|>--- conflicted
+++ resolved
@@ -44,10 +44,7 @@
                   Cmd.Docker::{
                   , image = ContainerImages.nixos
                   , privileged = True
-<<<<<<< HEAD
-=======
                   , useBash = False
->>>>>>> dc893412
                   }
                   "./buildkite/scripts/test-nix.sh \$BUILDKITE_BRANCH"
               ]
