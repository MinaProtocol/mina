let ContainerImages = ../../Constants/ContainerImages.dhall

let Cmd = ../../Lib/Cmds.dhall

let S = ../../Lib/SelectFiles.dhall

let Pipeline = ../../Pipeline/Dsl.dhall

let PipelineTag = ../../Pipeline/Tag.dhall

let JobSpec = ../../Pipeline/JobSpec.dhall

let Command = ../../Command/Base.dhall

let Docker = ../../Command/Docker/Type.dhall

let Size = ../../Command/Size.dhall

in  Pipeline.build
      Pipeline.Config::{
      , spec = JobSpec::{
        , dirtyWhen =
          [ S.strictlyStart (S.contains "src")
          , S.exactly "buildkite/src/Jobs/Test/NixBuildTest" "dhall"
          , S.exactly "buildkite/scripts/test-nix" "sh"
          , S.strictlyStart (S.contains "nix")
          , S.exactly "flake" "nix"
          , S.exactly "flake" "lock"
          , S.exactly "default" "nix"
          ]
        , path = "Test"
        , name = "NixBuildTest"
        , tags =
          [ PipelineTag.Type.Fast
          , PipelineTag.Type.Test
          , PipelineTag.Type.Stable
          ]
        }
      , steps =
        [ Command.build
            Command.Config::{
            , commands =
              [ Cmd.runInDocker
                  Cmd.Docker::{
                  , image = ContainerImages.nixos
                  , privileged = True
<<<<<<< HEAD
=======
                  , useBash = False
>>>>>>> e4f3e1df
                  }
                  "./buildkite/scripts/test-nix.sh \$BUILDKITE_BRANCH"
              ]
            , label = "nix build tests"
            , key = "nix-build-tests"
            , target = Size.Small
            , docker = None Docker.Type
            }
        ]
      }<|MERGE_RESOLUTION|>--- conflicted
+++ resolved
@@ -44,10 +44,7 @@
                   Cmd.Docker::{
                   , image = ContainerImages.nixos
                   , privileged = True
-<<<<<<< HEAD
-=======
                   , useBash = False
->>>>>>> e4f3e1df
                   }
                   "./buildkite/scripts/test-nix.sh \$BUILDKITE_BRANCH"
               ]
