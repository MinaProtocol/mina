--- conflicted
+++ resolved
@@ -9,7 +9,6 @@
 let Command = ../../Command/FuzzyZkappTest.dhall
 
 in  Pipeline.build
-<<<<<<< HEAD
       ( Command.pipeline
           Command.Spec::{
           , job_path = "Test"
@@ -20,7 +19,6 @@
             [ S.exactly "buildkite/src/Jobs/Test/FuzzyZkappTest" "dhall" ]
           }
       )
-=======
       Pipeline.Config::{
       , spec =
           let unitDirtyWhen =
@@ -50,5 +48,4 @@
             150
             Size.Small
         ]
-      }
->>>>>>> 4aac3881
+      }