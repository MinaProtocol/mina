--- conflicted
+++ resolved
@@ -9,38 +9,6 @@
 let Command = ../../Command/FuzzyZkappTest.dhall
 
 in  Pipeline.build
-<<<<<<< HEAD
-      Pipeline.Config::{
-      , spec =
-          let unitDirtyWhen =
-                [ S.strictlyStart (S.contains "src/lib")
-                , S.strictlyStart
-                    (S.contains "src/lib/transaction_snark/test/zkapp_fuzzy")
-                , S.exactly "buildkite/src/Jobs/Test/FuzzyZkappTest" "dhall"
-                , S.exactly "buildkite/scripts/fuzzy-zkapp-test" "sh"
-                ]
-
-          in  JobSpec::{
-              , dirtyWhen = unitDirtyWhen
-              , path = "Test"
-              , name = "FuzzyZkappTest"
-              , tags =
-                [ PipelineTag.Type.VeryLong
-                , PipelineTag.Type.Test
-                , PipelineTag.Type.Stable
-                ]
-              , mode = PipelineMode.Type.Stable
-              }
-      , steps =
-        [ buildTestCmd
-            "dev"
-            "src/lib/transaction_snark/test/zkapp_fuzzy/zkapp_fuzzy.exe"
-            4200
-            150
-            Size.Small
-        ]
-      }
-=======
       ( Command.pipeline
           Command.Spec::{
           , job_path = "Test"
@@ -51,5 +19,4 @@
             [ S.exactly "buildkite/src/Jobs/Test/FuzzyZkappTest" "dhall" ]
           , timeout = 1200
           }
-      )
->>>>>>> 97ab3010
+      )