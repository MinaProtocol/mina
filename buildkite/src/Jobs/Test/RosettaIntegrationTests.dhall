let B = ../../External/Buildkite.dhall

let Cmd = ../../Lib/Cmds.dhall

let S = ../../Lib/SelectFiles.dhall

let Pipeline = ../../Pipeline/Dsl.dhall

let PipelineTag = ../../Pipeline/Tag.dhall

let JobSpec = ../../Pipeline/JobSpec.dhall

let Command = ../../Command/Base.dhall

let Size = ../../Command/Size.dhall

let Profiles = ../../Constants/Profiles.dhall

let Dockers = ../../Constants/DockerVersions.dhall

let RunWithPostgres = ../../Command/RunWithPostgres.dhall

let Network = ../../Constants/Network.dhall

let Artifacts = ../../Constants/Artifacts.dhall

let B/SoftFail = B.definitions/commandStep/properties/soft_fail/Type

let network = Network.Type.Devnet

let dirtyWhen =
      [ S.strictlyStart (S.contains "src")
      , S.exactly "buildkite/src/Jobs/Test/RosettaIntegrationTests" "dhall"
      , S.exactly "buildkite/scripts/rosetta-integration-tests" "sh"
      , S.exactly "buildkite/scripts/rosetta-integration-tests-fast" "sh"
      ]

in  Pipeline.build
      Pipeline.Config::{
      , spec = JobSpec::{
        , dirtyWhen = dirtyWhen
        , path = "Test"
        , name = "RosettaIntegrationTests"
        , tags =
          [ PipelineTag.Type.Long
          , PipelineTag.Type.Test
          , PipelineTag.Type.Stable
          ]
        }
      , steps =
        [ Command.build
            Command.Config::{
            , commands =
              [ Cmd.run
                  "export MINA_DEB_CODENAME=bullseye && source ./buildkite/scripts/export-git-env-vars.sh && echo \\\${MINA_DOCKER_TAG}"
              , RunWithPostgres.runInDockerWithPostgresConn
                  ([] : List Text)
                  "./src/test/archive/sample_db/archive_db.sql"
                  Artifacts.Type.Rosetta
                  (Some Network.Type.Devnet)
                  "./buildkite/scripts/rosetta-indexer-test.sh"
              , Cmd.runInDocker
                  Cmd.Docker::{
                  , image =
                      "gcr.io/o1labs-192920/mina-rosetta:\\\${MINA_DOCKER_TAG}-${Network.lowerName
                                                                                   network}"
                  }
                  "buildkite/scripts/rosetta-integration-tests-fast.sh"
              ]
            , label = "Rosetta integration tests Bullseye"
            , key = "rosetta-integration-tests-bullseye"
            , soft_fail = Some (B/SoftFail.Boolean True)
            , target = Size.Small
            , depends_on =
                Dockers.dependsOn
                  Dockers.Type.Bullseye
<<<<<<< HEAD
                  (Some Network.Type.Berkeley)
=======
                  network
>>>>>>> 8ea861f8
                  Profiles.Type.Standard
                  Artifacts.Type.Rosetta
            }
        ]
      }<|MERGE_RESOLUTION|>--- conflicted
+++ resolved
@@ -74,11 +74,7 @@
             , depends_on =
                 Dockers.dependsOn
                   Dockers.Type.Bullseye
-<<<<<<< HEAD
-                  (Some Network.Type.Berkeley)
-=======
                   network
->>>>>>> 8ea861f8
                   Profiles.Type.Standard
                   Artifacts.Type.Rosetta
             }
