--- conflicted
+++ resolved
@@ -57,11 +57,7 @@
                   ([] : List Text)
                   "./src/test/archive/sample_db/archive_db.sql"
                   Artifacts.Type.Rosetta
-<<<<<<< HEAD
-                  Network.Type.Devnet
-=======
                   (Some Network.Type.Devnet)
->>>>>>> 75329567
                   "./buildkite/scripts/rosetta-indexer-test.sh"
               , Cmd.runInDocker
                   Cmd.Docker::{
