--- conflicted
+++ resolved
@@ -55,13 +55,7 @@
                   "export MINA_DEB_CODENAME=bullseye && source ./buildkite/scripts/export-git-env-vars.sh && echo \\\${MINA_DOCKER_TAG}"
               , RunWithPostgres.runInDockerWithPostgresConn
                   ([] : List Text)
-<<<<<<< HEAD
-                  Artifacts.Type.Rosetta
-                  (Some network)
-=======
-                  "./src/test/archive/sample_db/archive_db.sql"
                   rosettaDocker
->>>>>>> e0ed8e63
                   "./buildkite/scripts/rosetta-indexer-test.sh"
               , Cmd.runInDocker
                   Cmd.Docker::{ image = rosettaDocker }
