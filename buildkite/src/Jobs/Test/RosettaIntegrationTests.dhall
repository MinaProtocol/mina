--- conflicted
+++ resolved
@@ -18,18 +18,11 @@
 
 let Dockers = ../../Constants/DockerVersions.dhall
 
-<<<<<<< HEAD
-=======
 let Artifacts = ../../Constants/Artifacts.dhall
 
 let Network = ../../Constants/Network.dhall
 
->>>>>>> 25d9ac21
 let RunWithPostgres = ../../Command/RunWithPostgres.dhall
-
-let Network = ../../Constants/Network.dhall
-
-let Artifacts = ../../Constants/Artifacts.dhall
 
 let B/SoftFail = B.definitions/commandStep/properties/soft_fail/Type
 
@@ -64,21 +57,13 @@
                   ([] : List Text)
                   "./src/test/archive/sample_db/archive_db.sql"
                   Artifacts.Type.Rosetta
-<<<<<<< HEAD
                   Network.Type.Devnet
-=======
-                  (Some Network.Type.Berkeley)
->>>>>>> 25d9ac21
                   "./buildkite/scripts/rosetta-indexer-test.sh"
               , Cmd.runInDocker
                   Cmd.Docker::{
                   , image =
-<<<<<<< HEAD
                       "gcr.io/o1labs-192920/mina-rosetta:\\\${MINA_DOCKER_TAG}-${Network.lowerName
                                                                                    network}"
-=======
-                      "gcr.io/o1labs-192920/mina-rosetta:\\\${MINA_DOCKER_TAG}-berkeley"
->>>>>>> 25d9ac21
                   }
                   "buildkite/scripts/rosetta-integration-tests-fast.sh"
               ]
@@ -89,11 +74,7 @@
             , depends_on =
                 Dockers.dependsOn
                   Dockers.Type.Bullseye
-<<<<<<< HEAD
                   network
-=======
-                  (Some Network.Type.Berkeley)
->>>>>>> 25d9ac21
                   Profiles.Type.Standard
                   Artifacts.Type.Rosetta
             }
