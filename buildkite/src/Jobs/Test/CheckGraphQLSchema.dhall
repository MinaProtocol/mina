let S = ../../Lib/SelectFiles.dhall

let JobSpec = ../../Pipeline/JobSpec.dhall

let Pipeline = ../../Pipeline/Dsl.dhall

let PipelineTag = ../../Pipeline/Tag.dhall

let CheckGraphQLSchema = ../../Command/CheckGraphQLSchema.dhall

let DebianVersions = ../../Constants/DebianVersions.dhall

let Profiles = ../../Constants/Profiles.dhall

let Network = ../../Constants/Network.dhall

let dependsOn =
      DebianVersions.dependsOn
        DebianVersions.DebVersion.Bullseye
<<<<<<< HEAD
        Network.Type.Devnet
=======
        Network.Type.Berkeley
>>>>>>> 345c21bd
        Profiles.Type.Standard

in  Pipeline.build
      Pipeline.Config::{
      , spec = JobSpec::{
        , dirtyWhen =
          [ S.strictlyStart (S.contains "src")
          , S.exactly "buildkite/scripts/check-graphql-schema" "sh"
          , S.strictly (S.contains "Makefile")
          ]
        , path = "Test"
        , name = "CheckGraphQLSchema"
        , tags =
          [ PipelineTag.Type.Long
          , PipelineTag.Type.Test
          , PipelineTag.Type.Stable
          ]
        }
      , steps = [ CheckGraphQLSchema.step dependsOn ]
      }<|MERGE_RESOLUTION|>--- conflicted
+++ resolved
@@ -17,11 +17,7 @@
 let dependsOn =
       DebianVersions.dependsOn
         DebianVersions.DebVersion.Bullseye
-<<<<<<< HEAD
-        Network.Type.Devnet
-=======
         Network.Type.Berkeley
->>>>>>> 345c21bd
         Profiles.Type.Standard
 
 in  Pipeline.build
