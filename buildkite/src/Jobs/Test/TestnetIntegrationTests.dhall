--- conflicted
+++ resolved
@@ -3,30 +3,15 @@
 let JobSpec = ../../Pipeline/JobSpec.dhall
 let Pipeline = ../../Pipeline/Dsl.dhall
 let PipelineMode = ../../Pipeline/Mode.dhall
-<<<<<<< HEAD
-=======
 let PipelineTag = ../../Pipeline/Tag.dhall
 
->>>>>>> 4976c985
 let TestExecutive = ../../Command/TestExecutive.dhall
 let Profiles = ../../Constants/Profiles.dhall
 let Dockers = ../../Constants/DockerVersions.dhall
 
-<<<<<<< HEAD
-let dependsOn = [
-    { name = "MinaArtifactBullseye", key = "daemon-berkeley-bullseye-docker-image" },
-    { name = "MinaArtifactBullseye", key = "archive-bullseye-docker-image" }
-]
-let dependsOnJs = [
-    { name = "TestnetIntegrationTests", key = "build-js-tests" },
-    { name = "MinaArtifactBullseye", key = "daemon-berkeley-bullseye-docker-image" },
-    { name = "MinaArtifactBullseye", key = "archive-bullseye-docker-image" }
-]
-=======
 let dependsOn = 
     Dockers.dependsOn Dockers.Type.Bullseye Profiles.Type.Standard "daemon-berkeley"
     # Dockers.dependsOn Dockers.Type.Bullseye Profiles.Type.Standard "archive"
->>>>>>> 4976c985
 
 in Pipeline.build Pipeline.Config::{
   spec =
@@ -41,17 +26,10 @@
     ],
     path = "Test",
     name = "TestnetIntegrationTests",
-<<<<<<< HEAD
-    mode = PipelineMode.Type.Stable
-  },
-  steps = [
-    TestExecutive.buildJs "integration_tests",
-=======
     tags = [ PipelineTag.Type.Long, PipelineTag.Type.Test ],
     mode = PipelineMode.Type.Stable
   },
   steps = [
->>>>>>> 4976c985
     TestExecutive.execute "peers-reliability" dependsOn,
     TestExecutive.execute "chain-reliability" dependsOn,
     TestExecutive.execute "payment" dependsOn,
@@ -62,11 +40,6 @@
     TestExecutive.execute "zkapps" dependsOn,
     TestExecutive.execute "zkapps-timing" dependsOn,
     TestExecutive.execute "zkapps-nonce" dependsOn,
-<<<<<<< HEAD
-    TestExecutive.execute "verification-key" dependsOn,
-    TestExecutive.executeWithJs "snarkyjs" dependsOnJs
-=======
     TestExecutive.execute "verification-key" dependsOn
->>>>>>> 4976c985
   ]
 }