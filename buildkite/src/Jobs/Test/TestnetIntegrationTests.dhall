let S = ../../Lib/SelectFiles.dhall

let JobSpec = ../../Pipeline/JobSpec.dhall
let Pipeline = ../../Pipeline/Dsl.dhall
let PipelineMode = ../../Pipeline/Mode.dhall
<<<<<<< HEAD
=======
let PipelineTag = ../../Pipeline/Tag.dhall

>>>>>>> 55d8a449
let TestExecutive = ../../Command/TestExecutive.dhall
let Profiles = ../../Constants/Profiles.dhall
let Dockers = ../../Constants/DockerVersions.dhall

<<<<<<< HEAD
let dependsOn = [
    { name = "MinaArtifactBullseye", key = "daemon-berkeley-bullseye-docker-image" },
    { name = "MinaArtifactBullseye", key = "archive-bullseye-docker-image" }
]
=======
let dependsOn = 
    Dockers.dependsOn Dockers.Type.Bullseye Profiles.Type.Standard "daemon-berkeley"
    # Dockers.dependsOn Dockers.Type.Bullseye Profiles.Type.Standard "archive"
>>>>>>> 55d8a449

in Pipeline.build Pipeline.Config::{
  spec =
    JobSpec::{
    dirtyWhen = [
        S.strictlyStart (S.contains "src"),
        S.strictlyStart (S.contains "dockerfiles"),
        S.strictlyStart (S.contains "buildkite/src/Jobs/Test/TestnetIntegrationTest"),
        S.strictlyStart (S.contains "buildkite/src/Jobs/Command/TestExecutive"),
        S.strictlyStart (S.contains "automation/terraform/modules/o1-integration"),
        S.strictlyStart (S.contains "automation/terraform/modules/kubernetes/testnet")
    ],
    path = "Test",
    name = "TestnetIntegrationTests",
<<<<<<< HEAD
=======
    tags = [ PipelineTag.Type.Long, PipelineTag.Type.Test ],
>>>>>>> 55d8a449
    mode = PipelineMode.Type.Stable
  },
  steps = [
    TestExecutive.execute "peers-reliability" dependsOn,
    TestExecutive.execute "chain-reliability" dependsOn,
    TestExecutive.execute "payment" dependsOn,
    TestExecutive.execute "gossip-consis" dependsOn,
    TestExecutive.execute "block-prod-prio" dependsOn,
    TestExecutive.execute "medium-bootstrap" dependsOn,
    TestExecutive.execute "block-reward" dependsOn,
    TestExecutive.execute "zkapps" dependsOn,
    TestExecutive.execute "zkapps-timing" dependsOn,
    TestExecutive.execute "zkapps-nonce" dependsOn,
    TestExecutive.execute "verification-key" dependsOn
  ]
}<|MERGE_RESOLUTION|>--- conflicted
+++ resolved
@@ -3,25 +3,15 @@
 let JobSpec = ../../Pipeline/JobSpec.dhall
 let Pipeline = ../../Pipeline/Dsl.dhall
 let PipelineMode = ../../Pipeline/Mode.dhall
-<<<<<<< HEAD
-=======
 let PipelineTag = ../../Pipeline/Tag.dhall
 
->>>>>>> 55d8a449
 let TestExecutive = ../../Command/TestExecutive.dhall
 let Profiles = ../../Constants/Profiles.dhall
 let Dockers = ../../Constants/DockerVersions.dhall
 
-<<<<<<< HEAD
-let dependsOn = [
-    { name = "MinaArtifactBullseye", key = "daemon-berkeley-bullseye-docker-image" },
-    { name = "MinaArtifactBullseye", key = "archive-bullseye-docker-image" }
-]
-=======
 let dependsOn = 
     Dockers.dependsOn Dockers.Type.Bullseye Profiles.Type.Standard "daemon-berkeley"
     # Dockers.dependsOn Dockers.Type.Bullseye Profiles.Type.Standard "archive"
->>>>>>> 55d8a449
 
 in Pipeline.build Pipeline.Config::{
   spec =
@@ -36,10 +26,7 @@
     ],
     path = "Test",
     name = "TestnetIntegrationTests",
-<<<<<<< HEAD
-=======
     tags = [ PipelineTag.Type.Long, PipelineTag.Type.Test ],
->>>>>>> 55d8a449
     mode = PipelineMode.Type.Stable
   },
   steps = [
