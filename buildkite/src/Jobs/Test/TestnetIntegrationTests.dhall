let S = ../../Lib/SelectFiles.dhall

let JobSpec = ../../Pipeline/JobSpec.dhall
let Pipeline = ../../Pipeline/Dsl.dhall

let TestExecutive = ../../Command/TestExecutive.dhall

let dependsOn = [
    { name = "TestnetIntegrationTests", key = "build-test-executive" },
    { name = "MinaArtifactBullseye", key = "daemon-berkeley-bullseye-docker-image" },
    { name = "MinaArtifactBullseye", key = "archive-bullseye-docker-image" }
]
let dependsOnJs = [
    { name = "TestnetIntegrationTests", key = "build-test-executive" },
    { name = "TestnetIntegrationTests", key = "build-js-tests" },
    { name = "MinaArtifactBullseye", key = "daemon-berkeley-bullseye-docker-image" },
    { name = "MinaArtifactBullseye", key = "archive-bullseye-docker-image" }
]

in Pipeline.build Pipeline.Config::{
  spec =
    JobSpec::{
    dirtyWhen = [
        S.strictlyStart (S.contains "src"),
        S.strictlyStart (S.contains "dockerfiles"),
        S.strictlyStart (S.contains "buildkite/src/Jobs/Test/TestnetIntegrationTest"),
        S.strictlyStart (S.contains "buildkite/src/Jobs/Command/TestExecutive")
    ],
    path = "Test",
    name = "TestnetIntegrationTests"
  },
  steps = [
    TestExecutive.build "integration_tests",
    TestExecutive.buildJs "integration_tests",
    TestExecutive.execute "peers-reliability" dependsOn,
    TestExecutive.execute "chain-reliability" dependsOn,
    TestExecutive.execute "payment" dependsOn,
    TestExecutive.execute "delegation" dependsOn,
    TestExecutive.execute "gossip-consis" dependsOn,
    TestExecutive.execute "opt-block-prod" dependsOn,
    TestExecutive.execute "medium-bootstrap" dependsOn,
<<<<<<< HEAD
    TestExecutive.execute "archive-node" dependsOn

=======
    TestExecutive.execute "block-reward" dependsOn,
    TestExecutive.execute "zkapps" dependsOn,
    TestExecutive.execute "zkapps-timing" dependsOn,
    TestExecutive.execute "zkapps-nonce" dependsOn,
    TestExecutive.execute "verification-key" dependsOn,
    TestExecutive.executeWithJs "snarkyjs" dependsOnJs
>>>>>>> 9c3b0305
  ]
}<|MERGE_RESOLUTION|>--- conflicted
+++ resolved
@@ -39,16 +39,11 @@
     TestExecutive.execute "gossip-consis" dependsOn,
     TestExecutive.execute "opt-block-prod" dependsOn,
     TestExecutive.execute "medium-bootstrap" dependsOn,
-<<<<<<< HEAD
-    TestExecutive.execute "archive-node" dependsOn
-
-=======
     TestExecutive.execute "block-reward" dependsOn,
     TestExecutive.execute "zkapps" dependsOn,
     TestExecutive.execute "zkapps-timing" dependsOn,
     TestExecutive.execute "zkapps-nonce" dependsOn,
     TestExecutive.execute "verification-key" dependsOn,
     TestExecutive.executeWithJs "snarkyjs" dependsOnJs
->>>>>>> 9c3b0305
   ]
 }