--- conflicted
+++ resolved
@@ -29,11 +29,6 @@
     TestExecutive.execute "payment" dependsOn,
     TestExecutive.execute "gossip-consis" dependsOn,
     TestExecutive.execute "archive-node" dependsOn,
-<<<<<<< HEAD
-    TestExecutive.execute "snapps-genera" dependsOn,
-    TestExecutive.execute "snapps-constr" dependsOn
-=======
     TestExecutive.execute "snapps" dependsOn
->>>>>>> b31b33ce
   ]
 }