let S = ../../Lib/SelectFiles.dhall

let JobSpec = ../../Pipeline/JobSpec.dhall

let Pipeline = ../../Pipeline/Dsl.dhall

let PipelineMode = ../../Pipeline/Mode.dhall

let PipelineTag = ../../Pipeline/Tag.dhall

let TestExecutive = ../../Command/TestExecutive.dhall

let Profiles = ../../Constants/Profiles.dhall

let Dockers = ../../Constants/DockerVersions.dhall

<<<<<<< HEAD
let dependsOn =
        Dockers.dependsOn
          Dockers.Type.Bullseye
          Profiles.Type.Standard
          "daemon-berkeley"
      # Dockers.dependsOn Dockers.Type.Bullseye Profiles.Type.Standard "archive"
=======
let Network = ../../Constants/Network.dhall

let Artifacts = ../../Constants/Artifacts.dhall

let dependsOn =
        Dockers.dependsOn
          Dockers.Type.Bullseye
          (Some Network.Type.Berkeley)
          Profiles.Type.Standard
          Artifacts.Type.Rosetta
      # Dockers.dependsOn
          Dockers.Type.Bullseye
          (None Network.Type)
          Profiles.Type.Standard
          Artifacts.Type.Archive
>>>>>>> f635f5ba

in  Pipeline.build
      Pipeline.Config::{
      , spec = JobSpec::{
        , dirtyWhen =
          [ S.strictlyStart (S.contains "src")
          , S.strictlyStart (S.contains "dockerfiles")
          , S.strictlyStart
              (S.contains "buildkite/src/Jobs/Test/TestnetIntegrationTest")
          , S.strictlyStart
              (S.contains "buildkite/src/Jobs/Command/TestExecutive")
          , S.strictlyStart
              (S.contains "automation/terraform/modules/o1-integration")
          , S.strictlyStart
              (S.contains "automation/terraform/modules/kubernetes/testnet")
          , S.strictlyStart
              ( S.contains
                  "automation/buildkite/script/run-test-executive-cloud"
              )
          , S.strictlyStart
              ( S.contains
                  "automation/buildkite/script/run-test-executive-local"
              )
          ]
        , path = "Test"
        , name = "TestnetIntegrationTests"
<<<<<<< HEAD
        , tags =
          [ PipelineTag.Type.Long
          , PipelineTag.Type.Test
          , PipelineTag.Type.Stable
          ]
        , mode = PipelineMode.Type.Stable
        }
      , steps =
        [ TestExecutive.executeLocal "peers-reliability" dependsOn
        , TestExecutive.executeLocal "chain-reliability" dependsOn
        , TestExecutive.executeLocal "payment" dependsOn
        , TestExecutive.executeLocal "gossip-consis" dependsOn
        , TestExecutive.executeLocal "block-prod-prio" dependsOn
        , TestExecutive.executeLocal "medium-bootstrap" dependsOn
        , TestExecutive.executeLocal "block-reward" dependsOn
        , TestExecutive.executeLocal "zkapps" dependsOn
        , TestExecutive.executeLocal "zkapps-timing" dependsOn
        , TestExecutive.executeLocal "zkapps-nonce" dependsOn
        , TestExecutive.executeLocal "verification-key" dependsOn
        , TestExecutive.executeLocal "slot-end" dependsOn
        , TestExecutive.executeLocal "epoch-ledger" dependsOn
=======
        , tags = [ PipelineTag.Type.Long, PipelineTag.Type.Test ]
        , mode = PipelineMode.Type.Stable
        }
      , steps =
        [ TestExecutive.executeCloud "peers-reliability" dependsOn
        , TestExecutive.executeCloud "chain-reliability" dependsOn
        , TestExecutive.executeLocal "payment" dependsOn
        , TestExecutive.executeCloud "gossip-consis" dependsOn
        , TestExecutive.executeCloud "block-prod-prio" dependsOn
        , TestExecutive.executeCloud "medium-bootstrap" dependsOn
        , TestExecutive.executeCloud "block-reward" dependsOn
        , TestExecutive.executeCloud "zkapps" dependsOn
        , TestExecutive.executeCloud "zkapps-timing" dependsOn
        , TestExecutive.executeCloud "zkapps-nonce" dependsOn
        , TestExecutive.executeCloud "verification-key" dependsOn
        , TestExecutive.executeCloud "slot-end" dependsOn
        , TestExecutive.executeCloud "epoch-ledger" dependsOn
>>>>>>> f635f5ba
        ]
      }<|MERGE_RESOLUTION|>--- conflicted
+++ resolved
@@ -14,14 +14,6 @@
 
 let Dockers = ../../Constants/DockerVersions.dhall
 
-<<<<<<< HEAD
-let dependsOn =
-        Dockers.dependsOn
-          Dockers.Type.Bullseye
-          Profiles.Type.Standard
-          "daemon-berkeley"
-      # Dockers.dependsOn Dockers.Type.Bullseye Profiles.Type.Standard "archive"
-=======
 let Network = ../../Constants/Network.dhall
 
 let Artifacts = ../../Constants/Artifacts.dhall
@@ -37,7 +29,6 @@
           (None Network.Type)
           Profiles.Type.Standard
           Artifacts.Type.Archive
->>>>>>> f635f5ba
 
 in  Pipeline.build
       Pipeline.Config::{
@@ -64,7 +55,6 @@
           ]
         , path = "Test"
         , name = "TestnetIntegrationTests"
-<<<<<<< HEAD
         , tags =
           [ PipelineTag.Type.Long
           , PipelineTag.Type.Test
@@ -86,24 +76,5 @@
         , TestExecutive.executeLocal "verification-key" dependsOn
         , TestExecutive.executeLocal "slot-end" dependsOn
         , TestExecutive.executeLocal "epoch-ledger" dependsOn
-=======
-        , tags = [ PipelineTag.Type.Long, PipelineTag.Type.Test ]
-        , mode = PipelineMode.Type.Stable
-        }
-      , steps =
-        [ TestExecutive.executeCloud "peers-reliability" dependsOn
-        , TestExecutive.executeCloud "chain-reliability" dependsOn
-        , TestExecutive.executeLocal "payment" dependsOn
-        , TestExecutive.executeCloud "gossip-consis" dependsOn
-        , TestExecutive.executeCloud "block-prod-prio" dependsOn
-        , TestExecutive.executeCloud "medium-bootstrap" dependsOn
-        , TestExecutive.executeCloud "block-reward" dependsOn
-        , TestExecutive.executeCloud "zkapps" dependsOn
-        , TestExecutive.executeCloud "zkapps-timing" dependsOn
-        , TestExecutive.executeCloud "zkapps-nonce" dependsOn
-        , TestExecutive.executeCloud "verification-key" dependsOn
-        , TestExecutive.executeCloud "slot-end" dependsOn
-        , TestExecutive.executeCloud "epoch-ledger" dependsOn
->>>>>>> f635f5ba
         ]
       }