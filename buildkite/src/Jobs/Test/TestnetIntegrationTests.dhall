--- conflicted
+++ resolved
@@ -21,20 +21,12 @@
 let dependsOn =
         Dockers.dependsOn
           Dockers.Type.Bullseye
-<<<<<<< HEAD
-          Network.Type.Devnet
-=======
           Network.Type.Berkeley
->>>>>>> 345c21bd
           Profiles.Type.Standard
           Artifacts.Type.Daemon
       # Dockers.dependsOn
           Dockers.Type.Bullseye
-<<<<<<< HEAD
-          Network.Type.Devnet
-=======
           Network.Type.Berkeley
->>>>>>> 345c21bd
           Profiles.Type.Standard
           Artifacts.Type.Archive
 
