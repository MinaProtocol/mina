let S = ../../Lib/SelectFiles.dhall

let JobSpec = ../../Pipeline/JobSpec.dhall

let Pipeline = ../../Pipeline/Dsl.dhall

let PipelineMode = ../../Pipeline/Mode.dhall

let PipelineTag = ../../Pipeline/Tag.dhall

let TestExecutive = ../../Command/TestExecutive.dhall

let Profiles = ../../Constants/Profiles.dhall

let Dockers = ../../Constants/DockerVersions.dhall

let Network = ../../Constants/Network.dhall

let Artifacts = ../../Constants/Artifacts.dhall

let dependsOn =
        Dockers.dependsOn
          Dockers.Type.Bullseye
<<<<<<< HEAD
          Network.Type.Devnet
=======
          (Some Network.Type.Devnet)
>>>>>>> 54bd0bfa
          Profiles.Type.Standard
          Artifacts.Type.Daemon
      # Dockers.dependsOn
          Dockers.Type.Bullseye
          Network.Type.Devnet
          Profiles.Type.Standard
          Artifacts.Type.Archive

in  Pipeline.build
      Pipeline.Config::{
      , spec = JobSpec::{
        , dirtyWhen =
          [ S.strictlyStart (S.contains "src")
          , S.strictlyStart (S.contains "dockerfiles")
          , S.strictlyStart
              (S.contains "buildkite/src/Jobs/Test/TestnetIntegrationTest")
          , S.strictlyStart
              (S.contains "buildkite/src/Jobs/Command/TestExecutive")
          , S.strictlyStart
              (S.contains "automation/terraform/modules/o1-integration")
          , S.strictlyStart
              (S.contains "automation/terraform/modules/kubernetes/testnet")
          , S.strictlyStart
              ( S.contains
                  "automation/buildkite/script/run-test-executive-cloud"
              )
          , S.strictlyStart
              ( S.contains
                  "automation/buildkite/script/run-test-executive-local"
              )
          ]
        , path = "Test"
        , name = "TestnetIntegrationTests"
        , tags =
          [ PipelineTag.Type.Long
          , PipelineTag.Type.Test
          , PipelineTag.Type.Stable
          ]
        , mode = PipelineMode.Type.Stable
        }
      , steps =
        [ TestExecutive.executeLocal "peers-reliability" dependsOn
        , TestExecutive.executeLocal "chain-reliability" dependsOn
        , TestExecutive.executeLocal "payment" dependsOn
        , TestExecutive.executeLocal "gossip-consis" dependsOn
        , TestExecutive.executeLocal "block-prod-prio" dependsOn
        , TestExecutive.executeLocal "medium-bootstrap" dependsOn
        , TestExecutive.executeLocal "block-reward" dependsOn
        , TestExecutive.executeLocal "zkapps" dependsOn
        , TestExecutive.executeLocal "zkapps-timing" dependsOn
        , TestExecutive.executeLocal "zkapps-nonce" dependsOn
        , TestExecutive.executeLocal "verification-key" dependsOn
        , TestExecutive.executeLocal "slot-end" dependsOn
        , TestExecutive.executeLocal "epoch-ledger" dependsOn
        ]
      }<|MERGE_RESOLUTION|>--- conflicted
+++ resolved
@@ -21,11 +21,7 @@
 let dependsOn =
         Dockers.dependsOn
           Dockers.Type.Bullseye
-<<<<<<< HEAD
           Network.Type.Devnet
-=======
-          (Some Network.Type.Devnet)
->>>>>>> 54bd0bfa
           Profiles.Type.Standard
           Artifacts.Type.Daemon
       # Dockers.dependsOn
