--- conflicted
+++ resolved
@@ -12,17 +12,12 @@
 
 let Docker = ../../Command/Docker/Type.dhall
 
-<<<<<<< HEAD
-let Size = ../../Command/Size.dhall
-
 let DebianVersions = ../../Constants/DebianVersions.dhall
 
 let Network = ../../Constants/Network.dhall
 
 let Profiles = ../../Constants/Profiles.dhall
 
-=======
->>>>>>> aa624e3a
 let dependsOn =
       DebianVersions.dependsOn
         DebianVersions.DebVersion.Bullseye
