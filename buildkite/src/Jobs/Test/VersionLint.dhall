--- conflicted
+++ resolved
@@ -32,15 +32,9 @@
                   RunInToolchain.runInToolchain
                     ([] : List Text)
                     "buildkite/scripts/dump-mina-type-shapes.sh"
-<<<<<<< HEAD
                 # RunInToolchain.runInToolchain
                     ([] : List Text)
                     "buildkite/scripts/version-linter-patch-missing-type-shapes.sh ${release_branch}"
-=======
-                # [ Cmd.run
-                      "gsutil cp \$(git log -n 1 --format=%h --abbrev=7)-type_shape.txt \$MINA_TYPE_SHAPE gs://mina-type-shapes"
-                  ]
->>>>>>> 4aac3881
                 # RunInToolchain.runInToolchain
                     ([] : List Text)
                     "buildkite/scripts/version-linter.sh ${release_branch}"
