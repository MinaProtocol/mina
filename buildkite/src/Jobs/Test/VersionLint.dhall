let S = ../../Lib/SelectFiles.dhall

let B = ../../External/Buildkite.dhall

let B/SoftFail = B.definitions/commandStep/properties/soft_fail/Type

let Pipeline = ../../Pipeline/Dsl.dhall

let PipelineTag = ../../Pipeline/Tag.dhall

let JobSpec = ../../Pipeline/JobSpec.dhall

let Command = ../../Command/Base.dhall

let RunInToolchain = ../../Command/RunInToolchain.dhall

let Docker = ../../Command/Docker/Type.dhall

let Size = ../../Command/Size.dhall

let DebianVersions = ../../Constants/DebianVersions.dhall

let Network = ../../Constants/Network.dhall

let Profiles = ../../Constants/Profiles.dhall

let dependsOn =
      DebianVersions.dependsOn
        DebianVersions.DebVersion.Bullseye
        Network.Type.Devnet
        Profiles.Type.Standard

let buildTestCmd
    : Text -> Size -> List Command.TaggedKey.Type -> B/SoftFail -> Command.Type
    =     \(release_branch : Text)
      ->  \(cmd_target : Size)
      ->  \(dependsOn : List Command.TaggedKey.Type)
      ->  \(soft_fail : B/SoftFail)
      ->  Command.build
            Command.Config::{
            , commands =
                  RunInToolchain.runInToolchain
                    ([] : List Text)
                    "buildkite/scripts/dump-mina-type-shapes.sh"
<<<<<<< HEAD
                # [ Cmd.run
                      "gsutil cp \$(git log -n 1 --format=%h --abbrev=7)-type_shape.txt \$MINA_TYPE_SHAPE gs://mina-type-shapes"
                  ]
=======
                # RunInToolchain.runInToolchain
                    ([] : List Text)
                    "buildkite/scripts/version-linter-patch-missing-type-shapes.sh ${release_branch}"
>>>>>>> cc0e7758
                # RunInToolchain.runInToolchain
                    ([] : List Text)
                    "buildkite/scripts/version-linter.sh ${release_branch}"
            , label = "Versioned type linter for ${release_branch}"
            , key = "version-linter-${release_branch}"
            , soft_fail = Some soft_fail
            , target = cmd_target
            , docker = None Docker.Type
            , depends_on = dependsOn
            , artifact_paths = [ S.contains "core_dumps/*" ]
            }

in  Pipeline.build
      Pipeline.Config::{
      , spec =
          let lintDirtyWhen =
                [ S.strictlyStart (S.contains "src")
                , S.exactly "buildkite/src/Jobs/Test/VersionLint" "dhall"
                , S.exactly "buildkite/scripts/version-linter" "sh"
                ]

          in  JobSpec::{
              , dirtyWhen = lintDirtyWhen
              , path = "Test"
              , name = "VersionLint"
              , tags =
                [ PipelineTag.Type.Long
                , PipelineTag.Type.Test
                , PipelineTag.Type.Stable
                ]
              }
      , steps =
        [ buildTestCmd
            "compatible"
            Size.Small
            dependsOn
            (B/SoftFail.Boolean True)
        , buildTestCmd "develop" Size.Small dependsOn (B/SoftFail.Boolean True)
        , buildTestCmd "master" Size.Small dependsOn (B/SoftFail.Boolean True)
        ]
      }<|MERGE_RESOLUTION|>--- conflicted
+++ resolved
@@ -42,15 +42,9 @@
                   RunInToolchain.runInToolchain
                     ([] : List Text)
                     "buildkite/scripts/dump-mina-type-shapes.sh"
-<<<<<<< HEAD
-                # [ Cmd.run
-                      "gsutil cp \$(git log -n 1 --format=%h --abbrev=7)-type_shape.txt \$MINA_TYPE_SHAPE gs://mina-type-shapes"
-                  ]
-=======
                 # RunInToolchain.runInToolchain
                     ([] : List Text)
                     "buildkite/scripts/version-linter-patch-missing-type-shapes.sh ${release_branch}"
->>>>>>> cc0e7758
                 # RunInToolchain.runInToolchain
                     ([] : List Text)
                     "buildkite/scripts/version-linter.sh ${release_branch}"
