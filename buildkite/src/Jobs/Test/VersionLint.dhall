let Cmd = ../../Lib/Cmds.dhall

let S = ../../Lib/SelectFiles.dhall

let Pipeline = ../../Pipeline/Dsl.dhall

let PipelineTag = ../../Pipeline/Tag.dhall

let JobSpec = ../../Pipeline/JobSpec.dhall

let Command = ../../Command/Base.dhall

let RunInToolchain = ../../Command/RunInToolchain.dhall

let Docker = ../../Command/Docker/Type.dhall

let Size = ../../Command/Size.dhall

let DebianVersions = ../../Constants/DebianVersions.dhall

let Network = ../../Constants/Network.dhall

let Profiles = ../../Constants/Profiles.dhall

let dependsOn =
      DebianVersions.dependsOn
        DebianVersions.DebVersion.Bullseye
        Network.Type.Devnet
        Profiles.Type.Standard

let buildTestCmd
    : Text -> Size -> List Command.TaggedKey.Type -> Command.Type
    =     \(release_branch : Text)
      ->  \(cmd_target : Size)
      ->  \(dependsOn : List Command.TaggedKey.Type)
      ->  Command.build
            Command.Config::{
            , commands =
                  RunInToolchain.runInToolchain
                    ([] : List Text)
                    "buildkite/scripts/dump-mina-type-shapes.sh"
                # [ Cmd.run
                      "gsutil cp \$(git log -n 1 --format=%h --abbrev=7 --no-merges)-type_shape.txt \$MINA_TYPE_SHAPE gs://mina-type-shapes"
                  ]
                # RunInToolchain.runInToolchain
                    ([] : List Text)
                    "buildkite/scripts/version-linter.sh ${release_branch}"
            , label = "Versioned type linter for ${release_branch}"
            , key = "version-linter-${release_branch}"
            , if = Some
                " build.pull_request.base_branch == '${release_branch}' "
            , target = cmd_target
            , docker = None Docker.Type
            , depends_on = dependsOn
            , artifact_paths = [ S.contains "core_dumps/*" ]
            }

in  Pipeline.build
      Pipeline.Config::{
      , spec =
          let lintDirtyWhen =
                [ S.strictlyStart (S.contains "src")
                , S.exactly "buildkite/src/Jobs/Test/VersionLint" "dhall"
                , S.exactly "buildkite/scripts/version-linter" "sh"
                ]

          in  JobSpec::{
              , dirtyWhen = lintDirtyWhen
              , path = "Test"
              , name = "VersionLint"
              , tags =
                [ PipelineTag.Type.Long
                , PipelineTag.Type.Test
                , PipelineTag.Type.Stable
                ]
              }
<<<<<<< HEAD
      , steps = [ buildTestCmd "compatible" Size.Small dependsOn ]
=======
      , steps =
        [ buildTestCmd "compatible" Size.Small dependsOn
        , buildTestCmd "develop" Size.Small dependsOn
        , buildTestCmd "master" Size.Small dependsOn
        ]
>>>>>>> b1c178ba
      }<|MERGE_RESOLUTION|>--- conflicted
+++ resolved
@@ -74,13 +74,9 @@
                 , PipelineTag.Type.Stable
                 ]
               }
-<<<<<<< HEAD
-      , steps = [ buildTestCmd "compatible" Size.Small dependsOn ]
-=======
       , steps =
         [ buildTestCmd "compatible" Size.Small dependsOn
         , buildTestCmd "develop" Size.Small dependsOn
         , buildTestCmd "master" Size.Small dependsOn
         ]
->>>>>>> b1c178ba
       }