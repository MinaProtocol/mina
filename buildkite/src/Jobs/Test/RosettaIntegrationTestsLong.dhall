let Cmd = ../../Lib/Cmds.dhall

<<<<<<< HEAD
let B = ../../External/Buildkite.dhall

=======
>>>>>>> f635f5ba
let S = ../../Lib/SelectFiles.dhall

let Pipeline = ../../Pipeline/Dsl.dhall

let PipelineMode = ../../Pipeline/Mode.dhall

<<<<<<< HEAD
let PipelineTag = ../../Pipeline/Tag.dhall

=======
>>>>>>> f635f5ba
let JobSpec = ../../Pipeline/JobSpec.dhall

let Command = ../../Command/Base.dhall

let Size = ../../Command/Size.dhall

<<<<<<< HEAD
let B/SoftFail = B.definitions/commandStep/properties/soft_fail/Type
=======
let Profiles = ../../Constants/Profiles.dhall

let Dockers = ../../Constants/DockerVersions.dhall

let Network = ../../Constants/Network.dhall

let Artifacts = ../../Constants/Artifacts.dhall
>>>>>>> f635f5ba

let dirtyWhen =
      [ S.strictlyStart (S.contains "src")
      , S.exactly "buildkite/src/Jobs/Test/RosettaIntegrationTests" "dhall"
      , S.exactly "buildkite/scripts/rosetta-integration-tests" "sh"
      , S.exactly "buildkite/scripts/rosetta-integration-tests-full" "sh"
      ]

in  Pipeline.build
      Pipeline.Config::{
      , spec = JobSpec::{
        , dirtyWhen = dirtyWhen
        , path = "Test"
        , name = "RosettaIntegrationTestsLong"
        , mode = PipelineMode.Type.Stable
<<<<<<< HEAD
        , tags =
          [ PipelineTag.Type.Long
          , PipelineTag.Type.Test
          , PipelineTag.Type.Stable
          ]
=======
>>>>>>> f635f5ba
        }
      , steps =
        [ Command.build
            Command.Config::{
            , commands =
              [ Cmd.run
                  "export MINA_DEB_CODENAME=bullseye && source ./buildkite/scripts/export-git-env-vars.sh && echo \\\${MINA_DOCKER_TAG}"
              , Cmd.runInDocker
                  Cmd.Docker::{
                  , image =
<<<<<<< HEAD
                      "gcr.io/o1labs-192920/mina-rosetta:\\\${MINA_DOCKER_TAG}"
=======
                      "gcr.io/o1labs-192920/mina-rosetta:\\\${MINA_DOCKER_TAG}-berkeley"
>>>>>>> f635f5ba
                  }
                  "buildkite/scripts/rosetta-integration-tests-full.sh"
              ]
            , label = "Rosetta integration tests Bullseye Long"
            , key = "rosetta-integration-tests-bullseye-long"
<<<<<<< HEAD
            , soft_fail = Some (B/SoftFail.Boolean True)
            , target = Size.Small
            , depends_on =
              [ { name = "MinaArtifactBullseye"
                , key = "rosetta-bullseye-docker-image"
                }
              ]
=======
            , target = Size.Small
            , depends_on =
                Dockers.dependsOn
                  Dockers.Type.Bullseye
                  (Some Network.Type.Berkeley)
                  Profiles.Type.Standard
                  Artifacts.Type.Rosetta
>>>>>>> f635f5ba
            }
        ]
      }<|MERGE_RESOLUTION|>--- conflicted
+++ resolved
@@ -1,38 +1,22 @@
 let Cmd = ../../Lib/Cmds.dhall
 
-<<<<<<< HEAD
 let B = ../../External/Buildkite.dhall
 
-=======
->>>>>>> f635f5ba
 let S = ../../Lib/SelectFiles.dhall
 
 let Pipeline = ../../Pipeline/Dsl.dhall
 
 let PipelineMode = ../../Pipeline/Mode.dhall
 
-<<<<<<< HEAD
 let PipelineTag = ../../Pipeline/Tag.dhall
 
-=======
->>>>>>> f635f5ba
 let JobSpec = ../../Pipeline/JobSpec.dhall
 
 let Command = ../../Command/Base.dhall
 
 let Size = ../../Command/Size.dhall
 
-<<<<<<< HEAD
 let B/SoftFail = B.definitions/commandStep/properties/soft_fail/Type
-=======
-let Profiles = ../../Constants/Profiles.dhall
-
-let Dockers = ../../Constants/DockerVersions.dhall
-
-let Network = ../../Constants/Network.dhall
-
-let Artifacts = ../../Constants/Artifacts.dhall
->>>>>>> f635f5ba
 
 let dirtyWhen =
       [ S.strictlyStart (S.contains "src")
@@ -48,14 +32,11 @@
         , path = "Test"
         , name = "RosettaIntegrationTestsLong"
         , mode = PipelineMode.Type.Stable
-<<<<<<< HEAD
         , tags =
           [ PipelineTag.Type.Long
           , PipelineTag.Type.Test
           , PipelineTag.Type.Stable
           ]
-=======
->>>>>>> f635f5ba
         }
       , steps =
         [ Command.build
@@ -66,25 +47,13 @@
               , Cmd.runInDocker
                   Cmd.Docker::{
                   , image =
-<<<<<<< HEAD
-                      "gcr.io/o1labs-192920/mina-rosetta:\\\${MINA_DOCKER_TAG}"
-=======
                       "gcr.io/o1labs-192920/mina-rosetta:\\\${MINA_DOCKER_TAG}-berkeley"
->>>>>>> f635f5ba
                   }
                   "buildkite/scripts/rosetta-integration-tests-full.sh"
               ]
             , label = "Rosetta integration tests Bullseye Long"
             , key = "rosetta-integration-tests-bullseye-long"
-<<<<<<< HEAD
             , soft_fail = Some (B/SoftFail.Boolean True)
-            , target = Size.Small
-            , depends_on =
-              [ { name = "MinaArtifactBullseye"
-                , key = "rosetta-bullseye-docker-image"
-                }
-              ]
-=======
             , target = Size.Small
             , depends_on =
                 Dockers.dependsOn
@@ -92,7 +61,6 @@
                   (Some Network.Type.Berkeley)
                   Profiles.Type.Standard
                   Artifacts.Type.Rosetta
->>>>>>> f635f5ba
             }
         ]
       }