let Cmd = ../../Lib/Cmds.dhall

let B = ../../External/Buildkite.dhall

let S = ../../Lib/SelectFiles.dhall

let Pipeline = ../../Pipeline/Dsl.dhall

let PipelineMode = ../../Pipeline/Mode.dhall

let PipelineTag = ../../Pipeline/Tag.dhall

let JobSpec = ../../Pipeline/JobSpec.dhall

let Command = ../../Command/Base.dhall

let Size = ../../Command/Size.dhall

let Profiles = ../../Constants/Profiles.dhall

let Dockers = ../../Constants/DockerVersions.dhall

<<<<<<< HEAD
let Network = ../../Constants/Network.dhall

=======
>>>>>>> 75329567
let Artifacts = ../../Constants/Artifacts.dhall

let B/SoftFail = B.definitions/commandStep/properties/soft_fail/Type

let network = Network.Type.Devnet

let dirtyWhen =
      [ S.strictlyStart (S.contains "src")
      , S.exactly "buildkite/src/Jobs/Test/RosettaIntegrationTests" "dhall"
      , S.exactly "buildkite/scripts/rosetta-integration-tests" "sh"
      , S.exactly "buildkite/scripts/rosetta-integration-tests-full" "sh"
      ]

in  Pipeline.build
      Pipeline.Config::{
      , spec = JobSpec::{
        , dirtyWhen = dirtyWhen
        , path = "Test"
        , name = "RosettaIntegrationTestsLong"
        , mode = PipelineMode.Type.Stable
        , tags =
          [ PipelineTag.Type.Long
          , PipelineTag.Type.Test
          , PipelineTag.Type.Stable
          ]
        }
      , steps =
        [ Command.build
            Command.Config::{
            , commands =
              [ Cmd.run
                  "export MINA_DEB_CODENAME=bullseye && source ./buildkite/scripts/export-git-env-vars.sh && echo \\\${MINA_DOCKER_TAG}"
              , Cmd.runInDocker
                  Cmd.Docker::{
                  , image =
                      "gcr.io/o1labs-192920/mina-rosetta:\\\${MINA_DOCKER_TAG}-${Network.lowerName
                                                                                   network}"
                  }
                  "buildkite/scripts/rosetta-integration-tests-full.sh"
              ]
            , label = "Rosetta integration tests Bullseye Long"
            , key = "rosetta-integration-tests-bullseye-long"
            , soft_fail = Some (B/SoftFail.Boolean True)
            , target = Size.Small
            , depends_on =
                Dockers.dependsOn
                  Dockers.Type.Bullseye
                  network
                  Profiles.Type.Standard
                  Artifacts.Type.Rosetta
            }
        ]
      }<|MERGE_RESOLUTION|>--- conflicted
+++ resolved
@@ -16,15 +16,12 @@
 
 let Size = ../../Command/Size.dhall
 
+let Network = ../../Constants/Network.dhall
+
 let Profiles = ../../Constants/Profiles.dhall
 
 let Dockers = ../../Constants/DockerVersions.dhall
 
-<<<<<<< HEAD
-let Network = ../../Constants/Network.dhall
-
-=======
->>>>>>> 75329567
 let Artifacts = ../../Constants/Artifacts.dhall
 
 let B/SoftFail = B.definitions/commandStep/properties/soft_fail/Type
