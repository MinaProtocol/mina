let Cmd = ../../Lib/Cmds.dhall

let B = ../../External/Buildkite.dhall

let S = ../../Lib/SelectFiles.dhall

let Pipeline = ../../Pipeline/Dsl.dhall

let PipelineMode = ../../Pipeline/Mode.dhall

let PipelineTag = ../../Pipeline/Tag.dhall

let JobSpec = ../../Pipeline/JobSpec.dhall

let Command = ../../Command/Base.dhall

let Size = ../../Command/Size.dhall

<<<<<<< HEAD
let Profiles = ../../Constants/Profiles.dhall

let Dockers = ../../Constants/DockerVersions.dhall

let Network = ../../Constants/Network.dhall

let Artifacts = ../../Constants/Artifacts.dhall

=======
let Network = ../../Constants/Network.dhall

let Profiles = ../../Constants/Profiles.dhall

let Artifacts = ../../Constants/Artifacts.dhall

let Dockers = ../../Constants/DockerVersions.dhall

>>>>>>> 25d9ac21
let B/SoftFail = B.definitions/commandStep/properties/soft_fail/Type

let network = Network.Type.Devnet

let dirtyWhen =
      [ S.strictlyStart (S.contains "src")
      , S.exactly "buildkite/src/Jobs/Test/RosettaIntegrationTests" "dhall"
      , S.exactly "buildkite/scripts/rosetta-integration-tests" "sh"
      , S.exactly "buildkite/scripts/rosetta-integration-tests-full" "sh"
      ]

in  Pipeline.build
      Pipeline.Config::{
      , spec = JobSpec::{
        , dirtyWhen = dirtyWhen
        , path = "Test"
        , name = "RosettaIntegrationTestsLong"
        , mode = PipelineMode.Type.Stable
        , tags =
          [ PipelineTag.Type.Long
          , PipelineTag.Type.Test
          , PipelineTag.Type.Stable
          ]
        }
      , steps =
        [ Command.build
            Command.Config::{
            , commands =
              [ Cmd.run
                  "export MINA_DEB_CODENAME=bullseye && source ./buildkite/scripts/export-git-env-vars.sh && echo \\\${MINA_DOCKER_TAG}"
              , Cmd.runInDocker
                  Cmd.Docker::{
                  , image =
<<<<<<< HEAD
                      "gcr.io/o1labs-192920/mina-rosetta:\\\${MINA_DOCKER_TAG}-${Network.lowerName
                                                                                   network}"
=======
                      "gcr.io/o1labs-192920/mina-rosetta:\\\${MINA_DOCKER_TAG}-berkeley"
>>>>>>> 25d9ac21
                  }
                  "buildkite/scripts/rosetta-integration-tests-full.sh"
              ]
            , label = "Rosetta integration tests Bullseye Long"
            , key = "rosetta-integration-tests-bullseye-long"
            , soft_fail = Some (B/SoftFail.Boolean True)
            , target = Size.Small
            , depends_on =
                Dockers.dependsOn
                  Dockers.Type.Bullseye
<<<<<<< HEAD
                  network
=======
                  (Some Network.Type.Berkeley)
>>>>>>> 25d9ac21
                  Profiles.Type.Standard
                  Artifacts.Type.Rosetta
            }
        ]
      }<|MERGE_RESOLUTION|>--- conflicted
+++ resolved
@@ -16,16 +16,6 @@
 
 let Size = ../../Command/Size.dhall
 
-<<<<<<< HEAD
-let Profiles = ../../Constants/Profiles.dhall
-
-let Dockers = ../../Constants/DockerVersions.dhall
-
-let Network = ../../Constants/Network.dhall
-
-let Artifacts = ../../Constants/Artifacts.dhall
-
-=======
 let Network = ../../Constants/Network.dhall
 
 let Profiles = ../../Constants/Profiles.dhall
@@ -34,7 +24,6 @@
 
 let Dockers = ../../Constants/DockerVersions.dhall
 
->>>>>>> 25d9ac21
 let B/SoftFail = B.definitions/commandStep/properties/soft_fail/Type
 
 let network = Network.Type.Devnet
@@ -68,12 +57,8 @@
               , Cmd.runInDocker
                   Cmd.Docker::{
                   , image =
-<<<<<<< HEAD
                       "gcr.io/o1labs-192920/mina-rosetta:\\\${MINA_DOCKER_TAG}-${Network.lowerName
                                                                                    network}"
-=======
-                      "gcr.io/o1labs-192920/mina-rosetta:\\\${MINA_DOCKER_TAG}-berkeley"
->>>>>>> 25d9ac21
                   }
                   "buildkite/scripts/rosetta-integration-tests-full.sh"
               ]
@@ -84,11 +69,7 @@
             , depends_on =
                 Dockers.dependsOn
                   Dockers.Type.Bullseye
-<<<<<<< HEAD
                   network
-=======
-                  (Some Network.Type.Berkeley)
->>>>>>> 25d9ac21
                   Profiles.Type.Standard
                   Artifacts.Type.Rosetta
             }
