let Cmd = ../../Lib/Cmds.dhall

let B = ../../External/Buildkite.dhall

let S = ../../Lib/SelectFiles.dhall

let Pipeline = ../../Pipeline/Dsl.dhall

let PipelineMode = ../../Pipeline/Mode.dhall

let PipelineTag = ../../Pipeline/Tag.dhall

let JobSpec = ../../Pipeline/JobSpec.dhall

let Command = ../../Command/Base.dhall

<<<<<<< HEAD
let Size = ../../Command/Size.dhall
=======
let Network = ../../Constants/Network.dhall
>>>>>>> aa624e3a

let Profiles = ../../Constants/Profiles.dhall

let Dockers = ../../Constants/DockerVersions.dhall

let Network = ../../Constants/Network.dhall

let Artifacts = ../../Constants/Artifacts.dhall

let B/SoftFail = B.definitions/commandStep/properties/soft_fail/Type

let network = Network.Type.Devnet

let dirtyWhen =
      [ S.strictlyStart (S.contains "src")
      , S.exactly "buildkite/src/Jobs/Test/RosettaIntegrationTests" "dhall"
      , S.exactly "buildkite/scripts/rosetta-integration-tests" "sh"
      , S.exactly "buildkite/scripts/rosetta-integration-tests-full" "sh"
      ]

in  Pipeline.build
      Pipeline.Config::{
      , spec = JobSpec::{
        , dirtyWhen = dirtyWhen
        , path = "Test"
        , name = "RosettaIntegrationTestsLong"
        , mode = PipelineMode.Type.Stable
        , tags =
          [ PipelineTag.Type.Long
          , PipelineTag.Type.Test
          , PipelineTag.Type.Stable
          ]
        }
      , steps =
        [ Command.build
            Command.Config::{
            , commands =
              [ Cmd.run
                  "export MINA_DEB_CODENAME=bullseye && source ./buildkite/scripts/export-git-env-vars.sh && echo \\\${MINA_DOCKER_TAG}"
              , Cmd.runInDocker
                  Cmd.Docker::{
                  , image =
                      "gcr.io/o1labs-192920/mina-rosetta:\\\${MINA_DOCKER_TAG}-${Network.lowerName
                                                                                   network}"
                  }
                  "buildkite/scripts/rosetta-integration-tests-full.sh"
              ]
            , label = "Rosetta integration tests Bullseye Long"
            , key = "rosetta-integration-tests-bullseye-long"
            , soft_fail = Some (B/SoftFail.Boolean True)
            , depends_on =
                Dockers.dependsOn
                  Dockers.Type.Bullseye
                  network
                  Profiles.Type.Standard
                  Artifacts.Type.Rosetta
            }
        ]
      }<|MERGE_RESOLUTION|>--- conflicted
+++ resolved
@@ -13,12 +13,6 @@
 let JobSpec = ../../Pipeline/JobSpec.dhall
 
 let Command = ../../Command/Base.dhall
-
-<<<<<<< HEAD
-let Size = ../../Command/Size.dhall
-=======
-let Network = ../../Constants/Network.dhall
->>>>>>> aa624e3a
 
 let Profiles = ../../Constants/Profiles.dhall
 
