let S = ../../Lib/SelectFiles.dhall

let JobSpec = ../../Pipeline/JobSpec.dhall

let Pipeline = ../../Pipeline/Dsl.dhall

let PipelineMode = ../../Pipeline/Mode.dhall

let PipelineTag = ../../Pipeline/Tag.dhall

let TestExecutive = ../../Command/TestExecutive.dhall

let Profiles = ../../Constants/Profiles.dhall

let Dockers = ../../Constants/DockerVersions.dhall

<<<<<<< HEAD
let dependsOn =
        Dockers.dependsOn
          Dockers.Type.Bullseye
          Profiles.Type.Standard
          "daemon-berkeley"
      # Dockers.dependsOn Dockers.Type.Bullseye Profiles.Type.Standard "archive"
=======
let Network = ../../Constants/Network.dhall

let Artifacts = ../../Constants/Artifacts.dhall

let dependsOn =
        Dockers.dependsOn
          Dockers.Type.Bullseye
          (Some Network.Type.Berkeley)
          Profiles.Type.Standard
          Artifacts.Type.Daemon
      # Dockers.dependsOn
          Dockers.Type.Bullseye
          (None Network.Type)
          Profiles.Type.Standard
          Artifacts.Type.Archive
>>>>>>> f635f5ba

in  Pipeline.build
      Pipeline.Config::{
      , spec = JobSpec::{
        , dirtyWhen =
          [ S.strictlyStart (S.contains "src")
          , S.strictlyStart (S.contains "dockerfiles")
          , S.strictlyStart
              (S.contains "buildkite/src/Jobs/Test/TestnetIntegrationTest")
          , S.strictlyStart
              (S.contains "buildkite/src/Jobs/Command/TestExecutive")
          , S.strictlyStart
              (S.contains "automation/terraform/modules/o1-integration")
          , S.strictlyStart
              (S.contains "automation/terraform/modules/kubernetes/testnet")
          ]
        , path = "Test"
        , name = "TestnetIntegrationTestsLong"
        , mode = PipelineMode.Type.Stable
<<<<<<< HEAD
        , tags =
          [ PipelineTag.Type.Long
          , PipelineTag.Type.Test
          , PipelineTag.Type.Stable
          ]
        }
      , steps = [ TestExecutive.executeLocal "hard-fork" dependsOn ]
=======
        , tags = [ PipelineTag.Type.Long, PipelineTag.Type.Test ]
        }
      , steps = [ TestExecutive.executeCloud "hard-fork" dependsOn ]
>>>>>>> f635f5ba
      }<|MERGE_RESOLUTION|>--- conflicted
+++ resolved
@@ -14,14 +14,6 @@
 
 let Dockers = ../../Constants/DockerVersions.dhall
 
-<<<<<<< HEAD
-let dependsOn =
-        Dockers.dependsOn
-          Dockers.Type.Bullseye
-          Profiles.Type.Standard
-          "daemon-berkeley"
-      # Dockers.dependsOn Dockers.Type.Bullseye Profiles.Type.Standard "archive"
-=======
 let Network = ../../Constants/Network.dhall
 
 let Artifacts = ../../Constants/Artifacts.dhall
@@ -37,7 +29,6 @@
           (None Network.Type)
           Profiles.Type.Standard
           Artifacts.Type.Archive
->>>>>>> f635f5ba
 
 in  Pipeline.build
       Pipeline.Config::{
@@ -57,7 +48,6 @@
         , path = "Test"
         , name = "TestnetIntegrationTestsLong"
         , mode = PipelineMode.Type.Stable
-<<<<<<< HEAD
         , tags =
           [ PipelineTag.Type.Long
           , PipelineTag.Type.Test
@@ -65,9 +55,4 @@
           ]
         }
       , steps = [ TestExecutive.executeLocal "hard-fork" dependsOn ]
-=======
-        , tags = [ PipelineTag.Type.Long, PipelineTag.Type.Test ]
-        }
-      , steps = [ TestExecutive.executeCloud "hard-fork" dependsOn ]
->>>>>>> f635f5ba
       }