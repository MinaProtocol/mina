let ArtifactPipelines = ../../Command/MinaArtifact.dhall

let DebianVersions = ../../Constants/DebianVersions.dhall

let Artifacts = ../../Constants/Artifacts.dhall

let Pipeline = ../../Pipeline/Dsl.dhall

<<<<<<< HEAD
in  Pipeline.build
      ( ArtifactPipelines.pipeline
          ArtifactPipelines.MinaBuildSpec::{
          , artifacts =
            [ Artifacts.Type.Daemon
            , Artifacts.Type.Archive
            , Artifacts.Type.BatchTxn
            , Artifacts.Type.TestExecutive
            , Artifacts.Type.Rosetta
            , Artifacts.Type.ZkappTestTransaction
            ]
          , debVersion = DebianVersions.DebVersion.Buster
          }
      )
=======
Pipeline.build 
    (ArtifactPipelines.pipeline 
        ArtifactPipelines.MinaBuildSpec::{
            artifacts = [ Artifacts.Type.Daemon , Artifacts.Type.Archive , Artifacts.Type.BatchTxn , Artifacts.Type.Rosetta , Artifacts.Type.ZkappTestTransaction ],
            debVersion = DebianVersions.DebVersion.Buster
        }
    )
>>>>>>> 3db395b2
<|MERGE_RESOLUTION|>--- conflicted
+++ resolved
@@ -6,7 +6,6 @@
 
 let Pipeline = ../../Pipeline/Dsl.dhall
 
-<<<<<<< HEAD
 in  Pipeline.build
       ( ArtifactPipelines.pipeline
           ArtifactPipelines.MinaBuildSpec::{
@@ -14,19 +13,9 @@
             [ Artifacts.Type.Daemon
             , Artifacts.Type.Archive
             , Artifacts.Type.BatchTxn
-            , Artifacts.Type.TestExecutive
             , Artifacts.Type.Rosetta
             , Artifacts.Type.ZkappTestTransaction
             ]
           , debVersion = DebianVersions.DebVersion.Buster
           }
-      )
-=======
-Pipeline.build 
-    (ArtifactPipelines.pipeline 
-        ArtifactPipelines.MinaBuildSpec::{
-            artifacts = [ Artifacts.Type.Daemon , Artifacts.Type.Archive , Artifacts.Type.BatchTxn , Artifacts.Type.Rosetta , Artifacts.Type.ZkappTestTransaction ],
-            debVersion = DebianVersions.DebVersion.Buster
-        }
-    )
->>>>>>> 3db395b2
+      )