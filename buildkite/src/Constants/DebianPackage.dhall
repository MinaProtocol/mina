<<<<<<< HEAD
let Network = ./Network.dhall

let Profile = ./Profiles.dhall

let Package
    : Type
    = < Daemon
      | Archive
      | ArchiveMigration
      | TestExecutive
      | BatchTxn
      | LogProc
      | ZkappTestTransaction
      | FunctionalTestSuite
      >

let MainPackages =
      [ Package.Daemon
      , Package.Archive
      , Package.ArchiveMigration
      , Package.LogProc
      ]

let AuxiliaryPackages =
      [ Package.TestExecutive
      , Package.BatchTxn
      , Package.ZkappTestTransaction
      , Package.FunctionalTestSuite
      ]

let capitalName =
          \(package : Package)
      ->  merge
            { Daemon = "Daemon"
            , Archive = "Archive"
            , ArchiveMigration = "ArchiveMigration"
            , TestExecutive = "TestExecutive"
            , BatchTxn = "BatchTxn"
            , LogProc = "Logproc"
            , ZkappTestTransaction = "ZkappTestTransaction"
            , FunctionalTestSuite = "FunctionalTestSuite"
            }
            package

let lowerName =
          \(package : Package)
      ->  merge
            { Daemon = "daemon"
            , Archive = "archive"
            , ArchiveMigration = "archive_migration"
            , TestExecutive = "test_executive"
            , BatchTxn = "batch_txn"
            , LogProc = "logproc"
            , ZkappTestTransaction = "zkapp_test_transaction"
            , FunctionalTestSuite = "functional_test_suite"
            }
            package

let debianName =
          \(package : Package)
      ->  \(profile : Profile.Type)
      ->  \(network : Network.Type)
      ->  merge
            { Daemon =
                "mina-${Network.lowerName network}${Profile.toLabelSegment
                                                      profile}"
            , Archive = "mina-archive"
            , ArchiveMigration = "mina-archive-migration"
            , TestExecutive = "mina-test-executive"
            , BatchTxn = "mina-batch-txn"
            , LogProc = "mina-logproc"
            , ZkappTestTransaction = "mina-zkapp-test-transaction"
            , FunctionalTestSuite = "mina-test-suite"
            }
            package

in  { Type = Package
    , MainPackages = MainPackages
    , AuxiliaryPackages = AuxiliaryPackages
    , capitalName = capitalName
    , lowerName = lowerName
    , debianName = debianName
    }
=======
let Package : Type  = < Daemon | DaemonDevnet | DaemonLightnet | Archive  | TestExecutive | BatchTxn | LogProc | ZkappTestTransaction | FunctionalTestSuite >

let MainPackages = [ Package.Daemon , Package.DaemonDevnet , Package.Archive , Package.LogProc ]

let AuxiliaryPackages = [ Package.DaemonLightnet , Package.TestExecutive , Package.BatchTxn , Package.ZkappTestTransaction , Package.FunctionalTestSuite ]


let capitalName = \(package : Package) ->
  merge {
    Daemon = "Daemon"
    , DaemonDevnet = "DaemonDevnet"
    , DaemonLightnet = "DaemonLightnet"
    , Archive = "Archive"
    , TestExecutive = "TestExecutive"
    , BatchTxn = "BatchTxn"
    , LogProc = "Logproc"
    , ZkappTestTransaction = "ZkappTestTransaction"
    , FunctionalTestSuite = "FunctionalTestSuite"
  } package

let lowerName = \(package : Package) ->
  merge {
    Daemon = "daemon"
    , DaemonDevnet = "daemon_devnet"
    , DaemonLightnet = "daemon_lightnet"
    , Archive = "archive"
    , TestExecutive = "test_executive"
    , BatchTxn = "batch_txn"
    , LogProc = "logproc"
    , ZkappTestTransaction = "zkapp_test_transaction"
    , FunctionalTestSuite = "functional_test_suite"
  } package

let debianName = \(package : Package) ->
  merge {
    Daemon = "mina-berkeley"
    , DaemonDevnet = "mina-devnet"
    , DaemonLightnet = "mina-berkeley-lightnet"
    , Archive = "mina-archive"
    , TestExecutive = "mina-test-executive"
    , BatchTxn = "mina-batch-txn"
    , LogProc = "mina-logproc" 
    , ZkappTestTransaction = "mina-zkapp-test-transaction"
    , FunctionalTestSuite = "mina-test-suite"
  } package

in
{
  Type = Package
  , MainPackages = MainPackages
  , AuxiliaryPackages = AuxiliaryPackages
  , capitalName = capitalName
  , lowerName = lowerName
  , debianName = debianName 
}
>>>>>>> 582abd4c
<|MERGE_RESOLUTION|>--- conflicted
+++ resolved
@@ -1,88 +1,3 @@
-<<<<<<< HEAD
-let Network = ./Network.dhall
-
-let Profile = ./Profiles.dhall
-
-let Package
-    : Type
-    = < Daemon
-      | Archive
-      | ArchiveMigration
-      | TestExecutive
-      | BatchTxn
-      | LogProc
-      | ZkappTestTransaction
-      | FunctionalTestSuite
-      >
-
-let MainPackages =
-      [ Package.Daemon
-      , Package.Archive
-      , Package.ArchiveMigration
-      , Package.LogProc
-      ]
-
-let AuxiliaryPackages =
-      [ Package.TestExecutive
-      , Package.BatchTxn
-      , Package.ZkappTestTransaction
-      , Package.FunctionalTestSuite
-      ]
-
-let capitalName =
-          \(package : Package)
-      ->  merge
-            { Daemon = "Daemon"
-            , Archive = "Archive"
-            , ArchiveMigration = "ArchiveMigration"
-            , TestExecutive = "TestExecutive"
-            , BatchTxn = "BatchTxn"
-            , LogProc = "Logproc"
-            , ZkappTestTransaction = "ZkappTestTransaction"
-            , FunctionalTestSuite = "FunctionalTestSuite"
-            }
-            package
-
-let lowerName =
-          \(package : Package)
-      ->  merge
-            { Daemon = "daemon"
-            , Archive = "archive"
-            , ArchiveMigration = "archive_migration"
-            , TestExecutive = "test_executive"
-            , BatchTxn = "batch_txn"
-            , LogProc = "logproc"
-            , ZkappTestTransaction = "zkapp_test_transaction"
-            , FunctionalTestSuite = "functional_test_suite"
-            }
-            package
-
-let debianName =
-          \(package : Package)
-      ->  \(profile : Profile.Type)
-      ->  \(network : Network.Type)
-      ->  merge
-            { Daemon =
-                "mina-${Network.lowerName network}${Profile.toLabelSegment
-                                                      profile}"
-            , Archive = "mina-archive"
-            , ArchiveMigration = "mina-archive-migration"
-            , TestExecutive = "mina-test-executive"
-            , BatchTxn = "mina-batch-txn"
-            , LogProc = "mina-logproc"
-            , ZkappTestTransaction = "mina-zkapp-test-transaction"
-            , FunctionalTestSuite = "mina-test-suite"
-            }
-            package
-
-in  { Type = Package
-    , MainPackages = MainPackages
-    , AuxiliaryPackages = AuxiliaryPackages
-    , capitalName = capitalName
-    , lowerName = lowerName
-    , debianName = debianName
-    }
-=======
 let Package : Type  = < Daemon | DaemonDevnet | DaemonLightnet | Archive  | TestExecutive | BatchTxn | LogProc | ZkappTestTransaction | FunctionalTestSuite >
 
 let MainPackages = [ Package.Daemon , Package.DaemonDevnet , Package.Archive , Package.LogProc ]
@@ -137,5 +52,4 @@
   , capitalName = capitalName
   , lowerName = lowerName
   , debianName = debianName 
-}
->>>>>>> 582abd4c
+}