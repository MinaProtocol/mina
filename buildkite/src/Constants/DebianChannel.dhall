let Prelude = ../External/Prelude.dhall

<<<<<<< HEAD
let Channel : Type = < Unstable | Nightly | Itn | Umt | Devnet | Alpha | Beta | Experimental | Stable >
=======
let Channel : Type = < Unstable | Nightly | Itn | Devnet | Alpha | Beta | Stable >
>>>>>>> 0ae51e3a

let capitalName = \(channel : Channel) ->
  merge {
    Unstable = "Unstable"
    , Nightly = "Nightly"
    , Itn = "Itn"
<<<<<<< HEAD
    , Umt = "Umt"
=======
>>>>>>> 0ae51e3a
    , Devnet = "Devnet"
    , Alpha = "Alpha"
    , Beta = "Beta"
    , Stable = "Stable"
    , Experimental = "Experimental"
  } channel

let lowerName = \(channel : Channel) ->
  merge {
   Unstable = "unstable"
    , Nightly = "nightly"
    , Itn = "itn"
<<<<<<< HEAD
    , Umt = "umt"
=======
>>>>>>> 0ae51e3a
    , Devnet = "devnet"
    , Alpha = "alpha"
    , Beta = "beta"
    , Stable = "stable"
    , Experimental = "experimental"
  } channel

in
{
  Type = Channel
  , capitalName = capitalName
  , lowerName = lowerName
}<|MERGE_RESOLUTION|>--- conflicted
+++ resolved
@@ -1,20 +1,16 @@
-let Prelude = ../External/Prelude.dhall
+let Prelude = ../External/Prelude.dhal
 
-<<<<<<< HEAD
+
 let Channel : Type = < Unstable | Nightly | Itn | Umt | Devnet | Alpha | Beta | Experimental | Stable >
-=======
-let Channel : Type = < Unstable | Nightly | Itn | Devnet | Alpha | Beta | Stable >
->>>>>>> 0ae51e3a
+
+
 
 let capitalName = \(channel : Channel) ->
   merge {
     Unstable = "Unstable"
     , Nightly = "Nightly"
     , Itn = "Itn"
-<<<<<<< HEAD
     , Umt = "Umt"
-=======
->>>>>>> 0ae51e3a
     , Devnet = "Devnet"
     , Alpha = "Alpha"
     , Beta = "Beta"
@@ -27,10 +23,7 @@
    Unstable = "unstable"
     , Nightly = "nightly"
     , Itn = "itn"
-<<<<<<< HEAD
     , Umt = "umt"
-=======
->>>>>>> 0ae51e3a
     , Devnet = "devnet"
     , Alpha = "alpha"
     , Beta = "beta"
