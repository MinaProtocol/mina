let Profiles = ./Profiles.dhall

let Artifacts = ./Artifacts.dhall

let Network = ./Network.dhall

let Docker
    : Type
    = < Bookworm | Bullseye | Jammy | Focal >

let capitalName =
          \(docker : Docker)
      ->  merge
            { Bookworm = "Bookworm"
            , Bullseye = "Bullseye"
            , Jammy = "Jammy"
            , Focal = "Focal"
            }
            docker

let lowerName =
          \(docker : Docker)
      ->  merge
            { Bookworm = "bookworm"
            , Bullseye = "bullseye"
            , Jammy = "jammy"
            , Focal = "focal"
            }
            docker

let dependsOnStep =
          \(docker : Docker)
      ->  \(prefix : Text)
<<<<<<< HEAD
      ->  \(network : Optional Network.Type)
=======
      ->  \(network : Network.Type)
>>>>>>> 297ad51c
      ->  \(profile : Profiles.Type)
      ->  \(binary : Artifacts.Type)
      ->  let network = "${Network.capitalName network}"

<<<<<<< HEAD
=======
          let profileSuffix = "${Profiles.toSuffixUppercase profile}"

>>>>>>> 297ad51c
          let suffix = "docker-image"

          let key = "${Artifacts.lowerName binary}-${suffix}"

          in  merge
                { Bookworm =
                  [ { name =
                        "${prefix}${capitalName
                                      docker}${network}${profileSuffix}"
                    , key = key
                    }
                  ]
                , Bullseye =
                  [ { name =
                        "${prefix}${capitalName
                                      docker}${network}${profileSuffix}"
                    , key = key
                    }
                  ]
                , Jammy =
                  [ { name =
                        "${prefix}${capitalName
                                      docker}${network}${capitalName
                                                           docker}${profileSuffix}"
                    , key = key
                    }
                  ]
                , Focal =
                  [ { name =
                        "${prefix}${capitalName
                                      docker}${network}${capitalName
                                                           docker}${profileSuffix}"
                    , key = key
                    }
                  ]
                }
                docker

let dependsOn =
          \(docker : Docker)
<<<<<<< HEAD
      ->  \(network : Optional Network.Type)
=======
      ->  \(network : Network.Type)
>>>>>>> 297ad51c
      ->  \(profile : Profiles.Type)
      ->  \(binary : Artifacts.Type)
      ->  dependsOnStep docker "MinaArtifact" network profile binary

in  { Type = Docker
    , capitalName = capitalName
    , lowerName = lowerName
    , dependsOn = dependsOn
    , dependsOnStep = dependsOnStep
    }<|MERGE_RESOLUTION|>--- conflicted
+++ resolved
@@ -31,20 +31,13 @@
 let dependsOnStep =
           \(docker : Docker)
       ->  \(prefix : Text)
-<<<<<<< HEAD
-      ->  \(network : Optional Network.Type)
-=======
       ->  \(network : Network.Type)
->>>>>>> 297ad51c
       ->  \(profile : Profiles.Type)
       ->  \(binary : Artifacts.Type)
       ->  let network = "${Network.capitalName network}"
 
-<<<<<<< HEAD
-=======
           let profileSuffix = "${Profiles.toSuffixUppercase profile}"
 
->>>>>>> 297ad51c
           let suffix = "docker-image"
 
           let key = "${Artifacts.lowerName binary}-${suffix}"
@@ -85,11 +78,7 @@
 
 let dependsOn =
           \(docker : Docker)
-<<<<<<< HEAD
-      ->  \(network : Optional Network.Type)
-=======
       ->  \(network : Network.Type)
->>>>>>> 297ad51c
       ->  \(profile : Profiles.Type)
       ->  \(binary : Artifacts.Type)
       ->  dependsOnStep docker "MinaArtifact" network profile binary
