<<<<<<< HEAD
let Profiles = ./Profiles.dhall

let Docker
    : Type
    = < Bookworm | Bullseye | Jammy | Focal >
=======
let Prelude = ../External/Prelude.dhall

let Optional/map = Prelude.Optional.map

let Optional/default = Prelude.Optional.default

let Profiles = ./Profiles.dhall

let Artifacts = ./Artifacts.dhall

let Network = ./Network.dhall

let Docker
    : Type
    = < Bookworm | Bullseye | Buster | Jammy | Focal >
>>>>>>> f635f5ba

let capitalName =
          \(docker : Docker)
      ->  merge
            { Bookworm = "Bookworm"
            , Bullseye = "Bullseye"
<<<<<<< HEAD
=======
            , Buster = "Buster"
>>>>>>> f635f5ba
            , Jammy = "Jammy"
            , Focal = "Focal"
            }
            docker

let lowerName =
          \(docker : Docker)
      ->  merge
            { Bookworm = "bookworm"
            , Bullseye = "bullseye"
<<<<<<< HEAD
=======
            , Buster = "buster"
>>>>>>> f635f5ba
            , Jammy = "jammy"
            , Focal = "focal"
            }
            docker

let dependsOn =
          \(docker : Docker)
<<<<<<< HEAD
      ->  \(profile : Profiles.Type)
      ->  \(binary : Text)
=======
      ->  \(network : Optional Network.Type)
      ->  \(profile : Profiles.Type)
      ->  \(binary : Artifacts.Type)
>>>>>>> f635f5ba
      ->  let profileSuffix = Profiles.toSuffixUppercase profile

          let prefix = "MinaArtifact"

          let suffix = "docker-image"

<<<<<<< HEAD
          in  merge
                { Bookworm =
                  [ { name = "${prefix}${profileSuffix}"
                    , key = "${binary}-${lowerName docker}-${suffix}"
                    }
                  ]
                , Bullseye =
                  [ { name = "${prefix}${capitalName docker}${profileSuffix}"
                    , key = "${binary}-${lowerName docker}-${suffix}"
=======
          let maybeNetwork =
                Optional/map
                  Network.Type
                  Text
                  (\(network : Network.Type) -> "-${Network.lowerName network}")
                  network

          let networkOrDefault = Optional/default Text "" maybeNetwork

          let key =
                "${Artifacts.lowerName
                     binary}${networkOrDefault}-${lowerName docker}-${suffix}"

          in  merge
                { Bookworm =
                  [ { name = "${prefix}${profileSuffix}", key = key } ]
                , Bullseye =
                  [ { name = "${prefix}${capitalName docker}${profileSuffix}"
                    , key = key
                    }
                  ]
                , Buster =
                  [ { name = "${prefix}${capitalName docker}${profileSuffix}"
                    , key = key
>>>>>>> f635f5ba
                    }
                  ]
                , Jammy =
                  [ { name = "${prefix}${capitalName docker}${profileSuffix}"
<<<<<<< HEAD
                    , key = "${binary}-${lowerName docker}-${suffix}"
=======
                    , key = key
>>>>>>> f635f5ba
                    }
                  ]
                , Focal =
                  [ { name = "${prefix}${capitalName docker}${profileSuffix}"
<<<<<<< HEAD
                    , key = "${binary}-${lowerName docker}-${suffix}"
=======
                    , key = key
>>>>>>> f635f5ba
                    }
                  ]
                }
                docker

in  { Type = Docker
    , capitalName = capitalName
    , lowerName = lowerName
    , dependsOn = dependsOn
    }<|MERGE_RESOLUTION|>--- conflicted
+++ resolved
@@ -1,10 +1,3 @@
-<<<<<<< HEAD
-let Profiles = ./Profiles.dhall
-
-let Docker
-    : Type
-    = < Bookworm | Bullseye | Jammy | Focal >
-=======
 let Prelude = ../External/Prelude.dhall
 
 let Optional/map = Prelude.Optional.map
@@ -19,18 +12,13 @@
 
 let Docker
     : Type
-    = < Bookworm | Bullseye | Buster | Jammy | Focal >
->>>>>>> f635f5ba
+    = < Bookworm | Bullseye | Jammy | Focal >
 
 let capitalName =
           \(docker : Docker)
       ->  merge
             { Bookworm = "Bookworm"
             , Bullseye = "Bullseye"
-<<<<<<< HEAD
-=======
-            , Buster = "Buster"
->>>>>>> f635f5ba
             , Jammy = "Jammy"
             , Focal = "Focal"
             }
@@ -41,10 +29,6 @@
       ->  merge
             { Bookworm = "bookworm"
             , Bullseye = "bullseye"
-<<<<<<< HEAD
-=======
-            , Buster = "buster"
->>>>>>> f635f5ba
             , Jammy = "jammy"
             , Focal = "focal"
             }
@@ -52,31 +36,15 @@
 
 let dependsOn =
           \(docker : Docker)
-<<<<<<< HEAD
-      ->  \(profile : Profiles.Type)
-      ->  \(binary : Text)
-=======
       ->  \(network : Optional Network.Type)
       ->  \(profile : Profiles.Type)
       ->  \(binary : Artifacts.Type)
->>>>>>> f635f5ba
       ->  let profileSuffix = Profiles.toSuffixUppercase profile
 
           let prefix = "MinaArtifact"
 
           let suffix = "docker-image"
 
-<<<<<<< HEAD
-          in  merge
-                { Bookworm =
-                  [ { name = "${prefix}${profileSuffix}"
-                    , key = "${binary}-${lowerName docker}-${suffix}"
-                    }
-                  ]
-                , Bullseye =
-                  [ { name = "${prefix}${capitalName docker}${profileSuffix}"
-                    , key = "${binary}-${lowerName docker}-${suffix}"
-=======
           let maybeNetwork =
                 Optional/map
                   Network.Type
@@ -98,28 +66,19 @@
                     , key = key
                     }
                   ]
-                , Buster =
+                , Bullseye =
                   [ { name = "${prefix}${capitalName docker}${profileSuffix}"
-                    , key = key
->>>>>>> f635f5ba
+                    , key = "${binary}-${lowerName docker}-${suffix}"
                     }
                   ]
                 , Jammy =
                   [ { name = "${prefix}${capitalName docker}${profileSuffix}"
-<<<<<<< HEAD
-                    , key = "${binary}-${lowerName docker}-${suffix}"
-=======
                     , key = key
->>>>>>> f635f5ba
                     }
                   ]
                 , Focal =
                   [ { name = "${prefix}${capitalName docker}${profileSuffix}"
-<<<<<<< HEAD
-                    , key = "${binary}-${lowerName docker}-${suffix}"
-=======
                     , key = key
->>>>>>> f635f5ba
                     }
                   ]
                 }
