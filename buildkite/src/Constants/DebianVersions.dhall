let Prelude = ../External/Prelude.dhall
<<<<<<< HEAD
let RunInToolchain = ../Command/RunInToolchain.dhall
let ContainerImages = ./ContainerImages.dhall
=======
>>>>>>> b26ed396
let Profiles = ./Profiles.dhall
let S = ../Lib/SelectFiles.dhall
let D = S.PathPattern

let DebVersion = < Bookworm | Bullseye | Buster | Jammy | Focal >

let capitalName = \(debVersion : DebVersion) ->
  merge {
    Bookworm = "Bookworm"
    , Bullseye = "Bullseye"
    , Buster = "Buster"
    , Jammy = "Jammy"
    , Focal = "Focal"
  } debVersion

let lowerName = \(debVersion : DebVersion) ->
  merge {
    Bookworm = "bookworm"
    , Bullseye = "bullseye"
    , Buster = "buster"
    , Jammy = "jammy"
    , Focal = "focal"
  } debVersion

<<<<<<< HEAD
--- Bullseye and Focal are so similar that they share a toolchain runner
--- Same with Bookworm and Jammy
let toolchainRunner = \(debVersion : DebVersion) ->
  merge {
    Bookworm = RunInToolchain.runInToolchainBookworm
    , Bullseye = RunInToolchain.runInToolchainBullseye
    , Buster = RunInToolchain.runInToolchainBuster
    , Jammy = RunInToolchain.runInToolchainBookworm
    , Focal = RunInToolchain.runInToolchainBullseye
  } debVersion

--- Bullseye and Focal are so similar that they share a toolchain image
--- Same with Bookworm and Jammy
let toolchainImage = \(debVersion : DebVersion) ->
  merge { 
    Bookworm = ContainerImages.minaToolchainBookworm
    , Bullseye = ContainerImages.minaToolchainBullseye
    , Buster = ContainerImages.minaToolchainBuster
    , Jammy = ContainerImages.minaToolchainBookworm
    , Focal = ContainerImages.minaToolchainBullseye
  } debVersion

let dependsOn = \(debVersion : DebVersion) -> \(profile : Profiles.Type) ->
  let profileSuffix = Profiles.toSuffixUppercase profile in
  let prefix = "MinaArtifact" in
  merge {
=======
let dependsOn = \(debVersion : DebVersion) -> \(profile : Profiles.Type) ->
  let profileSuffix = Profiles.toSuffixUppercase profile in
  let prefix = "MinaArtifact" in
  merge {
>>>>>>> b26ed396
    Bookworm = [{ name = "${prefix}${profileSuffix}", key = "build-deb-pkg" }]
    , Bullseye = [{ name = "${prefix}${capitalName debVersion}${profileSuffix}", key = "build-deb-pkg" }]
    , Buster = [{ name = "${prefix}${capitalName debVersion}${profileSuffix}", key = "build-deb-pkg" }]
    , Jammy = [{ name = "${prefix}${capitalName debVersion}${profileSuffix}", key = "build-deb-pkg" }]
    , Focal = [{ name = "${prefix}${capitalName debVersion}${profileSuffix}", key = "build-deb-pkg" }]
  } debVersion

-- Most debian builds are only used for public releases
-- so they don't need to be triggered by dirtyWhen on every change
-- these files representing changing the logic of the job, in which case test every platform
let minimalDirtyWhen = [
  S.exactly "buildkite/src/Constants/DebianVersions" "dhall",
  S.exactly "buildkite/src/Constants/ContainerImages" "dhall",
  S.exactly "buildkite/src/Command/MinaArtifact" "sh",
  S.strictlyStart (S.contains "buildkite/src/Jobs/Release/MinaArtifact"),
  S.strictlyStart (S.contains "dockerfiles/stages"),
  S.exactly "scripts/rebuild-deb" "sh",
  S.exactly "scripts/release-docker" "sh",
  S.exactly "buildkite/scripts/build-artifact" "sh",
  S.exactly "buildkite/scripts/check-compatibility" "sh",
  -- Snark profiler dirtyWhen
  S.exactly "buildkite/src/Jobs/Test/RunSnarkProfiler" "dhall",
  S.exactly "buildkite/scripts/run-snark-transaction-profiler" "sh",
  S.exactly "scripts/snark_transaction_profiler" "py",
  S.exactly "buildkite/scripts/version-linter" "sh",
  S.exactly "scripts/version-linter" "py"
]

-- The default debian version (Bullseye) is used in all downstream CI jobs
-- so the jobs must also trigger whenever src changes
let bullseyeDirtyWhen = [
  S.strictlyStart (S.contains "src"),
  S.strictlyStart (S.contains "automation"),
  S.strictly (S.contains "Makefile"),
  S.exactly "buildkite/scripts/connect-to-berkeley" "sh",
  S.exactly "buildkite/scripts/connect-to-mainnet-on-compatible" "sh",
  S.exactly "buildkite/scripts/rosetta-integration-tests" "sh",
  S.exactly "buildkite/scripts/rosetta-integration-tests-full" "sh",
  S.exactly "buildkite/scripts/rosetta-integration-tests-fast" "sh",
  S.strictlyStart (S.contains "buildkite/src/Jobs/Test")
] # minimalDirtyWhen

in

let dirtyWhen = \(debVersion : DebVersion) ->
  merge {
    Bookworm = minimalDirtyWhen
    , Bullseye = bullseyeDirtyWhen
    , Buster = minimalDirtyWhen
    , Jammy = minimalDirtyWhen
    , Focal = minimalDirtyWhen
  } debVersion

in

{
  DebVersion = DebVersion
  , capitalName = capitalName
  , lowerName = lowerName
  , dependsOn = dependsOn
  , dirtyWhen = dirtyWhen
}<|MERGE_RESOLUTION|>--- conflicted
+++ resolved
@@ -1,9 +1,4 @@
 let Prelude = ../External/Prelude.dhall
-<<<<<<< HEAD
-let RunInToolchain = ../Command/RunInToolchain.dhall
-let ContainerImages = ./ContainerImages.dhall
-=======
->>>>>>> b26ed396
 let Profiles = ./Profiles.dhall
 let S = ../Lib/SelectFiles.dhall
 let D = S.PathPattern
@@ -28,39 +23,10 @@
     , Focal = "focal"
   } debVersion
 
-<<<<<<< HEAD
---- Bullseye and Focal are so similar that they share a toolchain runner
---- Same with Bookworm and Jammy
-let toolchainRunner = \(debVersion : DebVersion) ->
-  merge {
-    Bookworm = RunInToolchain.runInToolchainBookworm
-    , Bullseye = RunInToolchain.runInToolchainBullseye
-    , Buster = RunInToolchain.runInToolchainBuster
-    , Jammy = RunInToolchain.runInToolchainBookworm
-    , Focal = RunInToolchain.runInToolchainBullseye
-  } debVersion
-
---- Bullseye and Focal are so similar that they share a toolchain image
---- Same with Bookworm and Jammy
-let toolchainImage = \(debVersion : DebVersion) ->
-  merge { 
-    Bookworm = ContainerImages.minaToolchainBookworm
-    , Bullseye = ContainerImages.minaToolchainBullseye
-    , Buster = ContainerImages.minaToolchainBuster
-    , Jammy = ContainerImages.minaToolchainBookworm
-    , Focal = ContainerImages.minaToolchainBullseye
-  } debVersion
-
 let dependsOn = \(debVersion : DebVersion) -> \(profile : Profiles.Type) ->
   let profileSuffix = Profiles.toSuffixUppercase profile in
   let prefix = "MinaArtifact" in
   merge {
-=======
-let dependsOn = \(debVersion : DebVersion) -> \(profile : Profiles.Type) ->
-  let profileSuffix = Profiles.toSuffixUppercase profile in
-  let prefix = "MinaArtifact" in
-  merge {
->>>>>>> b26ed396
     Bookworm = [{ name = "${prefix}${profileSuffix}", key = "build-deb-pkg" }]
     , Bullseye = [{ name = "${prefix}${capitalName debVersion}${profileSuffix}", key = "build-deb-pkg" }]
     , Buster = [{ name = "${prefix}${capitalName debVersion}${profileSuffix}", key = "build-deb-pkg" }]
