let Profiles = ./Profiles.dhall

let BuildFlags = ./BuildFlags.dhall

let S = ../Lib/SelectFiles.dhall

let DebVersion = < Bookworm | Bullseye | Buster | Jammy | Focal >

let capitalName =
          \(debVersion : DebVersion)
      ->  merge
            { Bookworm = "Bookworm"
            , Bullseye = "Bullseye"
            , Buster = "Buster"
            , Jammy = "Jammy"
            , Focal = "Focal"
            }
            debVersion

let lowerName =
          \(debVersion : DebVersion)
      ->  merge
            { Bookworm = "bookworm"
            , Bullseye = "bullseye"
            , Buster = "buster"
            , Jammy = "jammy"
            , Focal = "focal"
            }
            debVersion

let dependsOnStep =
          \(debVersion : DebVersion)
      ->  \(profile : Profiles.Type)
      ->  \(buildFlag : BuildFlags.Type)
      ->  \(step : Text)
      ->  let profileSuffix = Profiles.toSuffixUppercase profile

<<<<<<< HEAD
let dependsOn = \(debVersion : DebVersion) -> \(profile : Profiles.Type) ->
  let profileSuffix = Profiles.toSuffixUppercase profile in
  let prefix = "MinaArtifact" in
  merge {
    Bookworm = [{ name = "${prefix}${capitalName debVersion}${profileSuffix}", key = "build-deb-pkg" }]
    , Bullseye = [{ name = "${prefix}${capitalName debVersion}${profileSuffix}", key = "build-deb-pkg" }]
    , Buster = [{ name = "${prefix}${capitalName debVersion}${profileSuffix}", key = "build-deb-pkg" }]
    , Jammy = [{ name = "${prefix}${capitalName debVersion}${profileSuffix}", key = "build-deb-pkg" }]
    , Focal = [{ name = "${prefix}${capitalName debVersion}${profileSuffix}", key = "build-deb-pkg" }]
  } debVersion
=======
          let prefix = "MinaArtifact"
>>>>>>> bd394b59

          in  merge
                { Bookworm =
                  [ { name =
                        "${prefix}${profileSuffix}${BuildFlags.toSuffixUppercase
                                                      buildFlag}"
                    , key = "${step}-deb-pkg"
                    }
                  ]
                , Bullseye =
                  [ { name =
                        "${prefix}${capitalName
                                      debVersion}${profileSuffix}${BuildFlags.toSuffixUppercase
                                                                     buildFlag}"
                    , key = "${step}-deb-pkg"
                    }
                  ]
                , Buster =
                  [ { name =
                        "${prefix}${capitalName
                                      debVersion}${profileSuffix}${BuildFlags.toSuffixUppercase
                                                                     buildFlag}"
                    , key = "${step}-deb-pkg"
                    }
                  ]
                , Jammy =
                  [ { name =
                        "${prefix}${capitalName
                                      debVersion}${profileSuffix}${BuildFlags.toSuffixUppercase
                                                                     buildFlag}"
                    , key = "${step}-deb-pkg"
                    }
                  ]
                , Focal =
                  [ { name =
                        "${prefix}${capitalName
                                      debVersion}${profileSuffix}${BuildFlags.toSuffixUppercase
                                                                     buildFlag}"
                    , key = "${step}-deb-pkg"
                    }
                  ]
                }
                debVersion

let dependsOn =
          \(debVersion : DebVersion)
      ->  \(profile : Profiles.Type)
      ->  dependsOnStep debVersion profile BuildFlags.Type.None "build"

let minimalDirtyWhen =
      [ S.exactly "buildkite/src/Constants/DebianVersions" "dhall"
      , S.exactly "buildkite/src/Constants/ContainerImages" "dhall"
      , S.exactly "buildkite/src/Command/HardforkPackageGeneration" "dhall"
      , S.exactly "buildkite/src/Command/MinaArtifact" "dhall"
      , S.strictlyStart (S.contains "buildkite/src/Jobs/Release/MinaArtifact")
      , S.strictlyStart (S.contains "dockerfiles/stages")
      , S.exactly "scripts/rebuild-deb" "sh"
      , S.exactly "scripts/release-docker" "sh"
      , S.exactly "buildkite/scripts/build-artifact" "sh"
      , S.exactly "buildkite/scripts/build-hardfork-package" "sh"
      , S.exactly "buildkite/scripts/check-compatibility" "sh"
      , S.exactly "buildkite/src/Jobs/Test/RunSnarkProfiler" "dhall"
      , S.exactly "buildkite/scripts/run-snark-transaction-profiler" "sh"
      , S.exactly "scripts/snark_transaction_profiler" "py"
      , S.exactly "buildkite/scripts/version-linter" "sh"
      , S.exactly "scripts/version-linter" "py"
      ]

let bullseyeDirtyWhen =
        [ S.strictlyStart (S.contains "src")
        , S.strictlyStart (S.contains "automation")
        , S.strictly (S.contains "Makefile")
        , S.exactly "buildkite/scripts/connect-to-berkeley" "sh"
        , S.exactly "buildkite/scripts/connect-to-mainnet-on-compatible" "sh"
        , S.exactly "buildkite/scripts/rosetta-integration-tests" "sh"
        , S.exactly "buildkite/scripts/rosetta-integration-tests-full" "sh"
        , S.exactly "buildkite/scripts/rosetta-integration-tests-fast" "sh"
        , S.strictlyStart (S.contains "buildkite/src/Jobs/Test")
        ]
      # minimalDirtyWhen

let dirtyWhen =
          \(debVersion : DebVersion)
      ->  merge
            { Bookworm = minimalDirtyWhen
            , Bullseye = bullseyeDirtyWhen
            , Buster = minimalDirtyWhen
            , Jammy = minimalDirtyWhen
            , Focal = minimalDirtyWhen
            }
            debVersion

in  { DebVersion = DebVersion
    , capitalName = capitalName
    , lowerName = lowerName
    , dependsOn = dependsOn
    , dependsOnStep = dependsOnStep
    , dirtyWhen = dirtyWhen
    }<|MERGE_RESOLUTION|>--- conflicted
+++ resolved
@@ -35,7 +35,6 @@
       ->  \(step : Text)
       ->  let profileSuffix = Profiles.toSuffixUppercase profile
 
-<<<<<<< HEAD
 let dependsOn = \(debVersion : DebVersion) -> \(profile : Profiles.Type) ->
   let profileSuffix = Profiles.toSuffixUppercase profile in
   let prefix = "MinaArtifact" in
@@ -46,9 +45,6 @@
     , Jammy = [{ name = "${prefix}${capitalName debVersion}${profileSuffix}", key = "build-deb-pkg" }]
     , Focal = [{ name = "${prefix}${capitalName debVersion}${profileSuffix}", key = "build-deb-pkg" }]
   } debVersion
-=======
-          let prefix = "MinaArtifact"
->>>>>>> bd394b59
 
           in  merge
                 { Bookworm =
