--- conflicted
+++ resolved
@@ -23,31 +23,6 @@
     , Focal = "focal"
   } debVersion
 
-<<<<<<< HEAD
---- Bullseye and Focal are so similar that they share a toolchain runner
---- Same with Bookworm and Jammy
-let toolchainRunner = \(debVersion : DebVersion) ->
-  merge {
-    Bookworm = RunInToolchain.runInToolchainBookworm
-    , Bullseye = RunInToolchain.runInToolchainBullseye
-    , Buster = RunInToolchain.runInToolchainBuster
-    , Jammy = RunInToolchain.runInToolchainBookworm
-    , Focal = RunInToolchain.runInToolchainBullseye
-  } debVersion
-
---- Bullseye and Focal are so similar that they share a toolchain image
---- Same with Bookworm and Jammy
-let toolchainImage = \(debVersion : DebVersion) ->
-  merge { 
-    Bookworm = ContainerImages.minaToolchainBookworm
-    , Bullseye = ContainerImages.minaToolchainBullseye
-    , Buster = ContainerImages.minaToolchainBuster
-    , Jammy = ContainerImages.minaToolchainBookworm
-    , Focal = ContainerImages.minaToolchainBullseye
-  } debVersion
-
-=======
->>>>>>> cd45083a
 let dependsOn = \(debVersion : DebVersion) -> \(profile : Profiles.Type) ->
   let profileSuffix = Profiles.toSuffixUppercase profile in
   let prefix = "MinaArtifact" in
