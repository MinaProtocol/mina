let Prelude = ../External/Prelude.dhall

let Optional/default = Prelude.Optional.default

let Profiles = ./Profiles.dhall

let Network = ./Network.dhall

let BuildFlags = ./BuildFlags.dhall

let S = ../Lib/SelectFiles.dhall

let DebVersion = < Bookworm | Bullseye | Jammy | Focal >

let capitalName =
          \(debVersion : DebVersion)
      ->  merge
            { Bookworm = "Bookworm"
            , Bullseye = "Bullseye"
            , Jammy = "Jammy"
            , Focal = "Focal"
            }
            debVersion

let lowerName =
          \(debVersion : DebVersion)
      ->  merge
            { Bookworm = "bookworm"
            , Bullseye = "bullseye"
            , Jammy = "jammy"
            , Focal = "focal"
            }
            debVersion

let dependsOnStep =
          \(prefix : Optional Text)
      ->  \(debVersion : DebVersion)
      ->  \(network : Network.Type)
      ->  \(profile : Profiles.Type)
      ->  \(buildFlag : BuildFlags.Type)
      ->  \(step : Text)
      ->  let profileSuffix = Profiles.toSuffixUppercase profile

          let prefix = Optional/default Text "MinaArtifact" prefix

          let name =
                "${prefix}${capitalName
                              debVersion}${Network.capitalName
                                             network}${profileSuffix}${BuildFlags.toSuffixUppercase
                                                                         buildFlag}"

          in  merge
                { Bookworm = [ { name = name, key = "${step}-deb-pkg" } ]
                , Bullseye = [ { name = name, key = "${step}-deb-pkg" } ]
                , Jammy = [ { name = name, key = "${step}-deb-pkg" } ]
                , Focal = [ { name = name, key = "${step}-deb-pkg" } ]
                }
                debVersion

let dependsOn =
          \(debVersion : DebVersion)
      ->  \(network : Network.Type)
      ->  \(profile : Profiles.Type)
      ->  dependsOnStep
            (None Text)
            debVersion
            network
            profile
            BuildFlags.Type.None
            "build"

let minimalDirtyWhen =
      [ S.exactly "buildkite/src/Constants/DebianVersions" "dhall"
      , S.exactly "buildkite/src/Constants/ContainerImages" "dhall"
      , S.exactly "buildkite/src/Command/HardforkPackageGeneration" "dhall"
      , S.exactly "buildkite/src/Command/MinaArtifact" "dhall"
      , S.strictlyStart (S.contains "buildkite/src/Jobs/Release/MinaArtifact")
      , S.strictlyStart (S.contains "dockerfiles/stages")
      , S.strictlyStart (S.contains "scripts/debian")
      , S.strictlyStart (S.contains "scripts/docker")
      , S.exactly "buildkite/scripts/build-artifact" "sh"
      , S.exactly "buildkite/scripts/build-hardfork-package" "sh"
      , S.exactly "buildkite/scripts/check-compatibility" "sh"
      , S.exactly "buildkite/src/Jobs/Test/RunSnarkProfiler" "dhall"
      , S.exactly "buildkite/scripts/run-snark-transaction-profiler" "sh"
      , S.exactly "scripts/snark_transaction_profiler" "py"
      , S.exactly "buildkite/scripts/version-linter" "sh"
      , S.exactly "scripts/version-linter" "py"
      ]

let bullseyeDirtyWhen =
        [ S.strictlyStart (S.contains "src")
        , S.strictlyStart (S.contains "automation")
        , S.strictly (S.contains "Makefile")
<<<<<<< HEAD
=======
        , S.exactly "buildkite/scripts/connect-to-testnet" "sh"
>>>>>>> 5e792200
        , S.exactly "buildkite/scripts/connect-to-mainnet-on-compatible" "sh"
        , S.exactly "buildkite/scripts/rosetta-integration-tests" "sh"
        , S.exactly "buildkite/scripts/rosetta-integration-tests-full" "sh"
        , S.exactly "buildkite/scripts/rosetta-integration-tests-fast" "sh"
        , S.strictlyStart (S.contains "buildkite/src/Jobs/Test")
        ]
      # minimalDirtyWhen

let dirtyWhen =
          \(debVersion : DebVersion)
      ->  merge
            { Bookworm = minimalDirtyWhen
            , Bullseye = bullseyeDirtyWhen
            , Jammy = minimalDirtyWhen
            , Focal = minimalDirtyWhen
            }
            debVersion

in  { DebVersion = DebVersion
    , capitalName = capitalName
    , lowerName = lowerName
    , dependsOn = dependsOn
    , dependsOnStep = dependsOnStep
    , dirtyWhen = dirtyWhen
    }<|MERGE_RESOLUTION|>--- conflicted
+++ resolved
@@ -92,10 +92,7 @@
         [ S.strictlyStart (S.contains "src")
         , S.strictlyStart (S.contains "automation")
         , S.strictly (S.contains "Makefile")
-<<<<<<< HEAD
-=======
         , S.exactly "buildkite/scripts/connect-to-testnet" "sh"
->>>>>>> 5e792200
         , S.exactly "buildkite/scripts/connect-to-mainnet-on-compatible" "sh"
         , S.exactly "buildkite/scripts/rosetta-integration-tests" "sh"
         , S.exactly "buildkite/scripts/rosetta-integration-tests-full" "sh"
