let Prelude = ../External/Prelude.dhall

let Optional/default = Prelude.Optional.default

let Profiles = ./Profiles.dhall

let Network = ./Network.dhall

let BuildFlags = ./BuildFlags.dhall

let S = ../Lib/SelectFiles.dhall

let DebVersion = < Bookworm | Bullseye | Jammy | Focal >

let capitalName =
          \(debVersion : DebVersion)
      ->  merge
            { Bookworm = "Bookworm"
            , Bullseye = "Bullseye"
            , Jammy = "Jammy"
            , Focal = "Focal"
            }
            debVersion

let lowerName =
          \(debVersion : DebVersion)
      ->  merge
            { Bookworm = "bookworm"
            , Bullseye = "bullseye"
            , Jammy = "jammy"
            , Focal = "focal"
            }
            debVersion

let dependsOnStep =
          \(prefix : Optional Text)
      ->  \(debVersion : DebVersion)
      ->  \(network : Network.Type)
      ->  \(profile : Profiles.Type)
      ->  \(buildFlag : BuildFlags.Type)
      ->  \(step : Text)
      ->  let profileSuffix = Profiles.toSuffixUppercase profile

          let prefix = Optional/default Text "MinaArtifact" prefix

          let name =
                "${prefix}${capitalName
                              debVersion}${Network.capitalName
                                             network}${profileSuffix}${BuildFlags.toSuffixUppercase
                                                                         buildFlag}"

          in  merge
                { Bookworm = [ { name = name, key = "${step}-deb-pkg" } ]
                , Bullseye = [ { name = name, key = "${step}-deb-pkg" } ]
                , Jammy = [ { name = name, key = "${step}-deb-pkg" } ]
                , Focal = [ { name = name, key = "${step}-deb-pkg" } ]
                }
                debVersion

let dependsOn =
          \(debVersion : DebVersion)
      ->  \(network : Network.Type)
      ->  \(profile : Profiles.Type)
      ->  dependsOnStep
            (None Text)
            debVersion
            network
            profile
            BuildFlags.Type.None
            "build"

let minimalDirtyWhen =
      [ S.exactly "buildkite/src/Constants/DebianVersions" "dhall"
      , S.exactly "buildkite/src/Constants/ContainerImages" "dhall"
      , S.exactly "buildkite/src/Command/HardforkPackageGeneration" "dhall"
      , S.exactly "buildkite/src/Command/MinaArtifact" "dhall"
      , S.exactly "buildkite/src/Command/PatchArchiveTest" "dhall"
      , S.exactly "buildkite/src/Command/ReplayerTest" "dhall"
      , S.strictlyStart (S.contains "buildkite/src/Jobs/Release/MinaArtifact")
      , S.strictlyStart (S.contains "dockerfiles/stages")
      , S.strictlyStart (S.contains "scripts/debian")
      , S.strictlyStart (S.contains "scripts/docker")
      , S.exactly "buildkite/scripts/build-artifact" "sh"
      , S.exactly "buildkite/scripts/build-hardfork-package" "sh"
      , S.exactly "buildkite/scripts/check-compatibility" "sh"
      , S.exactly "buildkite/scripts/version-linter" "sh"
      , S.exactly "scripts/version-linter" "py"
      ]

let bullseyeDirtyWhen =
        [ S.strictlyStart (S.contains "src")
        , S.strictlyStart (S.contains "automation")
        , S.strictly (S.contains "Makefile")
<<<<<<< HEAD
        , S.exactly "buildkite/scripts/connect-to-testnet" "sh"
        , S.exactly "buildkite/scripts/connect-to-mainnet-on-compatible" "sh"
=======
        , S.exactly "buildkite/scripts/connect/connect-to-network" "sh"
>>>>>>> fffa4586
        , S.exactly "buildkite/scripts/rosetta-integration-tests" "sh"
        , S.exactly "buildkite/scripts/rosetta-integration-tests-full" "sh"
        , S.exactly "buildkite/scripts/rosetta-integration-tests-fast" "sh"
        , S.strictlyStart (S.contains "buildkite/src/Jobs/Test")
        ]
      # minimalDirtyWhen

let dirtyWhen =
          \(debVersion : DebVersion)
      ->  merge
            { Bookworm = minimalDirtyWhen
            , Bullseye = bullseyeDirtyWhen
            , Jammy = minimalDirtyWhen
            , Focal = minimalDirtyWhen
            }
            debVersion

in  { DebVersion = DebVersion
    , capitalName = capitalName
    , lowerName = lowerName
    , dependsOn = dependsOn
    , dependsOnStep = dependsOnStep
    , dirtyWhen = dirtyWhen
    }<|MERGE_RESOLUTION|>--- conflicted
+++ resolved
@@ -91,12 +91,7 @@
         [ S.strictlyStart (S.contains "src")
         , S.strictlyStart (S.contains "automation")
         , S.strictly (S.contains "Makefile")
-<<<<<<< HEAD
-        , S.exactly "buildkite/scripts/connect-to-testnet" "sh"
-        , S.exactly "buildkite/scripts/connect-to-mainnet-on-compatible" "sh"
-=======
         , S.exactly "buildkite/scripts/connect/connect-to-network" "sh"
->>>>>>> fffa4586
         , S.exactly "buildkite/scripts/rosetta-integration-tests" "sh"
         , S.exactly "buildkite/scripts/rosetta-integration-tests-full" "sh"
         , S.exactly "buildkite/scripts/rosetta-integration-tests-fast" "sh"
