--- conflicted
+++ resolved
@@ -35,17 +35,13 @@
 let dependsOnStep =
           \(prefix : Optional Text)
       ->  \(debVersion : DebVersion)
-<<<<<<< HEAD
       ->  \(network : Network.Type)
-=======
->>>>>>> 05db0204
       ->  \(profile : Profiles.Type)
       ->  \(buildFlag : BuildFlags.Type)
       ->  \(step : Text)
       ->  let profileSuffix = Profiles.toSuffixUppercase profile
 
           let prefix = Optional/default Text "MinaArtifact" prefix
-<<<<<<< HEAD
 
           let name =
                 "${prefix}${capitalName
@@ -58,41 +54,6 @@
                 , Bullseye = [ { name = name, key = "${step}-deb-pkg" } ]
                 , Jammy = [ { name = name, key = "${step}-deb-pkg" } ]
                 , Focal = [ { name = name, key = "${step}-deb-pkg" } ]
-=======
-
-          in  merge
-                { Bookworm =
-                  [ { name =
-                        "${prefix}${profileSuffix}${BuildFlags.toSuffixUppercase
-                                                      buildFlag}"
-                    , key = "${step}-deb-pkg"
-                    }
-                  ]
-                , Bullseye =
-                  [ { name =
-                        "${prefix}${capitalName
-                                      debVersion}${profileSuffix}${BuildFlags.toSuffixUppercase
-                                                                     buildFlag}"
-                    , key = "${step}-deb-pkg"
-                    }
-                  ]
-                , Jammy =
-                  [ { name =
-                        "${prefix}${capitalName
-                                      debVersion}${profileSuffix}${BuildFlags.toSuffixUppercase
-                                                                     buildFlag}"
-                    , key = "${step}-deb-pkg"
-                    }
-                  ]
-                , Focal =
-                  [ { name =
-                        "${prefix}${capitalName
-                                      debVersion}${profileSuffix}${BuildFlags.toSuffixUppercase
-                                                                     buildFlag}"
-                    , key = "${step}-deb-pkg"
-                    }
-                  ]
->>>>>>> 05db0204
                 }
                 debVersion
 
@@ -103,10 +64,7 @@
       ->  dependsOnStep
             (None Text)
             debVersion
-<<<<<<< HEAD
             network
-=======
->>>>>>> 05db0204
             profile
             BuildFlags.Type.None
             "build"
@@ -118,15 +76,8 @@
       , S.exactly "buildkite/src/Command/MinaArtifact" "dhall"
       , S.strictlyStart (S.contains "buildkite/src/Jobs/Release/MinaArtifact")
       , S.strictlyStart (S.contains "dockerfiles/stages")
-<<<<<<< HEAD
       , S.strictlyStart (S.contains "scripts/debian")
       , S.strictlyStart (S.contains "scripts/docker")
-=======
-      , S.exactly "scripts/debian/build" "sh"
-      , S.exactly "scripts/debian/builder-helpers" "sh"
-      , S.exactly "scripts/docker/release" "sh"
-      , S.exactly "scripts/docker/build" "sh"
->>>>>>> 05db0204
       , S.exactly "buildkite/scripts/build-artifact" "sh"
       , S.exactly "buildkite/scripts/build-hardfork-package" "sh"
       , S.exactly "buildkite/scripts/check-compatibility" "sh"
@@ -141,7 +92,7 @@
         [ S.strictlyStart (S.contains "src")
         , S.strictlyStart (S.contains "automation")
         , S.strictly (S.contains "Makefile")
-        , S.exactly "buildkite/scripts/connect-to-berkeley" "sh"
+        , S.exactly "buildkite/scripts/connect-to-testnet" "sh"
         , S.exactly "buildkite/scripts/connect-to-mainnet-on-compatible" "sh"
         , S.exactly "buildkite/scripts/rosetta-integration-tests" "sh"
         , S.exactly "buildkite/scripts/rosetta-integration-tests-full" "sh"
