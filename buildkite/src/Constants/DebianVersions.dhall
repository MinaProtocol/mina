let Prelude = ../External/Prelude.dhall
let RunInToolchain = ../Command/RunInToolchain.dhall
let ContainerImages = ./ContainerImages.dhall
let S = ../Lib/SelectFiles.dhall
let D = S.PathPattern

let DebVersion = < Bookworm | Bullseye | Buster | Jammy | Focal >

let capitalName = \(debVersion : DebVersion) ->
  merge {
    Bookworm = "Bookworm"
    , Bullseye = "Bullseye"
    , Buster = "Buster"
    , Jammy = "Jammy"
    , Focal = "Focal"
  } debVersion

let lowerName = \(debVersion : DebVersion) ->
  merge {
    Bookworm = "bookworm"
    , Bullseye = "bullseye"
    , Buster = "buster"
    , Jammy = "jammy"
    , Focal = "focal"
  } debVersion

--- Bullseye and Focal are so similar that they share a toolchain runner
--- Same with Bookworm and Jammy
let toolchainRunner = \(debVersion : DebVersion) ->
  merge {
    Bookworm = RunInToolchain.runInToolchainBookworm
    , Bullseye = RunInToolchain.runInToolchainBullseye
    , Buster = RunInToolchain.runInToolchainBuster
    , Jammy = RunInToolchain.runInToolchainBookworm
    , Focal = RunInToolchain.runInToolchainBullseye
  } debVersion

--- Bullseye and Focal are so similar that they share a toolchain image
--- Same with Bookworm and Jammy
let toolchainImage = \(debVersion : DebVersion) ->
  merge { 
    Bookworm = ContainerImages.minaToolchainBookworm
    , Bullseye = ContainerImages.minaToolchainBullseye
    , Buster = ContainerImages.minaToolchainBuster
    , Jammy = ContainerImages.minaToolchainBookworm
    , Focal = ContainerImages.minaToolchainBullseye
  } debVersion

let dependsOn = \(debVersion : DebVersion) ->
  merge {
    Bookworm = [{ name = "MinaArtifactBookworm", key = "build-deb-pkg" }]
    , Bullseye = [{ name = "MinaArtifactBullseye", key = "build-deb-pkg" }]
    , Buster = [{ name = "MinaArtifactBuster", key = "build-deb-pkg" }]
    , Jammy = [{ name = "MinaArtifactJammy", key = "build-deb-pkg" }]
    , Focal = [{ name = "MinaArtifactFocal", key = "build-deb-pkg" }]
  } debVersion

-- Most debian builds are only used for public releases
-- so they don't need to be triggered by dirtyWhen on every change
-- these files representing changing the logic of the job, in which case test every platform
let minimalDirtyWhen = [
  S.exactly "buildkite/src/Constants/DebianVersions" "dhall",
  S.exactly "buildkite/src/Constants/ContainerImages" "dhall",
  S.exactly "buildkite/src/Command/MinaArtifact" "sh",
  S.strictlyStart (S.contains "buildkite/src/Jobs/Release/MinaArtifact"),
  S.strictlyStart (S.contains "dockerfiles/stages"),
  S.exactly "scripts/rebuild-deb" "sh",
  S.exactly "scripts/release-docker" "sh",
  S.exactly "buildkite/scripts/build-artifact" "sh",
<<<<<<< HEAD
  S.exactly "buildkite/scripts/check-compatibility" "sh"
=======
  -- Snark profiler dirtyWhen
  S.exactly "buildkite/src/Jobs/Test/RunSnarkProfiler" "dhall",
  S.exactly "buildkite/scripts/run-snark-transaction-profiler" "sh",
  S.exactly "scripts/snark_transaction_profiler" "py"
>>>>>>> f6c72b37
]

-- The default debian version (Bullseye) is used in all downstream CI jobs
-- so the jobs must also trigger whenever src changes
let bullseyeDirtyWhen = [
  S.strictlyStart (S.contains "src"),
  S.strictlyStart (S.contains "automation"),
  S.strictly (S.contains "Makefile"),
  S.exactly "buildkite/scripts/connect-to-berkeley" "sh",
  S.exactly "buildkite/scripts/connect-to-mainnet-on-compatible" "sh",
  S.strictlyStart (S.contains "buildkite/src/Jobs/Test")
] # minimalDirtyWhen

in

let dirtyWhen = \(debVersion : DebVersion) ->
  merge {
    Bookworm = minimalDirtyWhen
    , Bullseye = bullseyeDirtyWhen
    , Buster = minimalDirtyWhen
    , Jammy = minimalDirtyWhen
    , Focal = minimalDirtyWhen
  } debVersion

in

{
  DebVersion = DebVersion
  , capitalName = capitalName
  , lowerName = lowerName
  , toolchainRunner = toolchainRunner
  , toolchainImage = toolchainImage
  , dependsOn = dependsOn
  , dirtyWhen = dirtyWhen
}<|MERGE_RESOLUTION|>--- conflicted
+++ resolved
@@ -67,14 +67,11 @@
   S.exactly "scripts/rebuild-deb" "sh",
   S.exactly "scripts/release-docker" "sh",
   S.exactly "buildkite/scripts/build-artifact" "sh",
-<<<<<<< HEAD
   S.exactly "buildkite/scripts/check-compatibility" "sh"
-=======
   -- Snark profiler dirtyWhen
   S.exactly "buildkite/src/Jobs/Test/RunSnarkProfiler" "dhall",
   S.exactly "buildkite/scripts/run-snark-transaction-profiler" "sh",
   S.exactly "scripts/snark_transaction_profiler" "py"
->>>>>>> f6c72b37
 ]
 
 -- The default debian version (Bullseye) is used in all downstream CI jobs
