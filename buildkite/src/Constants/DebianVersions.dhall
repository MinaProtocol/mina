--- conflicted
+++ resolved
@@ -70,10 +70,7 @@
   S.exactly "scripts/rebuild-deb" "sh",
   S.exactly "scripts/release-docker" "sh",
   S.exactly "buildkite/scripts/build-artifact" "sh",
-<<<<<<< HEAD
-=======
   S.exactly "buildkite/scripts/check-compatibility" "sh",
->>>>>>> fe8d85b4
   -- Snark profiler dirtyWhen
   S.exactly "buildkite/src/Jobs/Test/RunSnarkProfiler" "dhall",
   S.exactly "buildkite/scripts/run-snark-transaction-profiler" "sh",
