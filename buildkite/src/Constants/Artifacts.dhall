--- conflicted
+++ resolved
@@ -79,11 +79,7 @@
             , Archive = "archive"
             , TestExecutive = "test_executive"
             , BatchTxn = "batch_txn"
-<<<<<<< HEAD
-            , Rosetta = ""
-=======
             , Rosetta = "rosetta_${Network.lowerName network}"
->>>>>>> 9f8861d4
             , ZkappTestTransaction = "zkapp_test_transaction"
             , FunctionalTestSuite = "functional_test_suite"
             }
@@ -107,9 +103,6 @@
                           , Archive = [ "archive" ]
                           , TestExecutive = [ "test_executive" ]
                           , BatchTxn = [ "batch_txn" ]
-<<<<<<< HEAD
-                          , Rosetta = [ "" ]
-=======
                           , Rosetta =
                               Prelude.List.map
                                 Network.Type
@@ -118,7 +111,6 @@
                                   ->  "rosetta_${Network.lowerName n}"
                                 )
                                 networks
->>>>>>> 9f8861d4
                           , ZkappTestTransaction = [ "zkapp_test_transaction" ]
                           , FunctionalTestSuite = [ "functional_test_suite" ]
                           }
@@ -160,12 +152,8 @@
                 , Archive = "${version_and_codename}"
                 , TestExecutive = "${version_and_codename}"
                 , BatchTxn = "${version_and_codename}"
-<<<<<<< HEAD
-                , Rosetta = "${version_and_codename}"
-=======
                 , Rosetta =
                     "${version_and_codename}-${Network.lowerName network}"
->>>>>>> 9f8861d4
                 , ZkappTestTransaction = "${version_and_codename}"
                 , FunctionalTestSuite = "${version_and_codename}"
                 }
