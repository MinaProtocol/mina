let Prelude = ../External/Prelude.dhall

let Text/concatSep = Prelude.Text.concatSep

let Profiles = ./Profiles.dhall

let DebianVersions = ./DebianVersions.dhall

let Network = ./Network.dhall

let Artifact
    : Type
    = < Daemon
      | Archive
      | TestExecutive
      | BatchTxn
      | Rosetta
      | ZkappTestTransaction
      | FunctionalTestSuite
      >

let AllButTests =
      [ Artifact.Daemon
      , Artifact.Archive
      , Artifact.BatchTxn
      , Artifact.TestExecutive
      , Artifact.Rosetta
      , Artifact.ZkappTestTransaction
      ]

let Main = [ Artifact.Daemon, Artifact.Archive, Artifact.Rosetta ]

let All = AllButTests # [ Artifact.FunctionalTestSuite ]

let capitalName =
          \(artifact : Artifact)
      ->  merge
            { Daemon = "Daemon"
            , Archive = "Archive"
            , TestExecutive = "TestExecutive"
            , BatchTxn = "BatchTxn"
            , Rosetta = "Rosetta"
            , ZkappTestTransaction = "ZkappTestTransaction"
            , FunctionalTestSuite = "FunctionalTestSuite"
            }
            artifact

let lowerName =
          \(artifact : Artifact)
      ->  merge
            { Daemon = "daemon"
            , Archive = "archive"
            , TestExecutive = "test_executive"
            , BatchTxn = "batch_txn"
            , Rosetta = "rosetta"
            , ZkappTestTransaction = "zkapp_test_transaction"
            , FunctionalTestSuite = "functional_test_suite"
            }
            artifact

let dockerName =
          \(artifact : Artifact)
      ->  merge
            { Daemon = "mina-daemon"
            , Archive = "mina-archive"
            , TestExecutive = "mina-test-executive"
            , BatchTxn = "mina-batch-txn"
            , Rosetta = "mina-rosetta"
            , ZkappTestTransaction = "mina-zkapp-test-transaction"
            , FunctionalTestSuite = "mina-test-suite"
            }
            artifact

let toDebianName =
          \(artifact : Artifact)
      ->  \(network : Network.Type)
      ->  merge
            { Daemon = "daemon_${Network.lowerName network}"
            , Archive = "archive"
            , TestExecutive = "test_executive"
            , BatchTxn = "batch_txn"
            , Rosetta = ""
            , ZkappTestTransaction = "zkapp_test_transaction"
            , FunctionalTestSuite = "functional_test_suite"
            }
            artifact

<<<<<<< HEAD
=======
let toDebianNames =
          \(artifacts : List Artifact)
      ->  \(networks : List Network.Type)
      ->  let list_of_list_of_debians =
                Prelude.List.map
                  Artifact
                  (List Text)
                  (     \(a : Artifact)
                    ->  merge
                          { Daemon =
                              Prelude.List.map
                                Network.Type
                                Text
                                (     \(n : Network.Type)
                                  ->  "daemon_${Network.lowerName n}"
                                )
                                networks
                          , Archive = [ "archive" ]
                          , ArchiveMigration = [ "archive_migration" ]
                          , TestExecutive = [ "test_executive" ]
                          , BatchTxn = [ "batch_txn" ]
                          , Rosetta = [ "" ]
                          , ZkappTestTransaction = [ "zkapp_test_transaction" ]
                          , FunctionalTestSuite = [ "functional_test_suite" ]
                          }
                          a
                  )
                  artifacts

          let items =
                Prelude.List.fold
                  (List Text)
                  list_of_list_of_debians
                  (List Text)
                  (\(x : List Text) -> \(y : List Text) -> x # y)
                  ([] : List Text)

          in  Text/concatSep " " items

>>>>>>> 3ba67430
let dockerTag =
          \(artifact : Artifact)
      ->  \(version : Text)
      ->  \(codename : DebianVersions.DebVersion)
      ->  \(profile : Profiles.Type)
      ->  \(network : Network.Type)
      ->  \(remove_profile_from_name : Bool)
      ->  let version_and_codename =
                "${version}-${DebianVersions.lowerName codename}"

          let profile_part =
                      if remove_profile_from_name

                then  ""

                else  "${Profiles.toLabelSegment profile}"

          in  merge
                { Daemon =
                    "${version_and_codename}-${Network.lowerName
                                                 network}${profile_part}"
                , Archive = "${version_and_codename}"
                , TestExecutive = "${version_and_codename}"
                , BatchTxn = "${version_and_codename}"
                , Rosetta = "${version_and_codename}"
                , ZkappTestTransaction = "${version_and_codename}"
                , FunctionalTestSuite = "${version_and_codename}"
                }
                artifact

let toDebianNames =
          \(artifacts : List Artifact)
      ->  let text =
                Prelude.List.map
                  Artifact
                  Text
                  (\(a : Artifact) -> toDebianName a)
                  artifacts

          in  Text/concatSep " " text

in  { Type = Artifact
    , capitalName = capitalName
    , lowerName = lowerName
    , toDebianName = toDebianName
    , toDebianNames = toDebianNames
    , dockerName = dockerName
    , dockerTag = dockerTag
    , All = All
    , AllButTests = AllButTests
    , Main = Main
    }<|MERGE_RESOLUTION|>--- conflicted
+++ resolved
@@ -85,8 +85,6 @@
             }
             artifact
 
-<<<<<<< HEAD
-=======
 let toDebianNames =
           \(artifacts : List Artifact)
       ->  \(networks : List Network.Type)
@@ -126,7 +124,6 @@
 
           in  Text/concatSep " " items
 
->>>>>>> 3ba67430
 let dockerTag =
           \(artifact : Artifact)
       ->  \(version : Text)
