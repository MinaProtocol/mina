--- conflicted
+++ resolved
@@ -3,7 +3,6 @@
 let Text/concatSep = Prelude.Text.concatSep
 
 let Profiles = ./Profiles.dhall
-let Network = ./Network.dhall
 
 let DebianVersions = ./DebianVersions.dhall
 
@@ -35,7 +34,6 @@
 
 let All = AllButTests # [ Artifact.FunctionalTestSuite ]
 
-<<<<<<< HEAD
 let capitalName =
           \(artifact : Artifact)
       ->  merge
@@ -80,8 +78,9 @@
 
 let toDebianName =
           \(artifact : Artifact)
+      ->  \(network : Network.Type)
       ->  merge
-            { Daemon = "daemon"
+            { Daemon = "daemon_${Network.lowerName network}"
             , Archive = "archive"
             , ArchiveMigration = "archive_migration"
             , TestExecutive = "test_executive"
@@ -94,14 +93,42 @@
 
 let toDebianNames =
           \(artifacts : List Artifact)
-      ->  let text =
+      ->  \(networks : List Network.Type)
+      ->  let list_of_list_of_debians =
                 Prelude.List.map
                   Artifact
-                  Text
-                  (\(a : Artifact) -> toDebianName a)
+                  (List Text)
+                  (     \(a : Artifact)
+                    ->  merge
+                          { Daemon =
+                              Prelude.List.map
+                                Network.Type
+                                Text
+                                (     \(n : Network.Type)
+                                  ->  "daemon_${Network.lowerName n}"
+                                )
+                                networks
+                          , Archive = [ "archive" ]
+                          , ArchiveMigration = [ "archive_migration" ]
+                          , TestExecutive = [ "test_executive" ]
+                          , BatchTxn = [ "batch_txn" ]
+                          , Rosetta = [ "" ]
+                          , ZkappTestTransaction = [ "zkapp_test_transaction" ]
+                          , FunctionalTestSuite = [ "functional_test_suite" ]
+                          }
+                          a
+                  )
                   artifacts
 
-          in  Text/concatSep " " text
+          let items =
+                Prelude.List.fold
+                  (List Text)
+                  list_of_list_of_debians
+                  (List Text)
+                  (\(x : List Text) -> \(y : List Text) -> x # y)
+                  ([] : List Text)
+
+          in  Text/concatSep " " items
 
 let dockerTag =
           \(artifact : Artifact)
@@ -144,103 +171,4 @@
     , All = All
     , AllButTests = AllButTests
     , Main = Main
-    }
-=======
-let capitalName = \(artifact : Artifact) ->
-  merge {
-    Daemon = "Daemon"
-    , Archive = "Archive"
-    , ArchiveMigration = "ArchiveMigration"
-    , TestExecutive = "TestExecutive"
-    , BatchTxn = "BatchTxn"
-    , Rosetta = "Rosetta"
-    , ZkappTestTransaction = "ZkappTestTransaction"
-    , FunctionalTestSuite = "FunctionalTestSuite"
-  } artifact
-
-let lowerName = \(artifact : Artifact) ->
-  merge {
-    Daemon = "daemon"
-    , Archive = "archive"
-    , ArchiveMigration = "archive_migration"
-    , TestExecutive = "test_executive"
-    , BatchTxn = "batch_txn"
-    , Rosetta = "rosetta"
-    , ZkappTestTransaction = "zkapp_test_transaction"
-    , FunctionalTestSuite = "functional_test_suite"
-  } artifact
-
-let dockerName = \(artifact : Artifact) ->
-  merge {
-    Daemon = "mina-daemon"
-    , Archive = "mina-archive"
-    , TestExecutive = "mina-test-executive"
-    , ArchiveMigration = "mina-archive-migration"
-    , BatchTxn = "mina-batch-txn"
-    , Rosetta = "mina-rosetta" 
-    , ZkappTestTransaction = "mina-zkapp-test-transaction"
-    , FunctionalTestSuite = "mina-test-suite"
-  } artifact
-
-let toDebianName = \(artifact : Artifact) -> \(network: Network.Type) ->
-  merge {
-    Daemon = "daemon_${Network.lowerName network}"
-    , Archive = "archive"
-    , ArchiveMigration  = "archive_migration"
-    , TestExecutive = "test_executive"
-    , BatchTxn = "batch_txn"
-    , Rosetta = "" 
-    , ZkappTestTransaction = "zkapp_test_transaction"
-    , FunctionalTestSuite = "functional_test_suite"
-  } artifact
-
-let toDebianNames = \(artifacts : List Artifact) -> \(networks: List Network.Type) ->
-    
-    let list_of_list_of_debians = Prelude.List.map
-        Artifact
-        (List Text)
-        (\(a: Artifact) ->  
-            merge {
-              Daemon = 
-                  (Prelude.List.map
-                  Network.Type
-                  Text
-                  (\(n: Network.Type) -> "daemon_${Network.lowerName n}" )
-                  networks)
-              , Archive = ["archive"]
-              , ArchiveMigration  = ["archive_migration"]
-              , TestExecutive = ["test_executive"]
-              , BatchTxn = ["batch_txn"]
-              , Rosetta = [""] 
-              , ZkappTestTransaction = ["zkapp_test_transaction"]
-              , FunctionalTestSuite = ["functional_test_suite"]
-            } a
-         )
-        artifacts
-    in
-
-    -- Flattens list
-    let items = Prelude.List.fold
-        (List Text)
-        list_of_list_of_debians
-        (List Text)
-        (\(x : List Text) -> \(y : List Text) ->  x # y)
-        ([]: List Text)
-
-    in 
-
-    Text/concatSep " " items
-in
-
-{
-  Type = Artifact
-  , capitalName = capitalName
-  , lowerName = lowerName
-  , toDebianName = toDebianName
-  , toDebianNames = toDebianNames
-  , dockerName = dockerName
-  , All = All 
-  , AllButTests = AllButTests 
-  , Main = Main
-}
->>>>>>> 2e2fe2f4
+    }