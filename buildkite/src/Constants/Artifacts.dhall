--- conflicted
+++ resolved
@@ -4,14 +4,10 @@
 let DebianVersions = ./DebianVersions.dhall
 let Network = ./Network.dhall
 
-<<<<<<< HEAD
-=======
+
 let Artifact : Type  = < Daemon | CreateGenesis | Archive | ArchiveMigration | TestExecutive | BatchTxn | Rosetta | ZkappTestTransaction | FunctionalTestSuite >
->>>>>>> 62c7bb3f
 
-let Artifact : Type  = < Daemon | Archive | ArchiveMigration | TestExecutive | BatchTxn | Rosetta | ZkappTestTransaction | FunctionalTestSuite >
-
-let AllButTests = [ Artifact.Daemon, Artifact.CreateGenesis , Artifact.Archive , Artifact.ArchiveMigration , Artifact.BatchTxn , Artifact.TestExecutive , Artifact.Rosetta , Artifact.ZkappTestTransaction ]
+let AllButTests = [ Artifact.Daemon , Artifact.CreateGenesis , Artifact.Archive , Artifact.ArchiveMigration , Artifact.BatchTxn , Artifact.TestExecutive , Artifact.Rosetta , Artifact.ZkappTestTransaction ]
 
 let Main = [ Artifact.Daemon , Artifact.Archive , Artifact.Rosetta ]
 
