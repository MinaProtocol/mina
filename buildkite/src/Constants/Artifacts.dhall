let Prelude = ../External/Prelude.dhall

let Text/concatSep = Prelude.Text.concatSep

let Profiles = ./Profiles.dhall

let DebianVersions = ./DebianVersions.dhall

let Network = ./Network.dhall

let Artifact
    : Type
    = < Daemon
<<<<<<< HEAD
      | LogProc
      | Archive
=======
      | Archive
      | ArchiveMigration
>>>>>>> f635f5ba
      | TestExecutive
      | BatchTxn
      | Rosetta
      | ZkappTestTransaction
      | FunctionalTestSuite
      >

let AllButTests =
      [ Artifact.Daemon
<<<<<<< HEAD
      , Artifact.LogProc
      , Artifact.Archive
=======
      , Artifact.Archive
      , Artifact.ArchiveMigration
>>>>>>> f635f5ba
      , Artifact.BatchTxn
      , Artifact.TestExecutive
      , Artifact.Rosetta
      , Artifact.ZkappTestTransaction
      ]

<<<<<<< HEAD
let Main =
      [ Artifact.Daemon, Artifact.LogProc, Artifact.Archive, Artifact.Rosetta ]
=======
let Main = [ Artifact.Daemon, Artifact.Archive, Artifact.Rosetta ]
>>>>>>> f635f5ba

let All = AllButTests # [ Artifact.FunctionalTestSuite ]

let capitalName =
          \(artifact : Artifact)
      ->  merge
            { Daemon = "Daemon"
<<<<<<< HEAD
            , LogProc = "LogProc"
            , Archive = "Archive"
=======
            , Archive = "Archive"
            , ArchiveMigration = "ArchiveMigration"
>>>>>>> f635f5ba
            , TestExecutive = "TestExecutive"
            , BatchTxn = "BatchTxn"
            , Rosetta = "Rosetta"
            , ZkappTestTransaction = "ZkappTestTransaction"
            , FunctionalTestSuite = "FunctionalTestSuite"
            }
            artifact

let lowerName =
          \(artifact : Artifact)
      ->  merge
            { Daemon = "daemon"
<<<<<<< HEAD
            , LogProc = "logproc"
            , Archive = "archive"
=======
            , Archive = "archive"
            , ArchiveMigration = "archive_migration"
>>>>>>> f635f5ba
            , TestExecutive = "test_executive"
            , BatchTxn = "batch_txn"
            , Rosetta = "rosetta"
            , ZkappTestTransaction = "zkapp_test_transaction"
            , FunctionalTestSuite = "functional_test_suite"
            }
            artifact

let dockerName =
          \(artifact : Artifact)
      ->  merge
            { Daemon = "mina-daemon"
            , Archive = "mina-archive"
            , TestExecutive = "mina-test-executive"
<<<<<<< HEAD
            , LogProc = "mina-logproc"
=======
            , ArchiveMigration = "mina-archive-migration"
>>>>>>> f635f5ba
            , BatchTxn = "mina-batch-txn"
            , Rosetta = "mina-rosetta"
            , ZkappTestTransaction = "mina-zkapp-test-transaction"
            , FunctionalTestSuite = "mina-test-suite"
            }
            artifact

let toDebianName =
          \(artifact : Artifact)
      ->  \(network : Network.Type)
      ->  merge
            { Daemon = "daemon_${Network.lowerName network}"
<<<<<<< HEAD
            , LogProc = "logproc"
            , Archive = "archive"
            , TestExecutive = "test_executive"
            , BatchTxn = "batch_txn"
            , Rosetta = "rosetta_${Network.lowerName network}"
=======
            , Archive = "archive"
            , ArchiveMigration = "archive_migration"
            , TestExecutive = "test_executive"
            , BatchTxn = "batch_txn"
            , Rosetta = ""
>>>>>>> f635f5ba
            , ZkappTestTransaction = "zkapp_test_transaction"
            , FunctionalTestSuite = "functional_test_suite"
            }
            artifact

let toDebianNames =
          \(artifacts : List Artifact)
      ->  \(networks : List Network.Type)
      ->  let list_of_list_of_debians =
                Prelude.List.map
                  Artifact
                  (List Text)
                  (     \(a : Artifact)
                    ->  merge
                          { Daemon =
                              Prelude.List.map
                                Network.Type
                                Text
<<<<<<< HEAD
                                (\(n : Network.Type) -> toDebianName a n)
                                networks
                          , Archive = [ "archive" ]
                          , LogProc = [ "logproc" ]
                          , TestExecutive = [ "test_executive" ]
                          , BatchTxn = [ "batch_txn" ]
                          , Rosetta =
                              Prelude.List.map
                                Network.Type
                                Text
                                (     \(n : Network.Type)
                                  ->  "rosetta_${Network.lowerName n}"
                                )
                                networks
=======
                                (     \(n : Network.Type)
                                  ->  "daemon_${Network.lowerName n}"
                                )
                                networks
                          , Archive = [ "archive" ]
                          , ArchiveMigration = [ "archive_migration" ]
                          , TestExecutive = [ "test_executive" ]
                          , BatchTxn = [ "batch_txn" ]
                          , Rosetta = [ "" ]
>>>>>>> f635f5ba
                          , ZkappTestTransaction = [ "zkapp_test_transaction" ]
                          , FunctionalTestSuite = [ "functional_test_suite" ]
                          }
                          a
                  )
                  artifacts

          let items =
                Prelude.List.fold
                  (List Text)
                  list_of_list_of_debians
                  (List Text)
                  (\(x : List Text) -> \(y : List Text) -> x # y)
                  ([] : List Text)

          in  Text/concatSep " " items

let dockerTag =
          \(artifact : Artifact)
      ->  \(version : Text)
      ->  \(codename : DebianVersions.DebVersion)
      ->  \(profile : Profiles.Type)
      ->  \(network : Network.Type)
      ->  \(remove_profile_from_name : Bool)
      ->  let version_and_codename =
                "${version}-${DebianVersions.lowerName codename}"

          let profile_part =
                      if remove_profile_from_name

                then  ""

                else  "${Profiles.toLabelSegment profile}"

          in  merge
                { Daemon =
                    "${version_and_codename}-${Network.lowerName
                                                 network}${profile_part}"
                , Archive = "${version_and_codename}"
<<<<<<< HEAD
                , LogProc = "${version_and_codename}"
                , TestExecutive = "${version_and_codename}"
                , BatchTxn = "${version_and_codename}"
                , Rosetta = "${version_and_codename}"
=======
                , ArchiveMigration = "${version_and_codename}"
                , TestExecutive = "${version_and_codename}"
                , BatchTxn = "${version_and_codename}"
                , Rosetta =
                    "${version_and_codename}-${Network.lowerName network}"
>>>>>>> f635f5ba
                , ZkappTestTransaction = "${version_and_codename}"
                , FunctionalTestSuite = "${version_and_codename}"
                }
                artifact

in  { Type = Artifact
    , capitalName = capitalName
    , lowerName = lowerName
    , toDebianName = toDebianName
    , toDebianNames = toDebianNames
    , dockerName = dockerName
    , dockerTag = dockerTag
    , All = All
    , AllButTests = AllButTests
    , Main = Main
    }<|MERGE_RESOLUTION|>--- conflicted
+++ resolved
@@ -11,13 +11,8 @@
 let Artifact
     : Type
     = < Daemon
-<<<<<<< HEAD
       | LogProc
       | Archive
-=======
-      | Archive
-      | ArchiveMigration
->>>>>>> f635f5ba
       | TestExecutive
       | BatchTxn
       | Rosetta
@@ -27,25 +22,16 @@
 
 let AllButTests =
       [ Artifact.Daemon
-<<<<<<< HEAD
       , Artifact.LogProc
       , Artifact.Archive
-=======
-      , Artifact.Archive
-      , Artifact.ArchiveMigration
->>>>>>> f635f5ba
       , Artifact.BatchTxn
       , Artifact.TestExecutive
       , Artifact.Rosetta
       , Artifact.ZkappTestTransaction
       ]
 
-<<<<<<< HEAD
 let Main =
       [ Artifact.Daemon, Artifact.LogProc, Artifact.Archive, Artifact.Rosetta ]
-=======
-let Main = [ Artifact.Daemon, Artifact.Archive, Artifact.Rosetta ]
->>>>>>> f635f5ba
 
 let All = AllButTests # [ Artifact.FunctionalTestSuite ]
 
@@ -53,13 +39,8 @@
           \(artifact : Artifact)
       ->  merge
             { Daemon = "Daemon"
-<<<<<<< HEAD
             , LogProc = "LogProc"
             , Archive = "Archive"
-=======
-            , Archive = "Archive"
-            , ArchiveMigration = "ArchiveMigration"
->>>>>>> f635f5ba
             , TestExecutive = "TestExecutive"
             , BatchTxn = "BatchTxn"
             , Rosetta = "Rosetta"
@@ -72,13 +53,8 @@
           \(artifact : Artifact)
       ->  merge
             { Daemon = "daemon"
-<<<<<<< HEAD
             , LogProc = "logproc"
             , Archive = "archive"
-=======
-            , Archive = "archive"
-            , ArchiveMigration = "archive_migration"
->>>>>>> f635f5ba
             , TestExecutive = "test_executive"
             , BatchTxn = "batch_txn"
             , Rosetta = "rosetta"
@@ -93,11 +69,7 @@
             { Daemon = "mina-daemon"
             , Archive = "mina-archive"
             , TestExecutive = "mina-test-executive"
-<<<<<<< HEAD
             , LogProc = "mina-logproc"
-=======
-            , ArchiveMigration = "mina-archive-migration"
->>>>>>> f635f5ba
             , BatchTxn = "mina-batch-txn"
             , Rosetta = "mina-rosetta"
             , ZkappTestTransaction = "mina-zkapp-test-transaction"
@@ -110,19 +82,11 @@
       ->  \(network : Network.Type)
       ->  merge
             { Daemon = "daemon_${Network.lowerName network}"
-<<<<<<< HEAD
             , LogProc = "logproc"
             , Archive = "archive"
             , TestExecutive = "test_executive"
             , BatchTxn = "batch_txn"
             , Rosetta = "rosetta_${Network.lowerName network}"
-=======
-            , Archive = "archive"
-            , ArchiveMigration = "archive_migration"
-            , TestExecutive = "test_executive"
-            , BatchTxn = "batch_txn"
-            , Rosetta = ""
->>>>>>> f635f5ba
             , ZkappTestTransaction = "zkapp_test_transaction"
             , FunctionalTestSuite = "functional_test_suite"
             }
@@ -141,7 +105,6 @@
                               Prelude.List.map
                                 Network.Type
                                 Text
-<<<<<<< HEAD
                                 (\(n : Network.Type) -> toDebianName a n)
                                 networks
                           , Archive = [ "archive" ]
@@ -156,17 +119,6 @@
                                   ->  "rosetta_${Network.lowerName n}"
                                 )
                                 networks
-=======
-                                (     \(n : Network.Type)
-                                  ->  "daemon_${Network.lowerName n}"
-                                )
-                                networks
-                          , Archive = [ "archive" ]
-                          , ArchiveMigration = [ "archive_migration" ]
-                          , TestExecutive = [ "test_executive" ]
-                          , BatchTxn = [ "batch_txn" ]
-                          , Rosetta = [ "" ]
->>>>>>> f635f5ba
                           , ZkappTestTransaction = [ "zkapp_test_transaction" ]
                           , FunctionalTestSuite = [ "functional_test_suite" ]
                           }
@@ -206,18 +158,11 @@
                     "${version_and_codename}-${Network.lowerName
                                                  network}${profile_part}"
                 , Archive = "${version_and_codename}"
-<<<<<<< HEAD
                 , LogProc = "${version_and_codename}"
-                , TestExecutive = "${version_and_codename}"
-                , BatchTxn = "${version_and_codename}"
-                , Rosetta = "${version_and_codename}"
-=======
-                , ArchiveMigration = "${version_and_codename}"
                 , TestExecutive = "${version_and_codename}"
                 , BatchTxn = "${version_and_codename}"
                 , Rosetta =
                     "${version_and_codename}-${Network.lowerName network}"
->>>>>>> f635f5ba
                 , ZkappTestTransaction = "${version_and_codename}"
                 , FunctionalTestSuite = "${version_and_codename}"
                 }
