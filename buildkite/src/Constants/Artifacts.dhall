let Prelude = ../External/Prelude.dhall

let Text/concatSep = Prelude.Text.concatSep

let Profiles = ./Profiles.dhall

let DebianVersions = ./DebianVersions.dhall

let Network = ./Network.dhall

let Artifact
    : Type
    = < Daemon
      | LogProc
      | Archive
      | TestExecutive
      | BatchTxn
      | Rosetta
      | ZkappTestTransaction
      | FunctionalTestSuite
      | Toolchain
      | ItnOrchestrator
<<<<<<< HEAD
      | Leaderboard
=======
>>>>>>> 419eec33
      >

let AllButTests =
      [ Artifact.Daemon
      , Artifact.LogProc
      , Artifact.Archive
      , Artifact.BatchTxn
      , Artifact.TestExecutive
      , Artifact.Rosetta
      , Artifact.ZkappTestTransaction
      , Artifact.Toolchain
      , Artifact.ItnOrchestrator
      ]

let Main =
      [ Artifact.Daemon, Artifact.LogProc, Artifact.Archive, Artifact.Rosetta ]

<<<<<<< HEAD
let All =
        AllButTests
      # [ Artifact.FunctionalTestSuite
        , Artifact.Toolchain
        , Artifact.ItnOrchestrator
        , Artifact.Leaderboard
        ]
=======
let All = AllButTests # [ Artifact.FunctionalTestSuite, Artifact.Toolchain ]
>>>>>>> 419eec33

let capitalName =
          \(artifact : Artifact)
      ->  merge
            { Daemon = "Daemon"
            , LogProc = "LogProc"
            , Archive = "Archive"
            , TestExecutive = "TestExecutive"
            , BatchTxn = "BatchTxn"
            , Rosetta = "Rosetta"
            , ZkappTestTransaction = "ZkappTestTransaction"
            , FunctionalTestSuite = "FunctionalTestSuite"
            , Toolchain = "Toolchain"
            , ItnOrchestrator = "ItnOrchestrator"
<<<<<<< HEAD
            , Leaderboard = "Leaderboard"
=======
>>>>>>> 419eec33
            }
            artifact

let lowerName =
          \(artifact : Artifact)
      ->  merge
            { Daemon = "daemon"
            , LogProc = "logproc"
            , Archive = "archive"
            , TestExecutive = "test_executive"
            , BatchTxn = "batch_txn"
            , Rosetta = "rosetta"
            , ZkappTestTransaction = "zkapp_test_transaction"
            , FunctionalTestSuite = "functional_test_suite"
            , Toolchain = "toolchain"
<<<<<<< HEAD
            , ItnOrchestrator = "itnOrchestrator"
            , Leaderboard = "leaderboard"
=======
            , ItnOrchestrator = "itn_orchestrator"
>>>>>>> 419eec33
            }
            artifact

let dockerName =
          \(artifact : Artifact)
      ->  merge
            { Daemon = "mina-daemon"
            , Archive = "mina-archive"
            , TestExecutive = "mina-test-executive"
            , LogProc = "mina-logproc"
            , BatchTxn = "mina-batch-txn"
            , Rosetta = "mina-rosetta"
            , ZkappTestTransaction = "mina-zkapp-test-transaction"
            , FunctionalTestSuite = "mina-test-suite"
            , Toolchain = "mina-toolchain"
            , ItnOrchestrator = "itn-orchestrator"
<<<<<<< HEAD
            , Leaderboard = "leaderboard"
=======
>>>>>>> 419eec33
            }
            artifact

let toDebianName =
          \(artifact : Artifact)
      ->  \(network : Network.Type)
      ->  merge
            { Daemon = "daemon_${Network.lowerName network}"
            , LogProc = "logproc"
            , Archive = "archive"
            , TestExecutive = "test_executive"
            , BatchTxn = "batch_txn"
            , Rosetta = "rosetta_${Network.lowerName network}"
            , ZkappTestTransaction = "zkapp_test_transaction"
            , FunctionalTestSuite = "functional_test_suite"
            , Toolchain = ""
            , ItnOrchestrator = ""
<<<<<<< HEAD
            , Leaderboard = ""
=======
>>>>>>> 419eec33
            }
            artifact

let toDebianNames =
          \(artifacts : List Artifact)
      ->  \(network : Network.Type)
      ->  let list_of_list_of_debians =
                Prelude.List.map
                  Artifact
                  (List Text)
                  (     \(a : Artifact)
                    ->  merge
                          { Daemon = [ toDebianName a network ]
                          , Archive = [ "archive" ]
                          , LogProc = [ "logproc" ]
                          , TestExecutive = [ "test_executive" ]
                          , BatchTxn = [ "batch_txn" ]
                          , Rosetta = [ toDebianName a network ]
                          , ZkappTestTransaction = [ "zkapp_test_transaction" ]
                          , FunctionalTestSuite = [ "functional_test_suite" ]
                          , Toolchain = [] : List Text
                          , ItnOrchestrator = [] : List Text
<<<<<<< HEAD
                          , Leaderboard = [] : List Text
=======
>>>>>>> 419eec33
                          }
                          a
                  )
                  artifacts

          let items =
                Prelude.List.fold
                  (List Text)
                  list_of_list_of_debians
                  (List Text)
                  (\(x : List Text) -> \(y : List Text) -> x # y)
                  ([] : List Text)

          in  Text/concatSep " " items

let dockerTag =
          \(artifact : Artifact)
      ->  \(version : Text)
      ->  \(codename : DebianVersions.DebVersion)
      ->  \(profile : Profiles.Type)
      ->  \(network : Network.Type)
      ->  \(remove_profile_from_name : Bool)
      ->  let version_and_codename =
                "${version}-${DebianVersions.lowerName codename}"

          let profile_part =
                      if remove_profile_from_name

                then  ""

                else  "${Profiles.toLabelSegment profile}"

          in  merge
                { Daemon =
                    "${version_and_codename}-${Network.lowerName
                                                 network}${profile_part}"
                , Archive = "${version_and_codename}"
                , LogProc = "${version_and_codename}"
                , TestExecutive = "${version_and_codename}"
                , BatchTxn = "${version_and_codename}"
                , Rosetta =
                    "${version_and_codename}-${Network.lowerName network}"
                , ZkappTestTransaction = "${version_and_codename}"
                , FunctionalTestSuite = "${version_and_codename}"
                , Toolchain = "${version_and_codename}"
                , ItnOrchestrator = "${version_and_codename}"
<<<<<<< HEAD
                , Leaderboard = "${version_and_codename}"
=======
>>>>>>> 419eec33
                }
                artifact

in  { Type = Artifact
    , capitalName = capitalName
    , lowerName = lowerName
    , toDebianName = toDebianName
    , toDebianNames = toDebianNames
    , dockerName = dockerName
    , dockerTag = dockerTag
    , All = All
    , AllButTests = AllButTests
    , Main = Main
    }<|MERGE_RESOLUTION|>--- conflicted
+++ resolved
@@ -20,10 +20,7 @@
       | FunctionalTestSuite
       | Toolchain
       | ItnOrchestrator
-<<<<<<< HEAD
       | Leaderboard
-=======
->>>>>>> 419eec33
       >
 
 let AllButTests =
@@ -41,7 +38,6 @@
 let Main =
       [ Artifact.Daemon, Artifact.LogProc, Artifact.Archive, Artifact.Rosetta ]
 
-<<<<<<< HEAD
 let All =
         AllButTests
       # [ Artifact.FunctionalTestSuite
@@ -49,9 +45,6 @@
         , Artifact.ItnOrchestrator
         , Artifact.Leaderboard
         ]
-=======
-let All = AllButTests # [ Artifact.FunctionalTestSuite, Artifact.Toolchain ]
->>>>>>> 419eec33
 
 let capitalName =
           \(artifact : Artifact)
@@ -66,10 +59,7 @@
             , FunctionalTestSuite = "FunctionalTestSuite"
             , Toolchain = "Toolchain"
             , ItnOrchestrator = "ItnOrchestrator"
-<<<<<<< HEAD
             , Leaderboard = "Leaderboard"
-=======
->>>>>>> 419eec33
             }
             artifact
 
@@ -85,12 +75,8 @@
             , ZkappTestTransaction = "zkapp_test_transaction"
             , FunctionalTestSuite = "functional_test_suite"
             , Toolchain = "toolchain"
-<<<<<<< HEAD
             , ItnOrchestrator = "itnOrchestrator"
             , Leaderboard = "leaderboard"
-=======
-            , ItnOrchestrator = "itn_orchestrator"
->>>>>>> 419eec33
             }
             artifact
 
@@ -107,10 +93,7 @@
             , FunctionalTestSuite = "mina-test-suite"
             , Toolchain = "mina-toolchain"
             , ItnOrchestrator = "itn-orchestrator"
-<<<<<<< HEAD
             , Leaderboard = "leaderboard"
-=======
->>>>>>> 419eec33
             }
             artifact
 
@@ -128,10 +111,7 @@
             , FunctionalTestSuite = "functional_test_suite"
             , Toolchain = ""
             , ItnOrchestrator = ""
-<<<<<<< HEAD
             , Leaderboard = ""
-=======
->>>>>>> 419eec33
             }
             artifact
 
@@ -154,10 +134,7 @@
                           , FunctionalTestSuite = [ "functional_test_suite" ]
                           , Toolchain = [] : List Text
                           , ItnOrchestrator = [] : List Text
-<<<<<<< HEAD
                           , Leaderboard = [] : List Text
-=======
->>>>>>> 419eec33
                           }
                           a
                   )
@@ -204,10 +181,7 @@
                 , FunctionalTestSuite = "${version_and_codename}"
                 , Toolchain = "${version_and_codename}"
                 , ItnOrchestrator = "${version_and_codename}"
-<<<<<<< HEAD
                 , Leaderboard = "${version_and_codename}"
-=======
->>>>>>> 419eec33
                 }
                 artifact
 
