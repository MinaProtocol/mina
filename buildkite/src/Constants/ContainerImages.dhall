--- conflicted
+++ resolved
@@ -3,7 +3,6 @@
 -- NOTE: minaToolchainBullseye is also used for building Ubuntu Focal packages in CI
 -- NOTE: minaToolchainBookworm is also used for building Ubuntu Jammy packages in CI
 {
-<<<<<<< HEAD
   toolchainBase               = "codaprotocol/ci-toolchain-base:v3",
   minaRosetta                 = "gcr.io/o1labs-192920/mina-rosetta:\\\${MINA_DOCKER_TAG}",
   minaArchive                 = "gcr.io/o1labs-192920/mina-archive:\\\${MINA_DOCKER_TAG}",
@@ -22,16 +21,4 @@
   elixirToolchain             = "elixir:1.10-alpine",
   nodeToolchain               = "node:14.13.1-stretch-slim",
   xrefcheck                   = "serokell/xrefcheck@sha256:8fbb35a909abc353364f1bd3148614a1160ef3c111c0c4ae84e58fdf16019eeb"
-=======
-  toolchainBase = "codaprotocol/ci-toolchain-base:v3",
-  minaToolchainBuster = "gcr.io/o1labs-192920/mina-toolchain@sha256:c3320cb0f75727d5f1e98c138dcf2c4cca29862413b4acfa529828793a650042",
-  minaToolchainBullseye = "gcr.io/o1labs-192920/mina-toolchain@sha256:1e2feaebd47c330e990fe3c4e0681d16ad42bfa642937c4c5142793da06c890b",
-  minaToolchainBookworm = "gcr.io/o1labs-192920/mina-toolchain@sha256:1e2feaebd47c330e990fe3c4e0681d16ad42bfa642937c4c5142793da06c890b",
-  minaToolchain = "gcr.io/o1labs-192920/mina-toolchain@sha256:1e2feaebd47c330e990fe3c4e0681d16ad42bfa642937c4c5142793da06c890b",
-  delegationBackendToolchain = "gcr.io/o1labs-192920/delegation-backend-production@sha256:8ca5880845514ef56a36bf766a0f9de96e6200d61b51f80d9f684a0ec9c031f4",
-  elixirToolchain = "elixir:1.10-alpine",
-  nodeToolchain = "node:14.13.1-stretch-slim",
-  ubuntu2004 = "ubuntu:20.04",
-  xrefcheck = "serokell/xrefcheck@sha256:8fbb35a909abc353364f1bd3148614a1160ef3c111c0c4ae84e58fdf16019eeb"
->>>>>>> 1c3b0552
 }