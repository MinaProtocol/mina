#!/bin/bash

set -eo pipefail

# Don't prompt for answers during apt-get install
export DEBIAN_FRONTEND=noninteractive

apt-get update
apt-get install -y git apt-transport-https ca-certificates tzdata curl python3

<<<<<<< HEAD
case "$BUILDKITE_PULL_REQUEST_BASE_BRANCH" in
  rampup|berkeley|release/2.0.0|develop|o1js-main)
    TESTNET_NAME="berkeley"
  ;;
  *)
    TESTNET_NAME="mainnet"
esac
=======
TESTNET_NAME="berkeley"
>>>>>>> 0694f503

git config --global --add safe.directory /workdir
source buildkite/scripts/export-git-env-vars.sh

echo "Installing mina daemon package: mina-${TESTNET_NAME}=${MINA_DEB_VERSION}"
echo "deb [trusted=yes] http://packages.o1test.net $MINA_DEB_CODENAME $MINA_DEB_RELEASE" | tee /etc/apt/sources.list.d/mina.list
apt-get update
apt-get install --allow-downgrades -y "mina-${TESTNET_NAME}=${MINA_DEB_VERSION}"

K=1
MAX_NUM_UPDATES=4
MIN_NUM_UPDATES=2   

echo "-- Run Snark Transaction Profiler with parameters: --zkapps --k ${K} --max-num-updates ${MAX_NUM_UPDATES} --min-num-updates ${MIN_NUM_UPDATES}"
python3 ./scripts/snark_transaction_profiler.py ${K} ${MAX_NUM_UPDATES} ${MIN_NUM_UPDATES}<|MERGE_RESOLUTION|>--- conflicted
+++ resolved
@@ -8,17 +8,7 @@
 apt-get update
 apt-get install -y git apt-transport-https ca-certificates tzdata curl python3
 
-<<<<<<< HEAD
-case "$BUILDKITE_PULL_REQUEST_BASE_BRANCH" in
-  rampup|berkeley|release/2.0.0|develop|o1js-main)
-    TESTNET_NAME="berkeley"
-  ;;
-  *)
-    TESTNET_NAME="mainnet"
-esac
-=======
 TESTNET_NAME="berkeley"
->>>>>>> 0694f503
 
 git config --global --add safe.directory /workdir
 source buildkite/scripts/export-git-env-vars.sh
