--- conflicted
+++ resolved
@@ -34,16 +34,12 @@
     source buildkite/scripts/gsutil-upload.sh /tmp/${TYPE_SHAPE_FILE} gs://mina-type-shapes
 }
 
-<<<<<<< HEAD
 if [[ $FORK == 1 ]]; then 
     echo "⏩  Skipping type shape patching on for forked repository" 
     exit 0
 fi
 
-if ! $(gsutil ls gs://mina-type-shapes/$RELEASE_BRANCH_COMMIT 2>/dev/null); then
-=======
 if ! gsutil ls "gs://mina-type-shapes/${RELEASE_BRANCH_COMMIT}*" >/dev/null; then
->>>>>>> 809d5a80
     checkout_and_dump $RELEASE_BRANCH_COMMIT
 fi
 
