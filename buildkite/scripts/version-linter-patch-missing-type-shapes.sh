--- conflicted
+++ resolved
@@ -34,21 +34,13 @@
     source buildkite/scripts/gsutil-upload.sh /tmp/${TYPE_SHAPE_FILE} gs://mina-type-shapes
 }
 
-<<<<<<< HEAD
-if ! gsutil ls gs://mina-type-shapes/$RELEASE_BRANCH_COMMIT 2>/dev/null; then
-=======
-if ! gsutil ls "gs://mina-type-shapes/${RELEASE_BRANCH_COMMIT}*" >/dev/null; then
->>>>>>> 3f9d741f
+if ! gsutil ls "gs://mina-type-shapes/$RELEASE_BRANCH_COMMIT*" 2>/dev/null; then
     checkout_and_dump $RELEASE_BRANCH_COMMIT
 fi
 
 if [[ -n "${BUILDKITE_PULL_REQUEST_BASE_BRANCH:-}" ]]; then 
     BUILDKITE_PULL_REQUEST_BASE_BRANCH_COMMIT=$(git log -n 1 --format="%h" --abbrev=7 ${REMOTE}/${BUILDKITE_PULL_REQUEST_BASE_BRANCH} )
-<<<<<<< HEAD
-    if ! gsutil ls gs://mina-type-shapes/$BUILDKITE_PULL_REQUEST_BASE_BRANCH_COMMIT 2>/dev/null; then
-=======
-    if ! gsutil ls "gs://mina-type-shapes/${BUILDKITE_PULL_REQUEST_BASE_BRANCH_COMMIT}*"; then
->>>>>>> 3f9d741f
+    if ! gsutil ls "gs://mina-type-shapes/$BUILDKITE_PULL_REQUEST_BASE_BRANCH_COMMIT*" 2>/dev/null; then
         checkout_and_dump $BUILDKITE_PULL_REQUEST_BASE_BRANCH_COMMIT
     fi
 fi