--- conflicted
+++ resolved
@@ -1,12 +1,6 @@
 #!/bin/bash
 
-<<<<<<< HEAD
 git branch -D "${BUILDKITE_BRANCH}" 2>/dev/null || true
+git fetch origin "${BUILDKITE_PULL_REQUEST_BASE_BRANCH}"
 git checkout -b "${BUILDKITE_BRANCH}"
-git reset --hard "${BUILDKITE_COMMIT}"
-=======
-git branch -D $BUILDKITE_BRANCH 2>/dev/null || true
-git fetch origin "$BUILDKITE_PULL_REQUEST_BASE_BRANCH"
-git checkout -b $BUILDKITE_BRANCH
-git reset --hard $BUILDKITE_COMMIT
->>>>>>> 4f4a257f
+git reset --hard "${BUILDKITE_COMMIT}"