#!/bin/bash

BRANCH=$1
CURRENT=$(git branch --show-current)
echo 'Testing for conflicts between the current branch `'"${BUILDKITE_PULL_REQUEST_BASE_BRANCH}"'` and `'"${BRANCH}"'`...'



# Adapted from this stackoverflow answer: https://stackoverflow.com/a/10856937
# The git merge-tree command shows the content of a 3-way merge without
# touching the index, which we can then search for conflict markers.

<<<<<<< HEAD
# Tell git where to find ssl certs
git config --global http.sslCAInfo /etc/ssl/certs/ca-bundle.crt
=======
# Only execute in the CI. If the script is run locally, it messes us the user
# config
if [ "${BUILDKITE:-false}" == true ]
then
    # Tell git where to find ssl certs
    git config --global http.sslCAInfo /etc/ssl/certs/ca-bundle.crt
fi
>>>>>>> fe8d85b4

# Fetch a fresh copy of the repo
git fetch origin

source buildkite/scripts/handle-fork.sh

git config --global user.email "hello@ci.com"
git config --global user.name "It's me, CI"
# Check mergeability. We use flags so that
# * `--no-commit` stops us from updating the index with a merge commit,
# * `--no-ff` stops us from updating the index to the HEAD, if the merge is a
#   straightforward fast-forward
git merge --no-commit --no-ff ${REMOTE}/$BRANCH

RET=$?

if [ $RET -eq 0 ]; then
  echo "No conflicts found against upstream branch ${BRANCH}"
  exit 0
else
  # exclude branches for which merging cleanly is not a hard requirement
  if [ "${BUILDKITE_PULL_REQUEST_BASE_BRANCH}" == "o1js-main" ]; then
    echo "Conflicts were found, but the current branch does not have to merge cleanly. Exiting with code 0."
    exit 0
  fi

  # Found a conflict
  echo "[ERROR] This pull request conflicts with $BRANCH, please open a new pull request against $BRANCH at this link:"
  echo "https://github.com/MinaProtocol/mina/compare/${BRANCH}...${BUILDKITE_BRANCH}"
  exit 1
fi<|MERGE_RESOLUTION|>--- conflicted
+++ resolved
@@ -5,15 +5,10 @@
 echo 'Testing for conflicts between the current branch `'"${BUILDKITE_PULL_REQUEST_BASE_BRANCH}"'` and `'"${BRANCH}"'`...'
 
 
-
 # Adapted from this stackoverflow answer: https://stackoverflow.com/a/10856937
 # The git merge-tree command shows the content of a 3-way merge without
 # touching the index, which we can then search for conflict markers.
 
-<<<<<<< HEAD
-# Tell git where to find ssl certs
-git config --global http.sslCAInfo /etc/ssl/certs/ca-bundle.crt
-=======
 # Only execute in the CI. If the script is run locally, it messes us the user
 # config
 if [ "${BUILDKITE:-false}" == true ]
@@ -21,7 +16,6 @@
     # Tell git where to find ssl certs
     git config --global http.sslCAInfo /etc/ssl/certs/ca-bundle.crt
 fi
->>>>>>> fe8d85b4
 
 # Fetch a fresh copy of the repo
 git fetch origin
