--- conflicted
+++ resolved
@@ -42,11 +42,6 @@
 apt-get update
 apt-get install -y git apt-transport-https ca-certificates tzdata curl
 
-<<<<<<< HEAD
-TESTNET_NAME="devnet"
-
-=======
->>>>>>> c674022c
 git config --global --add safe.directory /workdir
 
 echo "deb [trusted=yes] https://apt.releases.hashicorp.com $MINA_DEB_CODENAME main" | tee /etc/apt/sources.list.d/hashicorp.list
