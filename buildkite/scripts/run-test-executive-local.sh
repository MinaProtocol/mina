#!/bin/bash
set -oe pipefail -x

function cleanup
{
  remove_active_stacks() {
      for stack in $(docker stack ls --format "{{.Name}}"); do
          echo "Removing stack: $stack"
          docker stack rm $stack
      done
  }
  while [[ $(docker stack ls | wc -l) -gt 1 ]]; do
      echo "Active Docker stacks found. Removing them..."
      remove_active_stacks
      sleep 5 
  done
}

# Set up a local docker swarm
# Check if the current host is part of a Docker Swarm
if docker info --format '{{.Swarm.LocalNodeState}}' | grep -q 'inactive'; then
    docker swarm init --advertise-addr 127.0.0.1
fi

cleanup

TEST_NAME="$1"

MINA_IMAGE="gcr.io/o1labs-192920/mina-daemon:$MINA_DOCKER_TAG-berkeley"
ARCHIVE_IMAGE="gcr.io/o1labs-192920/mina-archive:$MINA_DOCKER_TAG"

if [[ "${TEST_NAME:0:15}" == "block-prod-prio" ]] && [[ "$RUN_OPT_TESTS" == "" ]]; then
  echo "Skipping $TEST_NAME"
  exit 0
fi

# Don't prompt for answers during apt-get install
export DEBIAN_FRONTEND=noninteractive

rm -f /etc/apt/sources.list.d/hashicorp.list

apt-get update
<<<<<<< HEAD
apt-get install -y git apt-transport-https ca-certificates tzdata curl
=======
apt-get install -y git apt-transport-https ca-certificates aptly tzdata curl
>>>>>>> 3f9d741f

git config --global --add safe.directory /workdir

echo "deb [trusted=yes] https://apt.releases.hashicorp.com $MINA_DEB_CODENAME main" | tee /etc/apt/sources.list.d/hashicorp.list
apt-get update
apt-get install -y "docker" "docker-compose-plugin" "docker-ce"

source buildkite/scripts/debian/install.sh "mina-test-executive"

mina-test-executive local "$TEST_NAME" \
  --mina-image "$MINA_IMAGE" \
  --archive-image "$ARCHIVE_IMAGE" \
  | tee "$TEST_NAME.local.test.log" \
  | mina-logproc -i inline -f '!(.level in ["Debug", "Spam"])'<|MERGE_RESOLUTION|>--- conflicted
+++ resolved
@@ -40,11 +40,7 @@
 rm -f /etc/apt/sources.list.d/hashicorp.list
 
 apt-get update
-<<<<<<< HEAD
 apt-get install -y git apt-transport-https ca-certificates tzdata curl
-=======
-apt-get install -y git apt-transport-https ca-certificates aptly tzdata curl
->>>>>>> 3f9d741f
 
 git config --global --add safe.directory /workdir
 
