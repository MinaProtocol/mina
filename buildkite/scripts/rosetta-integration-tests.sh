#!/bin/bash
set -eox pipefail

# These tests use the mina-dev binary, as rosetta-cli assumes we use a testnet.
# See https://github.com/coinbase/rosetta-sdk-go/blob/master/keys/signer_pallas.go#L222

# Defines scope of test. Currently supported are:
# - minimal -> only quick checks (~5 mins)
# - full -> all checks
MODE="minimal"

while [ $# -gt 0 ]; do
  case "$1" in
  --mode=*)
    MODE="${1#*=}"
    ;;
  esac
  shift
done

export MINA_NETWORK=${MINA_NETWORK:=sandbox}
export LOG_LEVEL="${LOG_LEVEL:=Info}"

# Postgres database connection string and related variables
export POSTGRES_VERSION=$(psql -V | cut -d " " -f 3 | sed 's/.[[:digit:]]*$//g')
export POSTGRES_USERNAME=${POSTGRES_USERNAME:=pguser}
export POSTGRES_DBNAME=${POSTGRES_DBNAME:=archive}
export POSTGRES_DATA_DIR=${POSTGRES_DATA_DIR:=/data/postgresql}
export PG_CONN=postgres://${POSTGRES_USERNAME}:${POSTGRES_USERNAME}@127.0.0.1:5432/${POSTGRES_DBNAME}

# Mina Archive variables
export MINA_ARCHIVE_PORT=${MINA_ARCHIVE_PORT:=3086}
export MINA_ARCHIVE_SQL_SCHEMA_PATH=${MINA_ARCHIVE_SQL_SCHEMA_PATH:=/archive/create_schema.sql}

# Mina Rosetta variables
export MINA_ROSETTA_ONLINE_PORT=${MINA_ROSETTA_ONLINE_PORT:=3087}
export MINA_ROSETTA_OFFLINE_PORT=${MINA_ROSETTA_OFFLINE_PORT:=3088}
export MINA_ROSETTA_PG_DATA_INTERVAL=${MINA_ROSETTA_PG_DATA_INTERVAL:=30}
export MINA_ROSETTA_MAX_DB_POOL_SIZE=${MINA_ROSETTA_MAX_DB_POOL_SIZE:=128}

# Mina Daemon variables
export MINA_LIBP2P_KEYPAIR_PATH="${MINA_LIBP2P_KEYPAIR_PATH:=$HOME/libp2p-keypair}"
export MINA_KEYS_PATH="${MINA_KEYS_PATH:=$HOME/keys}"
export MINA_LIBP2P_HELPER_PATH=/usr/local/bin/libp2p_helper
export MINA_LIBP2P_PASS=${MINA_LIBP2P_PASS:=''}
export MINA_PRIVKEY_PASS=${MINA_PRIVKEY_PASS:=''}
export MINA_CONFIG_FILE=$HOME/${MINA_NETWORK}.json
export MINA_CONFIG_DIR="${MINA_CONFIG_DIR:=$HOME/.mina-config}"
export MINA_GRAPHQL_PORT=${MINA_GRAPHQL_PORT:=3085}

# Rosetta CLI variables
# Files from ROSETTA_CLI_CONFIG_FILES will be read from
# ROSETTA_CONFIGURATION_INPUT_DIR and some placeholders will be
# substituted.
ROSETTA_CONFIGURATION_INPUT_DIR=${ROSETTA_CONFIGURATION_INPUT_DIR:=/rosetta/rosetta-cli-config}
ROSETTA_CLI_CONFIG_FILES=${ROSETTA_CLI_CONFIG_FILES:="config.json mina.ros"}
ROSETTA_CLI_MAIN_CONFIG_FILE=${ROSETTA_CLI_MAIN_CONFIG_FILE:="config.json"}

# Frequency (in seconds) at which payment operations will be sent
TRANSACTION_FREQUENCY=10

# Libp2p Keypair
echo "=========================== GENERATING KEYPAIR IN ${MINA_LIBP2P_KEYPAIR_PATH} ==========================="
mina-dev libp2p generate-keypair -privkey-path $MINA_LIBP2P_KEYPAIR_PATH

# Configuration
echo "=========================== GENERATING GENESIS LEDGER FOR ${MINA_NETWORK} ==========================="
mkdir -p $MINA_KEYS_PATH
mina-dev advanced generate-keypair --privkey-path $MINA_KEYS_PATH/block-producer.key
mina-dev advanced generate-keypair --privkey-path $MINA_KEYS_PATH/snark-producer.key
mina-dev advanced generate-keypair --privkey-path $MINA_KEYS_PATH/zkapp-fee-payer.key
mina-dev advanced generate-keypair --privkey-path $MINA_KEYS_PATH/zkapp-sender.key
mina-dev advanced generate-keypair --privkey-path $MINA_KEYS_PATH/zkapp-account.key
chmod -R 0700 $MINA_KEYS_PATH
BLOCK_PRODUCER_PK=$(cat $MINA_KEYS_PATH/block-producer.key.pub)
SNARK_PRODUCER_PK=$(cat $MINA_KEYS_PATH/snark-producer.key.pub)
ZKAPP_FEE_PAYER_KEY=$MINA_KEYS_PATH/zkapp-fee-payer.key
ZKAPP_FEE_PAYER_PUB_KEY=$(cat ${ZKAPP_FEE_PAYER_KEY}.pub)
ZKAPP_SENDER_KEY=$MINA_KEYS_PATH/zkapp-sender.key
ZKAPP_SENDER_PUB_KEY=$(cat ${ZKAPP_SENDER_KEY}.pub)
ZKAPP_ACCOUNT_KEY=$MINA_KEYS_PATH/zkapp-account.key
ZKAPP_ACCOUNT_PUB_KEY=$(cat ${ZKAPP_ACCOUNT_KEY}.pub)

mkdir -p $MINA_CONFIG_DIR/wallets/store
cp $MINA_KEYS_PATH/block-producer.key $MINA_CONFIG_DIR/wallets/store/$BLOCK_PRODUCER_PK
CURRENT_TIME=$(date +"%Y-%m-%dT%H:%M:%S%z")
cat <<EOF >"$MINA_CONFIG_FILE"
{
  "genesis": { "genesis_state_timestamp": "$CURRENT_TIME" },
  "proof": { "block_window_duration_ms": 20000 },
  "ledger": {
    "name": "${MINA_NETWORK}",
    "accounts": [
<<<<<<< HEAD
      { "pk": "${BLOCK_PRODUCER_PK}", "balance": "101550000.000000000", "delegate": null, "sk": null },
      { "pk": "${SNARK_PRODUCER_PK}", "balance": "605500.000000000", "delegate": "${BLOCK_PRODUCER_PK}", "sk": null },
      { "pk": "${ZKAPP_FEE_PAYER_PUB_KEY}", "balance": "10055.000000000", "delegate": null, "sk": null },
      { "pk": "${ZKAPP_SENDER_PUB_KEY}", "balance": "10055.000000000", "delegate": null, "sk": null },
      { "pk": "${ZKAPP_ACCOUNT_PUB_KEY}", "balance": "10055.000000000", "delegate": null, "sk": null }
=======
      { "pk": "${BLOCK_PRODUCER_PK}", "balance": "1000000", "delegate": null, "sk": null },
      { "pk": "${SNARK_PRODUCER_PK}", "balance": "2000000", "delegate": "${BLOCK_PRODUCER_PK}", "sk": null }
>>>>>>> c16a844e
    ]
  }
}
EOF

# Substitute placeholders in rosetta-cli configuration
ROSETTA_CONFIGURATION_OUTPUT_DIR=/tmp/rosetta-cli-config
mkdir -p "$ROSETTA_CONFIGURATION_OUTPUT_DIR"
ROSETTA_CONFIGURATION_FILE="${ROSETTA_CONFIGURATION_OUTPUT_DIR}/${ROSETTA_CLI_MAIN_CONFIG_FILE}"
BLOCK_PRODUCER_PRIVKEY=$(mina-ocaml-signer hex-of-private-key-file --private-key-path "$MINA_KEYS_PATH/block-producer.key")
for config_file in $ROSETTA_CLI_CONFIG_FILES; do
  sed -e "s/PLACEHOLDER_PREFUNDED_PRIVKEY/${BLOCK_PRODUCER_PRIVKEY}/" \
    -e "s/PLACEHOLDER_PREFUNDED_ADDRESS/${BLOCK_PRODUCER_PK}/" \
    -e "s/PLACEHOLDER_ROSETTA_OFFLINE_PORT/${MINA_ROSETTA_OFFLINE_PORT}/" \
    -e "s/PLACEHOLDER_ROSETTA_ONLINE_PORT/${MINA_ROSETTA_ONLINE_PORT}/" \
    -e "s/PLACEHOLDER_NETWORK_NAME/${MINA_NETWORK}/" \
    "$ROSETTA_CONFIGURATION_INPUT_DIR/$config_file" >"$ROSETTA_CONFIGURATION_OUTPUT_DIR/$config_file"
done

# Import Genesis Accounts
echo "==================== IMPORTING GENESIS ACCOUNTS ======================"
mina-dev accounts import --privkey-path $MINA_KEYS_PATH/block-producer.key --config-directory $MINA_CONFIG_DIR
mina-dev accounts import --privkey-path $MINA_KEYS_PATH/snark-producer.key --config-directory $MINA_CONFIG_DIR

# Postgres
echo "========================= INITIALIZING POSTGRESQL ==========================="
pg_ctlcluster ${POSTGRES_VERSION} main start
pg_dropcluster --stop ${POSTGRES_VERSION} main
pg_createcluster --start -d ${POSTGRES_DATA_DIR} --createclusterconf /rosetta/postgresql.conf ${POSTGRES_VERSION} main
sudo -u postgres psql --command "CREATE USER ${POSTGRES_USERNAME} WITH SUPERUSER PASSWORD '${POSTGRES_USERNAME}';"
sudo -u postgres createdb -O ${POSTGRES_USERNAME} ${POSTGRES_DBNAME}
psql -f "${MINA_ARCHIVE_SQL_SCHEMA_PATH}" "${PG_CONN}"

# Mina Rosetta
echo "=========================== STARTING ROSETTA API ONLINE AND OFFLINE INSTANCES ==========================="
ports=($MINA_ROSETTA_ONLINE_PORT $MINA_ROSETTA_OFFLINE_PORT)
for port in ${ports[*]}; do
  mina-rosetta-dev \
    --archive-uri "${PG_CONN}" \
    --graphql-uri http://127.0.0.1:${MINA_GRAPHQL_PORT}/graphql \
    --log-level ${LOG_LEVEL} \
    --port ${port} &
  sleep 5
done

# Mina Archive
echo "========================= STARTING ARCHIVE NODE on PORT ${MINA_ARCHIVE_PORT} ==========================="
mina-archive run \
  --config-file ${MINA_CONFIG_FILE} \
  --log-level ${LOG_LEVEL} \
  --postgres-uri "${PG_CONN}" \
  --server-port ${MINA_ARCHIVE_PORT} &
sleep 5

# Daemon
echo "========================= STARTING DAEMON connected to ${MINA_NETWORK} ==========================="
mina-dev daemon \
  --archive-address 127.0.0.1:${MINA_ARCHIVE_PORT} \
  --background \
  --block-producer-pubkey "$BLOCK_PRODUCER_PK" \
  --config-directory ${MINA_CONFIG_DIR} \
  --config-file ${MINA_CONFIG_FILE} \
  --libp2p-keypair ${MINA_LIBP2P_KEYPAIR_PATH} \
  --log-level ${LOG_LEVEL} \
  --proof-level none \
  --rest-port ${MINA_GRAPHQL_PORT} \
  --run-snark-worker "$SNARK_PRODUCER_PK" \
  --seed \
  --demo-mode

echo "========================= WAITING FOR THE DAEMON TO SYNC ==========================="
daemon_status="Pending"
retries_left=20
until [ $daemon_status == "Synced" ]; do
  [[ $retries_left -eq 0 ]] && echo "Unable to Sync the Daemon" && exit 1 || ((retries_left--))
  sleep 15
  daemon_status=$(mina-dev client status --json | jq -r .sync_status 2>/dev/null || echo "Pending")
  echo "Daemon Status: ${daemon_status}"
done

send_zkapp_txn() {
  local GRAPHQL_REQUEST="$1"
  local ESCAPED_GRAPHQL_REQUEST="${GRAPHQL_REQUEST//\"/\\\"}"
  local ENDPOINT="http://127.0.0.1:${MINA_GRAPHQL_PORT}/graphql"

  curl -X POST \
    -H "Content-Type: application/json" \
    --data "{\"query\":\"$ESCAPED_GRAPHQL_REQUEST\"}" \
    "$ENDPOINT"
}

echo "========================= ZKAPP ACCOUNT SETTING UP ==========================="
ZKAPP_TXN_QUERY=$(zkapp_test_transaction create-zkapp-account --fee-payer-key ${ZKAPP_FEE_PAYER_KEY} --nonce 0 --sender-key ${ZKAPP_SENDER_KEY} --sender-nonce 0 --receiver-amount 1000 --zkapp-account-key ${ZKAPP_ACCOUNT_KEY} --fee 5 | sed 1,7d)
send_zkapp_txn "${ZKAPP_TXN_QUERY}"

# Unlock Genesis Accounts
echo "==================== UNLOCKING GENESIS ACCOUNTS ======================"
mina-dev accounts unlock --public-key $BLOCK_PRODUCER_PK
mina-dev accounts unlock --public-key $SNARK_PRODUCER_PK

# Start sending value transfer transactions
send_value_transfer_txns() {
  mina-dev client send-payment -rest-server http://127.0.0.1:${MINA_GRAPHQL_PORT}/graphql -amount 1 -nonce 0 -receiver $BLOCK_PRODUCER_PK -sender $BLOCK_PRODUCER_PK
  while true; do
    sleep $TRANSACTION_FREQUENCY
    mina-dev client send-payment -rest-server http://127.0.0.1:${MINA_GRAPHQL_PORT}/graphql -amount 1 -receiver $BLOCK_PRODUCER_PK -sender $BLOCK_PRODUCER_PK
  done
}
send_value_transfer_txns &

# Start sending zkapp transactions
ZKAPP_FEE_PAYER_NONCE=1
ZKAPP_SENDER_NONCE=1
ZKAPP_STATE=0
send_zkapp_transactions() {
  while true; do
    ZKAPP_TXN_QUERY=$(zkapp_test_transaction transfer-funds-one-receiver --fee-payer-key ${ZKAPP_FEE_PAYER_KEY} --nonce ${ZKAPP_FEE_PAYER_NONCE} --sender-key ${ZKAPP_SENDER_KEY} --sender-nonce ${ZKAPP_SENDER_NONCE} --receiver-amount 1 --fee 5 --receiver ${ZKAPP_ACCOUNT_PUB_KEY} | sed 1,5d)
    send_zkapp_txn "${ZKAPP_TXN_QUERY}"
    let ZKAPP_FEE_PAYER_NONCE++
    let ZKAPP_SENDER_NONCE++

    ZKAPP_TXN_QUERY=$(zkapp_test_transaction update-state --fee-payer-key ${ZKAPP_FEE_PAYER_KEY} --nonce ${ZKAPP_FEE_PAYER_NONCE} --zkapp-account-key ${ZKAPP_SENDER_KEY} --zkapp-state ${ZKAPP_STATE} --fee 5 | sed 1,5d)
    send_zkapp_txn "${ZKAPP_TXN_QUERY}"
    let ZKAPP_FEE_PAYER_NONCE++
    let ZKAPP_STATE++
  done
}

# There is no point to generate transaction just for minimal mode
if [[ "$MODE" == "full" ]]; then
  send_zkapp_transactions &
fi

next_block_time=$(mina-dev client status --json | jq '.next_block_production.timing[1].time' | tr -d '"') curr_time=$(date +%s%N | cut -b1-13)
sleep_time=$((($next_block_time - $curr_time) / 1000))
echo "Sleeping for ${sleep_time}s until next block is created..."
sleep ${sleep_time}

# Mina Rosetta Checks (spec construction data perf)
echo "============ ROSETTA CLI: VALIDATE CONF FILE ${ROSETTA_CONFIGURATION_FILE} =============="
rosetta-cli configuration:validate ${ROSETTA_CONFIGURATION_FILE}

echo "========================= ROSETTA CLI: CHECK:SPEC ==========================="
rosetta-cli check:spec --all --configuration-file ${ROSETTA_CONFIGURATION_FILE}

if [[ "$MODE" == "full" ]]; then

  echo "========================= ROSETTA CLI: CHECK:CONSTRUCTION ==========================="
  rosetta-cli check:construction --configuration-file ${ROSETTA_CONFIGURATION_FILE}

  echo "========================= ROSETTA CLI: CHECK:DATA ==========================="
  rosetta-cli check:data --configuration-file ${ROSETTA_CONFIGURATION_FILE}

  echo "========================= ROSETTA CLI: CHECK:PERF ==========================="
  echo "rosetta-cli check:perf" # Will run this command when tests are fully implemented

fi<|MERGE_RESOLUTION|>--- conflicted
+++ resolved
@@ -91,16 +91,8 @@
   "ledger": {
     "name": "${MINA_NETWORK}",
     "accounts": [
-<<<<<<< HEAD
-      { "pk": "${BLOCK_PRODUCER_PK}", "balance": "101550000.000000000", "delegate": null, "sk": null },
-      { "pk": "${SNARK_PRODUCER_PK}", "balance": "605500.000000000", "delegate": "${BLOCK_PRODUCER_PK}", "sk": null },
-      { "pk": "${ZKAPP_FEE_PAYER_PUB_KEY}", "balance": "10055.000000000", "delegate": null, "sk": null },
-      { "pk": "${ZKAPP_SENDER_PUB_KEY}", "balance": "10055.000000000", "delegate": null, "sk": null },
-      { "pk": "${ZKAPP_ACCOUNT_PUB_KEY}", "balance": "10055.000000000", "delegate": null, "sk": null }
-=======
       { "pk": "${BLOCK_PRODUCER_PK}", "balance": "1000000", "delegate": null, "sk": null },
       { "pk": "${SNARK_PRODUCER_PK}", "balance": "2000000", "delegate": "${BLOCK_PRODUCER_PK}", "sk": null }
->>>>>>> c16a844e
     ]
   }
 }
