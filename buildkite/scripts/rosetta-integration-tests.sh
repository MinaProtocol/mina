#!/bin/bash
set -eox pipefail

# These tests use the mina binary, as rosetta-cli assumes we use a testnet.
# See https://github.com/coinbase/rosetta-sdk-go/blob/master/keys/signer_pallas.go#L222

# Defines scope of test. Currently supported are:
# - minimal -> only quick checks (~5 mins)
# - full -> all checks
MODE="minimal"

while [ $# -gt 0 ]; do
  case "$1" in
  --mode=*)
    MODE="${1#*=}"
    ;;
  esac
  shift
done

export MINA_NETWORK=${MINA_NETWORK:=sandbox}
export LOG_LEVEL="${LOG_LEVEL:=Info}"

# Postgres database connection string and related variables
export POSTGRES_VERSION=$(psql -V | cut -d " " -f 3 | sed 's/.[[:digit:]]*$//g')
export POSTGRES_USERNAME=${POSTGRES_USERNAME:=pguser}
export POSTGRES_DBNAME=${POSTGRES_DBNAME:=archive}
export POSTGRES_DATA_DIR=${POSTGRES_DATA_DIR:=/data/postgresql}
export PG_CONN=postgres://${POSTGRES_USERNAME}:${POSTGRES_USERNAME}@127.0.0.1:5432/${POSTGRES_DBNAME}

# Mina Archive variables
export MINA_ARCHIVE_PORT=${MINA_ARCHIVE_PORT:=3086}
export MINA_ARCHIVE_SQL_SCHEMA_PATH=${MINA_ARCHIVE_SQL_SCHEMA_PATH:=/etc/mina/rosetta/archive/create_schema.sql}

# Mina Rosetta variables
export MINA_ROSETTA_ONLINE_PORT=${MINA_ROSETTA_ONLINE_PORT:=3087}
export MINA_ROSETTA_OFFLINE_PORT=${MINA_ROSETTA_OFFLINE_PORT:=3088}
export MINA_ROSETTA_PG_DATA_INTERVAL=${MINA_ROSETTA_PG_DATA_INTERVAL:=30}
export MINA_ROSETTA_MAX_DB_POOL_SIZE=${MINA_ROSETTA_MAX_DB_POOL_SIZE:=128}

# Mina Daemon variables
export MINA_LIBP2P_KEYPAIR_PATH="${MINA_LIBP2P_KEYPAIR_PATH:=$HOME/libp2p-keypair}"
export MINA_KEYS_PATH="${MINA_KEYS_PATH:=$HOME/keys}"
export MINA_LIBP2P_HELPER_PATH=/usr/local/bin/libp2p_helper
export MINA_LIBP2P_PASS=${MINA_LIBP2P_PASS:=''}
export MINA_PRIVKEY_PASS=${MINA_PRIVKEY_PASS:=''}
export MINA_CONFIG_FILE=$HOME/${MINA_NETWORK}.json
export MINA_CONFIG_DIR="${MINA_CONFIG_DIR:=$HOME/.mina-config}"
export MINA_GRAPHQL_PORT=${MINA_GRAPHQL_PORT:=3085}

# Rosetta CLI variables
# Files from ROSETTA_CLI_CONFIG_FILES will be read from
# ROSETTA_CONFIGURATION_INPUT_DIR and some placeholders will be
# substituted.
ROSETTA_CONFIGURATION_INPUT_DIR=${ROSETTA_CONFIGURATION_INPUT_DIR:=/etc/mina/rosetta/rosetta-cli-config}
ROSETTA_CLI_CONFIG_FILES=${ROSETTA_CLI_CONFIG_FILES:="config.json mina.ros"}
ROSETTA_CLI_MAIN_CONFIG_FILE=${ROSETTA_CLI_MAIN_CONFIG_FILE:="config.json"}

# Frequency (in seconds) at which payment operations will be sent
TRANSACTION_FREQUENCY=10

# Libp2p Keypair
echo "=========================== GENERATING KEYPAIR IN ${MINA_LIBP2P_KEYPAIR_PATH} ==========================="
mina libp2p generate-keypair -privkey-path $MINA_LIBP2P_KEYPAIR_PATH

# Configuration
echo "=========================== GENERATING GENESIS LEDGER FOR ${MINA_NETWORK} ==========================="
mkdir -p $MINA_KEYS_PATH
<<<<<<< HEAD
mina-dev advanced generate-keypair --privkey-path $MINA_KEYS_PATH/block-producer.key
mina-dev advanced generate-keypair --privkey-path $MINA_KEYS_PATH/snark-producer.key
mina-dev advanced generate-keypair --privkey-path $MINA_KEYS_PATH/zkapp-fee-payer.key
mina-dev advanced generate-keypair --privkey-path $MINA_KEYS_PATH/zkapp-sender.key
mina-dev advanced generate-keypair --privkey-path $MINA_KEYS_PATH/zkapp-account.key
=======
mina advanced generate-keypair --privkey-path $MINA_KEYS_PATH/block-producer.key
mina advanced generate-keypair --privkey-path $MINA_KEYS_PATH/snark-producer.key
>>>>>>> 578a3f8f
chmod -R 0700 $MINA_KEYS_PATH
BLOCK_PRODUCER_PK=$(cat $MINA_KEYS_PATH/block-producer.key.pub)
SNARK_PRODUCER_PK=$(cat $MINA_KEYS_PATH/snark-producer.key.pub)
ZKAPP_FEE_PAYER_KEY=$MINA_KEYS_PATH/zkapp-fee-payer.key
ZKAPP_FEE_PAYER_PUB_KEY=$(cat ${ZKAPP_FEE_PAYER_KEY}.pub)
ZKAPP_SENDER_KEY=$MINA_KEYS_PATH/zkapp-sender.key
ZKAPP_SENDER_PUB_KEY=$(cat ${ZKAPP_SENDER_KEY}.pub)
ZKAPP_ACCOUNT_KEY=$MINA_KEYS_PATH/zkapp-account.key
ZKAPP_ACCOUNT_PUB_KEY=$(cat ${ZKAPP_ACCOUNT_KEY}.pub)

mkdir -p $MINA_CONFIG_DIR/wallets/store
cp $MINA_KEYS_PATH/block-producer.key $MINA_CONFIG_DIR/wallets/store/$BLOCK_PRODUCER_PK
CURRENT_TIME=$(date +"%Y-%m-%dT%H:%M:%S%z")
cat <<EOF >"$MINA_CONFIG_FILE"
{
  "genesis": { "genesis_state_timestamp": "$CURRENT_TIME" },
  "proof": { "block_window_duration_ms": 20000 },
  "ledger": {
    "name": "${MINA_NETWORK}",
    "accounts": [
      { "pk": "${BLOCK_PRODUCER_PK}", "balance": "1000000", "delegate": null, "sk": null },
      { "pk": "${SNARK_PRODUCER_PK}", "balance": "2000000", "delegate": "${BLOCK_PRODUCER_PK}", "sk": null }
    ]
  }
}
EOF
<<<<<<< HEAD
=======
for zkapp_path in ${ZKAPP_PATH}/*/; do
  zkapp_path=${zkapp_path%/}
  zkapp=$(basename $zkapp_path)
  # Generate zkApp account keypair
  mina advanced generate-keypair --privkey-path ${MINA_KEYS_PATH}/zkapp-${zkapp}-account.key
  # Generate zkApp fee payer keypair
  mina advanced generate-keypair --privkey-path ${MINA_KEYS_PATH}/zkapp-${zkapp}-fee-payer.key
  zkapp_fee_payer_pk=$(cat $MINA_KEYS_PATH/zkapp-${zkapp}-fee-payer.key.pub)
  line="[{ \"pk\": \"${zkapp_fee_payer_pk}\", \"balance\": \"10000\", \"delegate\": null, \"sk\": null }]"
  jq ".ledger.accounts |= . + ${line}" $MINA_CONFIG_FILE >${MINA_CONFIG_FILE}.tmp
  mv ${MINA_CONFIG_FILE}.tmp $MINA_CONFIG_FILE
done
cat $MINA_CONFIG_FILE | jq .
>>>>>>> 578a3f8f

# Substitute placeholders in rosetta-cli configuration
ROSETTA_CONFIGURATION_OUTPUT_DIR=/tmp/rosetta-cli-config
mkdir -p "$ROSETTA_CONFIGURATION_OUTPUT_DIR"
ROSETTA_CONFIGURATION_FILE="${ROSETTA_CONFIGURATION_OUTPUT_DIR}/${ROSETTA_CLI_MAIN_CONFIG_FILE}"
BLOCK_PRODUCER_PRIVKEY=$(mina-ocaml-signer hex-of-private-key-file --private-key-path "$MINA_KEYS_PATH/block-producer.key")
for config_file in $ROSETTA_CLI_CONFIG_FILES; do
  sed -e "s/PLACEHOLDER_PREFUNDED_PRIVKEY/${BLOCK_PRODUCER_PRIVKEY}/" \
    -e "s/PLACEHOLDER_PREFUNDED_ADDRESS/${BLOCK_PRODUCER_PK}/" \
    -e "s/PLACEHOLDER_ROSETTA_OFFLINE_PORT/${MINA_ROSETTA_OFFLINE_PORT}/" \
    -e "s/PLACEHOLDER_ROSETTA_ONLINE_PORT/${MINA_ROSETTA_ONLINE_PORT}/" \
    -e "s/PLACEHOLDER_NETWORK_NAME/${MINA_NETWORK}/" \
    "$ROSETTA_CONFIGURATION_INPUT_DIR/$config_file" >"$ROSETTA_CONFIGURATION_OUTPUT_DIR/$config_file"
done

# Import Genesis Accounts
echo "==================== IMPORTING GENESIS ACCOUNTS ======================"
<<<<<<< HEAD
mina-dev accounts import --privkey-path $MINA_KEYS_PATH/block-producer.key --config-directory $MINA_CONFIG_DIR
mina-dev accounts import --privkey-path $MINA_KEYS_PATH/snark-producer.key --config-directory $MINA_CONFIG_DIR
=======
mina accounts import --privkey-path $MINA_KEYS_PATH/block-producer.key --config-directory $MINA_CONFIG_DIR
mina accounts import --privkey-path $MINA_KEYS_PATH/snark-producer.key --config-directory $MINA_CONFIG_DIR
for zkapp_path in ${ZKAPP_PATH}/*/; do
  zkapp_path=${zkapp_path%/}
  zkapp=$(basename $zkapp_path)
  mina accounts import --privkey-path $MINA_KEYS_PATH/zkapp-${zkapp}-fee-payer.key --config-directory $MINA_CONFIG_DIR
done
>>>>>>> 578a3f8f

# Postgres
echo "========================= INITIALIZING POSTGRESQL ==========================="
pg_ctlcluster ${POSTGRES_VERSION} main start
pg_dropcluster --stop ${POSTGRES_VERSION} main
pg_createcluster --start -d ${POSTGRES_DATA_DIR} --createclusterconf /etc/mina/rosetta/postgresql.conf ${POSTGRES_VERSION} main
sudo -u postgres psql --command "CREATE USER ${POSTGRES_USERNAME} WITH SUPERUSER PASSWORD '${POSTGRES_USERNAME}';"
sudo -u postgres createdb -O ${POSTGRES_USERNAME} ${POSTGRES_DBNAME}
psql -f "${MINA_ARCHIVE_SQL_SCHEMA_PATH}" "${PG_CONN}"

# Mina Rosetta
echo "=========================== STARTING ROSETTA API ONLINE AND OFFLINE INSTANCES ==========================="
ports=($MINA_ROSETTA_ONLINE_PORT $MINA_ROSETTA_OFFLINE_PORT)
for port in ${ports[*]}; do
  mina-rosetta \
    --archive-uri "${PG_CONN}" \
    --graphql-uri http://127.0.0.1:${MINA_GRAPHQL_PORT}/graphql \
    --log-level ${LOG_LEVEL} \
    --port ${port} &
  sleep 5
done

# Mina Archive
echo "========================= STARTING ARCHIVE NODE on PORT ${MINA_ARCHIVE_PORT} ==========================="
mina-archive run \
  --config-file ${MINA_CONFIG_FILE} \
  --log-level ${LOG_LEVEL} \
  --postgres-uri "${PG_CONN}" \
  --server-port ${MINA_ARCHIVE_PORT} &
sleep 5

# Daemon
echo "========================= STARTING DAEMON connected to ${MINA_NETWORK} ==========================="
mina daemon \
  --archive-address 127.0.0.1:${MINA_ARCHIVE_PORT} \
  --background \
  --block-producer-pubkey "$BLOCK_PRODUCER_PK" \
  --config-directory ${MINA_CONFIG_DIR} \
  --config-file ${MINA_CONFIG_FILE} \
  --libp2p-keypair ${MINA_LIBP2P_KEYPAIR_PATH} \
  --log-level ${LOG_LEVEL} \
  --proof-level none \
  --rest-port ${MINA_GRAPHQL_PORT} \
  --run-snark-worker "$SNARK_PRODUCER_PK" \
  --seed \
  --demo-mode

echo "========================= WAITING FOR THE DAEMON TO SYNC ==========================="
daemon_status="Pending"
retries_left=20
until [ $daemon_status == "Synced" ]; do
  [[ $retries_left -eq 0 ]] && echo "Unable to Sync the Daemon" && exit 1 || ((retries_left--))
  sleep 15
  daemon_status=$(mina client status --json | jq -r .sync_status 2>/dev/null || echo "Pending")
  echo "Daemon Status: ${daemon_status}"
done

send_zkapp_txn() {
  local GRAPHQL_REQUEST="$1"
  local ESCAPED_GRAPHQL_REQUEST="${GRAPHQL_REQUEST//\"/\\\"}"
  local ENDPOINT="http://127.0.0.1:${MINA_GRAPHQL_PORT}/graphql"

  curl -X POST \
    -H "Content-Type: application/json" \
    --data "{\"query\":\"$ESCAPED_GRAPHQL_REQUEST\"}" \
    "$ENDPOINT"
}

echo "========================= ZKAPP ACCOUNT SETTING UP ==========================="
ZKAPP_TXN_QUERY=$(zkapp_test_transaction create-zkapp-account --fee-payer-key ${ZKAPP_FEE_PAYER_KEY} --nonce 0 --sender-key ${ZKAPP_SENDER_KEY} --sender-nonce 0 --receiver-amount 1000 --zkapp-account-key ${ZKAPP_ACCOUNT_KEY} --fee 5 | sed 1,7d)
send_zkapp_txn "${ZKAPP_TXN_QUERY}"

# Unlock Genesis Accounts
echo "==================== UNLOCKING GENESIS ACCOUNTS ======================"
mina accounts unlock --public-key $BLOCK_PRODUCER_PK
mina accounts unlock --public-key $SNARK_PRODUCER_PK

<<<<<<< HEAD
# Start sending value transfer transactions
send_value_transfer_txns() {
  mina-dev client send-payment -rest-server http://127.0.0.1:${MINA_GRAPHQL_PORT}/graphql -amount 1 -nonce 0 -receiver $BLOCK_PRODUCER_PK -sender $BLOCK_PRODUCER_PK
=======
# Start sending payments
send_payments() {
  mina client send-payment -rest-server http://127.0.0.1:${MINA_GRAPHQL_PORT}/graphql -amount 1 -nonce 0 -receiver $BLOCK_PRODUCER_PK -sender $BLOCK_PRODUCER_PK
>>>>>>> 578a3f8f
  while true; do
    sleep $TRANSACTION_FREQUENCY
    mina client send-payment -rest-server http://127.0.0.1:${MINA_GRAPHQL_PORT}/graphql -amount 1 -receiver $BLOCK_PRODUCER_PK -sender $BLOCK_PRODUCER_PK
  done
}
<<<<<<< HEAD
send_value_transfer_txns &

# Start sending zkapp transactions
ZKAPP_FEE_PAYER_NONCE=1
ZKAPP_SENDER_NONCE=1
ZKAPP_STATE=0
send_zkapp_transactions() {
  while true; do
    ZKAPP_TXN_QUERY=$(zkapp_test_transaction transfer-funds-one-receiver --fee-payer-key ${ZKAPP_FEE_PAYER_KEY} --nonce ${ZKAPP_FEE_PAYER_NONCE} --sender-key ${ZKAPP_SENDER_KEY} --sender-nonce ${ZKAPP_SENDER_NONCE} --receiver-amount 1 --fee 5 --receiver ${ZKAPP_ACCOUNT_PUB_KEY} | sed 1,5d)
    send_zkapp_txn "${ZKAPP_TXN_QUERY}"
    let ZKAPP_FEE_PAYER_NONCE++
    let ZKAPP_SENDER_NONCE++

    ZKAPP_TXN_QUERY=$(zkapp_test_transaction update-state --fee-payer-key ${ZKAPP_FEE_PAYER_KEY} --nonce ${ZKAPP_FEE_PAYER_NONCE} --zkapp-account-key ${ZKAPP_SENDER_KEY} --zkapp-state ${ZKAPP_STATE} --fee 5 | sed 1,5d)
    send_zkapp_txn "${ZKAPP_TXN_QUERY}"
    let ZKAPP_FEE_PAYER_NONCE++
    let ZKAPP_STATE++
  done
}
=======
send_payments &

# Fee payer cache creation
echo "==================== PREPARE FEE PAYER CACHE ======================"
zkapp_fee_payer_pk=$(cat ${MINA_KEYS_PATH}/zkapp-${zkapp}-fee-payer.key.pub)
zkapp_fee_payer_privkey=$(mina advanced dump-keypair --privkey-path "${MINA_KEYS_PATH}/zkapp-${zkapp}-fee-payer.key" | sed -ne "s/Private key: //p")

mkdir -p /root/.cache/zkapp-cli/keys
echo -e "{\n    \"privateKey\": \"${zkapp_fee_payer_privkey}\",\n    \"publicKey\": \"${zkapp_fee_payer_pk}\"\n}" >/root/.cache/zkapp-cli/keys/sandbox.json

# Deploy zkApps
echo "==================== DEPLOYING ZKAPPS ======================"
echo "If this fails, it's likely due to incompatibility between the
o1js and zkapp-cli versions in use."
echo "NOTE: At the moment the daemon still has an old version of
      snarkyjs pinned to it, so we cannot use the latest version of
      zkapp-cli, which requires o1js. Once the pinned snarkyjs version
      gets updated, this build will most likely fail and we will then
      need to update the zkapp-cli version used here. This is
      unfortunate, but necessary. Please delete this warning once it's
      done." > /dev/stderr

deploy_txs=()
for zkapp_path in ${ZKAPP_PATH}/*/; do
  zkapp_path=${zkapp_path%/}
  zkapp=$(basename $zkapp_path)
  echo "Deploying ${zkapp}..."

  zkapp_account_pk=$(cat ${MINA_KEYS_PATH}/zkapp-${zkapp}-account.key.pub)
  zkapp_account_privkey=$(mina advanced dump-keypair --privkey-path "${MINA_KEYS_PATH}/zkapp-${zkapp}-account.key" | sed -ne "s/Private key: //p")

  mkdir -p ${zkapp_path}/keys
  echo -e "{\n    \"privateKey\": \"${zkapp_account_privkey}\",\n    \"publicKey\": \"${zkapp_account_pk}\"\n}" >"${zkapp_path}/keys/sandbox.json"

  cat <<EOF >"${zkapp_path}/config.json"
{
  "version": 1,
  "networks": {
    "sandbox": {
      "url": "http://127.0.0.1:${MINA_GRAPHQL_PORT}/graphql",
      "keyPath": "keys/sandbox.json",
      "feepayerKeyPath": "/root/.cache/zkapp-cli/keys/sandbox.json",
      "feepayerAlias": "sandbox",
      "fee": "1"
    }
  }
}
EOF
  cd "$zkapp_path"
  npm ci
  npm run build
  txn=$(zk deploy sandbox -y | sed -ne "s/https:\/\/berkeley.minaexplorer.com\/transaction\///p")
  deploy_txs+=txn
  cd -
  echo "Done."
done

# TODO: wait until all zkApps deploy txns are included in a block

next_block_time=$(mina client status --json | jq '.next_block_production.timing[1].time' | tr -d '"')
curr_time=$(date +%s%N | cut -b1-13)
sleep_time=$((($next_block_time - $curr_time) / 1000))
echo "Sleeping for ${sleep_time}s until next block is created..."
sleep ${sleep_time}
>>>>>>> 578a3f8f

# There is no point to generate transaction just for minimal mode
if [[ "$MODE" == "full" ]]; then
  send_zkapp_transactions &
fi

<<<<<<< HEAD
next_block_time=$(mina-dev client status --json | jq '.next_block_production.timing[1].time' | tr -d '"') curr_time=$(date +%s%N | cut -b1-13)
=======
next_block_time=$(mina client status --json | jq '.next_block_production.timing[1].time' | tr -d '"')
curr_time=$(date +%s%N | cut -b1-13)
>>>>>>> 578a3f8f
sleep_time=$((($next_block_time - $curr_time) / 1000))
echo "Sleeping for ${sleep_time}s until next block is created..."
sleep ${sleep_time}

# Mina Rosetta Checks (spec construction data perf)
echo "============ ROSETTA CLI: VALIDATE CONF FILE ${ROSETTA_CONFIGURATION_FILE} =============="
rosetta-cli configuration:validate ${ROSETTA_CONFIGURATION_FILE}

echo "========================= ROSETTA CLI: CHECK:SPEC ==========================="
rosetta-cli check:spec --all --configuration-file ${ROSETTA_CONFIGURATION_FILE}

if [[ "$MODE" == "full" ]]; then

  echo "========================= ROSETTA CLI: CHECK:CONSTRUCTION ==========================="
  rosetta-cli check:construction --configuration-file ${ROSETTA_CONFIGURATION_FILE}

  echo "========================= ROSETTA CLI: CHECK:DATA ==========================="
  rosetta-cli check:data --configuration-file ${ROSETTA_CONFIGURATION_FILE}

  echo "========================= ROSETTA CLI: CHECK:PERF ==========================="
  echo "rosetta-cli check:perf" # Will run this command when tests are fully implemented

fi<|MERGE_RESOLUTION|>--- conflicted
+++ resolved
@@ -66,16 +66,11 @@
 # Configuration
 echo "=========================== GENERATING GENESIS LEDGER FOR ${MINA_NETWORK} ==========================="
 mkdir -p $MINA_KEYS_PATH
-<<<<<<< HEAD
-mina-dev advanced generate-keypair --privkey-path $MINA_KEYS_PATH/block-producer.key
-mina-dev advanced generate-keypair --privkey-path $MINA_KEYS_PATH/snark-producer.key
-mina-dev advanced generate-keypair --privkey-path $MINA_KEYS_PATH/zkapp-fee-payer.key
-mina-dev advanced generate-keypair --privkey-path $MINA_KEYS_PATH/zkapp-sender.key
-mina-dev advanced generate-keypair --privkey-path $MINA_KEYS_PATH/zkapp-account.key
-=======
 mina advanced generate-keypair --privkey-path $MINA_KEYS_PATH/block-producer.key
 mina advanced generate-keypair --privkey-path $MINA_KEYS_PATH/snark-producer.key
->>>>>>> 578a3f8f
+mina advanced generate-keypair --privkey-path $MINA_KEYS_PATH/zkapp-fee-payer.key
+mina advanced generate-keypair --privkey-path $MINA_KEYS_PATH/zkapp-sender.key
+mina advanced generate-keypair --privkey-path $MINA_KEYS_PATH/zkapp-account.key
 chmod -R 0700 $MINA_KEYS_PATH
 BLOCK_PRODUCER_PK=$(cat $MINA_KEYS_PATH/block-producer.key.pub)
 SNARK_PRODUCER_PK=$(cat $MINA_KEYS_PATH/snark-producer.key.pub)
@@ -102,22 +97,6 @@
   }
 }
 EOF
-<<<<<<< HEAD
-=======
-for zkapp_path in ${ZKAPP_PATH}/*/; do
-  zkapp_path=${zkapp_path%/}
-  zkapp=$(basename $zkapp_path)
-  # Generate zkApp account keypair
-  mina advanced generate-keypair --privkey-path ${MINA_KEYS_PATH}/zkapp-${zkapp}-account.key
-  # Generate zkApp fee payer keypair
-  mina advanced generate-keypair --privkey-path ${MINA_KEYS_PATH}/zkapp-${zkapp}-fee-payer.key
-  zkapp_fee_payer_pk=$(cat $MINA_KEYS_PATH/zkapp-${zkapp}-fee-payer.key.pub)
-  line="[{ \"pk\": \"${zkapp_fee_payer_pk}\", \"balance\": \"10000\", \"delegate\": null, \"sk\": null }]"
-  jq ".ledger.accounts |= . + ${line}" $MINA_CONFIG_FILE >${MINA_CONFIG_FILE}.tmp
-  mv ${MINA_CONFIG_FILE}.tmp $MINA_CONFIG_FILE
-done
-cat $MINA_CONFIG_FILE | jq .
->>>>>>> 578a3f8f
 
 # Substitute placeholders in rosetta-cli configuration
 ROSETTA_CONFIGURATION_OUTPUT_DIR=/tmp/rosetta-cli-config
@@ -135,18 +114,8 @@
 
 # Import Genesis Accounts
 echo "==================== IMPORTING GENESIS ACCOUNTS ======================"
-<<<<<<< HEAD
-mina-dev accounts import --privkey-path $MINA_KEYS_PATH/block-producer.key --config-directory $MINA_CONFIG_DIR
-mina-dev accounts import --privkey-path $MINA_KEYS_PATH/snark-producer.key --config-directory $MINA_CONFIG_DIR
-=======
 mina accounts import --privkey-path $MINA_KEYS_PATH/block-producer.key --config-directory $MINA_CONFIG_DIR
 mina accounts import --privkey-path $MINA_KEYS_PATH/snark-producer.key --config-directory $MINA_CONFIG_DIR
-for zkapp_path in ${ZKAPP_PATH}/*/; do
-  zkapp_path=${zkapp_path%/}
-  zkapp=$(basename $zkapp_path)
-  mina accounts import --privkey-path $MINA_KEYS_PATH/zkapp-${zkapp}-fee-payer.key --config-directory $MINA_CONFIG_DIR
-done
->>>>>>> 578a3f8f
 
 # Postgres
 echo "========================= INITIALIZING POSTGRESQL ==========================="
@@ -224,21 +193,15 @@
 mina accounts unlock --public-key $BLOCK_PRODUCER_PK
 mina accounts unlock --public-key $SNARK_PRODUCER_PK
 
-<<<<<<< HEAD
+
 # Start sending value transfer transactions
 send_value_transfer_txns() {
   mina-dev client send-payment -rest-server http://127.0.0.1:${MINA_GRAPHQL_PORT}/graphql -amount 1 -nonce 0 -receiver $BLOCK_PRODUCER_PK -sender $BLOCK_PRODUCER_PK
-=======
-# Start sending payments
-send_payments() {
-  mina client send-payment -rest-server http://127.0.0.1:${MINA_GRAPHQL_PORT}/graphql -amount 1 -nonce 0 -receiver $BLOCK_PRODUCER_PK -sender $BLOCK_PRODUCER_PK
->>>>>>> 578a3f8f
   while true; do
     sleep $TRANSACTION_FREQUENCY
     mina client send-payment -rest-server http://127.0.0.1:${MINA_GRAPHQL_PORT}/graphql -amount 1 -receiver $BLOCK_PRODUCER_PK -sender $BLOCK_PRODUCER_PK
   done
 }
-<<<<<<< HEAD
 send_value_transfer_txns &
 
 # Start sending zkapp transactions
@@ -258,84 +221,13 @@
     let ZKAPP_STATE++
   done
 }
-=======
-send_payments &
-
-# Fee payer cache creation
-echo "==================== PREPARE FEE PAYER CACHE ======================"
-zkapp_fee_payer_pk=$(cat ${MINA_KEYS_PATH}/zkapp-${zkapp}-fee-payer.key.pub)
-zkapp_fee_payer_privkey=$(mina advanced dump-keypair --privkey-path "${MINA_KEYS_PATH}/zkapp-${zkapp}-fee-payer.key" | sed -ne "s/Private key: //p")
-
-mkdir -p /root/.cache/zkapp-cli/keys
-echo -e "{\n    \"privateKey\": \"${zkapp_fee_payer_privkey}\",\n    \"publicKey\": \"${zkapp_fee_payer_pk}\"\n}" >/root/.cache/zkapp-cli/keys/sandbox.json
-
-# Deploy zkApps
-echo "==================== DEPLOYING ZKAPPS ======================"
-echo "If this fails, it's likely due to incompatibility between the
-o1js and zkapp-cli versions in use."
-echo "NOTE: At the moment the daemon still has an old version of
-      snarkyjs pinned to it, so we cannot use the latest version of
-      zkapp-cli, which requires o1js. Once the pinned snarkyjs version
-      gets updated, this build will most likely fail and we will then
-      need to update the zkapp-cli version used here. This is
-      unfortunate, but necessary. Please delete this warning once it's
-      done." > /dev/stderr
-
-deploy_txs=()
-for zkapp_path in ${ZKAPP_PATH}/*/; do
-  zkapp_path=${zkapp_path%/}
-  zkapp=$(basename $zkapp_path)
-  echo "Deploying ${zkapp}..."
-
-  zkapp_account_pk=$(cat ${MINA_KEYS_PATH}/zkapp-${zkapp}-account.key.pub)
-  zkapp_account_privkey=$(mina advanced dump-keypair --privkey-path "${MINA_KEYS_PATH}/zkapp-${zkapp}-account.key" | sed -ne "s/Private key: //p")
-
-  mkdir -p ${zkapp_path}/keys
-  echo -e "{\n    \"privateKey\": \"${zkapp_account_privkey}\",\n    \"publicKey\": \"${zkapp_account_pk}\"\n}" >"${zkapp_path}/keys/sandbox.json"
-
-  cat <<EOF >"${zkapp_path}/config.json"
-{
-  "version": 1,
-  "networks": {
-    "sandbox": {
-      "url": "http://127.0.0.1:${MINA_GRAPHQL_PORT}/graphql",
-      "keyPath": "keys/sandbox.json",
-      "feepayerKeyPath": "/root/.cache/zkapp-cli/keys/sandbox.json",
-      "feepayerAlias": "sandbox",
-      "fee": "1"
-    }
-  }
-}
-EOF
-  cd "$zkapp_path"
-  npm ci
-  npm run build
-  txn=$(zk deploy sandbox -y | sed -ne "s/https:\/\/berkeley.minaexplorer.com\/transaction\///p")
-  deploy_txs+=txn
-  cd -
-  echo "Done."
-done
-
-# TODO: wait until all zkApps deploy txns are included in a block
-
-next_block_time=$(mina client status --json | jq '.next_block_production.timing[1].time' | tr -d '"')
-curr_time=$(date +%s%N | cut -b1-13)
-sleep_time=$((($next_block_time - $curr_time) / 1000))
-echo "Sleeping for ${sleep_time}s until next block is created..."
-sleep ${sleep_time}
->>>>>>> 578a3f8f
 
 # There is no point to generate transaction just for minimal mode
 if [[ "$MODE" == "full" ]]; then
   send_zkapp_transactions &
 fi
 
-<<<<<<< HEAD
 next_block_time=$(mina-dev client status --json | jq '.next_block_production.timing[1].time' | tr -d '"') curr_time=$(date +%s%N | cut -b1-13)
-=======
-next_block_time=$(mina client status --json | jq '.next_block_production.timing[1].time' | tr -d '"')
-curr_time=$(date +%s%N | cut -b1-13)
->>>>>>> 578a3f8f
 sleep_time=$((($next_block_time - $curr_time) / 1000))
 echo "Sleeping for ${sleep_time}s until next block is created..."
 sleep ${sleep_time}
