#!/bin/bash

set -eo pipefail

if [[ $# -ne 2 ]]; then
    echo "Usage: $0 <dune-profile> <path-to-source-tests>"
    exit 1
fi

profile=$1
path=$2

source ~/.profile

export MINA_LIBP2P_PASS="naughty blue worm"
export NO_JS_BUILD=1 # skip some JS targets which have extra implicit dependencies
export LAGRANGE_CACHE_DIR="/tmp/lagrange-cache"

echo "--- Make build"
export LIBP2P_NIXLESS=1 PATH=/usr/lib/go/bin:$PATH GO=/usr/lib/go/bin/go
time make build

echo "--- Build all targets"
<<<<<<< HEAD
dune build "${path}" --profile="${profile}" -j8

echo "--- Check for changes to verification keys"
time dune runtest "src/app/print_blockchain_snark_vk" --profile="${profile}" -j8
=======
dune build "${path}" --profile="${profile}"

echo "--- Check for changes to verification keys"
time dune runtest "src/app/print_blockchain_snark_vk" --profile="${profile}"
>>>>>>> 0164756b

# Turn on the proof-cache assertion, so that CI will fail if the proofs need to
# be updated.
export ERROR_ON_PROOF=true


# Note: By attempting a re-run on failure here, we can avoid rebuilding and
# skip running all of the tests that have already succeeded, since dune will
# only retry those tests that failed.
echo "--- Run unit tests"
<<<<<<< HEAD
time dune runtest "${path}" --profile="${profile}" -j8 || \
(./scripts/link-coredumps.sh && \
 echo "--- Retrying failed unit tests" && \
 time dune runtest "${path}" --profile="${profile}" -j8 || \
=======
time dune runtest "${path}" --profile="${profile}" || \
(./scripts/link-coredumps.sh && \
 echo "--- Retrying failed unit tests" && \
 time dune runtest "${path}" --profile="${profile}" || \
>>>>>>> 0164756b
 (./scripts/link-coredumps.sh && false))<|MERGE_RESOLUTION|>--- conflicted
+++ resolved
@@ -21,17 +21,10 @@
 time make build
 
 echo "--- Build all targets"
-<<<<<<< HEAD
-dune build "${path}" --profile="${profile}" -j8
-
-echo "--- Check for changes to verification keys"
-time dune runtest "src/app/print_blockchain_snark_vk" --profile="${profile}" -j8
-=======
 dune build "${path}" --profile="${profile}"
 
 echo "--- Check for changes to verification keys"
 time dune runtest "src/app/print_blockchain_snark_vk" --profile="${profile}"
->>>>>>> 0164756b
 
 # Turn on the proof-cache assertion, so that CI will fail if the proofs need to
 # be updated.
@@ -42,15 +35,8 @@
 # skip running all of the tests that have already succeeded, since dune will
 # only retry those tests that failed.
 echo "--- Run unit tests"
-<<<<<<< HEAD
-time dune runtest "${path}" --profile="${profile}" -j8 || \
-(./scripts/link-coredumps.sh && \
- echo "--- Retrying failed unit tests" && \
- time dune runtest "${path}" --profile="${profile}" -j8 || \
-=======
 time dune runtest "${path}" --profile="${profile}" || \
 (./scripts/link-coredumps.sh && \
  echo "--- Retrying failed unit tests" && \
  time dune runtest "${path}" --profile="${profile}" || \
->>>>>>> 0164756b
  (./scripts/link-coredumps.sh && false))