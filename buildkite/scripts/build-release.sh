#!/bin/bash

set -eo pipefail

([ -z ${DUNE_PROFILE+x} ] || [ -z ${MINA_DEB_CODENAME+x} ]) && echo "required env vars were not provided" && exit 1

source ~/.profile

./buildkite/scripts/build-artifact.sh

echo "--- Bundle all packages for Debian ${MINA_DEB_CODENAME}"
echo " Includes mina daemon, archive-node, rosetta, generate keypair for berkeley"
[[ ${MINA_BUILD_MAINNET} ]] && echo " MINA_BUILD_MAINNET is true so this includes the mainnet and devnet packages for mina-daemon as well"


echo "--- Prepare debian packages"
./scripts/rebuild-deb.sh $@

<<<<<<< HEAD
=======
echo "--- Upload debs to amazon s3 repo"
./buildkite/scripts/publish-deb.sh

>>>>>>> 5a9a3d1e
echo "--- Git diff after build is complete:"
git diff --exit-code -- .<|MERGE_RESOLUTION|>--- conflicted
+++ resolved
@@ -16,11 +16,8 @@
 echo "--- Prepare debian packages"
 ./scripts/rebuild-deb.sh $@
 
-<<<<<<< HEAD
-=======
 echo "--- Upload debs to amazon s3 repo"
 ./buildkite/scripts/publish-deb.sh
 
->>>>>>> 5a9a3d1e
 echo "--- Git diff after build is complete:"
 git diff --exit-code -- .