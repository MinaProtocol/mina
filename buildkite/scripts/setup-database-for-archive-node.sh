--- conflicted
+++ resolved
@@ -13,8 +13,4 @@
 sudo pg_isready
 service postgresql status
 sudo -u postgres createdb -O $user $db
-<<<<<<< HEAD
-PGPASSWORD=$password psql -h localhost -p 5434 -U $user -d $db -a -f src/app/archive/create_schema.sql
-=======
-PGPASSWORD=$password psql -h localhost -p $port -U $user -d $db -a -f src/app/archive/create_schema.sql
->>>>>>> b51c3590
+PGPASSWORD=$password psql -h localhost -p $port -U $user -d $db -a -f src/app/archive/create_schema.sql