#!/bin/sh

set -eou pipefail
set +x

if [[ $# -ne 1 ]]; then
  echo "Usage: $0 branch"
  exit 1
fi

NIX_OPTS=( --accept-flake-config --experimental-features 'nix-command flakes' )

if [[ "$NIX_CACHE_NAR_SECRET" != "" ]]; then
  echo "$NIX_CACHE_NAR_SECRET" > /tmp/nix-cache-secret
  echo "Configuring the NAR signing secret"
  NIX_SECRET_KEY=/tmp/nix-cache-secret
fi

if [[ "$NIX_CACHE_GCP_ID" != "" ]] && [[ "$NIX_CACHE_GCP_SECRET" != "" ]]; then
  echo "GCP uploading configured (for nix binaries)"
  cat <<'EOF'> /tmp/nix-post-build
#!/bin/sh

set -eu
set -f # disable globbing
export IFS=' '

echo $OUT_PATHS | tr ' ' '\n' >> /tmp/nix-paths
EOF
  chmod +x /tmp/nix-post-build
  NIX_POST_BUILD_HOOK=/tmp/nix-post-build
fi

if [[ "$NIX_POST_BUILD_HOOK" != "" ]]; then
  NIX_OPTS+=( --post-build-hook "$NIX_POST_BUILD_HOOK" )
fi
if [[ "$NIX_SECRET_KEY" != "" ]]; then
  NIX_OPTS+=( --secret-key-files "$NIX_SECRET_KEY" )
fi

# There's an error in CI syncing submodules saying
# "...' is not owned by current user"
# run chown to the current user to fix it
chown -R "${USER}" /workdir

nix-env -i git-lfs

nix-env -i git-lfs

git config --global --add safe.directory /workdir

<<<<<<< HEAD
git fetch
=======
git fetch origin $1:$1
>>>>>>> 9d1cd89a
# Nix has issue when performing operations on detached head
# On Ci machine it spit out issues like:
# fatal: reference is not a tree: ....
# error:
#       … while fetching the input 'git+file:///workdir'
#
#       error: program 'git' failed with exit code 128
# That is why we checkout branch explicitly
git checkout $1

git submodule sync
git submodule update --init --recursive

nix "${NIX_OPTS[@]}" build "$PWD?submodules=1#devnet" --no-link

# Test developer terminal with lsp server
nix "${NIX_OPTS[@]}" develop "$PWD?submodules=1#with-lsp" --command bash -c "echo tested"

if [[ "$NIX_CACHE_GCP_ID" != "" ]] && [[ "$NIX_CACHE_GCP_SECRET" != "" ]]; then
  mkdir -p $HOME/.aws
  cat <<EOF> $HOME/.aws/credentials
[default]
aws_access_key_id=$NIX_CACHE_GCP_ID
aws_secret_access_key=$NIX_CACHE_GCP_SECRET
EOF

  nix --experimental-features nix-command copy --to "s3://mina-nix-cache?endpoint=https://storage.googleapis.com" --stdin </tmp/nix-paths
fi<|MERGE_RESOLUTION|>--- conflicted
+++ resolved
@@ -45,15 +45,9 @@
 
 nix-env -i git-lfs
 
-nix-env -i git-lfs
-
 git config --global --add safe.directory /workdir
 
-<<<<<<< HEAD
-git fetch
-=======
 git fetch origin $1:$1
->>>>>>> 9d1cd89a
 # Nix has issue when performing operations on detached head
 # On Ci machine it spit out issues like:
 # fatal: reference is not a tree: ....
