#!/bin/sh

set -e

case "$BUILDKITE_PULL_REQUEST_BASE_BRANCH" in
  rampup|berkeley|release/2.0.0|develop)
  ;;
  *)
    echo "Not pulling against rampup, not running the connect test"
    exit 0 ;;
esac

mkdir -p /root/libp2p-keys/
# Pre-generated random password for this quick test
export MINA_LIBP2P_PASS=eithohShieshichoh8uaJ5iefo1reiRudaekohG7AeCeib4XuneDet2uGhu7lahf
mina libp2p generate-keypair --privkey-path /root/libp2p-keys/key
# Set permissions on the keypair so the daemon doesn't complain
chmod -R 0700 /root/libp2p-keys/

mkdir -p /root/libp2p-keys/
# Pre-generated random password for this quick test
export MINA_LIBP2P_PASS=eithohShieshichoh8uaJ5iefo1reiRudaekohG7AeCeib4XuneDet2uGhu7lahf
mina libp2p generate-keypair --privkey-path /root/libp2p-keys/key
# Set permissions on the keypair so the daemon doesn't complain
chmod -R 0700 /root/libp2p-keys/

# Restart in the background
mina daemon \
<<<<<<< HEAD
  --peer-list-url "https://storage.googleapis.com/seed-lists/berkeley_seeds.txt" \
=======
  --peer-list-url "https://storage.googleapis.com/seed-lists/${TESTNET_NAME}_seeds.txt" \
>>>>>>> 1c3b0552
  --libp2p-keypair "/root/libp2p-keys/key" \
& # -background

# Attempt to connect to the GraphQL client every 10s for up to 4 minutes
status_retry_iterator=0
num_status_retries=24
while [ $status_retry_iterator -le $num_status_retries ] ; do
  sleep 10s
  set +e
  mina client status
  status_exit_code=$?
  set -e
  true $((status_retry_iterator=status_retry_iterator+1))
  if [ $status_exit_code -eq 0 ]; then
    break
  elif [ $status_retry_iterator -eq $num_status_retries ]; then
    exit $status_exit_code
  fi
done

# Check that the daemon has connected to peers and is still up after 2 mins
sleep 2m
mina client status
if [ $(mina advanced get-peers | wc -l) -gt 0 ]; then
    echo "Found some peers"
else
    echo "No peers found"
    exit 1
fi
<|MERGE_RESOLUTION|>--- conflicted
+++ resolved
@@ -26,11 +26,7 @@
 
 # Restart in the background
 mina daemon \
-<<<<<<< HEAD
   --peer-list-url "https://storage.googleapis.com/seed-lists/berkeley_seeds.txt" \
-=======
-  --peer-list-url "https://storage.googleapis.com/seed-lists/${TESTNET_NAME}_seeds.txt" \
->>>>>>> 1c3b0552
   --libp2p-keypair "/root/libp2p-keys/key" \
 & # -background
 
