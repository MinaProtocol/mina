--- conflicted
+++ resolved
@@ -46,34 +46,6 @@
 else
   # GITTAG is the closest tagged commit to this commit, while THIS_COMMIT_TAG only has a value when the current commit is tagged
   export GITTAG=$(find_most_recent_numeric_tag HEAD)
-<<<<<<< HEAD
-
-  # Determine deb repo to use
-  case $GITBRANCH in
-      berkeley|rampup|compatible|master|release*) # whitelist of branches that can be tagged
-          case "${THIS_COMMIT_TAG}" in
-            *alpha*) # any tag including the string `alpha`
-              RELEASE=alpha ;;
-            *beta*) # any tag including the string `beta`
-              RELEASE=beta ;;
-            *berkeley*) # any tag including the string `berkeley`
-              RELEASE=berkeley ;;
-            *rampup*) # any tag including the string `rampup`
-              RELEASE=rampup ;;
-            ?*) # Any other non-empty tag. ? matches a single character and * matches 0 or more characters.
-              RELEASE=stable ;;
-            "") # No tag
-              RELEASE=unstable ;;
-            *) # The above set of cases should be exhaustive, if they're not then still set RELEASE=unstable
-              RELEASE=unstable
-              echo "git tag --points-at HEAD may have failed, falling back to unstable. Value: \"$(git tag --points-at HEAD)\""
-              ;;
-          esac ;;
-      *)
-          RELEASE=unstable ;;
-  esac
-=======
->>>>>>> 70596e91
 fi
 
 if [[ -n "${THIS_COMMIT_TAG}" ]]; then # If the commit is tagged
