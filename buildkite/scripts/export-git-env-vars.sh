#!/bin/bash
set -euo pipefail

echo "Exporting Variables: "

export MINA_REPO="https://github.com/MinaProtocol/mina.git"

function find_most_recent_numeric_tag() {
    git fetch --tags
    TAG=$(git describe --always --abbrev=0 $1 | sed 's!/!-!g; s!_!-!g; s!#!-!g')
    if [[ $TAG != [0-9]* ]]; then
        TAG=$(find_most_recent_numeric_tag $TAG~)
    fi
    echo $TAG
}

export GITHASH=$(git rev-parse --short=7 HEAD)
export GITBRANCH=$(git rev-parse --symbolic-full-name --abbrev-ref HEAD |  sed 's!/!-!g; s!_!-!g; s!#!-!g' )

export THIS_COMMIT_TAG=$(git tag --points-at HEAD)
export PROJECT="mina"

set +u
export BUILD_NUM=${BUILDKITE_BUILD_NUM}
export BUILD_URL=${BUILDKITE_BUILD_URL}
set -u

export MINA_DEB_CODENAME=${MINA_DEB_CODENAME:=bullseye}
[[ -n "$BUILDKITE_BRANCH" ]] && export GITBRANCH=$(echo "$BUILDKITE_BRANCH" | sed 's!/!-!g; s!_!-!g; s!#!-!g')
 
export RELEASE=unstable

if [ "${BUILDKITE_REPO}" != "${MINA_REPO}" ]; then 
  # Abort if `BUILDKITE_REPO` doesn't have the expected format
  echo ${BUILDKITE_REPO} | grep -P '^.*github.com[:\/](.*)\.git$' > /dev/null || \
      (echo "BUILDKITE_REPO does not have the expected format" && false)

  # We don't want to allow some operations on fork repository which should be done on main repo only. 
  # Publish to docker hub or publish to unstable debian channel should be exclusive to main repo as it can override 
  # packages from main repo (by using the same commit and the same branch from forked repository)

  # We don't want to use tags (as this can replace our dockers/debian packages). Instead we are using repo name
  # For example: for given repo 'https://github.com/dkijania/mina.git' we convert it to 'dkijania_mina' 
  export GITTAG=1.0.0$(echo ${BUILDKITE_REPO} | sed -e 's/^.*github.com[:\/]\(.*\)\.git$/\1/' -e 's/\//-/')
  export THIS_COMMIT_TAG=""

else
  # GITTAG is the closest tagged commit to this commit, while THIS_COMMIT_TAG only has a value when the current commit is tagged
  export GITTAG=$(find_most_recent_numeric_tag HEAD)
fi


export MINA_DEB_VERSION="${GITTAG}-${GITBRANCH}-${GITHASH}"
export MINA_DOCKER_TAG="$(echo "${MINA_DEB_VERSION}-${MINA_DEB_CODENAME}" | sed 's!/!-!g; s!_!-!g')"
export RELEASE=unstable

<<<<<<< HEAD
# Determine the packages to build (mainnet y/N)
case $GITBRANCH in
    master|hot-fix/*|release/*) # whitelist of branches that are "mainnet-like"
      export MINA_BUILD_MAINNET=true ;;
    *) # Other branches
      export MINA_BUILD_MAINNET=false ;;
esac

=======
>>>>>>> 2e2fe2f4
echo "Publishing on release channel \"${RELEASE}\""
[[ -n ${THIS_COMMIT_TAG} ]] && export MINA_COMMIT_TAG="${THIS_COMMIT_TAG}"
export MINA_DEB_RELEASE="${RELEASE}"<|MERGE_RESOLUTION|>--- conflicted
+++ resolved
@@ -54,17 +54,6 @@
 export MINA_DOCKER_TAG="$(echo "${MINA_DEB_VERSION}-${MINA_DEB_CODENAME}" | sed 's!/!-!g; s!_!-!g')"
 export RELEASE=unstable
 
-<<<<<<< HEAD
-# Determine the packages to build (mainnet y/N)
-case $GITBRANCH in
-    master|hot-fix/*|release/*) # whitelist of branches that are "mainnet-like"
-      export MINA_BUILD_MAINNET=true ;;
-    *) # Other branches
-      export MINA_BUILD_MAINNET=false ;;
-esac
-
-=======
->>>>>>> 2e2fe2f4
 echo "Publishing on release channel \"${RELEASE}\""
 [[ -n ${THIS_COMMIT_TAG} ]] && export MINA_COMMIT_TAG="${THIS_COMMIT_TAG}"
 export MINA_DEB_RELEASE="${RELEASE}"