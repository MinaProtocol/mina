--- conflicted
+++ resolved
@@ -56,13 +56,8 @@
 
 # Determine the packages to build (mainnet y/N)
 case $GITBRANCH in
-<<<<<<< HEAD
-    compatible|master|feature/allow-resending-local-txns|release-automation-testing/*|release/1*|release/3*) # whitelist of branches that are "mainnet-like"
-      MINA_BUILD_MAINNET=true ;;
-=======
     master|hot-fix/*|release/*) # whitelist of branches that are "mainnet-like"
       export MINA_BUILD_MAINNET=true ;;
->>>>>>> dfa48fb1
     *) # Other branches
       export MINA_BUILD_MAINNET=false ;;
 esac
