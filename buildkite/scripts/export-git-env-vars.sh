#!/bin/bash
set -euo pipefail

echo "Exporting Variables: "

export MINA_REPO="https://github.com/MinaProtocol/mina.git"

function find_most_recent_numeric_tag() {
<<<<<<< HEAD
    TAG=$(git describe --always --abbrev=0 $1 | sed 's!/!-!g; s!_!-!g; s!#!-!g')
=======
    TAG=$(git describe --always --abbrev=0 $1 | sed 's!/!-!g; s!_!-!g')
>>>>>>> 0fdc1da9
    if [[ $TAG != [0-9]* ]]; then
        TAG=$(find_most_recent_numeric_tag $TAG~)
    fi
    echo $TAG
}

export GITHASH=$(git rev-parse --short=7 HEAD)
<<<<<<< HEAD
export GITBRANCH=$(git rev-parse --symbolic-full-name --abbrev-ref HEAD |  sed 's!/!-!g; s!_!-!g; s!#!-!g' )
=======
export GITBRANCH=$(git rev-parse --symbolic-full-name --abbrev-ref HEAD |  sed 's!/!-!g; s!_!-!g' )
>>>>>>> 0fdc1da9

export THIS_COMMIT_TAG=$(git tag --points-at HEAD)
export PROJECT="mina"

set +u
export BUILD_NUM=${BUILDKITE_BUILD_NUM}
export BUILD_URL=${BUILDKITE_BUILD_URL}
set -u

export MINA_DEB_CODENAME=${MINA_DEB_CODENAME:=bullseye}
<<<<<<< HEAD
[[ -n "$BUILDKITE_BRANCH" ]] && export GITBRANCH=$(echo "$BUILDKITE_BRANCH" | sed 's!/!-!g; s!_!-!g; s!#!-!g')
=======
[[ -n "$BUILDKITE_BRANCH" ]] && export GITBRANCH=$(echo "$BUILDKITE_BRANCH" | sed 's!/!-!g; s!_!-!g')
>>>>>>> 0fdc1da9
 

if [ "${BUILDKITE_REPO}" != "${MINA_REPO}" ]; then 
  # Abort if `BUILDKITE_REPO` doesn't have the expected format
  echo ${BUILDKITE_REPO} | grep -P '^.*github.com[:\/](.*)\.git$' > /dev/null || \
      (echo "BUILDKITE_REPO does not have the expected format" && false)

  # We don't want to allow some operations on fork repository which should be done on main repo only. 
  # Publish to docker hub or publish to unstable debian channel should be exclusive to main repo as it can override 
  # packages from main repo (by using the same commit and the same branch from forked repository)

  # We don't want to use tags (as this can replace our dockers/debian packages). Instead we are using repo name
  # For example: for given repo 'https://github.com/dkijania/mina.git' we convert it to 'dkijania_mina' 
  export GITTAG=1.0.0$(echo ${BUILDKITE_REPO} | sed -e 's/^.*github.com[:\/]\(.*\)\.git$/\1/' -e 's/\//-/')
  export THIS_COMMIT_TAG=""
  RELEASE=unstable

else
  # GITTAG is the closest tagged commit to this commit, while THIS_COMMIT_TAG only has a value when the current commit is tagged
  export GITTAG=$(find_most_recent_numeric_tag HEAD)

  # Determine deb repo to use
  case $GITBRANCH in
<<<<<<< HEAD
      berkeley|rampup|compatible|master|release*) # whitelist of branches that can be tagged
=======
      berkeley|rampup|compatible|master|prealfalfa|release*) # whitelist of branches that can be tagged
>>>>>>> 0fdc1da9
          case "${THIS_COMMIT_TAG}" in
            *alpha*) # any tag including the string `alpha`
              RELEASE=alpha ;;
            *beta*) # any tag including the string `beta`
              RELEASE=beta ;;
            *berkeley*) # any tag including the string `berkeley`
              RELEASE=berkeley ;;
            *rampup*) # any tag including the string `rampup`
              RELEASE=rampup ;;
            ?*) # Any other non-empty tag. ? matches a single character and * matches 0 or more characters.
              RELEASE=stable ;;
            "") # No tag
              RELEASE=unstable ;;
            *) # The above set of cases should be exhaustive, if they're not then still set RELEASE=unstable
              RELEASE=unstable
              echo "git tag --points-at HEAD may have failed, falling back to unstable. Value: \"$(git tag --points-at HEAD)\""
              ;;
          esac ;;
      *)
          RELEASE=unstable ;;
  esac
fi

if [[ -n "${THIS_COMMIT_TAG}" ]]; then # If the commit is tagged
    export MINA_DEB_VERSION="${GITTAG}-${GITHASH}"
else
    export MINA_DEB_VERSION="${GITTAG}-${GITBRANCH}-${GITHASH}"
fi

<<<<<<< HEAD
export MINA_DOCKER_TAG="$(echo "${MINA_DEB_VERSION}-${MINA_DEB_CODENAME}" | sed 's!/!-!g; s!_!-!g; s!#!-!g')"

# Determine the packages to build (mainnet y/N)
case $GITBRANCH in
    compatible|master|release/1*) # whitelist of branches that are "mainnet-like"
=======
# Determine the packages to build (mainnet y/N)
case $GITBRANCH in
    compatible|master|prealfalfa|release/1*) # whitelist of branches that are "mainnet-like"
>>>>>>> 0fdc1da9
      MINA_BUILD_MAINNET=true ;;
    *) # Other branches
      MINA_BUILD_MAINNET=false ;;
esac

echo "Publishing on release channel \"${RELEASE}\" based on branch \"${GITBRANCH}\" and tag \"${THIS_COMMIT_TAG}\""
[[ -n ${THIS_COMMIT_TAG} ]] && export MINA_COMMIT_TAG="${THIS_COMMIT_TAG}"
export MINA_DEB_RELEASE="${RELEASE}"<|MERGE_RESOLUTION|>--- conflicted
+++ resolved
@@ -6,11 +6,7 @@
 export MINA_REPO="https://github.com/MinaProtocol/mina.git"
 
 function find_most_recent_numeric_tag() {
-<<<<<<< HEAD
     TAG=$(git describe --always --abbrev=0 $1 | sed 's!/!-!g; s!_!-!g; s!#!-!g')
-=======
-    TAG=$(git describe --always --abbrev=0 $1 | sed 's!/!-!g; s!_!-!g')
->>>>>>> 0fdc1da9
     if [[ $TAG != [0-9]* ]]; then
         TAG=$(find_most_recent_numeric_tag $TAG~)
     fi
@@ -18,11 +14,7 @@
 }
 
 export GITHASH=$(git rev-parse --short=7 HEAD)
-<<<<<<< HEAD
 export GITBRANCH=$(git rev-parse --symbolic-full-name --abbrev-ref HEAD |  sed 's!/!-!g; s!_!-!g; s!#!-!g' )
-=======
-export GITBRANCH=$(git rev-parse --symbolic-full-name --abbrev-ref HEAD |  sed 's!/!-!g; s!_!-!g' )
->>>>>>> 0fdc1da9
 
 export THIS_COMMIT_TAG=$(git tag --points-at HEAD)
 export PROJECT="mina"
@@ -33,11 +25,7 @@
 set -u
 
 export MINA_DEB_CODENAME=${MINA_DEB_CODENAME:=bullseye}
-<<<<<<< HEAD
 [[ -n "$BUILDKITE_BRANCH" ]] && export GITBRANCH=$(echo "$BUILDKITE_BRANCH" | sed 's!/!-!g; s!_!-!g; s!#!-!g')
-=======
-[[ -n "$BUILDKITE_BRANCH" ]] && export GITBRANCH=$(echo "$BUILDKITE_BRANCH" | sed 's!/!-!g; s!_!-!g')
->>>>>>> 0fdc1da9
  
 
 if [ "${BUILDKITE_REPO}" != "${MINA_REPO}" ]; then 
@@ -61,11 +49,7 @@
 
   # Determine deb repo to use
   case $GITBRANCH in
-<<<<<<< HEAD
-      berkeley|rampup|compatible|master|release*) # whitelist of branches that can be tagged
-=======
       berkeley|rampup|compatible|master|prealfalfa|release*) # whitelist of branches that can be tagged
->>>>>>> 0fdc1da9
           case "${THIS_COMMIT_TAG}" in
             *alpha*) # any tag including the string `alpha`
               RELEASE=alpha ;;
@@ -95,17 +79,11 @@
     export MINA_DEB_VERSION="${GITTAG}-${GITBRANCH}-${GITHASH}"
 fi
 
-<<<<<<< HEAD
 export MINA_DOCKER_TAG="$(echo "${MINA_DEB_VERSION}-${MINA_DEB_CODENAME}" | sed 's!/!-!g; s!_!-!g; s!#!-!g')"
 
 # Determine the packages to build (mainnet y/N)
 case $GITBRANCH in
-    compatible|master|release/1*) # whitelist of branches that are "mainnet-like"
-=======
-# Determine the packages to build (mainnet y/N)
-case $GITBRANCH in
     compatible|master|prealfalfa|release/1*) # whitelist of branches that are "mainnet-like"
->>>>>>> 0fdc1da9
       MINA_BUILD_MAINNET=true ;;
     *) # Other branches
       MINA_BUILD_MAINNET=false ;;
