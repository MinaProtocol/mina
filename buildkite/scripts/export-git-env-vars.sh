--- conflicted
+++ resolved
@@ -48,13 +48,8 @@
   export GITTAG=$(find_most_recent_numeric_tag HEAD)
 fi
 
-<<<<<<< HEAD
-if [[ -n "${THIS_COMMIT_TAG}" ]]; then # If the commit is tagged
-    export MINA_DEB_VERSION="${GITTAG}-${GITHASH}"
-else
-    export MINA_DEB_VERSION="${GITTAG}-${GITBRANCH}-${GITHASH}"
-fi
 
+export MINA_DEB_VERSION="${GITTAG}-${GITBRANCH}-${GITHASH}"
 export MINA_DOCKER_TAG="$(echo "${MINA_DEB_VERSION}-${MINA_DEB_CODENAME}" | sed 's!/!-!g; s!_!-!g; s!#!-!g')"
 
 # Determine the packages to build (mainnet y/N)
@@ -64,11 +59,6 @@
     *) # Other branches
       MINA_BUILD_MAINNET=false ;;
 esac
-=======
-export MINA_DEB_VERSION="${GITTAG}-${GITBRANCH}-${GITHASH}"
-export MINA_DOCKER_TAG="$(echo "${MINA_DEB_VERSION}-${MINA_DEB_CODENAME}" | sed 's!/!-!g; s!_!-!g')"
-RELEASE=unstable
->>>>>>> e906e6f5
 
 echo "Publishing on release channel \"${RELEASE}\""
 [[ -n ${THIS_COMMIT_TAG} ]] && export MINA_COMMIT_TAG="${THIS_COMMIT_TAG}"
