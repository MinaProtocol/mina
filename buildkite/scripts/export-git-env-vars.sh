--- conflicted
+++ resolved
@@ -48,14 +48,8 @@
   export GITTAG=$(find_most_recent_numeric_tag HEAD)
 fi
 
-<<<<<<< HEAD
-if [[ -n "${THIS_COMMIT_TAG}" ]]; then # If the commit is tagged
-    export MINA_DEB_VERSION="${GITTAG}-${GITHASH}"
-    export MINA_DOCKER_TAG="$(echo "${MINA_DEB_VERSION}-${MINA_DEB_CODENAME}" | sed 's!/!-!g; s!_!-!g')"
-else
-    export MINA_DEB_VERSION="${GITTAG}-${GITBRANCH}-${GITHASH}"
-    export MINA_DOCKER_TAG="$(echo "${MINA_DEB_VERSION}-${MINA_DEB_CODENAME}" | sed 's!/!-!g; s!_!-!g')"
-fi
+export MINA_DEB_VERSION="${GITTAG}-${GITBRANCH}-${GITHASH}"
+export MINA_DOCKER_TAG="$(echo "${MINA_DEB_VERSION}-${MINA_DEB_CODENAME}" | sed 's!/!-!g; s!_!-!g')"
 
 # Determine the packages to build (mainnet y/N)
 case $GITBRANCH in
@@ -64,11 +58,6 @@
     *) # Other branches
       MINA_BUILD_MAINNET=false ;;
 esac
-=======
-export MINA_DEB_VERSION="${GITTAG}-${GITBRANCH}-${GITHASH}"
-export MINA_DOCKER_TAG="$(echo "${MINA_DEB_VERSION}-${MINA_DEB_CODENAME}" | sed 's!/!-!g; s!_!-!g')"
-RELEASE=unstable
->>>>>>> e906e6f5
 
 echo "Publishing on release channel \"${RELEASE}\""
 [[ -n ${THIS_COMMIT_TAG} ]] && export MINA_COMMIT_TAG="${THIS_COMMIT_TAG}"
