#!/bin/bash
set -euo pipefail

echo "Exporting Variables: "

export MINA_REPO="https://github.com/MinaProtocol/mina.git"

function find_most_recent_numeric_tag() {
    TAG=$(git describe --always --abbrev=0 $1 | sed 's!/!-!g; s!_!-!g; s!#!-!g')
    if [[ $TAG != [0-9]* ]]; then
        TAG=$(find_most_recent_numeric_tag $TAG~)
    fi
    echo $TAG
}

export GITHASH=$(git rev-parse --short=7 HEAD)
export GITBRANCH=$(git rev-parse --symbolic-full-name --abbrev-ref HEAD |  sed 's!/!-!g; s!_!-!g; s!#!-!g' )

export THIS_COMMIT_TAG=$(git tag --points-at HEAD)
export PROJECT="mina"

set +u
export BUILD_NUM=${BUILDKITE_BUILD_NUM}
export BUILD_URL=${BUILDKITE_BUILD_URL}
set -u

export MINA_DEB_CODENAME=${MINA_DEB_CODENAME:=bullseye}
[[ -n "$BUILDKITE_BRANCH" ]] && export GITBRANCH=$(echo "$BUILDKITE_BRANCH" | sed 's!/!-!g; s!_!-!g; s!#!-!g')
 

if [ "${BUILDKITE_REPO}" != "${MINA_REPO}" ]; then 
  # Abort if `BUILDKITE_REPO` doesn't have the expected format
  echo ${BUILDKITE_REPO} | grep -P '^.*github.com[:\/](.*)\.git$' > /dev/null || \
      (echo "BUILDKITE_REPO does not have the expected format" && false)

  # We don't want to allow some operations on fork repository which should be done on main repo only. 
  # Publish to docker hub or publish to unstable debian channel should be exclusive to main repo as it can override 
  # packages from main repo (by using the same commit and the same branch from forked repository)

  # We don't want to use tags (as this can replace our dockers/debian packages). Instead we are using repo name
  # For example: for given repo 'https://github.com/dkijania/mina.git' we convert it to 'dkijania_mina' 
  export GITTAG=1.0.0$(echo ${BUILDKITE_REPO} | sed -e 's/^.*github.com[:\/]\(.*\)\.git$/\1/' -e 's/\//-/')
  export THIS_COMMIT_TAG=""
  RELEASE=unstable

else
  # GITTAG is the closest tagged commit to this commit, while THIS_COMMIT_TAG only has a value when the current commit is tagged
  export GITTAG=$(find_most_recent_numeric_tag HEAD)

  # Determine deb repo to use
  case $GITBRANCH in
      berkeley|rampup|compatible|master|release/*) # whitelist of branches that can be tagged
          case "${THIS_COMMIT_TAG}" in
            *alpha*) # any tag including the string `alpha`
              RELEASE=alpha ;;
            *beta*) # any tag including the string `beta`
              RELEASE=beta ;;
            *berkeley*) # any tag including the string `berkeley`
              RELEASE=berkeley ;;
            *rampup*) # any tag including the string `rampup`
              RELEASE=rampup ;;
<<<<<<< HEAD
=======
            *devnet*)
              RELEASE=devnet ;;
>>>>>>> a770ceeb
            ?*)
              # if the tag is a version number sans any suffix, then it's a stable release
              if grep -qP '^\d+\.\d+\.\d+$' <<< "${THIS_COMMIT_TAG}"; then
                RELEASE=stable
              else
                RELEASE=unstable
              fi ;;
            "") # No tag
              RELEASE="unstable" ;;
              # real soon now:
              # RELEASE="${GITHASH}" ;; # avoids deb-s3 concurrency issues between PRs
            *) # The above set of cases should be exhaustive, if they're not then still set RELEASE=unstable
              RELEASE=unstable
              echo "git tag --points-at HEAD may have failed, falling back to unstable. Value: \"$(git tag --points-at HEAD)\""
              ;;
          esac ;;
      release-automation-testing/*) # whitelist of branches that can be tagged
          RELEASE=prerelease ;;
      *)
          RELEASE=unstable ;;
  esac
fi

if [[ -n "${THIS_COMMIT_TAG}" ]]; then # If the commit is tagged
    export MINA_DEB_VERSION="${GITTAG}-${GITHASH}"
else
    export MINA_DEB_VERSION="${GITTAG}-${GITBRANCH}-${GITHASH}"
fi

export MINA_DOCKER_TAG="$(echo "${MINA_DEB_VERSION}-${MINA_DEB_CODENAME}" | sed 's!/!-!g; s!_!-!g; s!#!-!g')"

# Determine the packages to build (mainnet y/N)
case $GITBRANCH in
    compatible|master|release-automation-testing/*|release/1*|release/3*) # whitelist of branches that are "mainnet-like"
      MINA_BUILD_MAINNET=true ;;
    *) # Other branches
      MINA_BUILD_MAINNET=false ;;
esac

echo "Publishing on release channel \"${RELEASE}\" based on branch \"${GITBRANCH}\" and tag \"${THIS_COMMIT_TAG}\""
[[ -n ${THIS_COMMIT_TAG} ]] && export MINA_COMMIT_TAG="${THIS_COMMIT_TAG}"
export MINA_DEB_RELEASE="${RELEASE}"<|MERGE_RESOLUTION|>--- conflicted
+++ resolved
@@ -59,11 +59,8 @@
               RELEASE=berkeley ;;
             *rampup*) # any tag including the string `rampup`
               RELEASE=rampup ;;
-<<<<<<< HEAD
-=======
             *devnet*)
               RELEASE=devnet ;;
->>>>>>> a770ceeb
             ?*)
               # if the tag is a version number sans any suffix, then it's a stable release
               if grep -qP '^\d+\.\d+\.\d+$' <<< "${THIS_COMMIT_TAG}"; then
