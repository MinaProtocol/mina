--- conflicted
+++ resolved
@@ -110,14 +110,6 @@
     && apt-get install --yes --no-install-recommends helm \
     && rm -rf /var/lib/apt/lists/*
 
-<<<<<<< HEAD
-# --- yarn + nodejs
-RUN curl -sL https://deb.nodesource.com/setup_lts.x | sudo -E bash - \
-    && curl -sS https://dl.yarnpkg.com/debian/pubkey.gpg | sudo apt-key add - \
-    && echo "deb https://dl.yarnpkg.com/debian/ stable main" | sudo tee /etc/apt/sources.list.d/yarn.list \
-    && sudo apt update \
-    && sudo apt install -y nodejs yarn
-=======
 # Get yarn + nodejs
 RUN curl -sL https://deb.nodesource.com/setup_14.x | bash - \
     && curl -sS https://dl.yarnpkg.com/debian/pubkey.gpg | apt-key add - \
@@ -125,7 +117,6 @@
     && apt update \
     && apt install --yes --no-install-recommends nodejs yarn \
     && rm -rf /var/lib/apt/lists/*
->>>>>>> 468260b9
 
 # Dhall
 RUN curl -sL https://github.com/dhall-lang/dhall-haskell/releases/download/$DHALL_VERSION/dhall-$DHALL_VERSION-x86_64-linux.tar.bz2 \
@@ -133,15 +124,11 @@
 RUN curl -sL https://github.com/dhall-lang/dhall-haskell/releases/download/$DHALL_VERSION/dhall-bash-$DHALL_BASH_VERSION-x86_64-linux.tar.bz2 \
     | tar --extract --file=- --bzip2 --directory=/usr ./bin/dhall-to-bash
 RUN curl -sL https://github.com/dhall-lang/dhall-haskell/releases/download/$DHALL_VERSION/dhall-json-$DHALL_JSON_VERSION-x86_64-linux.tar.bz2 \
-<<<<<<< HEAD
-    | sudo tar --extract --file=- --bzip2 --directory=/usr ./bin/dhall-to-yaml
+    | tar --extract --file=- --bzip2 --directory=/usr ./bin/dhall-to-yaml
 
 # --- extra Rust toolchain and wasm-pack for Wasm builds
 RUN rustup toolchain install "nightly-${RUST_NIGHTLY}" \
     && rustup component add rust-src --toolchain "nightly-${RUST_NIGHTLY}"
 RUN curl https://rustwasm.github.io/wasm-pack/installer/init.sh -sSf | sh
-=======
-    | tar --extract --file=- --bzip2 --directory=/usr ./bin/dhall-to-yaml
 
-USER opam
->>>>>>> 468260b9
+USER opam