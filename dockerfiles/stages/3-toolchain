#################################################################################################
# The "toolchain" Stage
# - installs optional tools that are required in our CI/CD but are not required to build mina
#################################################################################################
FROM opam-deps AS toolchain

ARG deb_codename=focal

ARG DOCKER_VERSION=19.03.4
ARG TERRAFORM_VERSION=0.14.11

# location of repo used for pins and external package commits
ARG MINA_DIR=mina

# location of external packages
ARG EXTERNAL_PKG_DIR=$MINA_DIR/src/external

# Rust nightly toolchain for WebAssembly builds
ARG RUST_NIGHTLY=2021-11-16

ENV PATH "$PATH:$HOME/.cargo/bin"

# don't keep sources, to force reinstall of pinned packages from Mina sources
# and to keep Docker image reasonable size
ENV OPAMKEEPBUILDDIR=false
ENV OPAMREUSEBUILDDIR=false

ENV DEBIAN_FRONTEND=noninteractive

USER root

# OS package dependencies
RUN apt-get update --yes \
  && apt-get install --yes \
    apt-transport-https \
    apt-utils \
    awscli \
    cmake \
    fakeroot \
    gnupg2 \
    jq \
    libboost-dev \
    libboost-program-options-dev \
    libbz2-dev \
    libffi-dev \
    libgmp-dev \
    libgmp3-dev \
    libgmp10 \
    libgomp1 \
    libjemalloc-dev \
    libpq-dev \
    libprocps-dev \
    libsodium-dev \
    libssl-dev \
    lsb-release \
    m4 \
    pandoc \
    patchelf \
    postgresql \
    postgresql-contrib \
    perl \
    pkg-config \
    rubygems \
    zlib1g-dev \
  && rm -rf /var/lib/apt/lists/*

# -- Debian Buster python dependencies (largely installed above from apt)
# Ocaml lints scripts/require-ppxs.py is already python3 and requires sexpdata
RUN test "$deb_codename" = "buster" \
      && apt-get install --yes --no-install-recommends \
<<<<<<< HEAD
          python \
          python-pip \
          python-jinja2 \
          python-flake8 \
          python-sexpdata \
          python3-sexpdata \
      && rm -rf /var/lib/apt/lists/* \
      && pip install readchar \
      || exit 0

# --- deb-s3 tool
# tweag version, with lock only on manifest upload
RUN curl -sLO https://github.com/tweag/deb-s3/releases/download/0.11.4/deb-s3-0.11.4.gem \
    && gem install deb-s3-0.11.4.gem \
    && rm -f deb-s3-0.11.4.gem
=======
          python3-sexpdata \
      && rm -rf /var/lib/apt/lists/* \
      || exit 0

# --- deb-s3 tool
RUN curl -sLO https://github.com/deb-s3/deb-s3/releases/download/0.11.3/deb-s3-0.11.3.gem \
    && gem install deb-s3-0.11.3.gem \
    && rm -f deb-s3-0.11.3.gem
>>>>>>> f1c7dfb8

# --- Docker Daemon
RUN curl -L -o /tmp/docker-${DOCKER_VERSION}.tgz https://download.docker.com/linux/static/stable/x86_64/docker-${DOCKER_VERSION}.tgz \
    && tar -xz -C /tmp -f /tmp/docker-${DOCKER_VERSION}.tgz \
    && mv /tmp/docker/* /usr/bin

# --- Terraform tools
RUN curl -sL https://releases.hashicorp.com/terraform/${TERRAFORM_VERSION}/terraform_${TERRAFORM_VERSION}_linux_amd64.zip -o terraform.zip \
    && unzip terraform.zip \
    && mv terraform /usr/bin \
    && ln -s /usr/bin/terraform /usr/local/bin/terraform

# --- Google Cloud tools
RUN echo "deb http://packages.cloud.google.com/apt cloud-sdk main" | tee -a /etc/apt/sources.list.d/google-cloud-sdk.list \
    && curl https://packages.cloud.google.com/apt/doc/apt-key.gpg | apt-key add - \
    && apt-get update --yes \
    && apt-get install --yes google-cloud-sdk kubectl \
    && rm -rf /var/lib/apt/lists/*

# --- Helm tools
RUN curl https://baltocdn.com/helm/signing.asc | apt-key add - \
    && echo "deb https://baltocdn.com/helm/stable/debian/ all main" | tee /etc/apt/sources.list.d/helm-stable-debian.list \
    && apt-get update --yes \
    && apt-get install --yes --no-install-recommends helm \
    && rm -rf /var/lib/apt/lists/*

<<<<<<< HEAD
# --- yarn + nodejs
RUN curl -sL https://deb.nodesource.com/setup_lts.x | bash - \
=======
# Get yarn + nodejs
RUN curl -sL https://deb.nodesource.com/setup_14.x | bash - \
>>>>>>> f1c7dfb8
    && curl -sS https://dl.yarnpkg.com/debian/pubkey.gpg | apt-key add - \
    && echo "deb https://dl.yarnpkg.com/debian/ stable main" | tee /etc/apt/sources.list.d/yarn.list \
    && apt update \
    && apt install --yes --no-install-recommends nodejs yarn \
    && rm -rf /var/lib/apt/lists/*

<<<<<<< HEAD
# --- Nightly Rust toolchain for Wasm builds
RUN rustup toolchain install "nightly-${RUST_NIGHTLY}" \
    && rustup component add rust-src --toolchain "nightly-${RUST_NIGHTLY}"

# --- wasm-pack for Wasm builds
RUN curl https://rustwasm.github.io/wasm-pack/installer/init.sh -sSf | sh
=======
USER opam
>>>>>>> f1c7dfb8
<|MERGE_RESOLUTION|>--- conflicted
+++ resolved
@@ -68,15 +68,8 @@
 # Ocaml lints scripts/require-ppxs.py is already python3 and requires sexpdata
 RUN test "$deb_codename" = "buster" \
       && apt-get install --yes --no-install-recommends \
-<<<<<<< HEAD
-          python \
-          python-pip \
-          python-jinja2 \
-          python-flake8 \
-          python-sexpdata \
           python3-sexpdata \
       && rm -rf /var/lib/apt/lists/* \
-      && pip install readchar \
       || exit 0
 
 # --- deb-s3 tool
@@ -84,16 +77,6 @@
 RUN curl -sLO https://github.com/tweag/deb-s3/releases/download/0.11.4/deb-s3-0.11.4.gem \
     && gem install deb-s3-0.11.4.gem \
     && rm -f deb-s3-0.11.4.gem
-=======
-          python3-sexpdata \
-      && rm -rf /var/lib/apt/lists/* \
-      || exit 0
-
-# --- deb-s3 tool
-RUN curl -sLO https://github.com/deb-s3/deb-s3/releases/download/0.11.3/deb-s3-0.11.3.gem \
-    && gem install deb-s3-0.11.3.gem \
-    && rm -f deb-s3-0.11.3.gem
->>>>>>> f1c7dfb8
 
 # --- Docker Daemon
 RUN curl -L -o /tmp/docker-${DOCKER_VERSION}.tgz https://download.docker.com/linux/static/stable/x86_64/docker-${DOCKER_VERSION}.tgz \
@@ -120,26 +103,17 @@
     && apt-get install --yes --no-install-recommends helm \
     && rm -rf /var/lib/apt/lists/*
 
-<<<<<<< HEAD
 # --- yarn + nodejs
 RUN curl -sL https://deb.nodesource.com/setup_lts.x | bash - \
-=======
-# Get yarn + nodejs
-RUN curl -sL https://deb.nodesource.com/setup_14.x | bash - \
->>>>>>> f1c7dfb8
     && curl -sS https://dl.yarnpkg.com/debian/pubkey.gpg | apt-key add - \
     && echo "deb https://dl.yarnpkg.com/debian/ stable main" | tee /etc/apt/sources.list.d/yarn.list \
     && apt update \
     && apt install --yes --no-install-recommends nodejs yarn \
     && rm -rf /var/lib/apt/lists/*
 
-<<<<<<< HEAD
 # --- Nightly Rust toolchain for Wasm builds
 RUN rustup toolchain install "nightly-${RUST_NIGHTLY}" \
     && rustup component add rust-src --toolchain "nightly-${RUST_NIGHTLY}"
 
 # --- wasm-pack for Wasm builds
-RUN curl https://rustwasm.github.io/wasm-pack/installer/init.sh -sSf | sh
-=======
-USER opam
->>>>>>> f1c7dfb8
+RUN curl https://rustwasm.github.io/wasm-pack/installer/init.sh -sSf | sh