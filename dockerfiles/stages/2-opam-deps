--- conflicted
+++ resolved
@@ -38,16 +38,6 @@
 
 WORKDIR $HOME/$MINA_DIR
 
-<<<<<<< HEAD
-ENV OPAMYES 1
-ENV OPAMVERBOSE 1
-ENV OPAMDEBUG 1
-ENV OPAMDOWNLOADJOBS=1
-
-# --- Import Opam Switch
-# TODO: handle this opam work without cloning the full repository (directly pull opam.export)
-RUN opam switch import opam.export --quiet --verbose
-=======
 # Set environment variables *before* running OPAM commands
 ENV OPAMYES=1
 
@@ -57,7 +47,6 @@
 # Update repo and install the switch (sources must be available locally!)
 RUN opam update && \
     opam switch import opam.export --yes
->>>>>>> d2e441ec
 
 # --- Pin external packages / submodules
 # TODO: Would be really nice to pull this script, the git submodules, and opam.export exclusively in this stage
