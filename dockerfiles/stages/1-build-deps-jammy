FROM build-deps AS build-deps-jammy

ENV DEBIAN_FRONTEND=noninteractive

<<<<<<< HEAD
RUN apt-get update --quiet \
  && apt-get upgrade --quiet --yes \
  && apt-get install --no-install-recommends --quiet --yes \
    libssl3t64 \
    libproc2-0 \
  && rm -rf /var/lib/apt/lists/*
=======
RUN sudo apt-get update --quiet \
  && sudo apt-get upgrade --quiet --yes \
  && sudo apt-get install --no-install-recommends --quiet --yes \
    libssl3 \
    libprocps8 \
  && sudo rm -rf /var/lib/apt/lists/*
>>>>>>> 9a52034f

RUN curl "https://awscli.amazonaws.com/awscli-exe-linux-x86_64.zip" -o "awscliv2.zip" \
  && unzip awscliv2.zip \
  && ./aws/install \
  && rm -rf awscliv2.zip aws<|MERGE_RESOLUTION|>--- conflicted
+++ resolved
@@ -2,21 +2,12 @@
 
 ENV DEBIAN_FRONTEND=noninteractive
 
-<<<<<<< HEAD
 RUN apt-get update --quiet \
   && apt-get upgrade --quiet --yes \
   && apt-get install --no-install-recommends --quiet --yes \
-    libssl3t64 \
-    libproc2-0 \
-  && rm -rf /var/lib/apt/lists/*
-=======
-RUN sudo apt-get update --quiet \
-  && sudo apt-get upgrade --quiet --yes \
-  && sudo apt-get install --no-install-recommends --quiet --yes \
     libssl3 \
     libprocps8 \
-  && sudo rm -rf /var/lib/apt/lists/*
->>>>>>> 9a52034f
+  && rm -rf /var/lib/apt/lists/*
 
 RUN curl "https://awscli.amazonaws.com/awscli-exe-linux-x86_64.zip" -o "awscliv2.zip" \
   && unzip awscliv2.zip \
