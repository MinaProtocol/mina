#################################################################################################
# The "build-deps" stage
# - Installs all compilers/interpreters, tools, and OS packages on the given debian or ubuntu image
#################################################################################################
# Supports debian:bullseye-slim, and ubuntu:focal
ARG image=ubuntu:focal
# Use the image argument to select the base image for this stage
# This allows us to use the same Dockerfile for different base images
# This arg is defined here globally and does not need to be redefined in
# any other stages.
ARG deb_codename

FROM ${image} AS build-deps

ARG TARGETPLATFORM
ARG BUILDPLATFORM

# Unfortunately we cannot use the same naming convention for all architectures
# for all tooling, therefore we need to define couple of naming conventions

# Canonical style naming convention
# : aarch/x86_64
ARG CANONICAL_ARCH
# Debian style naming convention
# : arm64/amd64
ARG DEBIAN_ARCH

# We need to define the target architecture as it is still different from CANONICAL_ARCH
# For example: Canonical names are aarch64/x86_64 while TARGETARCH: aarch64/amd64
ARG TARGETARCH

# OCaml Version
# The version must be the same as the version used in:
# - dockerfiles/1-build-deps
# - opam.export
# - scripts/update_opam_switch.sh
ARG OCAML_VERSION=4.14
ARG OCAML_REVISION=.2
ARG OCAML_VARIANT=
ARG OCAML_PACKAGE=
ARG OPAM_VERSION=2.3.0
# The version must be the same as the version used in:
# - dockerfiles/1-build-deps
# - flake.nix (and flake.lock after running
#   `nix flake update opam-repository`).
# - scripts/update_opam_switch.sh
ARG OPAM_REPOSITORY_COMMIT=08d8c16c16dc6b23a5278b06dff0ac6c7a217356

# Golang version number used to detemine tarball name
ARG GO_VERSION=1.19.11

# Go Capnp Version (for capnpc dependency)
ARG GO_CAPNP_VERSION=v3.0.0-alpha.5

# Rust Version passed into rustup-init, can also be "stable", "nightly" or similar
# This should stay in line with:
# - src/lib/crypto/kimchi_bindings/stubs/rust-toolchain.toml
# - src/lib/crypto/proof-systems/rust-toolchain.toml
ARG RUST_VERSION=1.81.0
# Nightly Rust Version used for WebAssembly builds
# This should stay in line with the value of the variable
# $NIGHTLY_RUST_VERSION defined in:
# - src/lib/crypto/proof-systems/Makefile
ARG RUST_NIGHTLY=2024-09-05

# --- OS package dependencies
# Organized as two alphabetized lists, first libraries and then tools/other packages
ENV DEBIAN_FRONTEND=noninteractive
RUN apt-get update --quiet \
  && apt-get upgrade --quiet --yes \
  && apt-get install --no-install-recommends --quiet --yes \
  adduser \
  libboost-dev \
  libboost-program-options-dev \
  libbz2-dev \
  libcap-dev \
  libffi-dev \
  libgflags-dev \
  libgmp-dev \
  libgmp3-dev \
  libjemalloc-dev \
  liblmdb-dev \
  liblmdb0 \
  libpq-dev \
  libsodium-dev \
  build-essential \
  ca-certificates \
  capnproto \
  cmake \
  curl \
  file \
  git \
  git-lfs \
  m4 \
  pkg-config \
  rsync \
  sudo \
  unzip \
  zlib1g-dev \
  && rm -rf /var/lib/apt/lists/*

# Symlink image-specific lld version to a single lld executable
RUN if command -v ld.lld-10 >/dev/null 2>&1; then ln -sf "$(which ld.lld-10)" /usr/bin/ld.lld; fi
RUN if command -v ld.lld-11 >/dev/null 2>&1; then ln -sf "$(which ld.lld-11)" /usr/bin/ld.lld; fi

# --- Create opam user (for later) and give sudo to make opam happy
RUN adduser --uid 65533 --disabled-password --gecos '' opam \
  && passwd -l opam \
  && chown -R opam:opam /home/opam \
  && echo 'opam ALL=(ALL:ALL) NOPASSWD:ALL' > /etc/sudoers.d/opam \
  && chmod 440 /etc/sudoers.d/opam \
  && chown root:root /etc/sudoers.d/opam \
  && chmod 777 /tmp

# --- Quiet git warnings about detatched head states, which are used frequently in later stages
RUN git config --global advice.detachedHead false

# --- Opam install of a given OPAM_VERSION from github release
RUN curl -sL \
  "https://github.com/ocaml/opam/releases/download/${OPAM_VERSION}/opam-${OPAM_VERSION}-${DEBIAN_ARCH}-linux" \
  -o /usr/bin/opam \
  && chmod +x /usr/bin/opam

# --- Golang install of a given GO_VERSION (add -v for spam output of each file from the go dist)
SHELL ["/bin/bash", "-o", "pipefail", "-c"]
RUN curl -s "https://dl.google.com/go/go${GO_VERSION}.linux-${TARGETARCH}.tar.gz" | tar -xz -C /usr/lib/

# --- Rust install via rustup-init to a given RUST_VERSION
# --- Additionally, install RUST_NIGHTLY via rustup
# For more about rustup-init see: https://github.com/rust-lang/rustup/blob/master/README.md
# As opposed to introducing another shell script here (that mostly just determines the platform)
# we just download the binary for the only platform we care about in this docker environment
USER opam
RUN curl --proto "=https" \
  --tlsv1.2 -sSf -o /tmp/rustup-init \
<<<<<<< HEAD
  https://static.rust-lang.org/rustup/dist/x86_64-unknown-linux-gnu/rustup-init
RUN chmod +x /tmp/rustup-init
RUN /tmp/rustup-init -y --default-toolchain \
    "${RUST_VERSION}" \
    --profile minimal \
    --component rust-src \
    --target wasm32-unknown-unknown
RUN $HOME/.cargo/bin/rustup toolchain install "nightly-${RUST_NIGHTLY}" \
    --profile minimal \
    --component rust-src \
    --target wasm32-unknown-unknown \
    --no-self-update
RUN rm /tmp/rustup-init
USER root

# --- RocksDB Installation of a given ROCKSDB_VERSION
# These flags turn some errors into warnings for running with G++ 9 or higher
# The build command below checks for the g++ major version and removes CXXFLAGS if its less than 9
ENV CXXFLAGS='-Wno-error=deprecated-copy -Wno-error=pessimizing-move -Wno-error=class-memaccess'
# This builds and installs just the rocksdb static lib for us, and cleans up after itself
# Send error output to /dev/null as its noisy with compiler warnings
RUN git clone https://github.com/facebook/rocksdb \
  --depth 1 --shallow-submodules \
  -b "${ROCKSDB_VERSION}" /rocksdb \
  && test $(g++ -dumpversion | cut -c 1 -) -lt 9 \
  && CXXFLAGS='' make -C /rocksdb static_lib PORTABLE=1 -j$(nproc) 2>/dev/null \
  || make -C /rocksdb static_lib PORTABLE=1 -j$(nproc) 2>/dev/null \
  && cp /rocksdb/librocksdb.a /usr/local/lib/librocksdb_coda.a \
  && rm -rf /rocksdb \
  && strip -S /usr/local/lib/librocksdb_coda.a
# Clear CXXFLAGS afterwards to avoid affecting other code
ENV CXXFLAGS=""

=======
  https://static.rust-lang.org/rustup/dist/${CANONICAL_ARCH}-unknown-linux-gnu/rustup-init \
  && chmod +x /tmp/rustup-init \
  && /tmp/rustup-init -y --default-toolchain \
    "${RUST_VERSION}" \
    --profile minimal \
    --component rust-src \
    --target wasm32-unknown-unknown \
  && "$HOME/.cargo/bin/rustup" toolchain install "nightly-${RUST_NIGHTLY}" \
    --profile minimal \
    --component rust-src \
    --target wasm32-unknown-unknown \
    --no-self-update \
  && "$HOME/.cargo/bin/cargo" install cargo-xtask \
  && rm /tmp/rustup-init
USER root

>>>>>>> 1a66e8c9
###########################################################################################
# Initialize opam in a minimal fashion
###########################################################################################

# Set up environment for running as opam user
WORKDIR /home/opam
USER opam
ENV HOME=/home/opam

# --- Create the following user directory configs as the Opam user:
## Add go + rust to the path, unlimit the opam user,
## unlimit stack for future shells that might use spacetime,
## disable ipv6
## disable sandboxing to allow unprivledged builds
RUN mkdir --mode=700 /home/opam/.gnupg \
  && echo "export PATH=\"\$PATH:/usr/lib/go/bin:\$HOME/.cargo/bin\"" >> /home/opam/.bashrc \
  && echo "ulimit -s unlimited" >> /home/opam/.bashrc \
  && echo "disable-ipv6" >> /home/opam/.gnupg/dirmngr.conf

ENV PATH="$PATH:/usr/lib/go/bin:$HOME/.cargo/bin"

# --- OCaml install of a given OCAML_VERSION via opam switch
# additionally initializes opam with sandboxing disabled, as we did not install
# bubblewrap above.
RUN git clone \
  https://github.com/ocaml/opam-repository.git \
  --depth 1 \
  /home/opam/opam-repository
# Pin OPAM repo to specific commit, o.w. after this commit some of our direct
# dependencies are removed
WORKDIR /home/opam/opam-repository
RUN git fetch origin "${OPAM_REPOSITORY_COMMIT}" \
  && git checkout "${OPAM_REPOSITORY_COMMIT}"

RUN opam init --disable-sandboxing \
    -k git \
    -a /home/opam/opam-repository \
    --bare
RUN opam repository add --yes \
    --all \
    --set-default o1-labs \
    https://github.com/o1-labs/opam-repository.git \
  && opam switch create "${OCAML_VERSION}${OCAML_REVISION}" \
    "${OCAML_PACKAGE}${OCAML_VERSION}${OCAML_REVISION}${OCAML_VARIANT}" \
  && opam switch "${OCAML_VERSION}${OCAML_REVISION}"

WORKDIR /home/opam

# --- Build and install capnproto go compiler
# This package was particularly tricky to get to install correctly because of
# how the package's source code is structured.
# To work around this, we install it as a dependency for a local go module and
# build the binary from the GOPATH.
RUN mkdir go-tmp
WORKDIR /home/opam/go-tmp
RUN /usr/lib/go/bin/go mod init local/build \
  && /usr/lib/go/bin/go get capnproto.org/go/capnp/v3@$GO_CAPNP_VERSION \
  && /usr/lib/go/bin/go build -o capnpc-go capnproto.org/go/capnp/v3/capnpc-go

USER root
RUN mv /home/opam/go-tmp/capnpc-go /usr/local/bin
USER opam

WORKDIR /home/opam
RUN rm -rf go-tmp<|MERGE_RESOLUTION|>--- conflicted
+++ resolved
@@ -133,41 +133,6 @@
 USER opam
 RUN curl --proto "=https" \
   --tlsv1.2 -sSf -o /tmp/rustup-init \
-<<<<<<< HEAD
-  https://static.rust-lang.org/rustup/dist/x86_64-unknown-linux-gnu/rustup-init
-RUN chmod +x /tmp/rustup-init
-RUN /tmp/rustup-init -y --default-toolchain \
-    "${RUST_VERSION}" \
-    --profile minimal \
-    --component rust-src \
-    --target wasm32-unknown-unknown
-RUN $HOME/.cargo/bin/rustup toolchain install "nightly-${RUST_NIGHTLY}" \
-    --profile minimal \
-    --component rust-src \
-    --target wasm32-unknown-unknown \
-    --no-self-update
-RUN rm /tmp/rustup-init
-USER root
-
-# --- RocksDB Installation of a given ROCKSDB_VERSION
-# These flags turn some errors into warnings for running with G++ 9 or higher
-# The build command below checks for the g++ major version and removes CXXFLAGS if its less than 9
-ENV CXXFLAGS='-Wno-error=deprecated-copy -Wno-error=pessimizing-move -Wno-error=class-memaccess'
-# This builds and installs just the rocksdb static lib for us, and cleans up after itself
-# Send error output to /dev/null as its noisy with compiler warnings
-RUN git clone https://github.com/facebook/rocksdb \
-  --depth 1 --shallow-submodules \
-  -b "${ROCKSDB_VERSION}" /rocksdb \
-  && test $(g++ -dumpversion | cut -c 1 -) -lt 9 \
-  && CXXFLAGS='' make -C /rocksdb static_lib PORTABLE=1 -j$(nproc) 2>/dev/null \
-  || make -C /rocksdb static_lib PORTABLE=1 -j$(nproc) 2>/dev/null \
-  && cp /rocksdb/librocksdb.a /usr/local/lib/librocksdb_coda.a \
-  && rm -rf /rocksdb \
-  && strip -S /usr/local/lib/librocksdb_coda.a
-# Clear CXXFLAGS afterwards to avoid affecting other code
-ENV CXXFLAGS=""
-
-=======
   https://static.rust-lang.org/rustup/dist/${CANONICAL_ARCH}-unknown-linux-gnu/rustup-init \
   && chmod +x /tmp/rustup-init \
   && /tmp/rustup-init -y --default-toolchain \
@@ -180,11 +145,9 @@
     --component rust-src \
     --target wasm32-unknown-unknown \
     --no-self-update \
-  && "$HOME/.cargo/bin/cargo" install cargo-xtask \
   && rm /tmp/rustup-init
 USER root
 
->>>>>>> 1a66e8c9
 ###########################################################################################
 # Initialize opam in a minimal fashion
 ###########################################################################################
