--- conflicted
+++ resolved
@@ -13,27 +13,6 @@
 COPY scripts/archive-entrypoint.sh /entrypoint.sh
 RUN chmod +x /entrypoint.sh
 
-<<<<<<< HEAD
-# archive container is not being run under puppeteer atm for the integration tests, so these aren't needed
-# COPY --chown=${UID} puppeteer-context/* /
-# RUN chmod +x /mina_daemon_puppeteer.py /find_puppeteer.sh /start.sh /stop.sh
-
-# RUN mkdir /usr/share/man/man7 /usr/share/man/man1
-
-#these are necessary to install BEFORE attempting to install psql-11
-RUN apt-get -y update \
-    && apt-get -y upgrade \
-    && apt-get -y install \
-      wget \
-      lsb-release \
-      gnupg
-
-RUN wget --quiet -O - https://www.postgresql.org/media/keys/ACCC4CF8.asc | apt-key add - \
-  && RELEASE=$(lsb_release -cs) \
-  && echo "deb http://apt.postgresql.org/pub/repos/apt/ ${RELEASE}"-pgdg main | tee /etc/apt/sources.list.d/pgdg.list
-
-=======
->>>>>>> 260701a0
 # Dependencies
 RUN apt-get -y update \
     && apt-get -y upgrade \
@@ -52,10 +31,8 @@
         postgresql-11 \
         postgresql-contrib \
         apt-utils \
-<<<<<<< HEAD
         procps \
-=======
->>>>>>> 260701a0
+        man \
     && rm -rf /var/lib/apt/lists/*
 
 RUN mkdir /healthcheck && curl https://raw.githubusercontent.com/MinaProtocol/mina/develop/dockerfiles/scripts/healthcheck-utilities.sh -o /healthcheck/utilities.sh
