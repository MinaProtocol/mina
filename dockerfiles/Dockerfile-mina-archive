ARG image=debian:bullseye-slim
FROM ${image}

# Run with `docker build --build-arg deb_version=<version>`
ARG deb_version
ARG deb_codename=bullseye
ARG deb_release=unstable
<<<<<<< HEAD
=======
ARG deb_profile

# if --build-arg deb_profile is defined, add hypen at beginning.
ENV SUFFIX=${deb_profile:+-${deb_profile}}
# construct mina debian package name based on network and suffix.
# possible values:
# - mina-archive
# - mina-archive-lightnet etc.
ENV MINA_DEB=mina-archive${SUFFIX}
>>>>>>> 55d8a449

ENV DEBIAN_FRONTEND noninteractive
RUN echo "Building image with version $deb_codename $deb_release $deb_version"

COPY scripts/archive-entrypoint.sh /entrypoint.sh
RUN chmod +x /entrypoint.sh

# Dependencies
RUN apt-get update --quiet --yes \
    && apt-get upgrade --quiet --yes \
    && apt-get install --quiet --yes --no-install-recommends \
        procps \
        curl \
        jq \
        dumb-init \
        libssl1.1 \
        libgomp1 \
        libpq-dev \
        apt-transport-https \
        ca-certificates \
        dnsutils \
        tzdata \
        postgresql \
        postgresql-contrib \
        apt-utils \
        man \
    && rm -rf /var/lib/apt/lists/*

RUN mkdir /healthcheck && curl https://raw.githubusercontent.com/MinaProtocol/mina/develop/dockerfiles/scripts/healthcheck-utilities.sh -o /healthcheck/utilities.sh

# archive-node package
RUN echo "deb [trusted=yes] http://packages.o1test.net $deb_codename $deb_release" > /etc/apt/sources.list.d/o1.list \
  && apt-get update --quiet --yes \
  && apt-get install --quiet --yes "${MINA_DEB}=$deb_version" \
  && rm -rf /var/lib/apt/lists/*

ENTRYPOINT ["/usr/bin/dumb-init", "/entrypoint.sh"]<|MERGE_RESOLUTION|>--- conflicted
+++ resolved
@@ -5,8 +5,6 @@
 ARG deb_version
 ARG deb_codename=bullseye
 ARG deb_release=unstable
-<<<<<<< HEAD
-=======
 ARG deb_profile
 
 # if --build-arg deb_profile is defined, add hypen at beginning.
@@ -16,7 +14,6 @@
 # - mina-archive
 # - mina-archive-lightnet etc.
 ENV MINA_DEB=mina-archive${SUFFIX}
->>>>>>> 55d8a449
 
 ENV DEBIAN_FRONTEND noninteractive
 RUN echo "Building image with version $deb_codename $deb_release $deb_version"
