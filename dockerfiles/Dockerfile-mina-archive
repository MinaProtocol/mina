--- conflicted
+++ resolved
@@ -12,15 +12,9 @@
 RUN chmod +x /entrypoint.sh
 
 # Dependencies
-<<<<<<< HEAD
-RUN DEBIAN_FRONTEND=noninteractive apt-get -y update \
-    && DEBIAN_FRONTEND=noninteractive apt-get -y upgrade \
-    && DEBIAN_FRONTEND=noninteractive apt-get -y install \
-=======
-RUN apt-get update --quiet --yes \
-    && apt-get upgrade --quiet --yes \
-    && apt-get install --quiet --yes --no-install-recommends \
->>>>>>> 4dcc7fa3
+RUN DEBIAN_FRONTEND=noninteractive apt-get update --quiet --yes \
+    && DEBIAN_FRONTEND=noninteractive apt-get upgrade --quiet --yes \
+    && DEBIAN_FRONTEND=noninteractive apt-get install --quiet --yes --no-install-recommends \
         procps \
         curl \
         jq \
@@ -43,13 +37,8 @@
 
 # archive-node package
 RUN echo "deb [trusted=yes] http://packages.o1test.net $deb_codename $deb_release" > /etc/apt/sources.list.d/o1.list \
-<<<<<<< HEAD
-  && DEBIAN_FRONTEND=noninteractive apt-get -y update \
-  && DEBIAN_FRONTEND=noninteractive apt-get install -y "mina-archive=$deb_version"
-=======
-  && apt-get update --quiet --yes \
-  && apt-get install --quiet --yes "mina-archive=$deb_version" \
+  && DEBIAN_FRONTEND=noninteractive apt-get update --quiet --yes \
+  && DEBIAN_FRONTEND=noninteractive apt-get install --quiet --yes "mina-archive=$deb_version" \
   && rm -rf /var/lib/apt/lists/*
->>>>>>> 4dcc7fa3
 
 ENTRYPOINT ["/usr/bin/dumb-init", "/entrypoint.sh"]