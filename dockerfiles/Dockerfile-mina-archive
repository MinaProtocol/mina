ARG image=debian:stretch-slim
FROM ${image}

# Run with `docker build --build-arg deb_version=<version>`
ARG deb_version
ARG deb_codename=stretch
ARG deb_release=alpha

ENV DEBIAN_FRONTEND noninteractive
RUN echo "Building image with version $deb_codename $deb_release $deb_version"

COPY scripts/archive-entrypoint.sh /entrypoint.sh
RUN chmod +x /entrypoint.sh

# Dependencies
RUN apt-get update --quiet --yes \
    && apt-get upgrade --quiet --yes \
    && apt-get install --quiet --yes --no-install-recommends \
        procps \
        curl \
        jq \
        dumb-init \
        libssl1.1 \
        libgomp1 \
        libpq-dev \
        apt-transport-https \
        ca-certificates \
        dnsutils \
        tzdata \
        postgresql \
        postgresql-contrib \
        apt-utils \
        man \
    && rm -rf /var/lib/apt/lists/*

RUN mkdir /healthcheck && curl https://raw.githubusercontent.com/MinaProtocol/mina/develop/dockerfiles/scripts/healthcheck-utilities.sh -o /healthcheck/utilities.sh

# archive-node package
RUN echo "deb [trusted=yes] http://packages.o1test.net $deb_codename $deb_release" > /etc/apt/sources.list.d/o1.list \
<<<<<<< HEAD
  && apt-get -y update \
  || sleep 10s && apt-get -y update \
  || sleep 10s && apt-get -y update \
  || sleep 10s && apt-get -y update \
  && apt-get install -y "mina-archive=$deb_version"
=======
  && apt-get update --quiet --yes \
  && apt-get install --quiet --yes "mina-archive=$deb_version" \
  && rm -rf /var/lib/apt/lists/*
>>>>>>> 468260b9

ENTRYPOINT ["/usr/bin/dumb-init", "/entrypoint.sh"]<|MERGE_RESOLUTION|>--- conflicted
+++ resolved
@@ -37,16 +37,11 @@
 
 # archive-node package
 RUN echo "deb [trusted=yes] http://packages.o1test.net $deb_codename $deb_release" > /etc/apt/sources.list.d/o1.list \
-<<<<<<< HEAD
-  && apt-get -y update \
-  || sleep 10s && apt-get -y update \
-  || sleep 10s && apt-get -y update \
-  || sleep 10s && apt-get -y update \
-  && apt-get install -y "mina-archive=$deb_version"
-=======
   && apt-get update --quiet --yes \
-  && apt-get install --quiet --yes "mina-archive=$deb_version" \
+  || sleep 10s && apt-get --quiet --yes update \
+  || sleep 10s && apt-get --quiet --yes update \
+  || sleep 10s && apt-get --quiet --yes update \
+  && apt-get install --quiet --yes "mina-archive=$deb_version"
   && rm -rf /var/lib/apt/lists/*
->>>>>>> 468260b9
 
 ENTRYPOINT ["/usr/bin/dumb-init", "/entrypoint.sh"]