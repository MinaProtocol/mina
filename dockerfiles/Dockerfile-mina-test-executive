ARG image=debian:stretch-slim
FROM ${image}
# Run with `docker build --build-arg deb_version=<version>`
ARG deb_version
ARG deb_release=unstable
ARG deb_codename=stretch
<<<<<<< HEAD
ARG branch
=======
ARG MINA_BRANCH
>>>>>>> e0470822

ENV DEBIAN_FRONTEND noninteractive

# Dependencies
RUN apt-get update --quiet --yes \
  && apt-get upgrade --quiet --yes \
  && apt-get install --quiet --yes --no-install-recommends \
    apt-transport-https \
    ca-certificates \
    curl \
    dnsutils \
    dumb-init \
    gettext \
    gnupg2 \
    jq \
    libgmp10 \
    libgomp1 \
    libssl1.1 \
    libpq-dev \
    procps \
    python3 \
    tzdata \
    'libjemalloc.$' \
    git \
    wget \
    sudo \
    unzip \
  && rm -rf /var/lib/apt/lists/*


# --- Terraform tools
RUN wget -O- https://apt.releases.hashicorp.com/gpg | gpg --dearmor | sudo tee /usr/share/keyrings/hashicorp-archive-keyring.gpg \
    && gpg --no-default-keyring --keyring /usr/share/keyrings/hashicorp-archive-keyring.gpg --fingerprint \
    && echo "deb [signed-by=/usr/share/keyrings/hashicorp-archive-keyring.gpg] https://apt.releases.hashicorp.com $deb_codename main" | sudo tee /etc/apt/sources.list.d/hashicorp.list \
    && apt-get update --quiet --yes \
    && apt-get install --quiet --yes terraform \
    && rm -rf /var/lib/apt/lists/*


# Install google-cloud-sdk for GCLOUD_UPLOAD feature
RUN echo "deb [signed-by=/usr/share/keyrings/cloud.google.gpg] https://packages.cloud.google.com/apt cloud-sdk main" | tee -a /etc/apt/sources.list.d/google-cloud-sdk.list \
  && curl https://packages.cloud.google.com/apt/doc/apt-key.gpg | apt-key --keyring /usr/share/keyrings/cloud.google.gpg add - \
  && apt-get update --quiet --yes \
  && apt-get install --quiet --yes --no-install-recommends google-cloud-sdk kubectl google-cloud-sdk-gke-gcloud-auth-plugin \
  && rm -rf /var/lib/apt/lists/*

ENV USE_GKE_GCLOUD_AUTH_PLUGIN=True

# --- Helm tools
RUN curl https://baltocdn.com/helm/signing.asc | sudo apt-key add - \
    && echo "deb https://baltocdn.com/helm/stable/debian/ all main" | sudo tee /etc/apt/sources.list.d/helm-stable-debian.list \
    && sudo apt-get update -y \
    && sudo apt-get install -y helm

# Get yarn + nodejs
RUN curl -sL https://deb.nodesource.com/setup_lts.x | sudo -E bash - \
    && curl -sS https://dl.yarnpkg.com/debian/pubkey.gpg | sudo apt-key add - \
    && echo "deb https://dl.yarnpkg.com/debian/ stable main" | sudo tee /etc/apt/sources.list.d/yarn.list \
    && sudo apt-get update \
    && sudo apt-get install -y nodejs yarn

# Mina mina test executive package
RUN echo "Installing mina-test-executive onto image with version $deb_version from repo $deb_release $deb_codename " \
  && echo "deb [trusted=yes] http://packages.o1test.net $deb_codename $deb_release" > /etc/apt/sources.list.d/o1.list \
  && apt-get update --yes \
  && apt-get install --yes --allow-downgrades "mina-test-executive=$deb_version"

# Move to a non-root UID in the future (specifically 50000, as it is memorable and safely within the bounds of most systems)
# for now stick to root for compatibility
ARG UID=0

## Reset workdir, USER, and ${UID} for root-owned version
WORKDIR /root
USER 0

RUN git clone https://github.com/MinaProtocol/mina.git --branch $MINA_BRANCH --depth 1 \
  && cd ./mina

WORKDIR /root/mina

# these env vars need to be overriden when the image is `docker run`
#test vars
ENV test_name=""
ENV mina_image=""
ENV archive_image=""
ENV debug_bool=False
#environment configuration vars
ENV GCP_LOGIN_ACCT_USERNAME=""
ENV KUBE_CONFIG_PATH=/root/.kube/config
ENV GCLOUD_API_KEY=""
ENV GOOGLE_CLOUD_KEYFILE_JSON=""
ENV AWS_ACCESS_KEY_ID=""
ENV AWS_SECRET_ACCESS_KEY=""
ENV AWS_DEFAULT_REGION=us-west-2

ENTRYPOINT ["/usr/bin/dumb-init", "gcloud auth login --no-launch-browser $GCP_LOGIN_ACCT_USERNAME && \
gcloud config set project o1labs-192920 && \
gcloud container clusters get-credentials --region us-west1 mina-integration-west1 && \
kubectl config use-context gke_o1labs-192920_us-west1_mina-integration-west1 && \
gcloud auth activate-service-account automated-validation@o1labs-192920.iam.gserviceaccount.com --key-file=$GOOGLE_CLOUD_KEYFILE_JSON && \
mina-test-executive cloud $test_name --mina-image $mina_image --archive-image $archive_image $( if [[ $debug_bool ]] ; then echo --debug ; fi ) | tee test.log | mina-logproc -i inline -f '!(.level in ["Spam", "Debug"])'"]<|MERGE_RESOLUTION|>--- conflicted
+++ resolved
@@ -4,11 +4,7 @@
 ARG deb_version
 ARG deb_release=unstable
 ARG deb_codename=stretch
-<<<<<<< HEAD
-ARG branch
-=======
 ARG MINA_BRANCH
->>>>>>> e0470822
 
 ENV DEBIAN_FRONTEND noninteractive
 
