#################################################################################################
# The "production" Stage
# - sets up the final container with built binaries and a running postgresql archive node setup
#################################################################################################
FROM debian:bullseye-slim AS production

# Dependencies
<<<<<<< HEAD
# stretch-slim configures apt to not store any cache, so no need to rm it
# TODO: make sure this is the minimum runtime deps
RUN DEBIAN_FRONTEND=noninteractive apt-get -y update \
  && DEBIAN_FRONTEND=noninteractive apt -y install \
=======
RUN apt-get update --quiet --yes \
  && apt-get upgrade --quiet --yes \
  && apt-get install --quiet --yes --no-install-recommends \
>>>>>>> 4dcc7fa3
    apt-transport-https \
    ca-certificates \
    dnsutils \
    dumb-init \
    libffi7 \
    libgmp10 \
    libgomp1 \
    libprocps8 \
    libjemalloc2 \
    libssl1.1 \
    tzdata \
  && rm -rf /var/lib/apt/lists/*

# mina keypair package
<<<<<<< HEAD
RUN echo "deb [trusted=yes] http://packages.o1test.net stretch stable" > /etc/apt/sources.list.d/o1.list \
   && DEBIAN_FRONTEND=noninteractive apt-get update \
   && DEBIAN_FRONTEND=noninteractive apt-get install -y "mina-generate-keypair=1.3.1.2-25388a0"
=======
RUN echo "deb [trusted=yes] http://packages.o1test.net bullseye stable" > /etc/apt/sources.list.d/o1.list \
   && apt-get update --quiet --yes \
   && apt-get install --quiet --yes "mina-generate-keypair"
>>>>>>> 4dcc7fa3

WORKDIR /

ENTRYPOINT [ "mina-generate-keypair" ]<|MERGE_RESOLUTION|>--- conflicted
+++ resolved
@@ -5,16 +5,9 @@
 FROM debian:bullseye-slim AS production
 
 # Dependencies
-<<<<<<< HEAD
-# stretch-slim configures apt to not store any cache, so no need to rm it
-# TODO: make sure this is the minimum runtime deps
-RUN DEBIAN_FRONTEND=noninteractive apt-get -y update \
-  && DEBIAN_FRONTEND=noninteractive apt -y install \
-=======
-RUN apt-get update --quiet --yes \
-  && apt-get upgrade --quiet --yes \
-  && apt-get install --quiet --yes --no-install-recommends \
->>>>>>> 4dcc7fa3
+RUN DEBIAN_FRONTEND=noninteractive apt-get update --quiet --yes \
+  && DEBIAN_FRONTEND=noninteractive apt-get upgrade --quiet --yes \
+  && DEBIAN_FRONTEND=noninteractive apt-get install --quiet --yes --no-install-recommends \
     apt-transport-https \
     ca-certificates \
     dnsutils \
@@ -29,15 +22,9 @@
   && rm -rf /var/lib/apt/lists/*
 
 # mina keypair package
-<<<<<<< HEAD
-RUN echo "deb [trusted=yes] http://packages.o1test.net stretch stable" > /etc/apt/sources.list.d/o1.list \
-   && DEBIAN_FRONTEND=noninteractive apt-get update \
-   && DEBIAN_FRONTEND=noninteractive apt-get install -y "mina-generate-keypair=1.3.1.2-25388a0"
-=======
 RUN echo "deb [trusted=yes] http://packages.o1test.net bullseye stable" > /etc/apt/sources.list.d/o1.list \
    && apt-get update --quiet --yes \
    && apt-get install --quiet --yes "mina-generate-keypair"
->>>>>>> 4dcc7fa3
 
 WORKDIR /
 
