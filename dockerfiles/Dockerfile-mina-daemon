--- conflicted
+++ resolved
@@ -48,16 +48,11 @@
 # Install google-cloud-sdk for GCLOUD_UPLOAD feature
 RUN echo "deb [signed-by=/usr/share/keyrings/cloud.google.gpg] https://packages.cloud.google.com/apt cloud-sdk main" | tee -a /etc/apt/sources.list.d/google-cloud-sdk.list \
   && curl https://packages.cloud.google.com/apt/doc/apt-key.gpg | apt-key --keyring /usr/share/keyrings/cloud.google.gpg add - \
-<<<<<<< HEAD
-  && apt-get update \
-  && apt-get install -y google-cloud-sdk kubectl google-cloud-sdk-gke-gcloud-auth-plugin
+  && apt-get update --quiet --yes \
+  && apt-get install --quiet --yes --no-install-recommends google-cloud-sdk kubectl google-cloud-sdk-gke-gcloud-auth-plugin \
+  && rm -rf /var/lib/apt/lists/*
 
 ENV USE_GKE_GCLOUD_AUTH_PLUGIN=True
-=======
-  && apt-get update --quiet --yes \
-  && apt-get install --quiet --yes --no-install-recommends google-cloud-sdk kubectl \
-  && rm -rf /var/lib/apt/lists/*
->>>>>>> a30cc4b9
 
 # Mina daemon package
 # jemalloc is also installed automatically here to match the package dependencies for this $deb_codename
