--- conflicted
+++ resolved
@@ -46,13 +46,8 @@
 # Install google-cloud-sdk for GCLOUD_UPLOAD feature
 RUN echo "deb [signed-by=/usr/share/keyrings/cloud.google.gpg] https://packages.cloud.google.com/apt cloud-sdk main" | tee -a /etc/apt/sources.list.d/google-cloud-sdk.list \
   && curl https://packages.cloud.google.com/apt/doc/apt-key.gpg | apt-key --keyring /usr/share/keyrings/cloud.google.gpg add - \
-<<<<<<< HEAD
   && DEBIAN_FRONTEND=noninteractive apt-get update --quiet --yes \
-  && DEBIAN_FRONTEND=noninteractive apt-get install --quiet --yes --no-install-recommends google-cloud-sdk kubectl \
-=======
-  && apt-get update --quiet --yes \
-  && apt-get install --quiet --yes --no-install-recommends google-cloud-sdk kubectl google-cloud-sdk-gke-gcloud-auth-plugin \
->>>>>>> a2c68268
+  && DEBIAN_FRONTEND=noninteractive apt-get install --quiet --yes --no-install-recommends google-cloud-sdk kubectl google-cloud-sdk-gke-gcloud-auth-plugin \
   && rm -rf /var/lib/apt/lists/*
 
 ENV USE_GKE_GCLOUD_AUTH_PLUGIN=True
