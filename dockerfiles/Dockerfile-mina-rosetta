--- conflicted
+++ resolved
@@ -122,11 +122,7 @@
 RUN echo "Building image with version $deb_version from repo $deb_release $deb_codename for network $network" \
     && echo "deb [trusted=yes] ${deb_repo} $deb_codename $deb_release" > /etc/apt/sources.list.d/o1.list \
     && apt-get update --quiet --yes \
-<<<<<<< HEAD
-    && apt-get install --no-install-recommends --quiet --yes --allow-downgrades "mina-$network=$deb_version" "mina-rosetta-$network=$deb_version" "mina-archive-$network=$deb_version" "mina-zkapp-test-transaction=$deb_version" \
-=======
     && apt-get install --no-install-recommends --quiet --yes --allow-downgrades "${MINA_DEB}=$deb_version" "${MINA_ARCHIVE_DEB}=$deb_version" "${MINA_ROSETTA_DEB}=$deb_version" "mina-zkapp-test-transaction=$deb_version" \
->>>>>>> 15caeeec
     && rm -rf /var/lib/apt/lists/*
 
 # --- Set up postgres
