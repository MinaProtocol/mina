FROM ocaml/opam2:debian-9-ocaml-4.08

# if updated, also change in Dockerfile
ARG OCAML_VERSION=4.07.1

# location of repo used for pins and external package commits
ARG CODA_DIR=/coda

# location of external packages
ARG EXTERNAL_PKG_DIR=$CODA_DIR/src/external

# don't keep sources, to force reinstall of pinned packages from Coda sources
# and to keep Docker image reasonable size
ARG OPAMKEEPBUILDDIR=false
ARG OPAMREUSEBUILDDIR=false

# OS package dependencies
RUN sudo apt-get update && sudo apt-get install --yes \
    cmake \
    jq \
    libboost-dev \
    libboost-program-options-dev \
    libffi-dev \
    libgmp-dev \
    libgmp3-dev \
    libjemalloc-dev \
    libpq-dev \
    libprocps-dev \
    libsodium-dev \
    libssl-dev \
    lsb \
    m4 \
    pandoc \
    patchelf \
    python \
    perl \
    pkg-config \
    python-jinja2 \
    python-pip \
    rubygems \
    zlib1g-dev \
    libbz2-dev

RUN sudo pip install sexpdata awscli

RUN sudo gem install deb-s3

RUN VER="19.03.4" && \
    curl -L -o /tmp/docker-$VER.tgz https://download.docker.com/linux/static/stable/x86_64/docker-$VER.tgz && \
    tar -xz -C /tmp -f /tmp/docker-$VER.tgz && \
    sudo mv /tmp/docker/* /usr/bin

# Google Cloud tools
RUN export CLOUD_SDK_REPO="cloud-sdk-$(lsb_release -c -s)" && \
    echo "deb http://packages.cloud.google.com/apt $CLOUD_SDK_REPO main" | sudo tee -a /etc/apt/sources.list.d/google-cloud-sdk.list && \
    curl https://packages.cloud.google.com/apt/doc/apt-key.gpg | sudo apt-key add - && \
    sudo apt-get update -y && sudo apt-get install google-cloud-sdk -y

# Source copy of rocksdb
RUN sudo git clone https://github.com/facebook/rocksdb -b v5.17.2 /rocksdb
# This builds and installs just the static lib for us
RUN cd /rocksdb && sudo make static_lib PORTABLE=1 -j$(nproc) && sudo cp librocksdb.a /usr/local/lib/librocksdb_coda.a && sudo rm -rf /rocksdb && sudo strip -S /usr/local/lib/librocksdb_coda.a

# clone Coda repo to pin external package and save their commits
RUN sudo git clone https://github.com/CodaProtocol/coda $CODA_DIR

# use HTTPS git clone for submodules
RUN cd $CODA_DIR && sudo sed --in-place s+git@github.com:+https://github.com/+g .gitmodules

# init submodules for pinning
RUN cd $CODA_DIR && sudo git submodule update --init --recursive

# save submodule commits
RUN for pkg in async_kernel digestif graphql_ppx ocaml-extlib rpc_parallel ; do \
      # remove leading "-" indicating uninitialized
      cd $CODA_DIR && sudo bash -c "git submodule status src/external/$pkg | awk '{print \$1}' | sed s/-// > ~opam/opam-repository/$pkg.commit" ; \
    done

# save log commits for ocaml-sodium, coda_base58, which are not submodules
RUN for pkg in ocaml-sodium coda_base58 ; do \
      cd $CODA_DIR && sudo bash -c "git log --format=oneline -n 1 src/external/$pkg | awk '{print \$1}' > ~opam/opam-repository/$pkg.commit" ; \
    done

# OPAM dependencies
RUN git -C /home/opam/opam-repository pull
RUN opam update -y && opam upgrade -y

# install vanilla OCaml compiler
RUN opam switch create $OCAML_VERSION

# install, use spacetime OCaml compiler
RUN opam switch create $OCAML_VERSION+spacetime
RUN eval $(opam env)

# Install OPAM packages for spacetime compiler; use ulimited stack for camlp4 build
ADD /src/opam.export .
RUN ulimit -s unlimited && opam switch import opam.export

# Remove .git files for submodules
RUN for pkg in async_kernel digestif graphql_ppx ocaml-extlib rpc_parallel ; do \
      sudo rm -f $EXTERNAL_PKG_DIR/$pkg/.git ; \
    done

# Pin packages for spacetime compiler
RUN for pkg in ocaml-sodium rpc_parallel ocaml-extlib digestif async_kernel coda_base58 graphql_ppx ; do \
      cd $EXTERNAL_PKG_DIR/$pkg && opam pin -y add . ; \
    done

# use vanilla OCaml compiler
RUN opam switch $OCAML_VERSION
RUN eval $(opam env)

# Install OPAM packages for vanilla compiler
RUN opam switch import opam.export ; rm opam.export

# Pin packages for vanilla compiler
RUN for pkg in ocaml-sodium rpc_parallel ocaml-extlib digestif async_kernel coda_base58 graphql_ppx ; do \
      cd $EXTERNAL_PKG_DIR/$pkg && opam pin -y add . ; \
    done

<<<<<<< HEAD
# we used to delete the repo here
# we now leave it intact, in case updating OPAM in CI requires pinned package sources

# Get coda-kademlia from packages repo
RUN touch /tmp/foo
RUN sudo apt-get install --yes apt-transport-https ca-certificates && \
      echo "deb [trusted=yes] https://packages.o1test.net unstable main" | sudo tee -a /etc/apt/sources.list.d/coda.list && \
      sudo apt-get update && \
      sudo apt-get install --yes coda-discovery

=======
# Install nix

RUN sudo apt-get install gnupg2 && curl -o install-nix-2.3.2 https://nixos.org/nix/install && \
    curl -o install-nix-2.3.2.sig https://nixos.org/nix/install.sig && \
    gpg2 --recv-keys B541D55301270E0BCF15CA5D8170B4726D7198DE && \
    gpg2 --verify ./install-nix-2.3.2.sig && \
    sh ./install-nix-2.3.2

# repo no longer needed
RUN sudo rm -rf /coda

>>>>>>> 16b81256
# The Ocaml images are set to London time for reason. UTC makes reading the logs
# easier.
RUN sudo ln -sf /usr/share/zoneinfo/UTC /etc/localtime

# Unlimit stack for future shells that might use spacetime
RUN echo ulimit -s unlimited >> ~/.bashrc<|MERGE_RESOLUTION|>--- conflicted
+++ resolved
@@ -118,18 +118,6 @@
       cd $EXTERNAL_PKG_DIR/$pkg && opam pin -y add . ; \
     done
 
-<<<<<<< HEAD
-# we used to delete the repo here
-# we now leave it intact, in case updating OPAM in CI requires pinned package sources
-
-# Get coda-kademlia from packages repo
-RUN touch /tmp/foo
-RUN sudo apt-get install --yes apt-transport-https ca-certificates && \
-      echo "deb [trusted=yes] https://packages.o1test.net unstable main" | sudo tee -a /etc/apt/sources.list.d/coda.list && \
-      sudo apt-get update && \
-      sudo apt-get install --yes coda-discovery
-
-=======
 # Install nix
 
 RUN sudo apt-get install gnupg2 && curl -o install-nix-2.3.2 https://nixos.org/nix/install && \
@@ -138,10 +126,9 @@
     gpg2 --verify ./install-nix-2.3.2.sig && \
     sh ./install-nix-2.3.2
 
-# repo no longer needed
-RUN sudo rm -rf /coda
+# we used to delete the repo here
+# we now leave it intact, in case updating OPAM in CI requires pinned package sources
 
->>>>>>> 16b81256
 # The Ocaml images are set to London time for reason. UTC makes reading the logs
 # easier.
 RUN sudo ln -sf /usr/share/zoneinfo/UTC /etc/localtime
