--- conflicted
+++ resolved
@@ -15,29 +15,19 @@
   module V1 = struct
     (* Someday: It may well be worth using bitcoin's compact nbits for target values since
       targets are quite chunky *)
-<<<<<<< HEAD
-    type ('target, 'state_hash, 'ledger_builder_hash, 'ledger_hash, 'strength, 'length, 'time) t_ =
-=======
-    type ('target, 'state_hash, 'ledger_builder_hash, 'ledger_hash, 'strength, 'time, 'signer_public_key) t_ =
->>>>>>> ad45242f
+    type ('target, 'state_hash, 'ledger_builder_hash, 'ledger_hash, 'strength, 'length, 'time, 'signer_public_key) t_ =
       { next_difficulty: 'target
       ; previous_state_hash: 'state_hash
       ; ledger_builder_hash: 'ledger_builder_hash
       ; ledger_hash: 'ledger_hash
       ; strength: 'strength
-<<<<<<< HEAD
       ; length: 'length
-      ; timestamp: 'time }
+      ; timestamp: 'time
+      ; signer_public_key: 'signer_public_key
+      }
     [@@deriving bin_io, sexp, fields, eq]
 
-    type t = (Target.Stable.V1.t, State_hash.Stable.V1.t, Ledger_builder_hash.Stable.V1.t, Ledger_hash.Stable.V1.t, Strength.Stable.V1.t, Length.Stable.V1.t, Block_time.Stable.V1.t) t_
-=======
-      ; timestamp: 'time
-      ; signer_public_key: 'signer_public_key }
-    [@@deriving bin_io, sexp, fields, eq]
-
-    type t = (Target.Stable.V1.t, State_hash.Stable.V1.t, Ledger_builder_hash.Stable.V1.t, Ledger_hash.Stable.V1.t, Strength.Stable.V1.t, Block_time.Stable.V1.t, Public_key.Compressed.Stable.V1.t) t_
->>>>>>> ad45242f
+    type t = (Target.Stable.V1.t, State_hash.Stable.V1.t, Ledger_builder_hash.Stable.V1.t, Ledger_hash.Stable.V1.t, Strength.Stable.V1.t, Length.Stable.V1.t, Block_time.Stable.V1.t, Public_key.Compressed.Stable.V1.t) t_
     [@@deriving bin_io, sexp, eq]
   end
 end
@@ -57,17 +47,10 @@
 
 type value = t
 
-<<<<<<< HEAD
-let to_hlist { next_difficulty; previous_state_hash; ledger_builder_hash; ledger_hash; strength; length; timestamp } =
-  H_list.([ next_difficulty; previous_state_hash; ledger_builder_hash; ledger_hash; strength; length; timestamp ])
-let of_hlist : (unit, 'ta -> 'sh -> 'lbh -> 'lh -> 'st -> 'lth -> 'ti -> unit) H_list.t -> ('ta, 'sh, 'lbh, 'lh, 'st, 'lth, 'ti) t_ =
-  H_list.(fun [ next_difficulty; previous_state_hash; ledger_builder_hash; ledger_hash; strength; length; timestamp ] -> { next_difficulty; previous_state_hash; ledger_builder_hash; ledger_hash; strength; length; timestamp })
-=======
-let to_hlist { next_difficulty; previous_state_hash; ledger_builder_hash; ledger_hash; strength; timestamp; signer_public_key } =
-  H_list.([ next_difficulty; previous_state_hash; ledger_builder_hash; ledger_hash; strength; timestamp; signer_public_key ])
-let of_hlist : (unit, 'ta -> 'sh -> 'lbh -> 'lh -> 'st -> 'ti -> 'spk -> unit) H_list.t -> ('ta, 'sh, 'lbh, 'lh, 'st, 'ti, 'spk) t_ =
-  H_list.(fun [ next_difficulty; previous_state_hash; ledger_builder_hash; ledger_hash; strength; timestamp; signer_public_key ] -> { next_difficulty; previous_state_hash; ledger_builder_hash; ledger_hash; strength; timestamp; signer_public_key })
->>>>>>> ad45242f
+let to_hlist { next_difficulty; previous_state_hash; ledger_builder_hash; ledger_hash; strength; length; timestamp; signer_public_key } =
+  H_list.([ next_difficulty; previous_state_hash; ledger_builder_hash; ledger_hash; strength; length; timestamp; signer_public_key ])
+let of_hlist : (unit, 'ta -> 'sh -> 'lbh -> 'lh -> 'st -> 'lth -> 'ti -> 'spk -> unit) H_list.t -> ('ta, 'sh, 'lbh, 'lh, 'st, 'lth, 'ti, 'spk) t_ =
+  H_list.(fun [ next_difficulty; previous_state_hash; ledger_builder_hash; ledger_hash; strength; length; timestamp; signer_public_key ] -> { next_difficulty; previous_state_hash; ledger_builder_hash; ledger_hash; strength; length; timestamp; signer_public_key })
 
 let data_spec =
   let open Data_spec in
@@ -86,11 +69,7 @@
     ~var_to_hlist:to_hlist ~var_of_hlist:of_hlist
     ~value_to_hlist:to_hlist ~value_of_hlist:of_hlist
 
-<<<<<<< HEAD
-let to_bits ({ next_difficulty; previous_state_hash; ledger_builder_hash; ledger_hash; strength; length; timestamp } : var) =
-=======
-let to_bits ({ next_difficulty; previous_state_hash; ledger_builder_hash; ledger_hash; strength; timestamp; signer_public_key } : var) =
->>>>>>> ad45242f
+let to_bits ({ next_difficulty; previous_state_hash; ledger_builder_hash; ledger_hash; strength; length; timestamp; signer_public_key } : var) =
   let%map ledger_hash_bits = Ledger_hash.var_to_bits ledger_hash
   and previous_state_hash_bits = State_hash.var_to_bits previous_state_hash
   and ledger_builder_hash_bits = Ledger_builder_hash.var_to_bits ledger_builder_hash
@@ -105,27 +84,17 @@
   @ Block_time.Unpacked.var_to_bits timestamp
   @ signer_public_key_bits
 
-<<<<<<< HEAD
-let fold ({ next_difficulty; previous_state_hash; ledger_builder_hash; ledger_hash; strength; length; timestamp } : value) ~init ~f =
-=======
-let fold ({ next_difficulty; previous_state_hash; ledger_builder_hash; ledger_hash; strength; timestamp; signer_public_key } : value) ~init ~f =
->>>>>>> ad45242f
+let fold ({ next_difficulty; previous_state_hash; ledger_builder_hash; ledger_hash; strength; length; timestamp; signer_public_key } : value) ~init ~f =
   (Target.Bits.fold next_difficulty
   +> State_hash.fold previous_state_hash
   +> Ledger_builder_hash.fold ledger_builder_hash
   +> Ledger_hash.fold ledger_hash
   +> Strength.Bits.fold strength
-<<<<<<< HEAD
   +> Length.Bits.fold length
-  +> Block_time.Bits.fold timestamp) ~init ~f
-
-let to_bits_unchecked ({ next_difficulty; previous_state_hash; ledger_builder_hash; ledger_hash; strength; length; timestamp } : value) =
-=======
   +> Block_time.Bits.fold timestamp
   +> Public_key.Compressed.fold signer_public_key) ~init ~f
 
-let to_bits_unchecked ({ next_difficulty; previous_state_hash; ledger_builder_hash; ledger_hash; strength; timestamp; signer_public_key } : value) =
->>>>>>> ad45242f
+let to_bits_unchecked ({ next_difficulty; previous_state_hash; ledger_builder_hash; ledger_hash; strength; length; timestamp; signer_public_key } : value) =
   Target.Bits.to_bits next_difficulty
   @ State_hash.to_bits previous_state_hash
   @ Ledger_builder_hash.to_bits ledger_builder_hash
