open Core

module Stable = struct
  module V1 = struct
    type t = Snark_params.Tock.Field.t * Snark_params.Tock.Field.t
    [@@deriving sexp, eq, compare, hash, bin_io]
  end
end

include Stable.V1
open Snark_params.Tick

<<<<<<< HEAD
type var = Boolean.var list * Boolean.var list

let typ : (var, t) Typ.t =
  Schnorr.Signature.typ
=======
type var = Boolean.var list * Boolean.var list
>>>>>>> 06aa749f
<|MERGE_RESOLUTION|>--- conflicted
+++ resolved
@@ -10,11 +10,4 @@
 include Stable.V1
 open Snark_params.Tick
 
-<<<<<<< HEAD
-type var = Boolean.var list * Boolean.var list
-
-let typ : (var, t) Typ.t =
-  Schnorr.Signature.typ
-=======
-type var = Boolean.var list * Boolean.var list
->>>>>>> 06aa749f
+type var = Boolean.var list * Boolean.var list