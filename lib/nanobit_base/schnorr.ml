open Core_kernel
open Util
open Snark_params

module Message = struct
  module Scalar = Tick.Signature_curve.Scalar
  open Tick

  type t = Transaction_payload.t

  type var = Pedersen_hash.Section.t

  let var_of_payload payload =
    let open Let_syntax in
    let%bind bs = Transaction_payload.var_to_bits payload in
    Pedersen_hash.Section.extend Pedersen_hash.Section.empty bs
      ~start:Hash_prefix.length_in_bits

  let hash t ~nonce =
    let d =
      Pedersen.digest_fold Hash_prefix.signature
        (Transaction_payload.fold t +> List.fold nonce)
    in
<<<<<<< HEAD
    List.take (Field.unpack d) Scalar.length_in_bits |> Scalar.pack
=======
    Scalar.pack (Sha256_lib.Sha256.digest (Field.unpack d))
>>>>>>> 7962a41a

  let () = assert Insecure.signature_hash_function

  let hash_checked t ~nonce =
    let open Let_syntax in
    with_label __LOC__
      (let init =
         Pedersen_hash.Section.create ~acc:(`Value Hash_prefix.signature.acc)
           ~support:
             (Interval_union.of_interval (0, Hash_prefix.length_in_bits))
       in
       let%bind with_t = Pedersen_hash.Section.disjoint_union_exn init t in
       let%bind digest =
         let%map final =
           Pedersen_hash.Section.extend with_t nonce
             ~start:
               (Hash_prefix.length_in_bits + Transaction_payload.length_in_bits)
         in
         let d, _ =
           Pedersen_hash.Section.to_initial_segment_digest final
           |> Or_error.ok_exn
         in
         d
       in
<<<<<<< HEAD
       let%map bs = Pedersen_hash.Digest.choose_preimage digest in
       List.take bs Scalar.length_in_bits)
=======
       let%bind bs = Pedersen_hash.Digest.choose_preimage digest in
       Sha256_lib.Sha256.Checked.digest bs)
>>>>>>> 7962a41a
end

include Snarky.Signature.Schnorr (Tick) (Snark_params.Tick.Signature_curve)
          (Message)<|MERGE_RESOLUTION|>--- conflicted
+++ resolved
@@ -21,11 +21,7 @@
       Pedersen.digest_fold Hash_prefix.signature
         (Transaction_payload.fold t +> List.fold nonce)
     in
-<<<<<<< HEAD
-    List.take (Field.unpack d) Scalar.length_in_bits |> Scalar.pack
-=======
     Scalar.pack (Sha256_lib.Sha256.digest (Field.unpack d))
->>>>>>> 7962a41a
 
   let () = assert Insecure.signature_hash_function
 
@@ -50,13 +46,8 @@
          in
          d
        in
-<<<<<<< HEAD
-       let%map bs = Pedersen_hash.Digest.choose_preimage digest in
-       List.take bs Scalar.length_in_bits)
-=======
        let%bind bs = Pedersen_hash.Digest.choose_preimage digest in
        Sha256_lib.Sha256.Checked.digest bs)
->>>>>>> 7962a41a
 end
 
 include Snarky.Signature.Schnorr (Tick) (Snark_params.Tick.Signature_curve)
