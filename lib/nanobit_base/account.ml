open Core
open Snark_params
open Tick
open Let_syntax
open Currency

module Index = struct
  type t = int [@@deriving bin_io]

  module Vector = struct
    include Int
    let length = Snark_params.ledger_depth
    let empty = zero
    let get t i = (t lsr i) land 1 = 1
    let set v i b =
      if b
      then v lor (one lsl i)
      else v land (lnot (one lsl i))
  end

  include (Bits.Vector.Make(Vector) : Bits_intf.S with type t := t)
  include Bits.Snarkable.Small_bit_vector(Tick)(Vector)
end

module Nonce = Nonce.Make32(struct end)

module Stable = struct
  module V1 = struct
    type ('pk, 'amount, 'nonce) t_ =
      { public_key : 'pk
      ; balance : 'amount
      ; nonce : 'nonce
      }
    [@@deriving fields, sexp, bin_io, eq]

    type t = (Public_key.Compressed.Stable.V1.t, Balance.Stable.V1.t, Nonce.Stable.V1.t) t_
    [@@deriving sexp, bin_io, eq]
  end
end

include Stable.V1

type var = (Public_key.Compressed.var, Balance.var, Nonce.Unpacked.var) t_
type value = (Public_key.Compressed.t, Balance.t, Nonce.t) t_
[@@deriving sexp]

let empty_hash = Pedersen.hash_bigstring (Bigstring.of_string "nothing up my sleeve")

let typ : (var, value) Typ.t =
  let spec =
    Data_spec.(
      [ Public_key.Compressed.typ; Balance.typ; Nonce.Unpacked.typ ])
  in
  let of_hlist : 'a 'b 'c. (unit, 'a -> 'b -> 'c -> unit) H_list.t -> ('a, 'b, 'c) t_ =
    H_list.(fun [ public_key; balance; nonce ] -> { public_key; balance; nonce })
  in
  let to_hlist { public_key; balance; nonce } = H_list.([ public_key; balance; nonce ]) in
  Typ.of_hlistable spec
    ~var_to_hlist:to_hlist ~var_of_hlist:of_hlist
    ~value_to_hlist:to_hlist ~value_of_hlist:of_hlist

let var_to_bits { public_key; balance; nonce } =
  let%map public_key = Public_key.Compressed.var_to_bits public_key in
<<<<<<< HEAD
  let balance = (Balance.var_to_bits balance :> Boolean.var list) in
  public_key @ balance
=======
  let balance = Balance.var_to_bits balance in
  let nonce = Nonce.Unpacked.var_to_bits nonce in
  public_key @ balance @ nonce
>>>>>>> 625b5f4f

let fold_bits ({ public_key; balance; nonce } : t) =
  fun ~init ~f ->
    let init = Public_key.Compressed.fold public_key ~init ~f in
    let init = Balance.fold balance ~init ~f in
    Nonce.Bits.fold nonce ~init ~f

let hash t =
  var_to_bits t
  >>= hash_digest
<|MERGE_RESOLUTION|>--- conflicted
+++ resolved
@@ -61,14 +61,9 @@
 
 let var_to_bits { public_key; balance; nonce } =
   let%map public_key = Public_key.Compressed.var_to_bits public_key in
-<<<<<<< HEAD
   let balance = (Balance.var_to_bits balance :> Boolean.var list) in
-  public_key @ balance
-=======
-  let balance = Balance.var_to_bits balance in
   let nonce = Nonce.Unpacked.var_to_bits nonce in
   public_key @ balance @ nonce
->>>>>>> 625b5f4f
 
 let fold_bits ({ public_key; balance; nonce } : t) =
   fun ~init ~f ->
