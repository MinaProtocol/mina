<<<<<<< HEAD
open Core_kernel
=======
open Core
>>>>>>> 3b428181

type single = Public_key.Compressed.t * Currency.Fee.Stable.V1.t
[@@deriving bin_io, sexp, compare, eq]

type t = One of single | Two of single * single
[@@deriving bin_io, sexp, compare, eq]

let to_list = function One x -> [x] | Two (x, y) -> [x; y]

let of_single_list xs =
  let rec go acc = function
    | x1 :: x2 :: xs -> go (Two (x1, x2) :: acc) xs
    | [] -> acc
    | [x] -> One x :: acc
  in
  go [] xs

<<<<<<< HEAD
let fee_excess = function
  | One (_, fee) -> Ok fee
  | Two ((_, fee1), (_, fee2)) ->
    match Currency.Fee.add fee1 fee2 with
    | None -> Or_error.error_string "Fee_transfer.fee_excess: overflow"
    | Some res -> Ok res
=======
let to_list = function One x -> [x] | Two (x, y) -> [x; y]

let of_single_list xs =
  let rec go acc = function
    | x1 :: x2 :: xs -> go (Two (x1, x2) :: acc) xs
    | [] -> acc
    | [x] -> One x :: acc
  in
  go [] xs
>>>>>>> 3b428181
<|MERGE_RESOLUTION|>--- conflicted
+++ resolved
@@ -1,8 +1,4 @@
-<<<<<<< HEAD
-open Core_kernel
-=======
 open Core
->>>>>>> 3b428181
 
 type single = Public_key.Compressed.t * Currency.Fee.Stable.V1.t
 [@@deriving bin_io, sexp, compare, eq]
@@ -20,21 +16,9 @@
   in
   go [] xs
 
-<<<<<<< HEAD
 let fee_excess = function
   | One (_, fee) -> Ok fee
   | Two ((_, fee1), (_, fee2)) ->
     match Currency.Fee.add fee1 fee2 with
     | None -> Or_error.error_string "Fee_transfer.fee_excess: overflow"
-    | Some res -> Ok res
-=======
-let to_list = function One x -> [x] | Two (x, y) -> [x; y]
-
-let of_single_list xs =
-  let rec go acc = function
-    | x1 :: x2 :: xs -> go (Two (x1, x2) :: acc) xs
-    | [] -> acc
-    | [x] -> One x :: acc
-  in
-  go [] xs
->>>>>>> 3b428181
+    | Some res -> Ok res