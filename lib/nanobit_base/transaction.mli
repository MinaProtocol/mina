open Core
open Snark_params.Tick

module Payload : sig
  type ('pk, 'amount, 'fee, 'nonce) t_ =
<<<<<<< HEAD
    { receiver : 'pk
    ; amount   : 'amount
    ; fee      : 'fee
    ; nonce    : 'nonce
    }
=======
    {receiver: 'pk; amount: 'amount; fee: 'fee; nonce: 'nonce}
>>>>>>> dab62986
  [@@deriving bin_io, eq, sexp, hash]

  type t =
    ( Public_key.Compressed.t
    , Currency.Amount.t
    , Currency.Fee.t
<<<<<<< HEAD
    , Account.Nonce.t
    ) t_
=======
    , Account.Nonce.t )
    t_
>>>>>>> dab62986
  [@@deriving bin_io, eq, sexp, hash]

  module Stable : sig
    module V1 : sig
<<<<<<< HEAD
      type nonrec ('pk, 'amount, 'fee, 'nonce) t_ = ('pk, 'amount, 'fee, 'nonce) t_ =
        { receiver : 'pk
        ; amount   : 'amount
        ; fee      : 'fee
        ; nonce    : 'nonce
        }
=======
      type nonrec ('pk, 'amount, 'fee, 'nonce) t_ =
                                                   ( 'pk
                                                   , 'amount
                                                   , 'fee
                                                   , 'nonce )
                                                   t_ =
        {receiver: 'pk; amount: 'amount; fee: 'fee; nonce: 'nonce}
>>>>>>> dab62986
      [@@deriving bin_io, eq, sexp, hash]

      type t =
        ( Public_key.Compressed.Stable.V1.t
        , Currency.Amount.Stable.V1.t
        , Currency.Fee.Stable.V1.t
<<<<<<< HEAD
        , Account.Nonce.t
        ) t_
=======
        , Account.Nonce.t )
        t_
>>>>>>> dab62986
      [@@deriving bin_io, eq, sexp, hash]
    end
  end

  type var =
    ( Public_key.Compressed.var
    , Currency.Amount.var
    , Currency.Fee.var
    , Account.Nonce.Unpacked.var )
    t_

  val typ : (var, t) Typ.t

  val to_bits : t -> bool list

  val var_to_bits : var -> (Boolean.var list, _) Checked.t
end

type ('payload, 'pk, 'signature) t_ =
<<<<<<< HEAD
  { payload   : 'payload
  ; sender    : 'pk
  ; signature : 'signature
  }
=======
  {payload: 'payload; sender: 'pk; signature: 'signature}
>>>>>>> dab62986
[@@deriving bin_io, eq, sexp, hash]

type t = (Payload.t, Public_key.t, Signature.t) t_
[@@deriving bin_io, eq, sexp, hash]

module Stable : sig
  module V1 : sig
<<<<<<< HEAD
    type nonrec ('payload, 'pk, 'signature) t_ = ('payload, 'pk, 'signature) t_ =
      { payload   : 'payload
      ; sender    : 'pk
      ; signature : 'signature
      }
    [@@deriving bin_io, eq, sexp, hash]

    type t = (Payload.Stable.V1.t, Public_key.Stable.V1.t, Signature.Stable.V1.t) t_
=======
    type nonrec ('payload, 'pk, 'signature) t_ =
                                                ('payload, 'pk, 'signature) t_ =
      {payload: 'payload; sender: 'pk; signature: 'signature}
    [@@deriving bin_io, eq, sexp, hash]

    type t =
      (Payload.Stable.V1.t, Public_key.Stable.V1.t, Signature.Stable.V1.t) t_
>>>>>>> dab62986
    [@@deriving bin_io, eq, sexp, hash]

    val compare : seed:string -> t -> t -> int
  end
end

type var = (Payload.var, Public_key.var, Signature.var) t_

val typ : (var, t) Typ.t

(* Generate a single transaction between
 * $a, b \in keys$
 * for fee $\in [0,max_fee]$
 * and an amount $\in [1,max_amount]$
 *)

val gen :
     keys:Signature_keypair.t array
  -> max_amount:int
  -> max_fee:int
  -> t Quickcheck.Generator.t

module With_valid_signature : sig
<<<<<<< HEAD
  type nonrec t = private t
  [@@deriving sexp, eq, bin_io]
=======
  type nonrec t = private t [@@deriving sexp, eq, bin_io]

  val compare : seed:string -> t -> t -> int
>>>>>>> dab62986

  val compare : seed:string -> t -> t -> int
  val gen : keys:Signature_keypair.t array -> max_amount:int -> max_fee:int -> t Quickcheck.Generator.t
end

val sign : Signature_keypair.t -> Payload.t -> With_valid_signature.t

val check : t -> With_valid_signature.t option<|MERGE_RESOLUTION|>--- conflicted
+++ resolved
@@ -3,40 +3,19 @@
 
 module Payload : sig
   type ('pk, 'amount, 'fee, 'nonce) t_ =
-<<<<<<< HEAD
-    { receiver : 'pk
-    ; amount   : 'amount
-    ; fee      : 'fee
-    ; nonce    : 'nonce
-    }
-=======
     {receiver: 'pk; amount: 'amount; fee: 'fee; nonce: 'nonce}
->>>>>>> dab62986
   [@@deriving bin_io, eq, sexp, hash]
 
   type t =
     ( Public_key.Compressed.t
     , Currency.Amount.t
     , Currency.Fee.t
-<<<<<<< HEAD
-    , Account.Nonce.t
-    ) t_
-=======
     , Account.Nonce.t )
     t_
->>>>>>> dab62986
   [@@deriving bin_io, eq, sexp, hash]
 
   module Stable : sig
     module V1 : sig
-<<<<<<< HEAD
-      type nonrec ('pk, 'amount, 'fee, 'nonce) t_ = ('pk, 'amount, 'fee, 'nonce) t_ =
-        { receiver : 'pk
-        ; amount   : 'amount
-        ; fee      : 'fee
-        ; nonce    : 'nonce
-        }
-=======
       type nonrec ('pk, 'amount, 'fee, 'nonce) t_ =
                                                    ( 'pk
                                                    , 'amount
@@ -44,20 +23,14 @@
                                                    , 'nonce )
                                                    t_ =
         {receiver: 'pk; amount: 'amount; fee: 'fee; nonce: 'nonce}
->>>>>>> dab62986
       [@@deriving bin_io, eq, sexp, hash]
 
       type t =
         ( Public_key.Compressed.Stable.V1.t
         , Currency.Amount.Stable.V1.t
         , Currency.Fee.Stable.V1.t
-<<<<<<< HEAD
-        , Account.Nonce.t
-        ) t_
-=======
         , Account.Nonce.t )
         t_
->>>>>>> dab62986
       [@@deriving bin_io, eq, sexp, hash]
     end
   end
@@ -77,14 +50,7 @@
 end
 
 type ('payload, 'pk, 'signature) t_ =
-<<<<<<< HEAD
-  { payload   : 'payload
-  ; sender    : 'pk
-  ; signature : 'signature
-  }
-=======
   {payload: 'payload; sender: 'pk; signature: 'signature}
->>>>>>> dab62986
 [@@deriving bin_io, eq, sexp, hash]
 
 type t = (Payload.t, Public_key.t, Signature.t) t_
@@ -92,16 +58,6 @@
 
 module Stable : sig
   module V1 : sig
-<<<<<<< HEAD
-    type nonrec ('payload, 'pk, 'signature) t_ = ('payload, 'pk, 'signature) t_ =
-      { payload   : 'payload
-      ; sender    : 'pk
-      ; signature : 'signature
-      }
-    [@@deriving bin_io, eq, sexp, hash]
-
-    type t = (Payload.Stable.V1.t, Public_key.Stable.V1.t, Signature.Stable.V1.t) t_
-=======
     type nonrec ('payload, 'pk, 'signature) t_ =
                                                 ('payload, 'pk, 'signature) t_ =
       {payload: 'payload; sender: 'pk; signature: 'signature}
@@ -109,7 +65,6 @@
 
     type t =
       (Payload.Stable.V1.t, Public_key.Stable.V1.t, Signature.Stable.V1.t) t_
->>>>>>> dab62986
     [@@deriving bin_io, eq, sexp, hash]
 
     val compare : seed:string -> t -> t -> int
@@ -133,14 +88,9 @@
   -> t Quickcheck.Generator.t
 
 module With_valid_signature : sig
-<<<<<<< HEAD
-  type nonrec t = private t
-  [@@deriving sexp, eq, bin_io]
-=======
   type nonrec t = private t [@@deriving sexp, eq, bin_io]
 
   val compare : seed:string -> t -> t -> int
->>>>>>> dab62986
 
   val compare : seed:string -> t -> t -> int
   val gen : keys:Signature_keypair.t array -> max_amount:int -> max_fee:int -> t Quickcheck.Generator.t
