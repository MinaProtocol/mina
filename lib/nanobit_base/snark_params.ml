open Core_kernel

module Tick_curve = Snarky.Backends.Mnt4
module Tock_curve = Snarky.Backends.Mnt6

module Extend (Impl : Snarky.Snark_intf.S) = struct
  include Impl

  module Snarkable = struct
    module type S = sig
      type var
      type value
      val typ : (var, value) Typ.t
    end

    module Bits = struct
      module type Lossy = Bits_intf.Snarkable.Lossy
        with type ('a, 'b) typ := ('a, 'b) Typ.t
         and type ('a, 'b) checked := ('a, 'b) Checked.t
         and type boolean_var := Boolean.var

      module type Faithful = Bits_intf.Snarkable.Faithful
        with type ('a, 'b) typ := ('a, 'b) Typ.t
         and type ('a, 'b) checked := ('a, 'b) Checked.t
         and type boolean_var := Boolean.var
    end
  end
end

module Tock = struct
  module Tock0 = Extend(Snarky.Snark.Make(Tock_curve))
  include (Tock0 : module type of Tock0 with module Proof := Tock0.Proof)

  module Proof = struct
    include Tock0.Proof

    (* TODO: Do at compile time *)
    let dummy =
<<<<<<< HEAD
      let exposing = Data_spec.([ Typ.field ]) in
      let main x = assert_equal x x in
      let keypair = generate_keypair main ~exposing in
      prove (Keypair.pk keypair) exposing () main Field.one
=======
      lazy begin
        let exposing = Data_spec.([ Typ.field ]) in
        let main x = assert_equal x x in
        let keypair = generate_keypair main ~exposing in
        prove (Keypair.pk keypair) exposing () main Field.one
      end
>>>>>>> 52f8553b
  end
end

module Tick = struct
  module Tick0 = Extend(Snarky.Snark.Make(Tick_curve))

  include (Tick0 : module type of Tick0 with module Field := Tick0.Field)

  module Field = struct
    include Tick0.Field

    include Field_bin.Make(Tick0.Field)(Tick_curve.Bigint.R)

    module Bits = Bits.Make_field(Tick0.Field)(Tick0.Bigint)

    let rec compare_bitstring xs0 ys0 =
      match xs0, ys0 with
      | true :: xs, true :: ys | false :: xs, false :: ys -> compare_bitstring xs ys
      | false :: xs, true :: ys -> `LT
      | true :: xs, false :: ys -> `GT
      | [], [] -> `EQ
      | _ :: _, [] | [], _ :: _ -> failwith "compare_bitstrings: Different lengths"

    let () = 
      let main_size_proxy = List.rev (unpack (negate one)) in
      let other_size_proxy = List.rev Tock.Field.(unpack (negate one)) in
      assert (compare_bitstring main_size_proxy other_size_proxy = `LT)
  end

  module Pedersen = struct
    module Curve = struct
      (* someday: Compute this from the number inside of ocaml *)
      let bit_length = 262

      include Snarky.Curves.Edwards.Basic.Make(Field)(struct
          (*
  Curve params:
  d = 20
  cardinality = 475922286169261325753349249653048451545124878135421791758205297448378458996221426427165320
  2^3 * 5 * 7 * 399699743 * 4252498232415687930110553454452223399041429939925660931491171303058234989338533 *)

          let d = Field.of_int 20
          let cofactor = Bignum.Bigint.(of_int 8 * of_int 5 * of_int 7 * of_int 399699743)
          let order = Bignum.Bigint.of_string "4252498232415687930110553454452223399041429939925660931491171303058234989338533"

          let generator = 
            let f s = Tick_curve.Bigint.R.(to_field (of_decimal_string s)) in
            f "327139552581206216694048482879340715614392408122535065054918285794885302348678908604813232",
            f "269570906944652130755537879906638127626718348459103982395416666003851617088183934285066554"
        end)

      module Scalar (Impl : Snarky.Snark_intf.S) = struct
        (* Someday: Make more efficient *)
        open Impl
        type var = Boolean.var list
        type value = Bignum.Bigint.t

        let test_bit t i =
          Bignum.Bigint.(shift_right t i land one = one)

        let pack bs =
          let pack_char bs =
            Char.of_int_exn
              (List.foldi bs ~init:0
                  ~f:(fun i acc b -> if b then acc lor (1 lsl i) else acc))
          in
          String.of_char_list (List.map ~f:pack_char (List.chunks_of ~length:8 bs))
          |> Z.of_bits
          |> Bignum.Bigint.of_zarith_bigint

        let length = bit_length
        let typ : (var, value) Typ.t =
          Typ.(
            transport (list ~length Boolean.typ)
              ~there:(fun n -> List.init length ~f:(Z.testbit (Bignum.Bigint.to_zarith_bigint n)))
              ~back:pack)

        let assert_equal = Checked.Assert.equal_bitstrings
      end
    end

    module P = Pedersen.Make(Field)(Tick_curve.Bigint.R)(Curve)
    include (P : module type of P with module Digest := P.Digest)
    module Digest = struct
      include Hashable.Make(struct
        type t = bool list [@@deriving compare, hash, sexp]
      end)

      include P.Digest
      include Snarkable(Tick0)
    end

    let params =
      let f s =
        Tick_curve.Bigint.R.(to_field (of_decimal_string s))
      in
      Array.map Pedersen_params.t ~f:(fun (x, y) -> (f x, f y))

    let hash_bigstring x : Digest.t =
      let s = State.create params in
      State.update_bigstring s x
      |> State.digest
    ;;

    let zero_hash = hash_bigstring (Bigstring.create 0)
  end

  module Scalar = Pedersen.Curve.Scalar(Tick0)

  module Hash_curve =
    Snarky.Curves.Edwards.Extend
      (Tick0)
      (Scalar)
      (Pedersen.Curve)

  module Signature_curve = Hash_curve

  let%test "generator-order-match" =
    let open Hash_curve in
    equal
      (scale Params.generator Params.order)
      identity

  module Pedersen_hash = Snarky.Pedersen.Make(Tick0)(struct
      include Hash_curve
      let cond_add = Checked.cond_add
    end)

  let hash_digest x =
    let open Checked in
    Pedersen_hash.hash x
      ~params:Pedersen.params
      ~init:(0, Hash_curve.Checked.identity)
    >>| Pedersen_hash.digest

  module Util = Snark_util.Make(Tick0)

  module Schnorr = Snarky.Signature.Schnorr(Tick0)(Signature_curve)(struct
      (* TODO: This hash function is NOT secure *)
      let hash_checked bs =
        let open Checked.Let_syntax in
        with_label "Signature.hash_checked" begin
          let%map h = hash_digest bs >>= Pedersen.Digest.choose_preimage_var in
          List.take (Pedersen.Digest.Unpacked.var_to_bits h) Scalar.length
        end


      let hash bs =
        let s = Pedersen.(State.create params) in
        let s = Pedersen.State.update_fold s (List.fold bs) in
        Scalar.pack 
          (List.take (Field.unpack (Pedersen.State.digest s)) Scalar.length)
    end)
end

let ledger_depth = 3

(* Let n = Tick.Field.size_in_bits.
   Let k = n - 3.
   The reason k = n - 3 is as follows. Inside [meets_target], we compare
   a value against 2^k. 2^k requires k + 1 bits. The comparison then unpacks
   a (k + 1) + 1 bit number. This number cannot overflow so it is important that
   k + 1 + 1 < n. Thus k < n - 2.

   However, instead of using `Field.size_in_bits - 3` we choose `Field.size_in_bits - 8`
   to clamp the easiness. To something not-to-quick on a personal laptop from mid 2010s.
*)
let target_bit_length = Tick.Field.size_in_bits - 8<|MERGE_RESOLUTION|>--- conflicted
+++ resolved
@@ -36,19 +36,12 @@
 
     (* TODO: Do at compile time *)
     let dummy =
-<<<<<<< HEAD
-      let exposing = Data_spec.([ Typ.field ]) in
-      let main x = assert_equal x x in
-      let keypair = generate_keypair main ~exposing in
-      prove (Keypair.pk keypair) exposing () main Field.one
-=======
       lazy begin
         let exposing = Data_spec.([ Typ.field ]) in
         let main x = assert_equal x x in
         let keypair = generate_keypair main ~exposing in
         prove (Keypair.pk keypair) exposing () main Field.one
       end
->>>>>>> 52f8553b
   end
 end
 
