open Core
open Snark_params
open Tick
open Let_syntax
module Amount = Currency.Amount
module Fee = Currency.Fee

module Payload = struct
  module Stable = struct
    module V1 = struct
      type ('pk, 'amount, 'fee, 'nonce) t_ =
<<<<<<< HEAD
        { receiver : 'pk
        ; amount   : 'amount
        ; fee      : 'fee
        ; nonce    : 'nonce
        }
      [@@deriving bin_io, eq, sexp, hash]

      type t = (Public_key.Compressed.Stable.V1.t, Amount.Stable.V1.t, Fee.Stable.V1.t, Account.Nonce.Stable.V1.t) t_
=======
        {receiver: 'pk; amount: 'amount; fee: 'fee; nonce: 'nonce}
      [@@deriving bin_io, eq, sexp, hash]

      type t =
        ( Public_key.Compressed.Stable.V1.t
        , Amount.Stable.V1.t
        , Fee.Stable.V1.t
        , Account.Nonce.Stable.V1.t )
        t_
>>>>>>> dab62986
      [@@deriving bin_io, eq, sexp, hash]
    end
  end

  include Stable.V1

  type value = t

  type var =
    ( Public_key.Compressed.var
    , Amount.var
    , Fee.var
    , Account.Nonce.Unpacked.var )
    t_

  let typ : (var, t) Tick.Typ.t =
    let spec =
      let open Data_spec in
      [ Public_key.Compressed.typ
      ; Amount.typ
      ; Fee.typ
      ; Account.Nonce.Unpacked.typ ]
    in
    let of_hlist
          : 'a 'b 'c 'd.    (unit, 'a -> 'b -> 'c -> 'd -> unit) H_list.t
            -> ('a, 'b, 'c, 'd) t_ =
      let open H_list in
      fun [receiver; amount; fee; nonce] -> {receiver; amount; fee; nonce}
    in
    let to_hlist {receiver; amount; fee; nonce} =
      H_list.[receiver; amount; fee; nonce]
    in
    Typ.of_hlistable spec ~var_to_hlist:to_hlist ~var_of_hlist:of_hlist
      ~value_to_hlist:to_hlist ~value_of_hlist:of_hlist

  let var_to_bits {receiver; amount; fee; nonce} =
    with_label __LOC__
      (let%map receiver = Public_key.Compressed.var_to_bits receiver in
       let amount = (Amount.var_to_bits amount :> Boolean.var list) in
       let fee = (Fee.var_to_bits fee :> Boolean.var list) in
       let nonce = Account.Nonce.Unpacked.var_to_bits nonce in
       receiver @ amount @ fee @ nonce)

  let to_bits {receiver; amount; fee; nonce} =
    Public_key.Compressed.to_bits receiver
    @ Amount.to_bits amount @ Fee.to_bits fee
    @ Account.Nonce.Bits.to_bits nonce

  let%test_unit "to_bits" =
    let open Test_util in
    with_randomness 123456789 (fun () ->
        let length = Field.size_in_bits + 64 + 32 in
        test_equal typ
          (Typ.list ~length Boolean.typ)
          var_to_bits to_bits
          { receiver= {x= Field.random (); is_odd= Random.bool ()}
          ; amount= Amount.of_int (Random.int Int.max_value)
          ; fee= Fee.of_int (Random.int Int.max_value_30_bits)
          ; nonce= Account.Nonce.random () } )
end

module Stable = struct
  module V1 = struct
    type ('payload, 'pk, 'signature) t_ =
<<<<<<< HEAD
      { payload   : 'payload
      ; sender    : 'pk
      ; signature : 'signature
      }
    [@@deriving bin_io, eq, sexp, hash]

    type t = (Payload.Stable.V1.t, Public_key.Stable.V1.t, Signature.Stable.V1.t) t_
    [@@deriving bin_io, eq, sexp, hash]

    type with_seed = string * t
    [@@deriving hash]

    let compare ~seed (t : t) (t' : t) =
=======
      {payload: 'payload; sender: 'pk; signature: 'signature}
    [@@deriving bin_io, eq, sexp, hash]

    type t =
      (Payload.Stable.V1.t, Public_key.Stable.V1.t, Signature.Stable.V1.t) t_
    [@@deriving bin_io, eq, sexp, hash]

    type with_seed = string * t [@@deriving hash]

    let compare ~seed (t: t) (t': t) =
>>>>>>> dab62986
      let hash x = hash_with_seed (seed, x) in
      let fee_compare = Fee.compare t.payload.fee t'.payload.fee in
      if fee_compare <> 0 then fee_compare else hash t - hash t'
  end
end

include Stable.V1

type value = t

type var = (Payload.var, Public_key.var, Signature.var) t_

let sign (kp: Signature_keypair.t) (payload: Payload.t) : t =
  { payload
  ; sender= kp.public_key
  ; signature= Schnorr.sign kp.private_key (Payload.to_bits payload) }

let typ : (var, t) Tick.Typ.t =
  let spec = Data_spec.[Payload.typ; Public_key.typ; Signature.typ] in
  let of_hlist
        : 'a 'b 'c. (unit, 'a -> 'b -> 'c -> unit) H_list.t -> ('a, 'b, 'c) t_ =
    H_list.(fun [payload; sender; signature] -> {payload; sender; signature})
  in
  let to_hlist {payload; sender; signature} =
    H_list.[payload; sender; signature]
  in
  Typ.of_hlistable spec ~var_to_hlist:to_hlist ~var_of_hlist:of_hlist
    ~value_to_hlist:to_hlist ~value_of_hlist:of_hlist

let gen ~keys ~max_amount ~max_fee =
  let open Quickcheck.Generator in
  let open Quickcheck.Generator.Let_syntax in
  let%map sender_idx = Int.gen_incl 0 (Array.length keys - 1)
  and receiver_idx = Int.gen_incl 0 (Array.length keys - 1)
  and fee = Int.gen_incl 0 max_fee >>| Currency.Fee.of_int
  and amount = Int.gen_incl 1 max_amount >>| Currency.Amount.of_int in
  let sender = keys.(sender_idx) in
  let receiver = keys.(receiver_idx) in
  let payload : Payload.t =
    { receiver= Public_key.compress receiver.Signature_keypair.public_key
    ; fee
    ; amount
    ; nonce= Account.Nonce.zero }
  in
  sign sender payload

module With_valid_signature = struct
<<<<<<< HEAD
  type t = Stable.V1.t
  [@@deriving sexp, eq, bin_io]
=======
  type t = Stable.V1.t [@@deriving sexp, eq, bin_io]

  let compare = Stable.V1.compare
>>>>>>> dab62986

  let compare = Stable.V1.compare
  let gen = gen
end

let check_signature ({payload; sender; signature}: t) =
  Schnorr.verify signature sender (Payload.to_bits payload)

let check t = Option.some_if (check_signature t) t<|MERGE_RESOLUTION|>--- conflicted
+++ resolved
@@ -9,16 +9,6 @@
   module Stable = struct
     module V1 = struct
       type ('pk, 'amount, 'fee, 'nonce) t_ =
-<<<<<<< HEAD
-        { receiver : 'pk
-        ; amount   : 'amount
-        ; fee      : 'fee
-        ; nonce    : 'nonce
-        }
-      [@@deriving bin_io, eq, sexp, hash]
-
-      type t = (Public_key.Compressed.Stable.V1.t, Amount.Stable.V1.t, Fee.Stable.V1.t, Account.Nonce.Stable.V1.t) t_
-=======
         {receiver: 'pk; amount: 'amount; fee: 'fee; nonce: 'nonce}
       [@@deriving bin_io, eq, sexp, hash]
 
@@ -28,7 +18,6 @@
         , Fee.Stable.V1.t
         , Account.Nonce.Stable.V1.t )
         t_
->>>>>>> dab62986
       [@@deriving bin_io, eq, sexp, hash]
     end
   end
@@ -93,21 +82,6 @@
 module Stable = struct
   module V1 = struct
     type ('payload, 'pk, 'signature) t_ =
-<<<<<<< HEAD
-      { payload   : 'payload
-      ; sender    : 'pk
-      ; signature : 'signature
-      }
-    [@@deriving bin_io, eq, sexp, hash]
-
-    type t = (Payload.Stable.V1.t, Public_key.Stable.V1.t, Signature.Stable.V1.t) t_
-    [@@deriving bin_io, eq, sexp, hash]
-
-    type with_seed = string * t
-    [@@deriving hash]
-
-    let compare ~seed (t : t) (t' : t) =
-=======
       {payload: 'payload; sender: 'pk; signature: 'signature}
     [@@deriving bin_io, eq, sexp, hash]
 
@@ -118,7 +92,6 @@
     type with_seed = string * t [@@deriving hash]
 
     let compare ~seed (t: t) (t': t) =
->>>>>>> dab62986
       let hash x = hash_with_seed (seed, x) in
       let fee_compare = Fee.compare t.payload.fee t'.payload.fee in
       if fee_compare <> 0 then fee_compare else hash t - hash t'
@@ -166,14 +139,9 @@
   sign sender payload
 
 module With_valid_signature = struct
-<<<<<<< HEAD
-  type t = Stable.V1.t
-  [@@deriving sexp, eq, bin_io]
-=======
   type t = Stable.V1.t [@@deriving sexp, eq, bin_io]
 
   let compare = Stable.V1.compare
->>>>>>> dab62986
 
   let compare = Stable.V1.compare
   let gen = gen
