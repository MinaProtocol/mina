open Core
open Snark_params
open Tick
open Let_syntax
module Amount = Currency.Amount
module Fee = Currency.Fee

module Payload = struct
  module Stable = struct
    module V1 = struct
      type ('pk, 'amount, 'fee, 'nonce) t_ =
<<<<<<< HEAD
        { receiver : 'pk
        ; amount   : 'amount
        ; fee      : 'fee
        ; nonce    : 'nonce
        }
      [@@deriving bin_io, eq, sexp, hash]

      type t = (Public_key.Compressed.Stable.V1.t, Amount.Stable.V1.t, Fee.Stable.V1.t, Account.Nonce.Stable.V1.t) t_
      [@@deriving bin_io, eq, sexp, hash]
=======
        {receiver: 'pk; amount: 'amount; fee: 'fee; nonce: 'nonce}
      [@@deriving bin_io, eq, sexp, compare, hash]

      type t =
        ( Public_key.Compressed.Stable.V1.t
        , Amount.Stable.V1.t
        , Fee.Stable.V1.t
        , Account.Nonce.Stable.V1.t )
        t_
      [@@deriving bin_io, eq, sexp, compare, hash]
>>>>>>> 71788362
    end
  end

  include Stable.V1

  type value = t

  type var =
    ( Public_key.Compressed.var
    , Amount.var
    , Fee.var
    , Account.Nonce.Unpacked.var )
    t_

  let typ : (var, t) Tick.Typ.t =
    let spec =
      let open Data_spec in
      [ Public_key.Compressed.typ
      ; Amount.typ
      ; Fee.typ
      ; Account.Nonce.Unpacked.typ ]
    in
    let of_hlist
          : 'a 'b 'c 'd.    (unit, 'a -> 'b -> 'c -> 'd -> unit) H_list.t
            -> ('a, 'b, 'c, 'd) t_ =
      let open H_list in
      fun [receiver; amount; fee; nonce] -> {receiver; amount; fee; nonce}
    in
    let to_hlist {receiver; amount; fee; nonce} =
      H_list.[receiver; amount; fee; nonce]
    in
    Typ.of_hlistable spec ~var_to_hlist:to_hlist ~var_of_hlist:of_hlist
      ~value_to_hlist:to_hlist ~value_of_hlist:of_hlist

  let var_to_bits {receiver; amount; fee; nonce} =
    with_label __LOC__
      (let%map receiver = Public_key.Compressed.var_to_bits receiver in
       let amount = (Amount.var_to_bits amount :> Boolean.var list) in
       let fee = (Fee.var_to_bits fee :> Boolean.var list) in
       let nonce = Account.Nonce.Unpacked.var_to_bits nonce in
       receiver @ amount @ fee @ nonce)

  let to_bits {receiver; amount; fee; nonce} =
    Public_key.Compressed.to_bits receiver
    @ Amount.to_bits amount @ Fee.to_bits fee
    @ Account.Nonce.Bits.to_bits nonce

  let%test_unit "to_bits" =
    let open Test_util in
    with_randomness 123456789 (fun () ->
        let length = Field.size_in_bits + 64 + 32 in
        test_equal typ
          (Typ.list ~length Boolean.typ)
          var_to_bits to_bits
          { receiver= {x= Field.random (); is_odd= Random.bool ()}
          ; amount= Amount.of_int (Random.int Int.max_value)
          ; fee= Fee.of_int (Random.int Int.max_value_30_bits)
          ; nonce= Account.Nonce.random () } )
end

module Stable = struct
  module V1 = struct
    type ('payload, 'pk, 'signature) t_ =
<<<<<<< HEAD
      { payload   : 'payload
      ; sender    : 'pk
      ; signature : 'signature
      }
    [@@deriving bin_io, eq, sexp, hash]

    type t = (Payload.Stable.V1.t, Public_key.Stable.V1.t, Signature.Stable.V1.t) t_
    [@@deriving bin_io, eq, sexp, hash]

    type with_seed = string * t
    [@@deriving hash]

    let compare ~seed (t : t) (t' : t) =
      let hash x = hash_with_seed (seed, x) in
      let fee_compare = Fee.compare t.payload.fee t'.payload.fee in
      if fee_compare <> 0 then fee_compare else hash t - hash t'
=======
      {payload: 'payload; sender: 'pk; signature: 'signature}
    [@@deriving bin_io, eq, sexp, compare, hash]

    type t =
      (Payload.Stable.V1.t, Public_key.Stable.V1.t, Signature.Stable.V1.t) t_
    [@@deriving bin_io, eq, sexp, compare, hash]

    let compare (t: t) (t': t) =
      let fee_compare = Fee.compare t.payload.fee t'.payload.fee in
      match fee_compare with 0 -> compare t t' | _ -> fee_compare
>>>>>>> 71788362
  end
end

include Stable.V1

type value = t

type var = (Payload.var, Public_key.var, Signature.var) t_

let sign (kp: Signature_keypair.t) (payload: Payload.t) : t =
  { payload
  ; sender= kp.public_key
  ; signature= Schnorr.sign kp.private_key (Payload.to_bits payload) }

let typ : (var, t) Tick.Typ.t =
  let spec = Data_spec.[Payload.typ; Public_key.typ; Signature.typ] in
  let of_hlist
        : 'a 'b 'c. (unit, 'a -> 'b -> 'c -> unit) H_list.t -> ('a, 'b, 'c) t_ =
    H_list.(fun [payload; sender; signature] -> {payload; sender; signature})
  in
  let to_hlist {payload; sender; signature} =
    H_list.[payload; sender; signature]
  in
  Typ.of_hlistable spec ~var_to_hlist:to_hlist ~var_of_hlist:of_hlist
    ~value_to_hlist:to_hlist ~value_of_hlist:of_hlist

let gen ~keys ~max_amount ~max_fee =
  let open Quickcheck.Generator in
  let open Quickcheck.Generator.Let_syntax in
  let%map sender_idx = Int.gen_incl 0 (Array.length keys - 1)
  and receiver_idx = Int.gen_incl 0 (Array.length keys - 1)
  and fee = Int.gen_incl 0 max_fee >>| Currency.Fee.of_int
  and amount = Int.gen_incl 1 max_amount >>| Currency.Amount.of_int in
  let sender = keys.(sender_idx) in
  let receiver = keys.(receiver_idx) in
  let payload : Payload.t =
    { receiver= Public_key.compress receiver.Signature_keypair.public_key
    ; fee
    ; amount
    ; nonce= Account.Nonce.zero }
  in
  sign sender payload

module With_valid_signature = struct
<<<<<<< HEAD
  type t = Stable.V1.t
  [@@deriving sexp, eq, bin_io]
=======
  type t = Stable.V1.t [@@deriving sexp, eq, bin_io, compare]
>>>>>>> 71788362

  let compare = Stable.V1.compare
  let gen = gen
end

let check_signature ({payload; sender; signature}: t) =
  Schnorr.verify signature sender (Payload.to_bits payload)

let check t = Option.some_if (check_signature t) t<|MERGE_RESOLUTION|>--- conflicted
+++ resolved
@@ -9,19 +9,8 @@
   module Stable = struct
     module V1 = struct
       type ('pk, 'amount, 'fee, 'nonce) t_ =
-<<<<<<< HEAD
-        { receiver : 'pk
-        ; amount   : 'amount
-        ; fee      : 'fee
-        ; nonce    : 'nonce
-        }
+        {receiver: 'pk; amount: 'amount; fee: 'fee; nonce: 'nonce}
       [@@deriving bin_io, eq, sexp, hash]
-
-      type t = (Public_key.Compressed.Stable.V1.t, Amount.Stable.V1.t, Fee.Stable.V1.t, Account.Nonce.Stable.V1.t) t_
-      [@@deriving bin_io, eq, sexp, hash]
-=======
-        {receiver: 'pk; amount: 'amount; fee: 'fee; nonce: 'nonce}
-      [@@deriving bin_io, eq, sexp, compare, hash]
 
       type t =
         ( Public_key.Compressed.Stable.V1.t
@@ -29,8 +18,8 @@
         , Fee.Stable.V1.t
         , Account.Nonce.Stable.V1.t )
         t_
-      [@@deriving bin_io, eq, sexp, compare, hash]
->>>>>>> 71788362
+      [@@deriving bin_io, eq, sexp, hash]
+
     end
   end
 
@@ -94,14 +83,11 @@
 module Stable = struct
   module V1 = struct
     type ('payload, 'pk, 'signature) t_ =
-<<<<<<< HEAD
-      { payload   : 'payload
-      ; sender    : 'pk
-      ; signature : 'signature
-      }
+      {payload: 'payload; sender: 'pk; signature: 'signature}
     [@@deriving bin_io, eq, sexp, hash]
 
-    type t = (Payload.Stable.V1.t, Public_key.Stable.V1.t, Signature.Stable.V1.t) t_
+    type t =
+      (Payload.Stable.V1.t, Public_key.Stable.V1.t, Signature.Stable.V1.t) t_
     [@@deriving bin_io, eq, sexp, hash]
 
     type with_seed = string * t
@@ -111,18 +97,6 @@
       let hash x = hash_with_seed (seed, x) in
       let fee_compare = Fee.compare t.payload.fee t'.payload.fee in
       if fee_compare <> 0 then fee_compare else hash t - hash t'
-=======
-      {payload: 'payload; sender: 'pk; signature: 'signature}
-    [@@deriving bin_io, eq, sexp, compare, hash]
-
-    type t =
-      (Payload.Stable.V1.t, Public_key.Stable.V1.t, Signature.Stable.V1.t) t_
-    [@@deriving bin_io, eq, sexp, compare, hash]
-
-    let compare (t: t) (t': t) =
-      let fee_compare = Fee.compare t.payload.fee t'.payload.fee in
-      match fee_compare with 0 -> compare t t' | _ -> fee_compare
->>>>>>> 71788362
   end
 end
 
@@ -167,12 +141,7 @@
   sign sender payload
 
 module With_valid_signature = struct
-<<<<<<< HEAD
-  type t = Stable.V1.t
-  [@@deriving sexp, eq, bin_io]
-=======
-  type t = Stable.V1.t [@@deriving sexp, eq, bin_io, compare]
->>>>>>> 71788362
+  type t = Stable.V1.t [@@deriving sexp, eq, bin_io]
 
   let compare = Stable.V1.compare
   let gen = gen
