open Core
open Snark_params
open Tick
open Let_syntax
<<<<<<< HEAD

module Amount = Currency.Amount
module Fee = Currency.Fee
=======
open Currency
>>>>>>> cb0269c7

module Payload = struct
  type ('pk, 'amount, 'fee) t_ =
    { receiver : 'pk
    ; amount   : 'amount
    ; fee      : 'fee
    }
  [@@deriving bin_io, sexp, compare, hash]

  module Stable = struct
    module V1 = struct
      type t = (Public_key.Compressed.Stable.V1.t, Amount.Stable.V1.t, Fee.Stable.V1.t) t_
      [@@deriving bin_io, sexp, compare, hash]
    end
  end

  include Stable.V1

  type value = t
  type var = (Public_key.Compressed.var, Amount.var, Fee.var) t_
  let typ : (var, t) Tick.Typ.t =
    let spec =
      Data_spec.(
        [ Public_key.Compressed.typ; Amount.typ; Fee.typ ])
    in
    let of_hlist : 'a 'b 'c. (unit, 'a -> 'b -> 'c -> unit) H_list.t -> ('a, 'b, 'c) t_ =
      H_list.(fun [ receiver; amount; fee ] -> { receiver; amount; fee })
    in
    let to_hlist { receiver; amount; fee } = H_list.([ receiver; amount; fee ]) in
    Typ.of_hlistable spec
      ~var_to_hlist:to_hlist ~var_of_hlist:of_hlist
      ~value_to_hlist:to_hlist ~value_of_hlist:of_hlist

  let var_to_bits { receiver; amount; fee } =
    with_label "Transaction.Payload.var_to_bits" begin
      let%map receiver = Public_key.Compressed.var_to_bits receiver in
      let amount = Amount.var_to_bits amount in
      let fee = Fee.var_to_bits fee in
      receiver @ amount @ fee
    end

  let to_bits { receiver; amount; fee } =
    Public_key.Compressed.to_bits receiver
    @ Amount.to_bits amount
    @ Fee.to_bits fee

  let%test_unit "to_bits" =
    let open Test_util in
    with_randomness 123456789 (fun () ->
      let length = Field.size_in_bits + 64 + 32 in
      test_equal typ (Typ.list ~length Boolean.typ) var_to_bits to_bits
        { receiver = { x = Field.random (); is_odd = Random.bool () }
        ; amount = Amount.of_int (Random.int Int.max_value)
<<<<<<< HEAD
        ; fee = Fee.of_int (Random.int Int.max_value_30_bits)
=======
        ; fee = Fee.of_int (Random.int Int32.(to_int_exn max_value))
>>>>>>> cb0269c7
        })
end

module Stable = struct
  module V1 = struct
    type ('payload, 'pk, 'signature) t_ =
      { payload   : 'payload
      ; sender    : 'pk
      ; signature : 'signature
      }
    [@@deriving bin_io, sexp, compare, hash]

    type t = (Payload.Stable.V1.t, Public_key.Stable.V1.t, Signature.Stable.V1.t) t_
    [@@deriving bin_io, sexp, compare, hash]
  end
end

include Stable.V1

<<<<<<< HEAD
type value = t
type var = (Payload.var, Public_key.var, Signature.var) t_

let check_signature ({ payload; sender; signature } : t) =
  Tick.Schnorr.verify signature sender (Payload.to_bits payload)
=======
type t = (Payload.t, Public_key.t, Signature.t) t_
type value = t
type var = (Payload.var, Public_key.var, Signature.var) t_
>>>>>>> cb0269c7

let sign (kp : Signature_keypair.t) (payload : Payload.t): t =
  { payload
  ; sender = kp.public_key
  ; signature = Schnorr.sign kp.private_key (Payload.to_bits payload)
  }

let typ : (var, t) Tick.Typ.t =
  let spec =
    Data_spec.(
      [ Payload.typ; Public_key.typ; Signature.typ ])
  in
  let of_hlist : 'a 'b 'c. (unit, 'a -> 'b -> 'c -> unit) H_list.t -> ('a, 'b, 'c) t_ =
    H_list.(fun [ payload; sender; signature ] -> { payload; sender; signature })
  in
  let to_hlist { payload; sender; signature } = H_list.([ payload; sender; signature ]) in
  Typ.of_hlistable spec
    ~var_to_hlist:to_hlist ~var_of_hlist:of_hlist
    ~value_to_hlist:to_hlist ~value_of_hlist:of_hlist<|MERGE_RESOLUTION|>--- conflicted
+++ resolved
@@ -2,13 +2,7 @@
 open Snark_params
 open Tick
 open Let_syntax
-<<<<<<< HEAD
-
-module Amount = Currency.Amount
-module Fee = Currency.Fee
-=======
 open Currency
->>>>>>> cb0269c7
 
 module Payload = struct
   type ('pk, 'amount, 'fee) t_ =
@@ -62,11 +56,7 @@
       test_equal typ (Typ.list ~length Boolean.typ) var_to_bits to_bits
         { receiver = { x = Field.random (); is_odd = Random.bool () }
         ; amount = Amount.of_int (Random.int Int.max_value)
-<<<<<<< HEAD
-        ; fee = Fee.of_int (Random.int Int.max_value_30_bits)
-=======
         ; fee = Fee.of_int (Random.int Int32.(to_int_exn max_value))
->>>>>>> cb0269c7
         })
 end
 
@@ -86,17 +76,11 @@
 
 include Stable.V1
 
-<<<<<<< HEAD
 type value = t
 type var = (Payload.var, Public_key.var, Signature.var) t_
 
 let check_signature ({ payload; sender; signature } : t) =
   Tick.Schnorr.verify signature sender (Payload.to_bits payload)
-=======
-type t = (Payload.t, Public_key.t, Signature.t) t_
-type value = t
-type var = (Payload.var, Public_key.var, Signature.var) t_
->>>>>>> cb0269c7
 
 let sign (kp : Signature_keypair.t) (payload : Payload.t): t =
   { payload
