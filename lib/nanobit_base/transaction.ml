--- conflicted
+++ resolved
@@ -45,16 +45,10 @@
   let var_to_bits { receiver; amount; fee; nonce } =
     with_label __LOC__ begin
       let%map receiver = Public_key.Compressed.var_to_bits receiver in
-<<<<<<< HEAD
       let amount = (Amount.var_to_bits amount :> Boolean.var list) in
       let fee = (Fee.var_to_bits fee :> Boolean.var list) in
-      receiver @ amount @ fee
-=======
-      let amount = Amount.var_to_bits amount in
-      let fee = Fee.var_to_bits fee in
       let nonce = Account.Nonce.Unpacked.var_to_bits nonce in
       receiver @ amount @ fee @ nonce
->>>>>>> 625b5f4f
     end
 
   let to_bits { receiver; amount; fee; nonce } =
