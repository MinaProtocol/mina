open Core
open Snark_params
open Tick
open Let_syntax

module type Basic = sig
  type t
  [@@deriving sexp, compare, eq, hash]

  module Stable : sig
    module V1 : sig
      type nonrec t = t
      [@@deriving bin_io, sexp, compare, eq, hash]
    end
  end

  include Bits_intf.S with type t := t

  val length : int

  val zero : t

  val of_string : string -> t
  val to_string : t -> string

  type var
  val typ : (var, t) Typ.t

  val of_int : int -> t

  val var_of_t : t -> var

  val var_to_bits : var -> Boolean.var Bitstring.Lsb_first.t
end

module type Arithmetic_intf = sig
  type t
  val add : t -> t -> t option
  val sub : t -> t -> t option
  val (+) : t -> t -> t option
  val (-) : t -> t -> t option
end

module type Checked_arithmetic_intf = sig
  type var
  val add : var -> var -> (var, _) Checked.t
  val sub : var -> var -> (var, _) Checked.t
  val (+) : var -> var -> (var, _) Checked.t
  val (-) : var -> var -> (var, _) Checked.t
end

module type S = sig
  include Basic
  include Arithmetic_intf with type t := t
  module Checked : Checked_arithmetic_intf with type var := var
end

module Make
<<<<<<< HEAD
    (Unsigned : Unsigned.S)
    (Signed : sig type t [@@deriving bin_io] end)
    (M : sig
       val to_signed : Unsigned.t -> Signed.t
       val of_signed : Signed.t -> Unsigned.t
       val length : int
     end)
  : sig
    include S with type t = Unsigned.t

    val var_of_bits
      : Boolean.var Bitstring.Lsb_first.t -> var

    val unpack_var : Cvar.t -> (var, _) Tick.Checked.t

    val pack_var : var -> Cvar.t
  end
=======
    (Unsigned : Unsigned_extended.S)
    (M : sig val length : int end)
    : S with type t = Unsigned.t
>>>>>>> 625b5f4f
= struct

  let length = M.length

  module Stable = struct
    module V1 = struct
      module T = struct
        type t = Unsigned.t
        [@@deriving bin_io, sexp, eq, compare, hash]
      end
      include T
      include Hashable.Make(T)
    end
  end

  include Stable.V1

  let of_int = Unsigned.of_int
  let of_string = Unsigned.of_string
  let to_string = Unsigned.to_string

  module Vector = struct
    include M
    include Unsigned
    let empty = zero
    let get t i = Infix.((t lsr i) land one = one)
    let set v i b =
      if b
      then Infix.(v lor (one lsl i))
      else Infix.(v land (lognot (one lsl i)))
  end

  include (Bits.Vector.Make(Vector) : Bits_intf.S with type t := t)

  include Bits.Snarkable.Small_bit_vector(Tick)(Vector)

  include Unpacked

  let var_to_bits t = Bitstring.Lsb_first.of_list (var_to_bits t)

  let var_of_bits (bits : Boolean.var Bitstring.Lsb_first.t) : var =
    let bits = (bits :> Boolean.var list) in
    let n = List.length bits in
    assert (n <= M.length);
    let padding = M.length - n in
    bits @ List.init padding ~f:(fun _ -> Boolean.false_)

  let zero = Unsigned.zero

  let sub x y =
    if compare x y < 0
    then None
    else Some (Unsigned.sub x y)

  let add x y =
    let z = Unsigned.add x y in
    if compare z x < 0
    then None
    else Some z

  let (+) = add
  let (-) = sub

  let var_of_t t =
    List.init (M.length) (fun i -> Boolean.var_of_value (Vector.get t i))

  module Checked = struct
    (* Unpacking protects against underflow *)
    let sub (x : Unpacked.var) (y : Unpacked.var) =
      unpack_var (Cvar.sub (pack_var x) (pack_var y))

    (* Unpacking protects against overflow *)
    let add (x : Unpacked.var) (y : Unpacked.var) =
      unpack_var (Cvar.add (pack_var x) (pack_var y))

    let (-) = sub
    let (+) = add

    let%test_module "currency_test" = (module struct
      let check c =
        let ((), (), passed) =
          run_and_check (Checked.map c ~f:(fun _ -> As_prover.return ())) ()
        in
        passed

      let expect_failure err c = (if check c then failwith err)
      let expect_success err c = (if not (check c) then failwith err)

      let to_bigint x =
        Bignum.Bigint.of_string (Unsigned.to_string x)

      let of_bigint x =
        Unsigned.of_string (Bignum.Bigint.to_string x)

      let gen_incl x y =
        Quickcheck.Generator.map ~f:of_bigint
          (Bignum.Bigint.gen_incl (to_bigint x) (to_bigint y))

      let%test_unit "subtraction_completeness" =
        let generator =
          let open Quickcheck.Generator.Let_syntax in
          let%bind x = gen_incl Unsigned.zero Unsigned.max_int in
          let%map y = gen_incl Unsigned.zero x in
          (x, y)
        in
        Quickcheck.test generator ~f:(fun (lo, hi) ->
          expect_success
            (sprintf !"subtraction: lo=%{Unsigned} hi=%{Unsigned}" lo hi)
            (var_of_t lo - var_of_t hi))

      let%test_unit "subtraction_soundness" =
        let generator =
          let open Quickcheck.Generator.Let_syntax in
          let%bind x = gen_incl Unsigned.zero Unsigned.(sub max_int one) in
          let%map y = gen_incl Unsigned.(add x one) Unsigned.max_int in
          (x, y)
        in
        Quickcheck.test generator ~f:(fun (lo, hi) ->
          expect_failure
            (sprintf !"underflow: lo=%{Unsigned} hi=%{Unsigned}" lo hi)
            (var_of_t lo - var_of_t hi))

      let%test_unit "addition_completeness" =
        let generator =
          let open Quickcheck.Generator.Let_syntax in
          let%bind x = gen_incl Unsigned.zero Unsigned.max_int in
          let%map y = gen_incl Unsigned.zero Unsigned.(sub max_int x) in
          (x, y)
        in
        Quickcheck.test generator ~f:(fun (x, y) ->
          expect_success
            (sprintf !"overflow: x=%{Unsigned} y=%{Unsigned}" x y)
            (var_of_t x + var_of_t y))

      let%test_unit "addition_soundness" =
        let generator =
          let open Quickcheck.Generator.Let_syntax in
          let%bind x = gen_incl Unsigned.one Unsigned.max_int in
          let%map y = gen_incl Unsigned.(add (sub max_int x) one) Unsigned.max_int in
          (x, y)
        in
        Quickcheck.test generator ~f:(fun (x, y) ->
          expect_failure
            (sprintf !"overflow: x=%{Unsigned} y=%{Unsigned}" x y)
            (var_of_t x + var_of_t y))
    end)
  end
end

<<<<<<< HEAD
module Fee = Make(Unsigned.UInt32)(Int32)(struct
    let length = 32
    let to_signed = Unsigned.UInt32.to_int32
    let of_signed = Unsigned.UInt32.of_int32
  end)
=======
module Amount = Make(Unsigned_extended.UInt64)(struct let length = 64 end)

module Fee = Make(Unsigned_extended.UInt32)(struct let length = 32 end)
>>>>>>> 625b5f4f

module Amount = struct
  module T = Make(Unsigned.UInt64)(Int64)(struct
    let length = 64
    let to_signed = Unsigned.UInt64.to_int64
    let of_signed = Unsigned.UInt64.of_int64
  end)

  type amount = T.Stable.V1.t [@@deriving bin_io, sexp]
  type amount_var = T.var
  include (T : module type of T with type var = amount_var and module Checked := T.Checked)

  let of_fee (fee : Fee.t) : t =
    Unsigned.UInt64.of_int64 (Unsigned.UInt32.to_int64 fee)

  let add_fee (t : t) (fee : Fee.t) = add t (of_fee fee)

  module Signed = struct
    type ('magnitude, 'sgn) t_ =
      { magnitude : 'magnitude
      ; sgn       : 'sgn
      }
    [@@deriving bin_io, sexp]

    let create ~magnitude ~sgn = { magnitude; sgn }

    type t = (amount, Sgn.t) t_
    [@@deriving bin_io, sexp]

    let zero = create ~magnitude:zero ~sgn:Sgn.Pos

    type nonrec var = (var, Sgn.var) t_

    let length = Int.(+) T.length 1

    let of_hlist : (unit, 'a -> 'b -> unit) H_list.t -> ('a, 'b) t_ =
      H_list.(fun [ magnitude; sgn ] -> { magnitude; sgn })

    let to_hlist { magnitude; sgn } = H_list.([ magnitude; sgn ])

    let typ =
      Typ.of_hlistable Data_spec.([ typ; Sgn.typ ])
        ~var_to_hlist:to_hlist ~var_of_hlist:of_hlist
        ~value_to_hlist:to_hlist ~value_of_hlist:of_hlist

    let fold ({ sgn; magnitude } : t) ~init ~f =
      let init = f init (match sgn with Pos -> true | Neg -> false) in
      fold magnitude ~init ~f

    let add (x : t) (y : t) : t option =
      match x.sgn, y.sgn with
      | Neg, (Neg as sgn)
      | Pos, (Pos as sgn) ->
        let open Option.Let_syntax in
        let%map magnitude = add x.magnitude y.magnitude in
        { sgn; magnitude }
      | Pos, Neg
      | Neg, Pos ->
        let c = compare x.magnitude y.magnitude in
        Some begin
          if c < 0
          then
            { sgn = y.sgn
            ; magnitude = Unsigned.UInt64.Infix.(y.magnitude - x.magnitude)
            }
          else if c > 0
          then
            { sgn = x.sgn
            ; magnitude = Unsigned.UInt64.Infix.(x.magnitude - y.magnitude)
            }
          else zero
        end

    let (+) = add

    module Checked = struct
      let to_bits { magnitude; sgn } =
        Sgn.Checked.is_pos sgn :: (var_to_bits magnitude :> Boolean.var list)

      let to_field_var ({ magnitude; sgn } : var) =
        Tick.Checked.mul (pack_var magnitude) (sgn :> Cvar.t)

      let add (x : var) (y : var) =
        let%bind xv = to_field_var x
        and yv = to_field_var y
        in
        let%bind sgn =
          provide_witness Sgn.typ begin
            let open As_prover in
            let open Let_syntax in
            let%map x = read typ x
            and y     = read typ y
            in
            (Option.value_exn (add x y)).sgn
          end
        in
        let%bind res = Tick.Checked.mul (sgn :> Cvar.t) (Cvar.add xv yv) in
        let%map magnitude = unpack_var res in
        { magnitude; sgn }

      let (+) = add

      let cswap_field (b : Boolean.var) (x, y) =
        (* (x + b(y - x), y + b(x - y)) *)
        let open Cvar.Infix in
        let%map b_y_minus_x = Tick.Checked.mul (b :> Cvar.t) (y - x) in
        (x + b_y_minus_x, y - b_y_minus_x)

      let cswap b (x, y) =
        let l_sgn, r_sgn =
          match x.sgn, y.sgn with
          | Sgn.Pos, Sgn.Pos -> Sgn.Checked.(pos, pos)
          | Neg, Neg -> Sgn.Checked.(neg, neg)
          | Pos, Neg ->
            ( Sgn.Checked.neg_if_true b
            , Sgn.Checked.pos_if_true b
            )
          | Neg, Pos ->
            ( Sgn.Checked.pos_if_true b
            , Sgn.Checked.neg_if_true b
            )
        in
        let%map l_mag, r_mag =
          let%bind l, r =
            cswap_field b (pack_var x.magnitude, pack_var y.magnitude)
          in
          let%map l = unpack_var l
          and r = unpack_var r in
          (l, r)
        in
        ( { sgn=l_sgn; magnitude=l_mag}, { sgn=r_sgn; magnitude=r_mag })
    end
  end

  module Checked = struct
    include T.Checked

    let of_fee (fee : Fee.var) =
      var_of_bits (Fee.var_to_bits fee)

    let add_fee (t : var) (fee : Fee.var) =
      Cvar.add (pack_var t) (Fee.pack_var fee)
      |> unpack_var

    let add_signed (t : var) (d : Signed.var) =
      let%bind d = Signed.Checked.to_field_var d in
      Cvar.add (pack_var t) d |> unpack_var
  end
end

module Balance = struct
  include (Amount : Basic with type t = Amount.t and type var = Amount.var)

  let add_amount = Amount.add
  let sub_amount = Amount.sub
  let (+) = add_amount
  let (-) = sub_amount

  module Checked = struct
    let add_signed_amount = Amount.Checked.add_signed
    let add_amount = Amount.Checked.add
    let sub_amount = Amount.Checked.sub
    let (+) = add_amount
    let (-) = sub_amount
  end
end<|MERGE_RESOLUTION|>--- conflicted
+++ resolved
@@ -56,15 +56,9 @@
 end
 
 module Make
-<<<<<<< HEAD
-    (Unsigned : Unsigned.S)
-    (Signed : sig type t [@@deriving bin_io] end)
-    (M : sig
-       val to_signed : Unsigned.t -> Signed.t
-       val of_signed : Signed.t -> Unsigned.t
-       val length : int
-     end)
-  : sig
+    (Unsigned : Unsigned_extended.S)
+    (M : sig val length : int end)
+  : sig 
     include S with type t = Unsigned.t
 
     val var_of_bits
@@ -74,11 +68,6 @@
 
     val pack_var : var -> Cvar.t
   end
-=======
-    (Unsigned : Unsigned_extended.S)
-    (M : sig val length : int end)
-    : S with type t = Unsigned.t
->>>>>>> 625b5f4f
 = struct
 
   let length = M.length
@@ -228,24 +217,10 @@
   end
 end
 
-<<<<<<< HEAD
-module Fee = Make(Unsigned.UInt32)(Int32)(struct
-    let length = 32
-    let to_signed = Unsigned.UInt32.to_int32
-    let of_signed = Unsigned.UInt32.of_int32
-  end)
-=======
-module Amount = Make(Unsigned_extended.UInt64)(struct let length = 64 end)
-
 module Fee = Make(Unsigned_extended.UInt32)(struct let length = 32 end)
->>>>>>> 625b5f4f
 
 module Amount = struct
-  module T = Make(Unsigned.UInt64)(Int64)(struct
-    let length = 64
-    let to_signed = Unsigned.UInt64.to_int64
-    let of_signed = Unsigned.UInt64.of_int64
-  end)
+  module T = Make(Unsigned_extended.UInt64)(struct let length = 64 end)
 
   type amount = T.Stable.V1.t [@@deriving bin_io, sexp]
   type amount_var = T.var
