open Core
open Util
open Snark_params.Tick

module type Basic = sig
  type t = private Pedersen.Digest.t [@@deriving sexp, eq]

  val length_in_bits : int

  val ( = ) : t -> t -> bool

  module Stable : sig
    module V1 : sig
      type nonrec t = t [@@deriving bin_io, sexp, compare, eq]

      include Hashable_binable with type t := t
    end
  end

  type var

  val var_of_hash_unpacked : Pedersen.Digest.Unpacked.var -> var

  val var_to_hash_packed : var -> Pedersen.Digest.Packed.var

  val var_to_bits : var -> (Boolean.var list, _) Checked.t

  val typ : (var, t) Typ.t

  val assert_equal : var -> var -> (unit, _) Checked.t

  val equal_var : var -> var -> (Boolean.var, _) Checked.t

  include Bits_intf.S with type t := t
end

module type Full_size = sig
  include Basic

  val var_of_hash_packed : Pedersen.Digest.Packed.var -> var

  val of_hash : Pedersen.Digest.t -> t
end

module type Small = sig
  include Basic

  val var_of_hash_packed : Pedersen.Digest.Packed.var -> (var, _) Checked.t

  val of_hash : Pedersen.Digest.t -> t Or_error.t
end

module Make_basic (M : sig
  val length_in_bits : int
end) =
struct
  module Stable = struct
    module V1 = struct
      module T = struct
        type t = Pedersen.Digest.t [@@deriving bin_io, sexp, eq, compare, hash]
      end

      include T
      include Hashable.Make_binable (T)
    end
  end

  include Stable.V1

  let length_in_bits = M.length_in_bits

  let ( = ) = equal

  type var =
    { digest: Pedersen.Digest.Packed.var
    ; mutable bits: Boolean.var Bitstring.Lsb_first.t option }

  open Let_syntax

  let var_of_hash_unpacked unpacked =
    { digest= Pedersen.Digest.project_var unpacked
    ; bits=
        Some
          (Bitstring.Lsb_first.of_list
             (Pedersen.Digest.Unpacked.var_to_bits unpacked)) }

  let var_to_hash_packed {digest; _} = digest

  (* TODO: Audit this usage of choose_preimage *)
  let unpack =
    if Int.( = ) length_in_bits Field.size_in_bits then fun x ->
      Pedersen.Digest.choose_preimage_var x
      >>| Pedersen.Digest.Unpacked.var_to_bits
<<<<<<< HEAD
    else Checked.unpack ~length:length_in_bits
=======
    else Field.Checked.unpack ~length:bit_length
>>>>>>> 14fe8e6d

  let var_to_bits t =
    with_label __LOC__
      ( match t.bits with
      | Some bits -> return (bits :> Boolean.var list)
      | None ->
          let%map bits = unpack t.digest in
          t.bits <- Some (Bitstring.Lsb_first.of_list bits) ;
          bits )

  include Pedersen.Digest.Bits

  let assert_equal x y = Field.Checked.Assert.equal x.digest y.digest

  let equal_var x y = Field.Checked.equal x.digest y.digest

  let typ : (var, t) Typ.t =
    let store (t: t) =
      let open Typ.Store.Let_syntax in
      let n = Bigint.of_field t in
      let rec go i acc =
        if i < 0 then return (Bitstring.Lsb_first.of_list acc)
        else
          let%bind b = Boolean.typ.store (Bigint.test_bit n i) in
          go (i - 1) (b :: acc)
      in
      let%map bits = go (Field.size_in_bits - 1) [] in
      { bits= Some bits
      ; digest= Field.Checked.project (bits :> Boolean.var list) }
    in
    let read (t: var) = Field.typ.read t.digest in
    let alloc =
      let open Typ.Alloc.Let_syntax in
      let rec go i acc =
        if i < 0 then return (Bitstring.Lsb_first.of_list acc)
        else
          let%bind b = Boolean.typ.alloc in
          go (i - 1) (b :: acc)
      in
      let%map bits = go (Field.size_in_bits - 1) [] in
      { bits= Some bits
      ; digest= Field.Checked.project (bits :> Boolean.var list) }
    in
    let check {bits; _} =
      Checked.List.iter
        (Option.value_exn bits :> Boolean.var list)
        ~f:Boolean.typ.check
    in
    {store; read; alloc; check}
end

module Make_full_size () = struct
  include Make_basic (struct
    let length_in_bits = Field.size_in_bits
  end)

  let var_of_hash_packed digest = {digest; bits= None}

  let of_hash = Fn.id
end

module Make_small (M : sig
  val length_in_bits : int
end) =
struct
  let () = assert (M.length_in_bits < Field.size_in_bits)

  include Make_basic (M)
  open Let_syntax

  let var_of_hash_packed digest =
    let%map bits = unpack digest in
    {digest; bits= Some (Bitstring.Lsb_first.of_list bits)}

  let max = Bignum_bigint.(two_to_the length_in_bits - one)

  let of_hash x =
    if Bignum_bigint.( <= ) Bigint.(to_bignum_bigint (of_field x)) max then
      Ok x
    else
      Or_error.errorf
        !"Data_hash.of_hash: %{sexp:Pedersen.Digest.t} > \
          %{sexp:Bignum_bigint.t}"
        x max
end<|MERGE_RESOLUTION|>--- conflicted
+++ resolved
@@ -91,11 +91,7 @@
     if Int.( = ) length_in_bits Field.size_in_bits then fun x ->
       Pedersen.Digest.choose_preimage_var x
       >>| Pedersen.Digest.Unpacked.var_to_bits
-<<<<<<< HEAD
-    else Checked.unpack ~length:length_in_bits
-=======
     else Field.Checked.unpack ~length:bit_length
->>>>>>> 14fe8e6d
 
   let var_to_bits t =
     with_label __LOC__
