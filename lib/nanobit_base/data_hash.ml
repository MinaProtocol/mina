(* TODO: rename length_in_bits -> bit_length *)

open Core
open Util
open Snark_params.Tick
open Snark_bits
open Bitstring_lib
open Tuple_lib
open Fold_lib

module type Basic = sig
<<<<<<< HEAD
  type t = private Pedersen.Digest.t [@@deriving sexp, eq, compare]
=======
  type t = private Pedersen.Digest.t
  [@@deriving bin_io, sexp, eq, compare, hash]
>>>>>>> f14cd58d

  val gen : t Quickcheck.Generator.t

  val to_bytes : t -> string

  val length_in_triples : int

  val ( = ) : t -> t -> bool

  module Stable : sig
    module V1 : sig
      type nonrec t = t [@@deriving bin_io, sexp, compare, eq, hash]

      include Hashable_binable with type t := t
    end
  end

  type var

  val var_of_hash_unpacked : Pedersen.Checked.Digest.Unpacked.var -> var

  val var_to_hash_packed : var -> Pedersen.Checked.Digest.var

  val var_to_triples : var -> (Boolean.var Triple.t list, _) Checked.t

  val typ : (var, t) Typ.t

  val assert_equal : var -> var -> (unit, _) Checked.t

  val equal_var : var -> var -> (Boolean.var, _) Checked.t

  val var_of_t : t -> var

  include Bits_intf.S with type t := t

  val fold : t -> bool Triple.t Fold.t
end

module type Full_size = sig
  include Basic

  val if_ : Boolean.var -> then_:var -> else_:var -> (var, _) Checked.t

  val var_of_hash_packed : Pedersen.Checked.Digest.var -> var

  val of_hash : Pedersen.Digest.t -> t
end

module type Small = sig
  include Basic

  val var_of_hash_packed : Pedersen.Checked.Digest.var -> (var, _) Checked.t

  val of_hash : Pedersen.Digest.t -> t Or_error.t
end

module Make_basic (M : sig
  val length_in_bits : int
end) =
struct
  module Stable = struct
    module V1 = struct
      module T = struct
        type t = Pedersen.Digest.t [@@deriving bin_io, sexp, eq, compare, hash]
      end

      include T
      include Hashable.Make_binable (T)
    end
  end

  include Stable.V1

  (* TODO: Pad with zeroes *)
  let to_bytes t =
    Z.to_bits
      (Bignum_bigint.to_zarith_bigint Bigint.(to_bignum_bigint (of_field t)))

  let length_in_bits = M.length_in_bits

  let () = assert (length_in_bits <= Field.size_in_bits)

  let length_in_triples = bit_length_to_triple_length length_in_bits

  let gen : t Quickcheck.Generator.t =
    let m =
      if length_in_bits = Field.size_in_bits then
        Bignum_bigint.(Field.size - one)
      else Bignum_bigint.(pow (of_int 2) (of_int length_in_bits) - one)
    in
    Quickcheck.Generator.map
      Bignum_bigint.(gen_incl zero m)
      ~f:(fun x -> Bigint.(to_field (of_bignum_bigint x)))

  let ( = ) = equal

  type var =
    { digest: Pedersen.Checked.Digest.var
    ; mutable bits: Boolean.var Bitstring.Lsb_first.t option }

  let var_of_t t =
    let n = Bigint.of_field t in
    { digest= Field.Checked.constant t
    ; bits=
        Some
          (Bitstring.Lsb_first.of_list
             (List.init M.length_in_bits ~f:(fun i ->
                  Boolean.var_of_value (Bigint.test_bit n i) ))) }

  open Let_syntax

  let var_of_hash_unpacked unpacked =
    { digest= Pedersen.Checked.Digest.Unpacked.project unpacked
    ; bits=
        Some
          (Bitstring.Lsb_first.of_list (unpacked :> Boolean.var list)) }

  let var_to_hash_packed {digest; _} = digest

  (* TODO: Audit this usage of choose_preimage *)
  let unpack =
    if Int.( = ) length_in_bits Field.size_in_bits then fun x ->
      Pedersen.Checked.Digest.choose_preimage x
      >>| fun x -> (x :> Boolean.var list)
    else Field.Checked.unpack ~length:length_in_bits

  let var_to_bits t =
    with_label __LOC__
      ( match t.bits with
      | Some bits -> return (bits :> Boolean.var list)
      | None ->
          let%map bits = unpack t.digest in
          t.bits <- Some (Bitstring.Lsb_first.of_list bits) ;
          bits )

  let var_to_triples t =
    var_to_bits t
    >>| Bitstring.pad_to_triple_list ~default:Boolean.false_

  include Pedersen.Digest.Bits

  let fold = Pedersen.Digest.fold

  let assert_equal x y = Field.Checked.Assert.equal x.digest y.digest

  let equal_var x y = Field.Checked.equal x.digest y.digest

  let typ : (var, t) Typ.t =
    let store (t: t) =
      let open Typ.Store.Let_syntax in
      let n = Bigint.of_field t in
      let rec go i acc =
        if i < 0 then return (Bitstring.Lsb_first.of_list acc)
        else
          let%bind b = Boolean.typ.store (Bigint.test_bit n i) in
          go (i - 1) (b :: acc)
      in
      let%map bits = go (Field.size_in_bits - 1) [] in
      { bits= Some bits
      ; digest= Field.Checked.project (bits :> Boolean.var list) }
    in
    let read (t: var) = Field.typ.read t.digest in
    let alloc =
      let open Typ.Alloc.Let_syntax in
      let rec go i acc =
        if i < 0 then return (Bitstring.Lsb_first.of_list acc)
        else
          let%bind b = Boolean.typ.alloc in
          go (i - 1) (b :: acc)
      in
      let%map bits = go (Field.size_in_bits - 1) [] in
      { bits= Some bits
      ; digest= Field.Checked.project (bits :> Boolean.var list) }
    in
    let check {bits; _} =
      Checked.List.iter
        (Option.value_exn bits :> Boolean.var list)
        ~f:Boolean.typ.check
    in
    {store; read; alloc; check}
end

module Make_full_size () = struct
  include Make_basic (struct
    let length_in_bits = Field.size_in_bits
  end)

  let var_of_hash_packed digest = {digest; bits= None}

  let of_hash = Fn.id

  let if_ cond ~then_ ~else_ =
    let open Let_syntax in
    let%map digest =
      Field.Checked.if_ cond ~then_:then_.digest ~else_:else_.digest
    in
    {digest; bits= None}
end

module Make_small (M : sig
  val length_in_bits : int
end) =
struct
  let () = assert (M.length_in_bits < Field.size_in_bits)

  include Make_basic (M)
  open Let_syntax

  let var_of_hash_packed digest =
    let%map bits = unpack digest in
    {digest; bits= Some (Bitstring.Lsb_first.of_list bits)}

  let max = Bignum_bigint.(two_to_the length_in_bits - one)

  let of_hash x =
    if Bignum_bigint.( <= ) Bigint.(to_bignum_bigint (of_field x)) max then
      Ok x
    else
      Or_error.errorf
        !"Data_hash.of_hash: %{sexp:Pedersen.Digest.t} > \
          %{sexp:Bignum_bigint.t}"
        x max
end<|MERGE_RESOLUTION|>--- conflicted
+++ resolved
@@ -9,12 +9,8 @@
 open Fold_lib
 
 module type Basic = sig
-<<<<<<< HEAD
-  type t = private Pedersen.Digest.t [@@deriving sexp, eq, compare]
-=======
   type t = private Pedersen.Digest.t
   [@@deriving bin_io, sexp, eq, compare, hash]
->>>>>>> f14cd58d
 
   val gen : t Quickcheck.Generator.t
 
