open Core_kernel
open Snark_params
open Coda_numbers
module Pedersen = Tick.Pedersen

module Nonce = Nat.Make64 ()

module State_transition_data = struct
  module T = struct
    module Stable = struct
      module V1 = struct
        type ('time, 'ledger_hash, 'ledger_builder_hash) t_ =
          { time: 'time
          ; target_hash: 'ledger_hash
          ; ledger_builder_hash: 'ledger_builder_hash }
        [@@deriving bin_io, sexp]

        type t =
          ( Block_time.Stable.V1.t
          , Ledger_hash.Stable.V1.t
          , Ledger_builder_hash.Stable.V1.t )
          t_
        [@@deriving bin_io, sexp]
      end
    end

    include Stable.V1

    (* For now, the var does not track of the proof. This is due to
     how the verifier gadget is currently structured and can be changed
     once the verifier is reimplemented in snarky *)
    type var =
      (Block_time.Unpacked.var, Ledger_hash.var, Ledger_builder_hash.var) t_

    let var_to_bits {time; target_hash; ledger_builder_hash} =
      let open Tick.Let_syntax in
      let%map target_hash_bits = Ledger_hash.var_to_bits target_hash
      and ledger_builder_hash_bits =
        Ledger_builder_hash.var_to_bits ledger_builder_hash
      in
      Block_time.Unpacked.var_to_bits time
      @ target_hash_bits @ ledger_builder_hash_bits

    let fold {time; target_hash; ledger_builder_hash} =
      let open Util in
      Block_time.Bits.fold time
      +> Ledger_hash.fold target_hash
      +> Ledger_builder_hash.fold ledger_builder_hash

    let typ : (var, t) Tick.Typ.t =
      let relevant_data_typ =
        let open Tick.Typ in
        Block_time.Unpacked.typ * Ledger_hash.typ * Ledger_builder_hash.typ
      in
      let open Tick.Typ in
      let store t =
        Store.map
          (relevant_data_typ.store
             ((t.time, t.target_hash), t.ledger_builder_hash))
          ~f:(fun ((time, target_hash), ledger_builder_hash) ->
            {time; target_hash; ledger_builder_hash} )
      in
      let read t =
        Read.map
          (relevant_data_typ.read
             ((t.time, t.target_hash), t.ledger_builder_hash))
          ~f:(fun ((time, target_hash), ledger_builder_hash) ->
            {time; target_hash; ledger_builder_hash} )
      in
      let alloc =
        Alloc.map relevant_data_typ.alloc ~f:
          (fun ((time, target_hash), ledger_builder_hash) ->
            {time; target_hash; ledger_builder_hash} )
      in
      let check t =
        relevant_data_typ.check ((t.time, t.target_hash), t.ledger_builder_hash)
      in
      {store; read; alloc; check}
  end

  include T

  module Signature =
    Snarky.Signature.Schnorr (Tick) (Snark_params.Tick.Signature_curve)
      (struct
        open Util
        open Tick

        type t = T.t

        type var = T.var

        let var_of_payload payload =
          let open Let_syntax in
          let%bind bs = T.var_to_bits payload in
          Pedersen_hash.Section.extend Pedersen_hash.Section.empty bs
            ~start:Hash_prefix.length_in_bits

        let hash t ~nonce =
          let d =
            Pedersen.digest_fold Hash_prefix.signature
              (T.fold t +> List.fold nonce)
          in
          List.take (Field.unpack d) Scalar.length |> Scalar.pack

        let () = assert Insecure.signature_hash_function

        let hash_checked t ~nonce =
          let open Let_syntax in
          with_label __LOC__
            (let%bind bits = T.var_to_bits t in
             let%bind hash =
               Pedersen_hash.hash
                 ~init:
                   ( Hash_prefix.length_in_bits
                   , Signature_curve.var_of_value Hash_prefix.signature.acc )
                 (bits @ nonce)
             in
             Pedersen_hash.Digest.choose_preimage @@ Pedersen_hash.digest hash)
      end)
end

module Auxillary_data = struct
  module Stable = struct
    module V1 = struct
      type ('nonce, 'signature) t_ = {nonce: 'nonce; signature: 'signature}
      [@@deriving bin_io, sexp, fields]

      type t = (Nonce.Stable.V1.t, Signature.Stable.V1.t) t_
      [@@deriving bin_io, sexp]
    end
  end

  include Stable.V1

  let to_hlist {nonce; signature} = H_list.[nonce; signature]

  let of_hlist : (unit, 'n -> 's -> unit) H_list.t -> ('n, 's) t_ =
    H_list.(fun [nonce; signature] -> {nonce; signature})

  let data_spec =
    let open Tick.Data_spec in
    [Nonce.Unpacked.typ; State_transition_data.Signature.Signature.typ]

  type var =
    (Nonce.Unpacked.var, State_transition_data.Signature.Signature.var) t_

  let typ : (var, t) Tick.Typ.t =
<<<<<<< HEAD
    Tick.Typ.of_hlistable data_spec ~var_to_hlist:to_hlist
      ~var_of_hlist:of_hlist ~value_to_hlist:to_hlist ~value_of_hlist:of_hlist
=======
    let relevant_data_typ =
      Tick.Typ.(Ledger_hash.typ * Ledger_builder_hash.typ)
    in
    let open Tick.Typ in
    let store t =
      Store.map
        (relevant_data_typ.store (t.target_hash, t.ledger_builder_hash))
        ~f:(fun (target_hash, ledger_builder_hash) ->
          {t with target_hash; ledger_builder_hash} )
    in
    let read t =
      Read.map
        (relevant_data_typ.read (t.target_hash, t.ledger_builder_hash))
        ~f:(fun (target_hash, ledger_builder_hash) ->
          {t with target_hash; ledger_builder_hash} )
    in
    let alloc =
      Alloc.map relevant_data_typ.alloc ~f:
        (fun (target_hash, ledger_builder_hash) ->
          {target_hash; ledger_builder_hash; proof= None} )
    in
    let check t =
      relevant_data_typ.check (t.target_hash, t.ledger_builder_hash)
    in
    {store; read; alloc; check}

  let var_to_bits ({target_hash; ledger_builder_hash; proof= _}: var) :
      (Tick.Boolean.var list, _) Tick.Checked.t =
    let open Tick.Let_syntax in
    let%map target_hash = Ledger_hash.var_to_bits target_hash
    and ledger_builder_hash =
      Ledger_builder_hash.var_to_bits ledger_builder_hash
    in
    target_hash @ ledger_builder_hash
>>>>>>> d5385e84
end

module Stable = struct
  module V1 = struct
    type ('auxillary_data, 'state_transition_data) t_ =
      { auxillary_data: 'auxillary_data
      ; state_transition_data: 'state_transition_data
      ; proof: Proof.Stable.V1.t option }
    [@@deriving bin_io, sexp]

    type t = (Auxillary_data.Stable.V1.t, State_transition_data.Stable.V1.t) t_
    [@@deriving bin_io, sexp]
  end
end

include Stable.V1

(*
let hash t =
  let s = Pedersen.State.create Pedersen.params in
  Pedersen.State.update_fold s (fold_bits t) |> Pedersen.State.digest
*)

let to_hlist {auxillary_data; state_transition_data; proof= _} =
  H_list.[auxillary_data; state_transition_data]

let of_hlist : (unit, 'h -> 'b -> unit) H_list.t -> ('h, 'b) t_ =
  let open H_list in
  fun [auxillary_data; state_transition_data] ->
    {auxillary_data; state_transition_data; proof= None}

type var = (Auxillary_data.var, State_transition_data.var) t_

type value = t

let data_spec = Tick.Data_spec.[Auxillary_data.typ; State_transition_data.typ]

let typ : (var, t) Tick.Typ.t =
  Tick.Typ.of_hlistable data_spec ~var_to_hlist:to_hlist ~var_of_hlist:of_hlist
    ~value_to_hlist:to_hlist ~value_of_hlist:of_hlist

(*
module With_transactions = struct
  module Body = struct
    module Stable = struct
      module V1 = struct
        type t =
          { target_hash: Ledger_hash.Stable.V1.t
          ; ledger_builder_hash: Ledger_builder_hash.Stable.V1.t
          ; proof: Proof.Stable.V1.t option
          ; transactions: Transaction.Stable.V1.t list }
        [@@deriving bin_io, sexp]
      end
    end

    include Stable.V1

    let forget ({target_hash; ledger_builder_hash; proof; _}: t) : Body.t =
      {target_hash; ledger_builder_hash; proof}
  end

  module Stable = struct
    module V1 = struct
      type t = (Header.Stable.V1.t, Body.Stable.V1.t) Stable.V1.t_
      [@@deriving bin_io, sexp]
    end
  end

  type block = t

  include Stable.V1

  let forget (t: t) : block = {t with body= Body.forget t.body}

  let hash t = hash (forget t)
end
*)<|MERGE_RESOLUTION|>--- conflicted
+++ resolved
@@ -146,45 +146,8 @@
     (Nonce.Unpacked.var, State_transition_data.Signature.Signature.var) t_
 
   let typ : (var, t) Tick.Typ.t =
-<<<<<<< HEAD
     Tick.Typ.of_hlistable data_spec ~var_to_hlist:to_hlist
       ~var_of_hlist:of_hlist ~value_to_hlist:to_hlist ~value_of_hlist:of_hlist
-=======
-    let relevant_data_typ =
-      Tick.Typ.(Ledger_hash.typ * Ledger_builder_hash.typ)
-    in
-    let open Tick.Typ in
-    let store t =
-      Store.map
-        (relevant_data_typ.store (t.target_hash, t.ledger_builder_hash))
-        ~f:(fun (target_hash, ledger_builder_hash) ->
-          {t with target_hash; ledger_builder_hash} )
-    in
-    let read t =
-      Read.map
-        (relevant_data_typ.read (t.target_hash, t.ledger_builder_hash))
-        ~f:(fun (target_hash, ledger_builder_hash) ->
-          {t with target_hash; ledger_builder_hash} )
-    in
-    let alloc =
-      Alloc.map relevant_data_typ.alloc ~f:
-        (fun (target_hash, ledger_builder_hash) ->
-          {target_hash; ledger_builder_hash; proof= None} )
-    in
-    let check t =
-      relevant_data_typ.check (t.target_hash, t.ledger_builder_hash)
-    in
-    {store; read; alloc; check}
-
-  let var_to_bits ({target_hash; ledger_builder_hash; proof= _}: var) :
-      (Tick.Boolean.var list, _) Tick.Checked.t =
-    let open Tick.Let_syntax in
-    let%map target_hash = Ledger_hash.var_to_bits target_hash
-    and ledger_builder_hash =
-      Ledger_builder_hash.var_to_bits ledger_builder_hash
-    in
-    target_hash @ ledger_builder_hash
->>>>>>> d5385e84
 end
 
 module Stable = struct
@@ -224,41 +187,4 @@
 
 let typ : (var, t) Tick.Typ.t =
   Tick.Typ.of_hlistable data_spec ~var_to_hlist:to_hlist ~var_of_hlist:of_hlist
-    ~value_to_hlist:to_hlist ~value_of_hlist:of_hlist
-
-(*
-module With_transactions = struct
-  module Body = struct
-    module Stable = struct
-      module V1 = struct
-        type t =
-          { target_hash: Ledger_hash.Stable.V1.t
-          ; ledger_builder_hash: Ledger_builder_hash.Stable.V1.t
-          ; proof: Proof.Stable.V1.t option
-          ; transactions: Transaction.Stable.V1.t list }
-        [@@deriving bin_io, sexp]
-      end
-    end
-
-    include Stable.V1
-
-    let forget ({target_hash; ledger_builder_hash; proof; _}: t) : Body.t =
-      {target_hash; ledger_builder_hash; proof}
-  end
-
-  module Stable = struct
-    module V1 = struct
-      type t = (Header.Stable.V1.t, Body.Stable.V1.t) Stable.V1.t_
-      [@@deriving bin_io, sexp]
-    end
-  end
-
-  type block = t
-
-  include Stable.V1
-
-  let forget (t: t) : block = {t with body= Body.forget t.body}
-
-  let hash t = hash (forget t)
-end
-*)+    ~value_to_hlist:to_hlist ~value_of_hlist:of_hlist