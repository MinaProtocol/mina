--- conflicted
+++ resolved
@@ -96,11 +96,7 @@
     in
     let alloc =
       Alloc.map typ.alloc
-<<<<<<< HEAD
-        ~f:(fun target_hash -> { target_hash; proof = Tock.Proof.dummy })
-=======
         ~f:(fun target_hash -> { target_hash; proof = Lazy.force Tock.Proof.dummy })
->>>>>>> 3699e174
     in
     let check t = typ.check t.target_hash in
     { store
@@ -109,10 +105,6 @@
     ; check
     }
 
-<<<<<<< HEAD
-(*   let to_bits { target_hash } = Ledger_hash.to_bits target_hash *)
-=======
->>>>>>> 3699e174
   let var_to_bits ({ target_hash } : var) : (Tick.Boolean.var list, _) Tick.Checked.t =
     Ledger_hash.var_to_bits target_hash
 end
@@ -155,11 +147,7 @@
       }
   ; body =
       (* TODO: Fix  *)
-<<<<<<< HEAD
-      { proof = Tock.Proof.dummy
-=======
       { proof = Lazy.force Tock.Proof.dummy
->>>>>>> 3699e174
       ; target_hash = Ledger_hash.of_hash Pedersen.zero_hash
       }
   }
@@ -204,11 +192,7 @@
     (* TODO: Remove in PR implementing miner *)
     let dummy : t =
       { target_hash = Ledger_hash.of_hash Tick.Pedersen.zero_hash
-<<<<<<< HEAD
-      ; proof = Tock.Proof.dummy
-=======
       ; proof = Lazy.force Tock.Proof.dummy
->>>>>>> 3699e174
       ; transactions = []
       }
   end
