--- conflicted
+++ resolved
@@ -77,11 +77,7 @@
     in
     let alloc =
       Alloc.map typ.alloc ~f:(fun target_hash ->
-<<<<<<< HEAD
           {target_hash; proof= Tock.Proof.dummy} )
-=======
-          {target_hash; proof= Lazy.force Tock.Proof.dummy} )
->>>>>>> 7e69b5f8
     in
     let check t = typ.check t.target_hash in
     {store; read; alloc; check}
@@ -121,12 +117,7 @@
   in
   { header= {nonce= Nonce.of_int 193; time}
   ; body=
-      (* TODO: Fix  *)
-<<<<<<< HEAD
       { proof= Tock.Proof.dummy
-=======
-      { proof= Lazy.force Tock.Proof.dummy
->>>>>>> 7e69b5f8
       ; target_hash= Ledger.(merkle_root Genesis_ledger.ledger) } }
 
 let to_hlist {header; body} = H_list.[header; body]
@@ -168,11 +159,7 @@
     (* TODO: Remove in PR implementing miner *)
     let dummy : t =
       { target_hash= Ledger_hash.of_hash Tick.Pedersen.zero_hash
-<<<<<<< HEAD
       ; proof= Tock.Proof.dummy
-=======
-      ; proof= Lazy.force Tock.Proof.dummy
->>>>>>> 7e69b5f8
       ; transactions= [] }
   end
 
