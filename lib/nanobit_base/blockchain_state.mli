--- conflicted
+++ resolved
@@ -8,25 +8,17 @@
      , 'ledger_builder_hash
      , 'ledger_hash
      , 'strength
-<<<<<<< HEAD
      , 'length
-     , 'time ) t_ =
-=======
      , 'time
      , 'signer_public_key ) t_ =
->>>>>>> ad45242f
   { next_difficulty: 'target
   ; previous_state_hash: 'state_hash
   ; ledger_builder_hash: 'ledger_builder_hash
   ; ledger_hash: 'ledger_hash
   ; strength: 'strength
-<<<<<<< HEAD
   ; length: 'length
-  ; timestamp: 'time }
-=======
   ; timestamp: 'time
   ; signer_public_key: 'signer_public_key }
->>>>>>> ad45242f
 [@@deriving fields]
 
 type t =
@@ -35,39 +27,32 @@
   , Ledger_builder_hash.t
   , Ledger_hash.t
   , Strength.t
-<<<<<<< HEAD
   , Length.t
-  , Block_time.t )
-=======
   , Block_time.t
   , Public_key.Compressed.t )
->>>>>>> ad45242f
   t_
 [@@deriving sexp, eq]
 
 module Stable : sig
   module V1 : sig
-    type nonrec ('a, 'b, 'c, 'd, 'e, 'f, 'g) t_ =
-                                                 ( 'a
-                                                 , 'b
-                                                 , 'c
-                                                 , 'd
-                                                 , 'e
-                                                 , 'f
-                                                 , 'g )
-                                                 t_ =
+    type nonrec ('a, 'b, 'c, 'd, 'e, 'f, 'g, 'h) t_ =
+                                                     ( 'a
+                                                     , 'b
+                                                     , 'c
+                                                     , 'd
+                                                     , 'e
+                                                     , 'f
+                                                     , 'g
+                                                     , 'h )
+                                                     t_ =
       { next_difficulty: 'a
       ; previous_state_hash: 'b
       ; ledger_builder_hash: 'c
       ; ledger_hash: 'd
       ; strength: 'e
-<<<<<<< HEAD
       ; length: 'f
-      ; timestamp: 'g }
-=======
-      ; timestamp: 'f
-      ; signer_public_key: 'g }
->>>>>>> ad45242f
+      ; timestamp: 'g
+      ; signer_public_key: 'h }
     [@@deriving bin_io, sexp, eq]
 
     type nonrec t =
@@ -76,13 +61,9 @@
       , Ledger_builder_hash.Stable.V1.t
       , Ledger_hash.Stable.V1.t
       , Strength.Stable.V1.t
-<<<<<<< HEAD
       , Length.Stable.V1.t
-      , Block_time.Stable.V1.t )
-=======
       , Block_time.Stable.V1.t
       , Public_key.Compressed.Stable.V1.t )
->>>>>>> ad45242f
       t_
     [@@deriving bin_io, sexp, eq]
   end
@@ -95,13 +76,9 @@
                     , Ledger_builder_hash.var
                     , Ledger_hash.var
                     , Strength.Unpacked.var
-<<<<<<< HEAD
                     , Length.Unpacked.var
-                    , Block_time.Unpacked.var )
-=======
                     , Block_time.Unpacked.var
                     , Public_key.Compressed.var )
->>>>>>> ad45242f
                     t_
          and type value = t
 
