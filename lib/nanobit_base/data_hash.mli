open Core
open Snark_params.Tick
open Snark_bits
open Tuple_lib
open Fold_lib

module type Basic = sig
  (* TODO: Use stable for bin_io *)

<<<<<<< HEAD
  type t = private Pedersen.Digest.t [@@deriving sexp, eq, compare]
=======
  type t = private Pedersen.Digest.t
  [@@deriving bin_io, sexp, eq, compare, hash]
>>>>>>> f14cd58d

  val gen : t Quickcheck.Generator.t

  val to_bytes : t -> string

  val length_in_triples : int

  val ( = ) : t -> t -> bool

  module Stable : sig
    module V1 : sig
      type nonrec t = t [@@deriving bin_io, sexp, compare, eq, hash]

      include Hashable_binable with type t := t
    end
  end

  type var

  val var_of_hash_unpacked : Pedersen.Checked.Digest.Unpacked.var -> var

  val var_to_hash_packed : var -> Pedersen.Checked.Digest.var

  val var_to_triples : var -> (Boolean.var Triple.t list, _) Checked.t

  val typ : (var, t) Typ.t

  val assert_equal : var -> var -> (unit, _) Checked.t

  val equal_var : var -> var -> (Boolean.var, _) Checked.t

  val var_of_t : t -> var

  include Bits_intf.S with type t := t

  val fold : t -> bool Triple.t Fold.t
end

module type Full_size = sig
  include Basic

  val if_ : Boolean.var -> then_:var -> else_:var -> (var, _) Checked.t

  val var_of_hash_packed : Pedersen.Checked.Digest.var -> var

  val of_hash : Pedersen.Digest.t -> t
end

module type Small = sig
  include Basic

  val var_of_hash_packed : Pedersen.Checked.Digest.var -> (var, _) Checked.t

  val of_hash : Pedersen.Digest.t -> t Or_error.t
end

module Make_small (M : sig
  val length_in_bits : int
end) :
  Small

module Make_full_size () : Full_size<|MERGE_RESOLUTION|>--- conflicted
+++ resolved
@@ -7,12 +7,8 @@
 module type Basic = sig
   (* TODO: Use stable for bin_io *)
 
-<<<<<<< HEAD
-  type t = private Pedersen.Digest.t [@@deriving sexp, eq, compare]
-=======
   type t = private Pedersen.Digest.t
   [@@deriving bin_io, sexp, eq, compare, hash]
->>>>>>> f14cd58d
 
   val gen : t Quickcheck.Generator.t
 
