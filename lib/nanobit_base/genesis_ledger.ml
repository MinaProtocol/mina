--- conflicted
+++ resolved
@@ -1,23 +1,8 @@
 open Core_kernel
 
-<<<<<<< HEAD
-let rich_sk = Private_key.of_base64_exn "JgOTdFn9Dnvlc52Mh7AmUXSokCyFvGV4qrd98TRWKyBsnRGVsIFC"
-
-let poor_sk = Private_key.of_base64_exn "JgOg9hn2KucsCNf+tu+TCjgXd1yjUYQpus5e3K5M/XSrAlBJkfh/"
-
-let accounts = 8
-
-let sincere_pairs = List.init accounts ~f:(fun _ -> Signature_keypair.create ())
-
-let sincere_pks =
-  List.map sincere_pairs ~f:(fun pair -> Public_key.compress pair.public_key)
-
-let init_balance = 1000
-=======
 let pk str = Binable.of_string (module Public_key.Compressed) (B64.decode str)
 
-let sk str = Binable.of_string (module Private_key) (B64.decode str)
->>>>>>> f14cd58d
+let sk = Private_key.of_base64_exn
 
 let high_balance_pk =
   pk "JgFkl9FmG1SLJ+Ph8kCGuG0bH0RHYdUe6VcmqlVBlNfDPm8y/9wZAA=="
@@ -85,18 +70,10 @@
     ; balance= initial_low_balance
     ; receipt_chain_hash= Receipt.Chain_hash.empty
     ; nonce= Account.Nonce.zero } ;
-<<<<<<< HEAD
-  List.fold sincere_pairs ~init:() ~f:(fun _ pair ->
-      Ledger.set ledger
-        (Public_key.compress pair.public_key)
-        { Account.public_key= Public_key.compress pair.public_key
-        ; balance= Currency.Balance.of_int 1000
-=======
   List.fold pks ~init:() ~f:(fun _ pk ->
       Ledger.set ledger pk
         { Account.public_key= pk
         ; balance= Currency.Balance.of_int init_balance
->>>>>>> f14cd58d
         ; receipt_chain_hash= Receipt.Chain_hash.empty
         ; nonce= Account.Nonce.zero } ) ;
   ledger