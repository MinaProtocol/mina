open Core_kernel

let rich_sk =
  "IgAAAAAAAAABIJLfK6/afuZTpDqzVSI/eMo7h/HuH/CcZozCtSEgsoLc"
<<<<<<< HEAD
      |> B64.decode
      |> Bigstring.of_string
      |> Private_key.of_bigstring
      |> Or_error.ok_exn

let rich_pk = Public_key.(compress (of_private_key rich_sk))
=======
    |> B64.decode
    |> Bigstring.of_string
    |> Private_key.of_bigstring
    |> Or_error.ok_exn

let poor_sk =
  "KgAAAAAAAAABKEHfd5r8nKEMPSVcgvbWS6CdErbzB4eYaxpr9qJqtKy5JAAAAAAAAAA="
    |> B64.decode
    |> Bigstring.of_string
    |> Private_key.of_bigstring
    |> Or_error.ok_exn

let poor_pk = Public_key.of_private_key poor_sk

let rich_pk = Public_key.of_private_key rich_sk

let initial_rich_balance = Currency.Balance.of_int 10_000
let initial_poor_balance = Currency.Balance.of_int 100
>>>>>>> 625b5f4f

(* Genesis ledger has a single rich person *)
let ledger =
  let ledger = Ledger.create () in
<<<<<<< HEAD
  Ledger.set
    ledger
    rich_pk
    { Account.public_key = rich_pk
    ; balance = Currency.Balance.of_int 100
    };
=======
  let compressed_rich_pk =
    Public_key.compress rich_pk
  and compressed_poor_pk =
    Public_key.compress poor_pk
  in
  Ledger.update
    ledger
    compressed_rich_pk
    { Account.public_key = compressed_rich_pk
    ; balance = initial_rich_balance
    ; nonce = Account.Nonce.zero
    };

  Ledger.update
    ledger
    compressed_poor_pk
    { Account.public_key = compressed_poor_pk
    ; balance = initial_poor_balance
    ; nonce = Account.Nonce.zero
    };
>>>>>>> 625b5f4f
  ledger
<|MERGE_RESOLUTION|>--- conflicted
+++ resolved
@@ -2,14 +2,6 @@
 
 let rich_sk =
   "IgAAAAAAAAABIJLfK6/afuZTpDqzVSI/eMo7h/HuH/CcZozCtSEgsoLc"
-<<<<<<< HEAD
-      |> B64.decode
-      |> Bigstring.of_string
-      |> Private_key.of_bigstring
-      |> Or_error.ok_exn
-
-let rich_pk = Public_key.(compress (of_private_key rich_sk))
-=======
     |> B64.decode
     |> Bigstring.of_string
     |> Private_key.of_bigstring
@@ -22,44 +14,29 @@
     |> Private_key.of_bigstring
     |> Or_error.ok_exn
 
-let poor_pk = Public_key.of_private_key poor_sk
+let poor_pk = Public_key.of_private_key poor_sk |> Public_key.compress
 
-let rich_pk = Public_key.of_private_key rich_sk
+let rich_pk = Public_key.of_private_key rich_sk |> Public_key.compress
 
 let initial_rich_balance = Currency.Balance.of_int 10_000
 let initial_poor_balance = Currency.Balance.of_int 100
->>>>>>> 625b5f4f
 
 (* Genesis ledger has a single rich person *)
 let ledger =
   let ledger = Ledger.create () in
-<<<<<<< HEAD
   Ledger.set
     ledger
     rich_pk
     { Account.public_key = rich_pk
-    ; balance = Currency.Balance.of_int 100
-    };
-=======
-  let compressed_rich_pk =
-    Public_key.compress rich_pk
-  and compressed_poor_pk =
-    Public_key.compress poor_pk
-  in
-  Ledger.update
-    ledger
-    compressed_rich_pk
-    { Account.public_key = compressed_rich_pk
     ; balance = initial_rich_balance
     ; nonce = Account.Nonce.zero
     };
 
-  Ledger.update
+  Ledger.set
     ledger
-    compressed_poor_pk
-    { Account.public_key = compressed_poor_pk
+    poor_pk
+    { Account.public_key = poor_pk
     ; balance = initial_poor_balance
     ; nonce = Account.Nonce.zero
     };
->>>>>>> 625b5f4f
   ledger
