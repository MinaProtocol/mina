open Core_kernel
open Async_kernel

(*
 * TODO: Remove could be really slow, we need to deal with this:
 *
 *  Reification of in-person discussion:
 *  Let's say our transaction pool has 100M transactions in it
 *  The question is: How often will we be removing transactions?
 *
 * 1. If we want to minimize space, we can remove transactions as soon as we
 *    see that they were used. In this case, we shouldn't use an Fheap as
 *    removing is O(n). We could use a balanced BST instead and remove would be
 *    faster, but we'd sacrifice `get` performance.
 * 2. We could instead just pop from our heap until we get `k` transactions that
 *    are valid on the current state (optionally we could use periodic garbage
 *    collection as well).
 *
 * For now we are removing lazily when we look for the next transactions
 *)
module Make
    (Transaction : Protocols.Minibit_pow.Transaction_intf) (Ledger : sig
        type t

        val apply_transaction :
          t -> Transaction.With_valid_signature.t -> unit Or_error.t

        val undo_transaction : t -> Transaction.t -> unit Or_error.t
    end) =
struct
  module Txn = Transaction.With_valid_signature

  type t = Txn.t Fheap.t

<<<<<<< HEAD
  let empty = Fheap.create ~cmp:(Txn.compare ~seed:"TODO: seed me!")
=======
  let empty =
    Fheap.create
      ~cmp:
        (Txn.compare ~seed:(Random.float Float.max_value |> string_of_float))
>>>>>>> dab62986

  let add t txn = Fheap.add t txn

  let get t ~k ~ledger =
    let rec go h i l =
      match (Fheap.top h, Fheap.remove_top h, i) with
      | None, _, _ -> l
      | _, _, 0 -> l
      | Some txn, Some h', i -> (
        match Ledger.apply_transaction ledger txn with
        | Ok () -> go h' (i - 1) (txn :: l)
        | Error e -> go h' (i - 1) l )
      | _, None, _ ->
          failwith "Impossible, top will be none if remove_top is none"
    in
    let txns = go t k [] in
    List.iter txns ~f:(fun txn ->
        Ledger.undo_transaction ledger (txn :> Transaction.t)
        |> Or_error.ok_exn ) ;
    txns

  (* TODO: Actually back this by the file-system *)
  let load ~disk_location = return empty
end<|MERGE_RESOLUTION|>--- conflicted
+++ resolved
@@ -32,14 +32,10 @@
 
   type t = Txn.t Fheap.t
 
-<<<<<<< HEAD
-  let empty = Fheap.create ~cmp:(Txn.compare ~seed:"TODO: seed me!")
-=======
   let empty =
     Fheap.create
       ~cmp:
         (Txn.compare ~seed:(Random.float Float.max_value |> string_of_float))
->>>>>>> dab62986
 
   let add t txn = Fheap.add t txn
 
