--- conflicted
+++ resolved
@@ -2,21 +2,8 @@
 open Async_kernel
 open Protocols
 
-<<<<<<< HEAD
-module type Inputs_intf = sig
-  module Amount : sig
-    module Signed : sig
-      type t [@@deriving sexp_of]
-    end
-  end
-
-  module Fee : sig
-    module Unsigned : sig
-      type t [@@deriving sexp_of, eq]
-=======
 let option lab =
   Option.value_map ~default:(Or_error.error_string lab) ~f:(fun x -> Ok x)
->>>>>>> ceafb451
 
 let check label b = if not b then Or_error.error_string label else Ok ()
 
@@ -30,103 +17,30 @@
   in
   go xs ys []
 
-<<<<<<< HEAD
-      val zero : t
-    end
-
-    module Signed : sig
-      type t [@@deriving sexp_of]
-
-      val add : t -> t -> t option
-
-      val negate : t -> t
-
-      val of_unsigned : Unsigned.t -> t
-    end
-  end
-
-  module Public_key : sig
-    type t
-  end
-
-  module Transaction :
-    Coda_pow.Transaction_intf with type fee := Fee.Unsigned.t
-
-  module Fee_transfer :
-    Coda_pow.Fee_transfer_intf
-    with type public_key := Public_key.t
-     and type fee := Fee.Unsigned.t
-
-  module Super_transaction :
-    Coda_pow.Super_transaction_intf
-    with type valid_transaction := Transaction.With_valid_signature.t
-     and type fee_transfer := Fee_transfer.t
-     and type unsigned_fee := Fee.Unsigned.t
-
-  module Ledger_hash : Coda_pow.Ledger_hash_intf
-
-  module Transaction_snark :
-    Coda_pow.Transaction_snark_intf
-    with type message := Fee.Unsigned.t * Public_key.t
-     and type fee_excess := Amount.Signed.t
-     and type ledger_hash := Ledger_hash.t
-
-  module Ledger :
-    Coda_pow.Ledger_intf
-    with type ledger_hash := Ledger_hash.t
-     and type super_transaction := Super_transaction.t
-     and type valid_transaction := Transaction.With_valid_signature.t
-
-  module Ledger_builder_hash : Coda_pow.Ledger_builder_hash_intf
-
-  module Completed_work :
-    Coda_pow.Completed_work_intf
-    with type proof := Transaction_snark.t
-     and type statement := Transaction_snark.Statement.t
-     and type fee := Fee.Unsigned.t
-     and type public_key := Public_key.t
-
-  module Ledger_builder_diff :
-    Coda_pow.Ledger_builder_diff_intf
-    with type completed_work := Completed_work.t
-     and type completed_work_checked := Completed_work.Checked.t
-     and type transaction := Transaction.t
-     and type transaction_with_valid_signature :=
-                Transaction.With_valid_signature.t
-     and type public_key := Public_key.t
-     and type ledger_builder_hash := Ledger_builder_hash.t
-end
-
-module Make (Inputs : Inputs_intf) :
-=======
 module Make (Inputs : Inputs.S) :
->>>>>>> ceafb451
   Coda_pow.Ledger_builder_intf
   with type diff := Inputs.Ledger_builder_diff.t
+   and type valid_diff := Inputs.Ledger_builder_diff.With_valid_signatures_and_proofs.t
    and type ledger_hash := Inputs.Ledger_hash.t
    and type ledger_builder_hash := Inputs.Ledger_builder_hash.t
    and type public_key := Inputs.Public_key.Compressed.t
    and type ledger := Inputs.Ledger.t
-   and type transaction_snark := Inputs.Transaction_snark.t
    and type transaction_with_valid_signature :=
               Inputs.Transaction.With_valid_signature.t
-<<<<<<< HEAD
    and type statement := Inputs.Completed_work.Statement.t
-   and type completed_work := Inputs.Completed_work.Checked.t =
-=======
-   and type completed_work := Inputs.Completed_work.t
-   and type statement := Inputs.Completed_work.Statement.t =
->>>>>>> ceafb451
+   and type completed_work := Inputs.Completed_work.Checked.t
+   and type ledger_proof := Inputs.Ledger_proof.t
+=
 struct
   open Inputs
 
-  type 'a with_statement = 'a * Transaction_snark.Statement.t
+  type 'a with_statement = 'a * Ledger_proof_statement.t
   [@@deriving sexp, bin_io]
 
   (* TODO: This is redundant right now, the transaction snark has the statement
    inside of it. *)
   module Snark_with_statement = struct
-    type t = Transaction_snark.t with_statement [@@deriving sexp, bin_io]
+    type t = Ledger_proof.t with_statement [@@deriving sexp, bin_io]
   end
 
   module Super_transaction_with_statement = struct
@@ -134,21 +48,21 @@
   end
 
   type job =
-    ( Transaction_snark.t with_statement
+    ( Ledger_proof.t with_statement
     , Super_transaction.t with_statement )
     Parallel_scan.State.Job.t
   [@@deriving sexp_of]
 
   type parallel_scan_completed_job =
     (*For the parallel scan*)
-    ( Transaction_snark.t with_statement
-    , Transaction_snark.t with_statement )
+    ( Ledger_proof.t with_statement
+    , Ledger_proof.t with_statement )
     Parallel_scan.State.Completed_job.t
   [@@deriving sexp, bin_io]
 
   type scan_state =
-    ( Transaction_snark.t with_statement
-    , Transaction_snark.t with_statement
+    ( Ledger_proof.t with_statement
+    , Ledger_proof.t with_statement
     , Super_transaction.t with_statement )
     Parallel_scan.State.t
   [@@deriving sexp, bin_io]
@@ -187,7 +101,7 @@
     ; ledger
     ; public_key= self }
 
-  let statement_of_job : job -> Transaction_snark.Statement.t option = function
+  let statement_of_job : job -> Ledger_proof_statement.t option = function
     | Base (Some (_, statement)) -> Some statement
     | Merge_up (Some (_, statement)) -> Some statement
     | Merge (Some (_, stmt1), Some (_, stmt2)) ->
@@ -198,13 +112,13 @@
         let%map fee_excess =
           Fee.Signed.add stmt1.fee_excess stmt2.fee_excess
         in
-        { Transaction_snark.Statement.source= stmt1.source
+        { Ledger_proof_statement.source= stmt1.source
         ; target= stmt2.target
         ; fee_excess
         ; proof_type= `Merge }
     | _ -> None
 
-  let completed_work_to_scanable_work (job: job) (proof: Transaction_snark.t) :
+  let completed_work_to_scanable_work (job: job) (proof: Ledger_proof.t) :
       parallel_scan_completed_job Or_error.t =
     match job with
     | Base (Some (t, s)) -> Ok (Lifted (proof, s))
@@ -217,7 +131,7 @@
         in
         Parallel_scan.State.Completed_job.Merged
           ( proof
-          , { Transaction_snark.Statement.source= s.source
+          , { Ledger_proof_statement.source= s.source
             ; target= s'.target
             ; fee_excess
             ; proof_type= `Merge } )
@@ -226,10 +140,10 @@
   let verify ~message job proof =
     match statement_of_job job with
     | None -> return false
-    | Some statement -> Transaction_snark.verify proof statement ~message
+    | Some statement -> Ledger_proof.verify proof statement ~message
 
   let fill_in_completed_work (state: scan_state) (works: Completed_work.t list)
-      : Transaction_snark.t with_statement option Or_error.t =
+      : Ledger_proof.t with_statement option Or_error.t =
     let open Or_error.Let_syntax in
     let%bind next_jobs =
       Parallel_scan.next_k_jobs ~state
@@ -253,6 +167,16 @@
                | None -> return (Or_error.error_string "Fee overflow")
                | Some res -> res )) )
 
+  let apply_super_transaction_and_get_statement ledger s =
+    let open Or_error.Let_syntax in
+    let%bind fee_excess = Super_transaction.fee_excess s in
+    let source = Ledger.merkle_root ledger in
+    let%map () = Ledger.apply_super_transaction ledger s in
+    { Ledger_proof_statement.source
+    ; target = Ledger.merkle_root ledger
+    ; fee_excess= Fee.Signed.of_unsigned fee_excess
+    ; proof_type= `Base }
+
   let update_ledger_and_get_statements ledger ts =
     let undo_transactions =
       List.iter ~f:(fun t ->
@@ -264,26 +188,13 @@
             { Result_with_rollback.result= Ok (List.rev acc)
             ; rollback= Call (fun () -> undo_transactions processed) }
       | t :: ts ->
-          let source = Ledger.merkle_root ledger in
-          match Ledger.apply_super_transaction ledger t with
-          | Error e ->
-              undo_transactions processed ;
-              Result_with_rollback.error e
-          | Ok () ->
-            begin match Super_transaction.fee_excess t with
-            | Error e ->
-              undo_transactions processed;
-              Result_with_rollback.error e
-            | Ok fee_excess ->
-              let target = Ledger.merkle_root ledger in
-              let stmt : Transaction_snark.Statement.t =
-                { source
-                ; target
-                ; fee_excess= Fee.Signed.of_unsigned fee_excess
-                ; proof_type= `Base }
-              in
-              go (t :: processed) ((t, stmt) :: acc) ts
-            end
+        begin match apply_super_transaction_and_get_statement ledger t with
+        | Error e ->
+          undo_transactions processed ;
+          Result_with_rollback.error e
+        | Ok stmt ->
+          go (t :: processed) ((t, stmt) :: acc) ts
+        end
     in
     go [] [] ts
 
@@ -308,40 +219,54 @@
             (fun (job, proof) -> verify ~message job proof ) )
       |> Deferred.map ~f:(check "proofs did not verify"))
 
+  let create_fee_transfers completed_works delta public_key =
+    let singles =
+      ( if Fee.Unsigned.(equal zero delta) then []
+      else [(public_key, delta)] )
+      @ List.map completed_works ~f:(fun {Completed_work.fee; prover} -> (prover, fee))
+    in
+    Or_error.try_with (fun () ->
+      Public_key.Compressed.Map.of_alist_reduce singles ~f:(fun f1 f2 ->
+          Option.value_exn (Fee.Unsigned.add f1 f2) )
+      (* TODO: This creates a weird incentive to have a small public_key *)
+      |> Map.to_alist ~key_order:`Increasing
+      |> Fee_transfer.of_single_list )
+
+  let fee_remainder (payments : Transaction.With_valid_signature.t list) completed_works =
+    let open Or_error.Let_syntax in
+    let%bind budget =
+      sum_fees payments ~f:(fun t -> Transaction.fee (t :> Transaction.t))
+    in
+    let%bind work_fee =
+      sum_fees completed_works ~f:(fun {Completed_work.fee; _} -> fee)
+    in
+    option "budget did not suffice" (Fee.Unsigned.sub budget work_fee)
+
   (* TODO: This must be updated when we add coinbases *)
   let apply_diff t (diff: Ledger_builder_diff.t) =
-    let payments = diff.transactions in
+    let open Result_with_rollback.Let_syntax in
+    let%bind payments =
+      List.fold_until diff.transactions ~init:[] ~f:(fun acc t ->
+        match Transaction.check t with
+        | Some t -> Continue (t :: acc)
+        | None ->
+          (* TODO: punish *)
+          Stop (Or_error.error_string "Bad signature"))
+        ~finish:Or_error.return
+      |> Result_with_rollback.of_or_error
+    in
     let completed_works = diff.completed_works in
-    let open Result_with_rollback.Let_syntax in
     let%bind () =
       check "bad hash"
         (not (Ledger_builder_hash.equal diff.prev_hash (hash t)))
       |> Result_with_rollback.of_or_error
     in
     let%bind delta =
-      Result_with_rollback.of_or_error
-        (let open Or_error.Let_syntax in
-        let%bind budget =
-          sum_fees payments ~f:(fun t -> Transaction.fee (t :> Transaction.t))
-        in
-        let%bind work_fee =
-          sum_fees completed_works ~f:(fun {fee; _} -> fee)
-        in
-        option "budget did not suffice" (Fee.Unsigned.sub budget work_fee))
+      fee_remainder payments completed_works
+      |> Result_with_rollback.of_or_error
     in
     let%bind fee_transfers =
-      (*create fee transfers to pay the workers*)
-      let singles =
-        ( if Fee.Unsigned.(equal zero delta) then []
-        else [(t.public_key, delta)] )
-        @ List.map completed_works ~f:(fun {fee; prover} -> (prover, fee))
-      in
-      Or_error.try_with (fun () ->
-          Public_key.Compressed.Map.of_alist_reduce singles ~f:(fun f1 f2 ->
-              Option.value_exn (Fee.Unsigned.add f1 f2) )
-          |> Map.to_alist ~key_order:`Increasing
-          (* TODO: This creates a weird incentive to have a small pubkey *)
-          |> Fee_transfer.of_single_list )
+      create_fee_transfers completed_works delta t.public_key
       |> Result_with_rollback.of_or_error
     in
     let super_transactions =
@@ -364,9 +289,32 @@
       (* TODO: Add rollback *)
       enqueue_data_with_rollback t.scan_state new_data
     in
-    match res_opt with None -> None | Some (snark, stmt) -> Some snark
+    Option.map res_opt ~f:(fun (snark, _stmt) -> snark)
 
   let apply t witness = Result_with_rollback.run (apply_diff t witness)
+
+  let apply_diff_unchecked t
+        (diff: Ledger_builder_diff.With_valid_signatures_and_proofs.t) =
+    let payments = diff.transactions in
+    let completed_works = List.map ~f:Completed_work.forget diff.completed_works in
+    let delta = Or_error.ok_exn (fee_remainder payments completed_works) in
+    let fee_transfers =
+      Or_error.ok_exn (create_fee_transfers completed_works delta t.public_key)
+    in
+    let super_transactions =
+      List.map payments ~f:(fun t -> Super_transaction.Transaction t)
+      @ List.map fee_transfers ~f:(fun t -> Super_transaction.Fee_transfer t)
+    in
+    let new_data =
+      List.map super_transactions ~f:(fun s ->
+        (s, Or_error.ok_exn (apply_super_transaction_and_get_statement t.ledger s)))
+    in
+    let res_opt =
+      Or_error.ok_exn
+        (fill_in_completed_work t.scan_state completed_works)
+    in
+    Or_error.ok_exn (Parallel_scan.enqueue_data ~state:t.scan_state ~data:new_data);
+    Option.map res_opt ~f:(fun (snark, _stmt) -> snark)
 
   let free_space t : int = Parallel_scan.free_space t.scan_state
 
@@ -414,7 +362,7 @@
       ; queue_consumption: Queue_consumption.t
       ; available_queue_space: int
       ; transactions: Transaction.With_valid_signature.t list
-      ; completed_works: Completed_work.t list }
+      ; completed_works: Completed_work.Checked.t list }
 
     let add_transaction t (txv: Transaction.With_valid_signature.t) =
       let tx = (txv :> Transaction.t) in
@@ -432,8 +380,9 @@
           { t with
             budget; queue_consumption; transactions= txv :: t.transactions }
 
-    let add_work t (w: Completed_work.t) =
+    let add_work t (wc: Completed_work.Checked.t) =
       let open Or_error.Let_syntax in
+      let w = Completed_work.forget wc in
       let%bind budget = option "overflow" (Fee.Unsigned.sub t.budget w.fee) in
       let queue_consumption =
         Queue_consumption.add_fee_transfer t.queue_consumption w.prover
@@ -443,7 +392,7 @@
       else
         Ok
           { t with
-            budget; queue_consumption; completed_works= w :: t.completed_works
+            budget; queue_consumption; completed_works= wc :: t.completed_works
           }
 
     let empty ~available_queue_space =
@@ -480,9 +429,10 @@
   let create_diff t
       ~(transactions_by_fee: Transaction.With_valid_signature.t Sequence.t)
       ~(get_completed_work:
-         Completed_work.Statement.t -> Completed_work.t option) =
+         Completed_work.Statement.t -> Completed_work.Checked.t option) =
     (* TODO: Don't copy *)
-    let ledger = Ledger.copy t.ledger in
+    let t = copy t in
+    let ledger = ledger t in
     let or_error = function Ok x -> `Ok x | Error e -> `Error e in
     let add_work resources work_to_do =
       fold_sequence_until_error work_to_do ~init:resources ~f:
@@ -542,12 +492,16 @@
       add_many_work ~adding_transactions_failed:false resources t_rest
         (work_to_do t.scan_state)
     in
-    { Ledger_builder_diff.transactions=
-        (* We have to reverse here because we only know they work in THIS order *)
-        List.rev resources.transactions
-    ; completed_works= List.rev resources.completed_works
-    ; creator= t.public_key
-    ; prev_hash= hash t }
+    let diff =
+      { Ledger_builder_diff.With_valid_signatures_and_proofs.transactions=
+          (* We have to reverse here because we only know they work in THIS order *)
+          List.rev resources.transactions
+      ; completed_works= List.rev resources.completed_works
+      ; creator= t.public_key
+      ; prev_hash= hash t }
+    in
+    let ledger_proof = apply_diff_unchecked t diff in
+    ( diff, `Hash_after_applying (hash t, Ledger.merkle_root t.ledger), `Ledger_proof ledger_proof)
 end
 
 let%test_module "ledger_builder" =
