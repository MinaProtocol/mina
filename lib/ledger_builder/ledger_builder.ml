--- conflicted
+++ resolved
@@ -44,17 +44,11 @@
     type t = Super_transaction.t with_statement [@@deriving sexp, bin_io]
   end
 
-<<<<<<< HEAD
-  module Public_key : sig
-    type t
-  end
-=======
   type job =
     ( Transaction_snark.t with_statement
     , Super_transaction.t with_statement )
     Parallel_scan.State.Job.t
   [@@deriving sexp_of]
->>>>>>> 3b428181
 
   type parallel_scan_completed_job =
     (*For the parallel scan*)
@@ -70,13 +64,6 @@
     Parallel_scan.State.t
   [@@deriving sexp, bin_io]
 
-<<<<<<< HEAD
-  module Super_transaction :
-    Coda_pow.Super_transaction_intf
-    with type valid_transaction := Transaction.With_valid_signature.t
-     and type fee_transfer := Fee_transfer.t
-     and type unsigned_fee := Fee.Unsigned.t
-=======
   type t =
     { scan_state:
         scan_state
@@ -90,7 +77,6 @@
     { scan_state= Parallel_scan.State.copy scan_state
     ; ledger= Ledger.copy ledger
     ; public_key }
->>>>>>> 3b428181
 
   let hash {scan_state; ledger; public_key= _} : Ledger_builder_hash.t =
     let h =
@@ -102,19 +88,6 @@
     h#add_string (Ledger_hash.to_bits (Ledger.merkle_root ledger)) ;
     Ledger_builder_hash.of_bits h#result
 
-<<<<<<< HEAD
-  module Transaction_snark :
-    Coda_pow.Transaction_snark_intf
-    with type message := Fee.Unsigned.t * Public_key.t
-     and type fee_excess := Fee.Signed.t
-     and type ledger_hash := Ledger_hash.t
-
-  module Ledger :
-    Coda_pow.Ledger_intf
-    with type ledger_hash := Ledger_hash.t
-     and type super_transaction := Super_transaction.t
-     and type valid_transaction := Transaction.With_valid_signature.t
-=======
   let ledger {ledger; _} = ledger
 
   let create ~ledger ~self : t =
@@ -124,7 +97,6 @@
           ~seed:(failwith "TODO")
     ; ledger
     ; public_key= self }
->>>>>>> 3b428181
 
   let statement_of_job : job -> Transaction_snark.Statement.t option = function
     | Base (Some (_, statement)) -> Some statement
@@ -143,14 +115,6 @@
         ; proof_type= `Merge }
     | _ -> None
 
-<<<<<<< HEAD
-  module Completed_work :
-    Coda_pow.Completed_work_intf
-    with type proof := Transaction_snark.t
-     and type statement := Transaction_snark.Statement.t
-     and type fee := Fee.Unsigned.t
-     and type public_key := Public_key.t
-=======
   let completed_work_to_scanable_work (job: job) (proof: Transaction_snark.t) :
       parallel_scan_completed_job Or_error.t =
     match job with
@@ -169,28 +133,12 @@
             ; fee_excess
             ; proof_type= `Merge } )
     | _ -> Error (Error.of_thunk (fun () -> sprintf "Invalid job"))
->>>>>>> 3b428181
 
   let verify ~message job proof =
     match statement_of_job job with
     | None -> return false
     | Some statement -> Transaction_snark.verify proof statement ~message
 
-<<<<<<< HEAD
-module Make (Inputs : Inputs_intf) :
-  Coda_pow.Ledger_builder_intf
-  with type diff := Inputs.Ledger_builder_diff.t
-   and type ledger_builder_hash := Inputs.Ledger_builder_hash.t
-   and type public_key := Inputs.Public_key.t
-   and type ledger := Inputs.Ledger.t
-   and type ledger_proof := Inputs.Transaction_snark.t
-   and type transaction_with_valid_signature :=
-              Inputs.Transaction.With_valid_signature.t
-   and type statement := Inputs.Completed_work.Statement.t
-   and type completed_work := Inputs.Completed_work.t =
-struct
-  type t = unit [@@deriving sexp, bin_io]
-=======
   let fill_in_completed_work (state: scan_state) (works: Completed_work.t list)
       : Transaction_snark.t with_statement option Or_error.t =
     let open Or_error.Let_syntax in
@@ -233,14 +181,20 @@
               undo_transactions processed ;
               Result_with_rollback.error e
           | Ok () ->
+            begin match Super_transaction.fee_excess t with
+            | Error e ->
+              undo_transactions processed;
+              Result_with_rollback.error e
+            | Ok fee_excess ->
               let target = Ledger.merkle_root ledger in
               let stmt : Transaction_snark.Statement.t =
                 { source
                 ; target
-                ; fee_excess= Super_transaction.fee_excess t
+                ; fee_excess= Fee.Signed.of_unsigned fee_excess
                 ; proof_type= `Base }
               in
               go (t :: processed) ((t, stmt) :: acc) ts
+            end
     in
     go [] [] ts
 
@@ -334,7 +288,6 @@
           match Sequence.next seq with
           | None -> Done
           | Some (x, seq) -> Skip (x :: acc, i + 1, seq) )
->>>>>>> 3b428181
 
   (* TODO: Make this actually return a sequence *)
   let work_to_do scan_state : Completed_work.Statement.t Sequence.t =
