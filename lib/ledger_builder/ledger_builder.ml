--- conflicted
+++ resolved
@@ -174,13 +174,6 @@
         let%bind () =
           Option.some_if (Ledger_hash.equal stmt1.target stmt2.source) ()
         in
-<<<<<<< HEAD
-        let%map fee_excess = Fee.add stmt1.fee_excess stmt2.fee_excess in
-        { Statement.source= stmt1.source
-        ; target= stmt2.target
-        ; fee_excess
-        ; proof_type= Transaction_snark.merge }
-=======
         let%map fee_excess =
           Fee.Signed.add stmt1.fee_excess stmt2.fee_excess
         in
@@ -188,21 +181,11 @@
         ; target= stmt2.target
         ; fee_excess
         ; proof_type= `Merge }
->>>>>>> 4fd72d5d
     | _ -> None
 
   let verify job proof =
     match statement_of_job job with
     | None -> return false
-<<<<<<< HEAD
-    | Some statement ->
-        let transaction_snark =
-          Transaction_snark.create ~proof ~source:statement.source
-            ~target:statement.target ~fee_excess:statement.fee_excess
-            ~proof_type:statement.proof_type
-        in
-        return (Transaction_snark.verify transaction_snark)
-=======
     | Some statement -> Completed_work.verify proof statement
 
   module Result_with_rollback = struct
@@ -232,7 +215,6 @@
                 Deferred.map (f x) ~f:(fun ty ->
                     { result= ty.result
                     ; rollback= Rollback.compose rollback ty.rollback } ) )
->>>>>>> 4fd72d5d
 
       let map t ~f =
         Deferred.map t ~f:(fun res ->
@@ -256,9 +238,9 @@
       Deferred.map dresult ~f:(fun result -> {result; rollback= Do_nothing})
   end
 
-  let fill_in_completed_work state works :
-      Transaction_snark.t With_statement.t option Result_with_rollback.t =
-    failwith "TODO: To be done in parallel scan?"
+  let fill_in_completed_work state works : 
+    proof_with_statement option Result_with_rollback.t =
+      failwith "TODO: To be done in parallel scan?"
 
   let enqueue_data_with_rollback state data : unit Result_with_rollback.t =
     failwith "TODO"
@@ -266,90 +248,6 @@
   let sum_fees xs ~f =
     with_return (fun {return} ->
         Ok
-<<<<<<< HEAD
-          (List.fold ~init:Fee.zero xs ~f:(fun acc x ->
-               match Fee.add acc (f x) with
-               | None -> return (Or_error.error_string "Fee overflow")
-               | Some res -> res )) )
-
-  let fst (a, b, c) = a
-
-  let snd (a, b, c) = b
-
-  let thrd (a, b, c) = c
-
-  let create_transaction_snark (statement: Statement.t) work =
-    Transaction_snark.create ~proof:work ~source:statement.source
-      ~target:statement.target ~fee_excess:statement.fee_excess
-      ~proof_type:statement.proof_type
-
-  let job_proof (job: job) (work: Ledger_builder_witness.completed_work) :
-      (job * snark_for_statement) Or_error.t =
-    match job with
-    | Base (Some (t, s)) -> Ok (job, (create_transaction_snark s (fst work), s))
-    | Merge (Some (t, s), Some (t', s')) ->
-        let open Or_error.Let_syntax in
-        let%bind fee =
-          Fee.add s.fee_excess s'.fee_excess
-          |> option "Error adding fee_excess"
-        in
-        let new_stmt : Statement.t =
-          { source= s.source
-          ; target= s'.target
-          ; fee_excess= fee
-          ; proof_type= Transaction_snark.merge }
-        in
-        Ok (job, (create_transaction_snark new_stmt (fst work), new_stmt))
-    | _ ->
-        Error
-          (Error.of_thunk (fun () ->
-               sprintf "Invalid job for the corresponding transaction_snark" ))
-
-  let jobs_proofs_assoc jobs completed_works :
-      (job * snark_for_statement) list Or_error.t =
-    let open Or_error.Let_syntax in
-    let rec map_custom js ws =
-      match (js, ws) with
-      | [], [] -> Ok []
-      | j :: js', w :: ws' ->
-          let%bind sn = job_proof j w in
-          let%bind rem_sn = map_custom js' ws' in
-          Ok (sn :: rem_sn)
-      | _ ->
-          Error
-            (Error.of_thunk (fun () ->
-                 sprintf "Job list and work list length mismatch" ))
-    in
-    map_custom jobs completed_works
-
-  let apply t (witness: Ledger_builder_witness.t) :
-      (t * (Ledger_hash.t * Ledger_proof.t) option) Deferred.Or_error.t =
-    let open Deferred.Or_error.Let_syntax in
-    let payments = Ledger_builder_witness.transactions witness in
-    let completed_works = Ledger_builder_witness.completed_work_list witness in
-    let check_hash_and_fees =
-      let open Or_error.Let_syntax in
-      let%bind () =
-        check "bad hash"
-          (not
-             (Ledger_builder_hash.equal
-                (Ledger_builder_witness.prev_hash witness)
-                (hash t)))
-      in
-      let%bind budget = sum_fees payments ~f:Transaction.transaction_fee in
-      let%bind work_fee =
-        sum_fees completed_works ~f:(fun (_, fee, _) -> fee)
-      in
-      let%map delta =
-        Fee.sub budget work_fee |> option "budget did not suffice"
-      in
-      ()
-    in
-    let%bind () = Deferred.return check_hash_and_fees in
-    let%bind assoc_list =
-      (*TODO to be sent to the parallel scan to update the ring_buffer*)
-      let next_jobs =
-=======
           (List.fold ~init:Fee.Unsigned.zero xs ~f:(fun acc x ->
                match Fee.Unsigned.add acc (f x) with
                | None -> return (Or_error.error_string "Fee overflow")
@@ -387,30 +285,19 @@
     Result_with_rollback.with_no_rollback
       (let open Deferred.Or_error.Let_syntax in
       let%bind next_jobs =
->>>>>>> 4fd72d5d
         Parallel_scan.next_k_jobs ~state:t.scan_state ~spec
           ~k:(List.length completed_works)
         |> Deferred.return
       in
-<<<<<<< HEAD
-      let%bind () =
-        Deferred.List.for_all (List.zip_exn next_jobs completed_works) ~f:
-          (fun (job, (proof, _, _)) -> verify job proof )
-        |> Deferred.map ~f:(check "proofs did not verify")
-      in
-      return @@ jobs_proofs_assoc next_jobs completed_works
-    in
-=======
       Deferred.List.for_all (List.zip_exn next_jobs completed_works) ~f:
         (fun (job, work) -> verify job work )
       |> Deferred.map ~f:(check "proofs did not verify"))
 
   let apply t (witness: Ledger_builder_witness.t) :
-      Transaction_snark.t With_statement.t option Result_with_rollback.t =
+      proof_with_statement option Result_with_rollback.t =
     let payments = witness.transactions in
     let completed_works = witness.completed_works in
     let open Result_with_rollback.Let_syntax in
->>>>>>> 4fd72d5d
     let%bind () =
       check "bad hash"
         (not
