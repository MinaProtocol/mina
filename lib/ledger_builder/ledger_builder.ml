open Core_kernel
open Async_kernel
open Protocols
open Coda_pow

let option lab =
  Option.value_map ~default:(Or_error.error_string lab) ~f:(fun x -> Ok x)

let check label b = if not b then Or_error.error_string label else Ok ()

let map2_or_error xs ys ~f =
  let rec go xs ys acc =
    match (xs, ys) with
    | [], [] -> Ok (List.rev acc)
    | x :: xs, y :: ys -> (
      match f x y with Error e -> Error e | Ok z -> go xs ys (z :: acc) )
    | _, _ -> Or_error.error_string "Length mismatch"
  in
  go xs ys []

module Make (Inputs : Inputs.S) : sig
  include Coda_pow.Ledger_builder_intf
          with type diff := Inputs.Ledger_builder_diff.t
           and type valid_diff :=
                      Inputs.Ledger_builder_diff.
                      With_valid_signatures_and_proofs.t
           and type ledger_hash := Inputs.Ledger_hash.t
           and type ledger_builder_hash := Inputs.Ledger_builder_hash.t
           and type public_key := Inputs.Public_key.t
           and type ledger := Inputs.Ledger.t
           and type transaction_with_valid_signature :=
                      Inputs.Transaction.With_valid_signature.t
           and type statement := Inputs.Completed_work.Statement.t
           and type completed_work := Inputs.Completed_work.Checked.t
           and type ledger_proof := Inputs.Ledger_proof.t
           and type ledger_builder_aux_hash := Inputs.Ledger_builder_aux_hash.t
           and type sparse_ledger := Inputs.Sparse_ledger.t
           and type ledger_proof_statement := Inputs.Ledger_proof_statement.t
           and type super_transaction := Inputs.Super_transaction.t
end = struct
  open Inputs

  type 'a with_statement = 'a * Ledger_proof_statement.t
  [@@deriving sexp, bin_io]

  module Super_transaction_with_witness = struct
    type t =
      { transaction: Super_transaction.t
      ; statement: Ledger_proof_statement.t
      ; witness: Inputs.Sparse_ledger.t }
    [@@deriving sexp, bin_io]
  end

  (* TODO: This is redundant right now, the transaction snark has the statement
   inside of it. *)
  module Snark_with_statement = struct
    type t = Ledger_proof.t with_statement [@@deriving sexp, bin_io]
  end

  type job =
    ( Ledger_proof.t with_statement
    , Super_transaction_with_witness.t )
    Parallel_scan.Available_job.t
  [@@deriving sexp_of]

  type parallel_scan_completed_job =
    (*For the parallel scan*)
    Ledger_proof.t with_statement Parallel_scan.State.Completed_job.t
  [@@deriving sexp, bin_io]

  module Aux = struct
    type t =
      ( Ledger_proof.t with_statement
      , Super_transaction_with_witness.t )
      Parallel_scan.State.t
    [@@deriving sexp, bin_io]

    let hash_to_string scan_state =
      let h =
        Parallel_scan.State.hash scan_state
          (Binable.to_string (module Snark_with_statement))
          (Binable.to_string (module Super_transaction_with_witness))
      in
      h#result

    let hash t = Ledger_builder_aux_hash.of_bytes (hash_to_string t)
  end

  type scan_state = Aux.t [@@deriving sexp, bin_io]

  type t =
    { scan_state:
        scan_state
        (* Invariant: this is the ledger after having applied all the transactions in
    the above state. *)
    ; ledger: Ledger.t
    ; public_key: Public_key.t }
  [@@deriving sexp, bin_io]

  let merge_statement (s1: Ledger_proof_statement.t)
      (s2: Ledger_proof_statement.t) =
    let open Or_error.Let_syntax in
    let%map fee_excess =
      Fee.Signed.add s1.fee_excess s2.fee_excess |> option "Error adding fees"
    in
    { Ledger_proof_statement.source= s1.source
    ; target= s2.target
    ; fee_excess
    ; proof_type= `Merge }

  let random_work_spec_chunk t =
    let module A = Parallel_scan.Available_job in
    let jobs = Parallel_scan.next_jobs ~state:t.scan_state in
    let single_spec (job: job) =
      match job with
      | A.Base d ->
          Snark_work_lib.Work.Single.Spec.Transition
            (d.statement, d.transaction, d.witness)
      | A.Merge ((p1, s1), (p2, s2)) ->
          let merged = merge_statement s1 s2 |> Or_error.ok_exn in
          Snark_work_lib.Work.Single.Spec.Merge (merged, p1, p2)
    in
    let n = List.length jobs in
    match jobs with
    | [] -> None
    | [j] -> Some [single_spec j]
    | _ ->
        (* TODO: Should we break these up in such a way that the following
       * situation can't happen:
       * A gets 0,1 ; B gets 1,2
       * Essentially you "can't" buy B if you buy A
       *)
        let i = Random.int n in
        let chunk = [List.nth_exn jobs i; List.nth_exn jobs ((i + 1) % n)] in
        Some (List.map chunk ~f:single_spec)

  let aux {scan_state; _} = scan_state

  let make ~public_key ~ledger ~aux = {public_key; ledger; scan_state= aux}

  let copy {scan_state; ledger; public_key} =
    { scan_state= Parallel_scan.State.copy scan_state
    ; ledger= Ledger.copy ledger
    ; public_key }

  let hash {scan_state; ledger; public_key= _} : Ledger_builder_hash.t =
    let h = Cryptokit.Hash.sha3 256 in
    h#add_string (Ledger_hash.to_bytes (Ledger.merkle_root ledger)) ;
    h#add_string (Aux.hash_to_string scan_state) ;
    Ledger_builder_hash.of_bytes h#result

  let ledger {ledger; _} = ledger

  let create ~ledger ~self : t =
    let open Config in
    { scan_state= Parallel_scan.start ~parallelism_log_2
    ; ledger
    ; public_key= self }

  let statement_of_job : job -> Ledger_proof_statement.t option = function
    | Base {statement; _} -> Some statement
    | Merge ((_, stmt1), (_, stmt2)) ->
        let open Option.Let_syntax in
        let%bind () =
          Option.some_if (Ledger_hash.equal stmt1.target stmt2.source) ()
        in
        let%map fee_excess =
          Fee.Signed.add stmt1.fee_excess stmt2.fee_excess
        in
        { Ledger_proof_statement.source= stmt1.source
        ; target= stmt2.target
        ; fee_excess
        ; proof_type= `Merge }

  let completed_work_to_scanable_work (job: job) (proof: Ledger_proof.t) :
      parallel_scan_completed_job Or_error.t =
    match job with
    | Base {statement; _} -> Ok (Lifted (proof, statement))
    | Merge ((_, s), (_, s')) ->
        let open Or_error.Let_syntax in
        let%map fee_excess =
          Fee.Signed.add s.fee_excess s'.fee_excess
          |> option "Error adding fees"
        in
        Parallel_scan.State.Completed_job.Merged
          ( proof
          , { Ledger_proof_statement.source= s.source
            ; target= s'.target
            ; fee_excess
            ; proof_type= `Merge } )

  let verify ~message job proof =
    match statement_of_job job with
    | None -> return false
    | Some statement -> Ledger_proof.verify proof statement ~message

  let total_proofs (works: Completed_work.t list) =
    List.sum (module Int) works ~f:(fun w -> List.length w.proofs)

  let fill_in_completed_work (state: scan_state) (works: Completed_work.t list)
      : Ledger_proof.t with_statement option Or_error.t =
    let open Or_error.Let_syntax in
    let%bind next_jobs =
<<<<<<< HEAD
      Parallel_scan.next_k_jobs ~state ~k:(total_proofs works)
=======
      Parallel_scan.next_k_jobs ~state
        ~k:
          (List.fold works ~init:0 ~f:(fun acc {proofs} ->
               acc + List.length proofs ))
>>>>>>> 9d4f52e5
    in
    let%bind scanable_work_list =
      map2_or_error next_jobs
        (List.concat_map works ~f:(fun work -> work.proofs))
        ~f:completed_work_to_scanable_work
    in
    Parallel_scan.fill_in_completed_jobs ~state
      ~completed_jobs:scanable_work_list

  let enqueue_data_with_rollback state data : unit Result_with_rollback.t =
    Result_with_rollback.of_or_error @@ Parallel_scan.enqueue_data ~state ~data

  let sum_fees xs ~f =
    with_return (fun {return} ->
        Ok
          (List.fold ~init:Fee.Unsigned.zero xs ~f:(fun acc x ->
               match Fee.Unsigned.add acc (f x) with
               | None -> return (Or_error.error_string "Fee overflow")
               | Some res -> res )) )

  let apply_super_transaction_and_get_statement ledger s =
    let open Or_error.Let_syntax in
    let%bind fee_excess = Super_transaction.fee_excess s in
    let source = Ledger.merkle_root ledger in
    let%map undo = Ledger.apply_super_transaction ledger s in
    ( undo
    , { Ledger_proof_statement.source
      ; target= Ledger.merkle_root ledger
      ; fee_excess= Fee.Signed.of_unsigned fee_excess
      ; proof_type= `Base } )

  let apply_super_transaction_and_get_witness ledger s =
    let public_keys = function
      | Super_transaction.Fee_transfer t -> Fee_transfer.receivers t
      | Transaction t ->
          let t = (t :> Transaction.t) in
          [Transaction.sender t; Transaction.receiver t]
    in
    let open Or_error.Let_syntax in
    let%map undo, statement =
      apply_super_transaction_and_get_statement ledger s
    in
    let witness = Sparse_ledger.of_ledger_subset_exn ledger (public_keys s) in
    (undo, {Super_transaction_with_witness.transaction= s; witness; statement})

  let update_ledger_and_get_statements ledger ts =
    let undo_transactions undos =
      List.iter undos ~f:(fun u -> Or_error.ok_exn (Ledger.undo ledger u))
    in
    let rec go processed acc = function
      | [] ->
          Deferred.return
            { Result_with_rollback.result= Ok (List.rev acc)
            ; rollback= Call (fun () -> undo_transactions processed) }
      | t :: ts ->
        match apply_super_transaction_and_get_witness ledger t with
        | Error e ->
            undo_transactions processed ;
            Result_with_rollback.error e
        | Ok (undo, res) -> go (undo :: processed) (res :: acc) ts
    in
    go [] [] ts

  let chunks_of xs ~n = List.groupi xs ~break:(fun i _ _ -> i mod n = 0)

  let total_proofs (works: Completed_work.t list) =
    List.fold works ~init:0 ~f:(fun acc {proofs} -> acc + List.length proofs)

  let rec chunks_of_jobs jobs (works: Completed_work.t list) =
    let jobses, _ =
      List.fold works ~init:([], jobs) ~f:(fun (jobses, jobs) {proofs} ->
          if List.length jobs = 0 then (jobses, [])
          else
            ( List.take jobs (List.length proofs) :: jobses
            , List.drop jobs (List.length proofs) ) )
    in
    List.rev jobses

  let check_completed_works t (completed_works: Completed_work.t list) =
    Result_with_rollback.with_no_rollback
      (let open Deferred.Or_error.Let_syntax in
      let%bind jobses =
        Deferred.return
          (let open Or_error.Let_syntax in
          let%map jobs =
            Parallel_scan.next_k_jobs ~state:t.scan_state
<<<<<<< HEAD
              ~k:(total_proofs completed_works)
=======
              ~k:
                (total_proofs
                   completed_works
                   (*List.length completed_works * Completed_work.proofs_length*))
>>>>>>> 9d4f52e5
          in
          chunks_of_jobs jobs completed_works)
      in
      Deferred.List.for_all (List.zip_exn jobses completed_works) ~f:
        (fun (jobs, work) ->
          let message = (work.fee, work.prover) in
          Deferred.List.for_all (List.zip_exn jobs work.proofs) ~f:
            (fun (job, proof) -> verify ~message job proof ) )
      |> Deferred.map ~f:(check "proofs did not verify"))

  let create_fee_transfers completed_works delta public_key =
    let singles =
      (if Fee.Unsigned.(equal zero delta) then [] else [(public_key, delta)])
      @ List.map completed_works ~f:(fun {Completed_work.fee; prover; _} ->
            (prover, fee) )
    in
    Or_error.try_with (fun () ->
        Public_key.Map.of_alist_reduce singles ~f:(fun f1 f2 ->
            Option.value_exn (Fee.Unsigned.add f1 f2) )
        (* TODO: This creates a weird incentive to have a small public_key *)
        |> Map.to_alist ~key_order:`Increasing
        |> Fee_transfer.of_single_list )

  let fee_remainder (payments: Transaction.With_valid_signature.t list)
      completed_works =
    let open Or_error.Let_syntax in
    let%bind budget =
      sum_fees payments ~f:(fun t -> Transaction.fee (t :> Transaction.t))
    in
    let%bind work_fee =
      sum_fees completed_works ~f:(fun {Completed_work.fee; _} -> fee)
    in
    option "budget did not suffice" (Fee.Unsigned.sub budget work_fee)

  (* TODO: This must be updated when we add coinbases *)
  (* TODO: when we move to a disk-backed db, this should call "Ledger.commit_changes" at the end. *)
  let apply_diff t (diff: Ledger_builder_diff.t) =
    let open Result_with_rollback.Let_syntax in
    let%bind payments =
      List.fold_until diff.transactions ~init:[]
        ~f:(fun acc t ->
          match Transaction.check t with
          | Some t -> Continue (t :: acc)
          | None ->
              (* TODO: punish *)
              Stop (Or_error.error_string "Bad signature") )
        ~finish:Or_error.return
      |> Result_with_rollback.of_or_error
    in
    let completed_works = diff.completed_works in
    let%bind () =
      let curr_hash = hash t in
      check
        (sprintf
           !"bad prev_hash: Expected %{sexp:Ledger_builder_hash.t}, got \
             %{sexp:Ledger_builder_hash.t}"
           curr_hash diff.prev_hash)
        (Ledger_builder_hash.equal diff.prev_hash (hash t))
      |> Result_with_rollback.of_or_error
    in
    let%bind delta =
      fee_remainder payments completed_works
      |> Result_with_rollback.of_or_error
    in
    let%bind fee_transfers =
      create_fee_transfers completed_works delta t.public_key
      |> Result_with_rollback.of_or_error
    in
    let super_transactions =
      List.map payments ~f:(fun t -> Super_transaction.Transaction t)
      @ List.map fee_transfers ~f:(fun t -> Super_transaction.Fee_transfer t)
    in
    let%bind new_data =
      update_ledger_and_get_statements t.ledger super_transactions
    in
    let%bind () = check_completed_works t completed_works in
    let%bind res_opt =
      (* TODO: Add rollback *)
      let r = fill_in_completed_work t.scan_state completed_works in
      Or_error.iter_error r ~f:(fun e ->
          (* TODO: Pass a logger here *)
          eprintf !"Unexpected error: %s %{sexp:Error.t}\n%!" __LOC__ e ) ;
      Result_with_rollback.of_or_error r
    in
    let%map () =
      (* TODO: Add rollback *)
      enqueue_data_with_rollback t.scan_state new_data
    in
    Option.map res_opt ~f:(fun (snark, _stmt) -> snark)

  let apply t witness = Result_with_rollback.run (apply_diff t witness)

  let apply_diff_unchecked t
      (diff: Ledger_builder_diff.With_valid_signatures_and_proofs.t) =
    let payments = diff.transactions in
    let completed_works =
      List.map ~f:Completed_work.forget diff.completed_works
    in
    let delta = Or_error.ok_exn (fee_remainder payments completed_works) in
    let fee_transfers =
      Or_error.ok_exn (create_fee_transfers completed_works delta t.public_key)
    in
    let super_transactions =
      List.map payments ~f:(fun t -> Super_transaction.Transaction t)
      @ List.map fee_transfers ~f:(fun t -> Super_transaction.Fee_transfer t)
    in
    let new_data =
      List.map super_transactions ~f:(fun s ->
          let _undo, t =
            Or_error.ok_exn
              (apply_super_transaction_and_get_witness t.ledger s)
          in
          t )
    in
    let res_opt =
      Or_error.ok_exn (fill_in_completed_work t.scan_state completed_works)
    in
    Or_error.ok_exn
      (Parallel_scan.enqueue_data ~state:t.scan_state ~data:new_data) ;
    res_opt

  let free_space t : int = Parallel_scan.free_space ~state:t.scan_state

  let sequence_chunks_of seq ~n =
    Sequence.unfold_step ~init:([], 0, seq) ~f:(fun (acc, i, seq) ->
        (*allow chunks of 1 proof as well*)
        if i > 0 && i < n && Sequence.length seq = 0 then
          Yield (List.rev acc, ([], n + 1, seq))
        else if i = n then Yield (List.rev acc, ([], 0, seq))
        else
          match Sequence.next seq with
          | None -> Done
          | Some (x, seq) ->
            (*allow a chunk of 1 proof as well*)
            match Sequence.next seq with
            | None -> Yield (List.rev (x :: acc), ([], 0, seq))
            | _ -> Skip (x :: acc, i + 1, seq) )

  (* TODO: Make this actually return a sequence *)
  let work_to_do scan_state : Completed_work.Statement.t Sequence.t =
    let work_list = Parallel_scan.next_jobs ~state:scan_state in
    sequence_chunks_of ~n:Completed_work.proofs_length
    @@ Sequence.of_list
    @@ List.map work_list ~f:(fun maybe_work ->
           match statement_of_job maybe_work with
           | None -> assert false
           | Some work -> work )

  module Resources = struct
    module Queue_consumption = struct
      type t = {fee_transfers: Public_key.Set.t; transactions: int}
      [@@deriving sexp]

      let count {fee_transfers; transactions} =
        (* This is ceil(Set.length fee_transfers / 2) *)
        (*+1 to accomodate one fee transfer for the transaction fee*)
        transactions + ((Set.length fee_transfers + 2) / 2)

      let add_transaction t = {t with transactions= t.transactions + 1}

      let add_fee_transfer t public_key =
        {t with fee_transfers= Set.add t.fee_transfers public_key}

      let init ~self =
        {transactions= 0; fee_transfers= Public_key.Set.singleton self}
    end

    type t =
      { budget: Fee.Signed.t
      ; queue_consumption: Queue_consumption.t
      ; available_queue_space: int
      ; max_throughput: int
      ; work_done: int
      ; transactions: (Transaction.With_valid_signature.t * Ledger.Undo.t) list
      ; completed_works: Completed_work.Checked.t list }
    [@@deriving sexp]

    let space_available t =
      Queue_consumption.count t.queue_consumption < t.max_throughput

    let budget_non_neg t = Fee.Signed.sgn t.budget = Sgn.Pos

    let add_transaction t ((txv: Transaction.With_valid_signature.t), undo) =
      let tx = (txv :> Transaction.t) in
      let open Or_error.Let_syntax in
      let%bind budget =
        option "overflow"
          (Fee.Signed.add t.budget
             (Fee.Signed.of_unsigned @@ Transaction.fee tx))
      in
      let queue_consumption =
        Queue_consumption.add_transaction t.queue_consumption
      in
      if not (space_available t) then
        Or_error.error_string "Insufficient space"
      else
        Ok
          { t with
            budget
          ; queue_consumption
          ; transactions= (txv, undo) :: t.transactions }

    let enough_work_added t new_txns =
      t.work_done
      = (Queue_consumption.count t.queue_consumption + new_txns) * 2

    let add_work t (wc: Completed_work.Checked.t) =
      let open Or_error.Let_syntax in
      let w = Completed_work.forget wc in
      let%bind budget =
        option "overflow"
          (Fee.Signed.add t.budget
             (Fee.Signed.negate @@ Fee.Signed.of_unsigned w.fee))
      in
      let queue_consumption =
        Queue_consumption.add_fee_transfer t.queue_consumption w.prover
      in
      Ok
        { t with
          budget
        ; queue_consumption
        ; work_done= t.work_done + List.length w.proofs
        ; completed_works= wc :: t.completed_works }

<<<<<<< HEAD
    let init ~available_queue_space ~max_throughput ~self =
      { available_queue_space
      ; max_throughput
      ; work_done= 0
      ; queue_consumption= Queue_consumption.init ~self
=======
    let empty ~available_queue_space ~max_throughput =
      { available_queue_space
      ; max_throughput
      ; work_done= 0
      ; queue_consumption= Queue_consumption.empty
>>>>>>> 9d4f52e5
      ; budget= Fee.Signed.zero
      ; transactions= []
      ; completed_works= [] }
  end

  let add_work work resources get_completed_work =
    match get_completed_work work with
    | Some w ->
        (* TODO: There is a subtle error here.
               You should not add work if it would cause the person's
               balance to overflow *)
        Resources.add_work resources w
    | None -> Error (Error.of_string "Work not found")

  let add_transaction ledger txn resources =
    match Ledger.apply_super_transaction ledger (Transaction txn) with
    | Error _ -> Ok resources
    | Ok undo ->
      match Resources.add_transaction resources (txn, undo) with
      | Ok resources -> Ok resources
      | Error e ->
          Or_error.ok_exn (Ledger.undo ledger undo) ;
          Error e

  let txns_not_included (valid: Resources.t) (invalid: Resources.t) =
    let diff =
      List.length valid.transactions - List.length invalid.transactions
    in
    if diff > 0 then List.take invalid.transactions diff else []

  let log_error_and_return_value err_val def_val =
    match err_val with
    | Error e ->
        Printf.printf "%s" (Error.to_string_hum e) ;
        def_val
    | Ok value -> value

  let rec check_resources_and_add ws_seq ts_seq get_completed_work ledger
      (valid: Resources.t) (resources: Resources.t) =
    match
      ( Sequence.next ws_seq
      , Sequence.next ts_seq
      , Resources.space_available resources )
    with
    | None, None, _ -> (valid, txns_not_included valid resources)
    | None, Some (t, ts), true ->
        let r_transaction =
          log_error_and_return_value
            (add_transaction ledger t resources)
            resources
        in
        if Resources.budget_non_neg r_transaction then
          check_resources_and_add Sequence.empty ts get_completed_work ledger
            r_transaction r_transaction
        else
          check_resources_and_add Sequence.empty ts get_completed_work ledger
            valid r_transaction
    | Some (w, ws), Some (t, ts), true ->
        let enough_work_added =
          resources.work_done
          = (Resources.Queue_consumption.count resources.queue_consumption + 1)
            * 2
        in
        if enough_work_added then
          let r_transaction =
            log_error_and_return_value
              (add_transaction ledger t resources)
              resources
          in
          if Resources.budget_non_neg r_transaction then
            check_resources_and_add
              (Sequence.append (Sequence.singleton w) ws)
              ts get_completed_work ledger r_transaction r_transaction
          else
            check_resources_and_add
              (Sequence.append (Sequence.singleton w) ws)
              ts get_completed_work ledger valid r_transaction
        else
          let r_work =
            log_error_and_return_value
              (add_work w resources get_completed_work)
              resources
          in
          check_resources_and_add ws
            (Sequence.append (Sequence.singleton t) ts)
            get_completed_work ledger valid r_work
    | _, _, _ -> (valid, txns_not_included valid resources)

  let undo_txns ledger txns =
    List.map txns ~f:(fun _ (t, u) ->
        Or_error.ok_exn (Ledger.undo ledger u) ;
        t )

  let process_works_add_txns ws_seq ts_seq ps_free_space max_throughput
      get_completed_work ledger self : Resources.t =
    let resources =
      Resources.init ~available_queue_space:ps_free_space ~max_throughput ~self
    in
    let valid, txns_to_undo =
      check_resources_and_add ws_seq ts_seq get_completed_work ledger resources
        resources
    in
    let _ = undo_txns ledger txns_to_undo in
    valid

  let add_work work resources get_completed_work =
    match get_completed_work work with
    | Some w ->
        (* TODO: There is a subtle error here.
               You should not add work if it would cause the person's
               balance to overflow *)
        Resources.add_work resources w
    | None -> Error (Error.of_string "Work not found")

  let add_transaction ledger txn resources =
    match Ledger.apply_super_transaction ledger (Transaction txn) with
    | Error _ -> Ok resources
    | Ok undo ->
      match Resources.add_transaction resources (txn, undo) with
      | Ok resources -> Ok resources
      | Error e ->
          Or_error.ok_exn (Ledger.undo ledger undo) ;
          Error e

  let txns_not_included (valid: Resources.t) (invalid: Resources.t) =
    let diff =
      List.length valid.transactions - List.length invalid.transactions
    in
    if diff > 0 then List.take invalid.transactions diff else []

  let log_error_and_return_value err_val def_val =
    match err_val with
    | Error e ->
        Printf.printf "%s" (Error.to_string_hum e) ;
        def_val
    | Ok value -> value

  let rec check_resources_and_add ws_seq ts_seq get_completed_work ledger
      (valid: Resources.t) (resources: Resources.t) =
    match
      ( Sequence.next ws_seq
      , Sequence.next ts_seq
      , Resources.space_available resources )
    with
    | None, None, _ -> (valid, txns_not_included valid resources)
    | None, Some (t, ts), true ->
        let r_transaction =
          log_error_and_return_value
            (add_transaction ledger t resources)
            resources
        in
        if Resources.budget_non_neg r_transaction then
          check_resources_and_add Sequence.empty ts get_completed_work ledger
            r_transaction r_transaction
        else
          check_resources_and_add Sequence.empty ts get_completed_work ledger
            valid r_transaction
    | Some (w, ws), Some (t, ts), true ->
        if Resources.enough_work_added resources 1 then
          let r_transaction =
            log_error_and_return_value
              (add_transaction ledger t resources)
              resources
          in
          if Resources.budget_non_neg r_transaction then
            check_resources_and_add
              (Sequence.append (Sequence.singleton w) ws)
              ts get_completed_work ledger r_transaction r_transaction
          else
            check_resources_and_add
              (Sequence.append (Sequence.singleton w) ws)
              ts get_completed_work ledger valid r_transaction
        else
          let r_work =
            log_error_and_return_value
              (add_work w resources get_completed_work)
              resources
          in
          check_resources_and_add ws
            (Sequence.append (Sequence.singleton t) ts)
            get_completed_work ledger valid r_work
    | _, _, _ -> (valid, txns_not_included valid resources)

  let undo_txns ledger txns =
    List.map txns ~f:(fun acc (t, u) ->
        Or_error.ok_exn (Ledger.undo ledger u) ;
        t )

  let process_works_add_txns ws_seq ts_seq ps_free_space max_throughput
      get_completed_work ledger : Resources.t =
    let resources =
      Resources.empty ~available_queue_space:ps_free_space ~max_throughput
    in
    let valid, txns_to_undo =
      check_resources_and_add ws_seq ts_seq get_completed_work ledger resources
        resources
    in
    let _ = undo_txns ledger txns_to_undo in
    valid

  let create_diff t'
      ~(transactions_by_fee: Transaction.With_valid_signature.t Sequence.t)
      ~(get_completed_work:
         Completed_work.Statement.t -> Completed_work.Checked.t option) =
    (* TODO: Don't copy *)
<<<<<<< HEAD
    let curr_hash = hash t in
    let t' = copy t in
    let ledger = ledger t' in
    let max_throughput = Int.pow 2 (Inputs.Config.parallelism_log_2 - 1) in
    let resources =
      process_works_add_txns (work_to_do t'.scan_state) transactions_by_fee
        (free_space t') max_throughput get_completed_work ledger t.public_key
=======
    let curr_hash = hash t' in
    let t = copy t' in
    let ledger = ledger t in
    let max_throughput = Int.pow 2 (Inputs.Config.parallelism_log_2 - 1) in
    let resources =
      process_works_add_txns (work_to_do t.scan_state) transactions_by_fee
        (free_space t) max_throughput get_completed_work ledger
>>>>>>> 9d4f52e5
    in
    (* We have to reverse here because we only know they work in THIS order *)
    let transactions =
      List.rev_map resources.transactions ~f:(fun (t, u) ->
          Or_error.ok_exn (Ledger.undo ledger u) ;
          t )
    in
    let diff =
      { Ledger_builder_diff.With_valid_signatures_and_proofs.transactions
      ; completed_works= List.rev resources.completed_works
      ; creator= t'.public_key
      ; prev_hash= curr_hash }
    in
    let ledger_proof = apply_diff_unchecked t' diff in
    (diff, `Hash_after_applying (hash t'), `Ledger_proof ledger_proof)
end

let%test_module "test" =
  ( module struct
    module Test_input1 = struct
      open Coda_pow
<<<<<<< HEAD
      module Public_key = String

      module Transaction = struct
        type fee = Fee.Unsigned.t [@@deriving sexp, bin_io, compare]
=======

      module Public_key = struct
        type t = string [@@deriving sexp, bin_io, compare]

        include Comparable.Make (struct
          type t = string [@@deriving sexp, bin_io, compare]
        end)
      end

      module Transaction = struct
        type fee = Fee.Unsigned.t [@@deriving sexp, bin_io, compare, eq]
>>>>>>> 9d4f52e5

        type txn_amt = int [@@deriving sexp, bin_io, compare, eq]

        type txn_fee = int [@@deriving sexp, bin_io, compare, eq]

        module T = struct
          type t = txn_amt * txn_fee [@@deriving sexp, bin_io, compare, eq]
        end

        include T

        module With_valid_signature = struct
          type t = T.t [@@deriving sexp, bin_io, compare, eq]
        end

        let check : t -> With_valid_signature.t option = fun i -> Some i

        let fee : t -> Fee.Unsigned.t = fun t -> Fee.Unsigned.of_int (snd t)

        (*Fee excess*)
<<<<<<< HEAD
        let sender _ = "S"

        let receiver _ = "R"
=======
        let sender t = "S"

        let receiver t = "R"
>>>>>>> 9d4f52e5
      end

      module Fee_transfer = struct
        type public_key = Public_key.t [@@deriving sexp, bin_io, compare, eq]

        type fee = Fee.Unsigned.t [@@deriving sexp, bin_io, compare, eq]

        type single = public_key * fee [@@deriving bin_io, sexp, compare, eq]

        type t = One of single | Two of single * single
        [@@deriving bin_io, sexp, compare, eq]

        let to_list = function One x -> [x] | Two (x, y) -> [x; y]

        let of_single_list xs =
          let rec go acc = function
            | x1 :: x2 :: xs -> go (Two (x1, x2) :: acc) xs
            | [] -> acc
            | [x] -> One x :: acc
          in
          go [] xs

<<<<<<< HEAD
        let fee_excess t : fee Or_error.t =
          match t with
=======
        let fee_excess = function
>>>>>>> 9d4f52e5
          | One (_, fee) -> Ok fee
          | Two ((_, fee1), (_, fee2)) ->
            match Fee.Unsigned.add fee1 fee2 with
            | None -> Or_error.error_string "Fee_transfer.fee_excess: overflow"
            | Some res -> Ok res

<<<<<<< HEAD
        let fee_excess_int t =
          Fee.Unsigned.to_int (Or_error.ok_exn @@ fee_excess t)
=======
        let fee_excess_int = function
          | One (_, fee) -> Ok (Fee.Unsigned.to_int fee)
          | Two ((_, fee1), (_, fee2)) ->
              let f1 = Fee.Unsigned.to_int fee1 in
              let f2 = Fee.Unsigned.to_int fee2 in
              match Some (f1 + f2) with
              | None ->
                  Or_error.error_string "Fee_transfer.fee_excess: overflow"
              | Some res -> Ok res
>>>>>>> 9d4f52e5

        let receivers t = List.map (to_list t) ~f:(fun (pk, _) -> pk)
      end

      module Super_transaction = struct
        type valid_transaction = Transaction.With_valid_signature.t
        [@@deriving sexp, bin_io, compare, eq]

        type fee_transfer = Fee_transfer.t
        [@@deriving sexp, bin_io, compare, eq]

<<<<<<< HEAD
        type unsigned_fee = Fee.Unsigned.t [@@deriving sexp, bin_io, compare]
=======
        type unsigned_fee = Fee.Unsigned.t
        [@@deriving sexp, bin_io, compare, eq]
>>>>>>> 9d4f52e5

        type t =
          | Transaction of valid_transaction
          | Fee_transfer of fee_transfer
        [@@deriving sexp, bin_io, compare, eq]

        let fee_excess : t -> unsigned_fee Or_error.t =
         fun t ->
          match t with
          | Transaction t' -> Ok (Transaction.fee t')
          | Fee_transfer f -> Fee_transfer.fee_excess f
      end

      module Ledger_hash = struct
<<<<<<< HEAD
        include String

        let to_bytes : t -> string = fun t -> t
=======
        module T = struct
          type t = int [@@deriving sexp, bin_io, compare, eq, hash]
        end

        include T

        let to_bytes : t -> string = fun t -> Int.to_string t

        include Hashable.Make_binable (T)
>>>>>>> 9d4f52e5
      end

      module Ledger_proof_statement = struct
        type t =
          { source: Ledger_hash.t
          ; target: Ledger_hash.t
          ; fee_excess: Fee.Signed.t
          ; proof_type: [`Base | `Merge] }
        [@@deriving sexp, bin_io, compare, eq]
      end

      module Ledger_proof = struct
<<<<<<< HEAD
        (*A proof here is statement.target*)
        include String

        type statement = Ledger_proof_statement.t

        type ledger_hash = Ledger_hash.t

        let verify (_: t) (_: statement) ~message:_ : bool Deferred.t =
          return true
=======
        type statement = Ledger_proof_statement.t

        type message = Fee.Unsigned.t * Public_key.t

        type ledger_hash = Ledger_hash.t

        type t = string (*A proof here is statement.target*)
        [@@deriving sexp, bin_io, compare, eq]

        let verify : t -> statement -> message:message -> bool Deferred.t =
         fun t s ~message -> return true
>>>>>>> 9d4f52e5

        let statement_target : statement -> ledger_hash =
         fun statement -> statement.target
      end

      module Ledger = struct
<<<<<<< HEAD
        type t = int ref [@@deriving sexp, bin_io, compare]
=======
        type t = int ref [@@deriving sexp, bin_io, compare, eq]
>>>>>>> 9d4f52e5

        type ledger_hash = Ledger_hash.t

        type super_transaction = Super_transaction.t [@@deriving sexp]

<<<<<<< HEAD
=======
        type valid_transaction = Transaction.With_valid_signature.t

>>>>>>> 9d4f52e5
        let hash : t -> Ppx_hash_lib.Std.Hash.hash_value = fun t -> !t

        let hash_fold_t :
            Ppx_hash_lib.Std.Hash.state -> t -> Ppx_hash_lib.Std.Hash.state =
<<<<<<< HEAD
         fun s _ -> s
=======
         fun s t -> s
>>>>>>> 9d4f52e5

        module Undo = struct
          type t = super_transaction [@@deriving sexp]
        end

<<<<<<< HEAD
=======
        let undo_transaction : t -> valid_transaction -> unit Or_error.t =
         fun t v ->
          t := !t - fst v ;
          Or_error.return ()

>>>>>>> 9d4f52e5
        let create : unit -> t = fun () -> ref 0

        let copy : t -> t = fun t -> ref !t

<<<<<<< HEAD
        let merkle_root : t -> ledger_hash = fun t -> Int.to_string !t
=======
        let merkle_root : t -> ledger_hash = fun t -> !t

        let apply_transaction : t -> valid_transaction -> unit Or_error.t =
         fun t v ->
          t := !t + fst v ;
          Or_error.return ()
>>>>>>> 9d4f52e5

        let apply_super_transaction : t -> Undo.t -> Undo.t Or_error.t =
         fun t s ->
          match s with
          | Transaction t' ->
              t := !t + fst t' ;
              Or_error.return (Super_transaction.Transaction t')
          | Fee_transfer f ->
<<<<<<< HEAD
              let t' = Fee_transfer.fee_excess_int f in
=======
              let t' = Or_error.ok_exn @@ Fee_transfer.fee_excess_int f in
>>>>>>> 9d4f52e5
              t := !t + t' ;
              Or_error.return (Super_transaction.Fee_transfer f)

        let undo_super_transaction : t -> super_transaction -> unit Or_error.t =
         fun t s ->
          let v =
            match s with
            | Transaction t' -> fst t'
<<<<<<< HEAD
            | Fee_transfer f -> Fee_transfer.fee_excess_int f
=======
            | Fee_transfer f ->
                Or_error.ok_exn @@ Fee_transfer.fee_excess_int f
>>>>>>> 9d4f52e5
          in
          t := !t - v ;
          Or_error.return ()

        let undo t (txn: Undo.t) = undo_super_transaction t txn
      end

      module Sparse_ledger = struct
        type t = int [@@deriving sexp, bin_io]

<<<<<<< HEAD
        let of_ledger_subset_exn : Ledger.t -> Public_key.t list -> t =
         fun ledger _ -> !ledger
      end

      module Ledger_builder_aux_hash = struct
        include String

        let of_bytes : string -> t = fun s -> s
      end

      module Ledger_builder_hash = struct
        include String

=======
        let of_ledger_subset_exn (ledger: Ledger.t)
            (pk_list: Public_key.t list) : t =
          !ledger
      end

      module Ledger_builder_aux_hash = struct
        type t = string (*Md5.t*) [@@deriving sexp, bin_io, compare]

        let equal = String.equal

        let of_bytes : string -> t = fun s -> s

        (*Md5.of_binary_exn s*)
      end

      module Ledger_builder_hash = struct
>>>>>>> 9d4f52e5
        type ledger_hash = Ledger_hash.t

        type ledger_builder_aux_hash = Ledger_builder_aux_hash.t

<<<<<<< HEAD
=======
        module T = struct
          type t = string [@@deriving sexp, bin_io, compare, hash]
        end

        include T

        let equal = String.equal

        include Hashable.Make_binable (T)

>>>>>>> 9d4f52e5
        let of_bytes : string -> t = fun s -> s

        let of_aux_and_ledger_hash :
            ledger_builder_aux_hash -> ledger_hash -> t =
<<<<<<< HEAD
         fun ah h -> ah ^ h
      end

      module Completed_work = struct
        type proof = Ledger_proof.t [@@deriving sexp, bin_io, compare]

        type statement = Ledger_proof_statement.t
        [@@deriving sexp, bin_io, compare]

        type fee = Fee.Unsigned.t [@@deriving sexp, bin_io, compare]

        type public_key = Public_key.t [@@deriving sexp, bin_io, compare]

        type t = {fee: fee; proofs: proof list; prover: public_key}
        [@@deriving sexp, bin_io, compare]

        module Statement = struct
          type t = statement list [@@deriving sexp, bin_io, compare]
=======
         fun ah h -> failwith "TODO12"
      end

      module Completed_work = struct
        type proof = Ledger_proof.t [@@deriving sexp, bin_io, compare, eq]

        type statement = Ledger_proof_statement.t
        [@@deriving sexp, bin_io, compare, eq]

        type fee = Fee.Unsigned.t [@@deriving sexp, bin_io, compare, eq]

        type public_key = Public_key.t [@@deriving sexp, bin_io, compare, eq]

        type t = {fee: fee; proofs: proof list; prover: public_key}
        [@@deriving sexp, bin_io, compare, eq]

        module Statement = struct
          type t = statement list [@@deriving sexp, bin_io, compare, eq]
>>>>>>> 9d4f52e5
        end

        module Checked = struct
          type t = {fee: fee; proofs: proof list; prover: public_key}
<<<<<<< HEAD
          [@@deriving sexp, bin_io, compare]
        end

        let check : t -> Statement.t -> Checked.t option Deferred.t =
         fun {fee= f; proofs= p; prover= pr} _ ->
=======
          [@@deriving sexp, bin_io, compare, eq]
        end

        let check : t -> Statement.t -> Checked.t option Deferred.t =
         fun {fee= f; proofs= p; prover= pr} s ->
>>>>>>> 9d4f52e5
          Deferred.return @@ Some {Checked.fee= f; proofs= p; prover= pr}

        let proofs_length = 2

        let forget : Checked.t -> t =
         fun {Checked.fee= f; proofs= p; prover= pr} ->
          {fee= f; proofs= p; prover= pr}
      end

      module Ledger_builder_diff = struct
        type completed_work = Completed_work.t
<<<<<<< HEAD
        [@@deriving sexp, bin_io, compare]

        type completed_work_checked = Completed_work.Checked.t
        [@@deriving sexp, bin_io, compare]

        type transaction = Transaction.t [@@deriving sexp, bin_io, compare]

        type transaction_with_valid_signature =
          Transaction.With_valid_signature.t
        [@@deriving sexp, bin_io, compare]

        type public_key = Public_key.t [@@deriving sexp, bin_io, compare]

        type ledger_builder_hash = Ledger_builder_hash.t
        [@@deriving sexp, bin_io, compare]
=======
        [@@deriving sexp, bin_io, compare, eq]

        type completed_work_checked = Completed_work.Checked.t
        [@@deriving sexp, bin_io, compare, eq]

        type transaction = Transaction.t [@@deriving sexp, bin_io, compare, eq]

        type transaction_with_valid_signature =
          Transaction.With_valid_signature.t
        [@@deriving sexp, bin_io, compare, eq]

        type public_key = Public_key.t [@@deriving sexp, bin_io, compare, eq]

        type ledger_builder_hash = Ledger_builder_hash.t
        [@@deriving sexp, bin_io, compare, eq]
>>>>>>> 9d4f52e5

        type t =
          { prev_hash: ledger_builder_hash
          ; completed_works: completed_work list
          ; transactions: transaction list
          ; creator: public_key }
<<<<<<< HEAD
        [@@deriving sexp, bin_io, compare]
=======
        [@@deriving sexp, bin_io, compare, eq]
>>>>>>> 9d4f52e5

        module With_valid_signatures_and_proofs = struct
          type t =
            { prev_hash: ledger_builder_hash
            ; completed_works: completed_work_checked list
            ; transactions: transaction_with_valid_signature list
            ; creator: public_key }
<<<<<<< HEAD
          [@@deriving sexp, bin_io, compare]
=======
          [@@deriving sexp, bin_io, compare, eq]
>>>>>>> 9d4f52e5
        end

        let forget : With_valid_signatures_and_proofs.t -> t =
         fun { With_valid_signatures_and_proofs.prev_hash
             ; completed_works
             ; transactions
             ; creator } ->
          { prev_hash
          ; completed_works= List.map completed_works ~f:Completed_work.forget
          ; transactions= (transactions :> Transaction.t list)
          ; creator }
      end

      module Config = struct
<<<<<<< HEAD
        let parallelism_log_2 = 8
=======
        let parallelism_log_2 = 6
>>>>>>> 9d4f52e5
      end
    end

    module Lb = Make (Test_input1)

    let self_pk = "me"

<<<<<<< HEAD
    let stmt_to_work (stmts: Test_input1.Completed_work.Statement.t) :
        Test_input1.Completed_work.Checked.t option =
      let proofs = List.map stmts ~f:(fun stmt -> stmt.target) in
      let prover =
        List.fold stmts ~init:"P" ~f:(fun p stmt -> p ^ stmt.target)
=======
    let initial_statement : Test_input1.Ledger_proof_statement.t =
      {source= 0; target= 0; fee_excess= Fee.Signed.zero; proof_type= `Base}

    let seed_statement : Test_input1.Ledger_proof_statement.t =
      { source= 0
      ; target= 1
      ; fee_excess= Fee.Signed.of_unsigned (Fee.Unsigned.of_int 1)
      ; proof_type= `Base }

    let initial_proof : Test_input1.Ledger_proof.t =
      Fee.Unsigned.to_string
      @@ Fee.Signed.magnitude initial_statement.fee_excess

    let stmt_to_work (stmts: Test_input1.Completed_work.Statement.t) :
        Test_input1.Completed_work.Checked.t option =
      let proofs = List.map stmts (fun stmt -> Int.to_string stmt.target) in
      let prover =
        List.fold stmts ~init:"P" ~f:(fun p stmt ->
            p ^ Int.to_string stmt.target )
>>>>>>> 9d4f52e5
      in
      Some
        { Test_input1.Completed_work.Checked.fee= Fee.Unsigned.of_int 1
        ; proofs
        ; prover }

<<<<<<< HEAD
    let create_and_apply lb txns =
      let diff, _, _ =
        Lb.create_diff lb ~transactions_by_fee:txns
          ~get_completed_work:stmt_to_work
      in
=======
    let chunks_of xs ~n = List.groupi xs ~break:(fun i _ _ -> i mod n = 0)

    let create_and_apply lb txns =
      let diff, hash, proof = Lb.create_diff lb txns stmt_to_work in
>>>>>>> 9d4f52e5
      let%map ledger_proof =
        Lb.apply lb (Test_input1.Ledger_builder_diff.forget diff)
      in
      (ledger_proof, Test_input1.Ledger_builder_diff.forget diff)

<<<<<<< HEAD
    let txns n f g = List.zip_exn (List.init n ~f) (List.init n ~f:g)
=======
    let txns n f g = List.zip_exn (List.init n f) (List.init n g)
>>>>>>> 9d4f52e5

    let%test_unit "Max throughput" =
      (*Always at worst case number of provers*)
      let p = Int.pow 2 Test_input1.Config.parallelism_log_2 in
      let g = Int.gen_incl 1 p in
      let initial_ledger = ref 0 in
<<<<<<< HEAD
      let lb = Lb.create ~ledger:initial_ledger ~self:self_pk in
      Quickcheck.test g ~trials:1000 ~f:(fun _ ->
=======
      let lb = Lb.create initial_ledger self_pk in
      Quickcheck.test g ~trials:1000 ~f:(fun i ->
>>>>>>> 9d4f52e5
          Async.Thread_safe.block_on_async_exn (fun () ->
              let open Deferred.Let_syntax in
              let old_ledger = !(Lb.ledger lb) in
              let all_ts =
                txns (p / 2) (fun x -> (x + 1) * 100) (fun _ -> 4)
              in
<<<<<<< HEAD
              let%map _, diff =
=======
              let%map ledger_proof, diff =
>>>>>>> 9d4f52e5
                create_and_apply lb (Sequence.of_list all_ts)
              in
              let x = List.length diff.transactions in
              assert (x > 0) ;
              let expected_value =
                old_ledger
                + List.fold (List.take all_ts x) ~init:0 ~f:(fun s (t, fee) ->
                      s + t + fee )
              in
              assert (!(Lb.ledger lb) = expected_value) ) )

    let%test_unit "Be able to include random number of transactions" =
      (*Always at worst case number of provers*)
      Backtrace.elide := false ;
      let p = Int.pow 2 Test_input1.Config.parallelism_log_2 in
      let g = Int.gen_incl 1 p in
      let initial_ledger = ref 0 in
<<<<<<< HEAD
      let lb = Lb.create ~ledger:initial_ledger ~self:self_pk in
      Quickcheck.test g ~trials:10000 ~f:(fun i ->
=======
      let lb = Lb.create initial_ledger self_pk in
      Quickcheck.test g ~trials:1000 ~f:(fun i ->
>>>>>>> 9d4f52e5
          Async.Thread_safe.block_on_async_exn (fun () ->
              let open Deferred.Let_syntax in
              let old_ledger = !(Lb.ledger lb) in
              let all_ts = txns p (fun x -> (x + 1) * 100) (fun _ -> 4) in
              let ts = List.take all_ts i in
<<<<<<< HEAD
              let%map _, diff = create_and_apply lb (Sequence.of_list ts) in
=======
              let%map ledger_proof, diff =
                create_and_apply lb (Sequence.of_list ts)
              in
>>>>>>> 9d4f52e5
              let x = List.length diff.transactions in
              assert (x > 0) ;
              let expected_value =
                old_ledger
                + List.fold (List.take all_ts x) ~init:0 ~f:(fun s (t, fee) ->
                      s + t + fee )
              in
              assert (!(Lb.ledger lb) = expected_value) ) )
  end )<|MERGE_RESOLUTION|>--- conflicted
+++ resolved
@@ -201,14 +201,7 @@
       : Ledger_proof.t with_statement option Or_error.t =
     let open Or_error.Let_syntax in
     let%bind next_jobs =
-<<<<<<< HEAD
       Parallel_scan.next_k_jobs ~state ~k:(total_proofs works)
-=======
-      Parallel_scan.next_k_jobs ~state
-        ~k:
-          (List.fold works ~init:0 ~f:(fun acc {proofs} ->
-               acc + List.length proofs ))
->>>>>>> 9d4f52e5
     in
     let%bind scanable_work_list =
       map2_or_error next_jobs
@@ -295,14 +288,7 @@
           (let open Or_error.Let_syntax in
           let%map jobs =
             Parallel_scan.next_k_jobs ~state:t.scan_state
-<<<<<<< HEAD
               ~k:(total_proofs completed_works)
-=======
-              ~k:
-                (total_proofs
-                   completed_works
-                   (*List.length completed_works * Completed_work.proofs_length*))
->>>>>>> 9d4f52e5
           in
           chunks_of_jobs jobs completed_works)
       in
@@ -527,19 +513,11 @@
         ; work_done= t.work_done + List.length w.proofs
         ; completed_works= wc :: t.completed_works }
 
-<<<<<<< HEAD
     let init ~available_queue_space ~max_throughput ~self =
       { available_queue_space
       ; max_throughput
       ; work_done= 0
       ; queue_consumption= Queue_consumption.init ~self
-=======
-    let empty ~available_queue_space ~max_throughput =
-      { available_queue_space
-      ; max_throughput
-      ; work_done= 0
-      ; queue_consumption= Queue_consumption.empty
->>>>>>> 9d4f52e5
       ; budget= Fee.Signed.zero
       ; transactions= []
       ; completed_works= [] }
@@ -745,7 +723,6 @@
       ~(get_completed_work:
          Completed_work.Statement.t -> Completed_work.Checked.t option) =
     (* TODO: Don't copy *)
-<<<<<<< HEAD
     let curr_hash = hash t in
     let t' = copy t in
     let ledger = ledger t' in
@@ -753,15 +730,6 @@
     let resources =
       process_works_add_txns (work_to_do t'.scan_state) transactions_by_fee
         (free_space t') max_throughput get_completed_work ledger t.public_key
-=======
-    let curr_hash = hash t' in
-    let t = copy t' in
-    let ledger = ledger t in
-    let max_throughput = Int.pow 2 (Inputs.Config.parallelism_log_2 - 1) in
-    let resources =
-      process_works_add_txns (work_to_do t.scan_state) transactions_by_fee
-        (free_space t) max_throughput get_completed_work ledger
->>>>>>> 9d4f52e5
     in
     (* We have to reverse here because we only know they work in THIS order *)
     let transactions =
@@ -783,24 +751,10 @@
   ( module struct
     module Test_input1 = struct
       open Coda_pow
-<<<<<<< HEAD
       module Public_key = String
 
       module Transaction = struct
         type fee = Fee.Unsigned.t [@@deriving sexp, bin_io, compare]
-=======
-
-      module Public_key = struct
-        type t = string [@@deriving sexp, bin_io, compare]
-
-        include Comparable.Make (struct
-          type t = string [@@deriving sexp, bin_io, compare]
-        end)
-      end
-
-      module Transaction = struct
-        type fee = Fee.Unsigned.t [@@deriving sexp, bin_io, compare, eq]
->>>>>>> 9d4f52e5
 
         type txn_amt = int [@@deriving sexp, bin_io, compare, eq]
 
@@ -821,15 +775,9 @@
         let fee : t -> Fee.Unsigned.t = fun t -> Fee.Unsigned.of_int (snd t)
 
         (*Fee excess*)
-<<<<<<< HEAD
         let sender _ = "S"
 
         let receiver _ = "R"
-=======
-        let sender t = "S"
-
-        let receiver t = "R"
->>>>>>> 9d4f52e5
       end
 
       module Fee_transfer = struct
@@ -852,32 +800,16 @@
           in
           go [] xs
 
-<<<<<<< HEAD
         let fee_excess t : fee Or_error.t =
           match t with
-=======
-        let fee_excess = function
->>>>>>> 9d4f52e5
           | One (_, fee) -> Ok fee
           | Two ((_, fee1), (_, fee2)) ->
             match Fee.Unsigned.add fee1 fee2 with
             | None -> Or_error.error_string "Fee_transfer.fee_excess: overflow"
             | Some res -> Ok res
 
-<<<<<<< HEAD
         let fee_excess_int t =
           Fee.Unsigned.to_int (Or_error.ok_exn @@ fee_excess t)
-=======
-        let fee_excess_int = function
-          | One (_, fee) -> Ok (Fee.Unsigned.to_int fee)
-          | Two ((_, fee1), (_, fee2)) ->
-              let f1 = Fee.Unsigned.to_int fee1 in
-              let f2 = Fee.Unsigned.to_int fee2 in
-              match Some (f1 + f2) with
-              | None ->
-                  Or_error.error_string "Fee_transfer.fee_excess: overflow"
-              | Some res -> Ok res
->>>>>>> 9d4f52e5
 
         let receivers t = List.map (to_list t) ~f:(fun (pk, _) -> pk)
       end
@@ -889,12 +821,7 @@
         type fee_transfer = Fee_transfer.t
         [@@deriving sexp, bin_io, compare, eq]
 
-<<<<<<< HEAD
         type unsigned_fee = Fee.Unsigned.t [@@deriving sexp, bin_io, compare]
-=======
-        type unsigned_fee = Fee.Unsigned.t
-        [@@deriving sexp, bin_io, compare, eq]
->>>>>>> 9d4f52e5
 
         type t =
           | Transaction of valid_transaction
@@ -909,21 +836,9 @@
       end
 
       module Ledger_hash = struct
-<<<<<<< HEAD
         include String
 
         let to_bytes : t -> string = fun t -> t
-=======
-        module T = struct
-          type t = int [@@deriving sexp, bin_io, compare, eq, hash]
-        end
-
-        include T
-
-        let to_bytes : t -> string = fun t -> Int.to_string t
-
-        include Hashable.Make_binable (T)
->>>>>>> 9d4f52e5
       end
 
       module Ledger_proof_statement = struct
@@ -936,7 +851,6 @@
       end
 
       module Ledger_proof = struct
-<<<<<<< HEAD
         (*A proof here is statement.target*)
         include String
 
@@ -946,76 +860,33 @@
 
         let verify (_: t) (_: statement) ~message:_ : bool Deferred.t =
           return true
-=======
-        type statement = Ledger_proof_statement.t
-
-        type message = Fee.Unsigned.t * Public_key.t
-
-        type ledger_hash = Ledger_hash.t
-
-        type t = string (*A proof here is statement.target*)
-        [@@deriving sexp, bin_io, compare, eq]
-
-        let verify : t -> statement -> message:message -> bool Deferred.t =
-         fun t s ~message -> return true
->>>>>>> 9d4f52e5
 
         let statement_target : statement -> ledger_hash =
          fun statement -> statement.target
       end
 
       module Ledger = struct
-<<<<<<< HEAD
         type t = int ref [@@deriving sexp, bin_io, compare]
-=======
-        type t = int ref [@@deriving sexp, bin_io, compare, eq]
->>>>>>> 9d4f52e5
 
         type ledger_hash = Ledger_hash.t
 
         type super_transaction = Super_transaction.t [@@deriving sexp]
 
-<<<<<<< HEAD
-=======
-        type valid_transaction = Transaction.With_valid_signature.t
-
->>>>>>> 9d4f52e5
         let hash : t -> Ppx_hash_lib.Std.Hash.hash_value = fun t -> !t
 
         let hash_fold_t :
             Ppx_hash_lib.Std.Hash.state -> t -> Ppx_hash_lib.Std.Hash.state =
-<<<<<<< HEAD
          fun s _ -> s
-=======
-         fun s t -> s
->>>>>>> 9d4f52e5
 
         module Undo = struct
           type t = super_transaction [@@deriving sexp]
         end
 
-<<<<<<< HEAD
-=======
-        let undo_transaction : t -> valid_transaction -> unit Or_error.t =
-         fun t v ->
-          t := !t - fst v ;
-          Or_error.return ()
-
->>>>>>> 9d4f52e5
         let create : unit -> t = fun () -> ref 0
 
         let copy : t -> t = fun t -> ref !t
 
-<<<<<<< HEAD
         let merkle_root : t -> ledger_hash = fun t -> Int.to_string !t
-=======
-        let merkle_root : t -> ledger_hash = fun t -> !t
-
-        let apply_transaction : t -> valid_transaction -> unit Or_error.t =
-         fun t v ->
-          t := !t + fst v ;
-          Or_error.return ()
->>>>>>> 9d4f52e5
 
         let apply_super_transaction : t -> Undo.t -> Undo.t Or_error.t =
          fun t s ->
@@ -1024,11 +895,7 @@
               t := !t + fst t' ;
               Or_error.return (Super_transaction.Transaction t')
           | Fee_transfer f ->
-<<<<<<< HEAD
               let t' = Fee_transfer.fee_excess_int f in
-=======
-              let t' = Or_error.ok_exn @@ Fee_transfer.fee_excess_int f in
->>>>>>> 9d4f52e5
               t := !t + t' ;
               Or_error.return (Super_transaction.Fee_transfer f)
 
@@ -1037,12 +904,7 @@
           let v =
             match s with
             | Transaction t' -> fst t'
-<<<<<<< HEAD
             | Fee_transfer f -> Fee_transfer.fee_excess_int f
-=======
-            | Fee_transfer f ->
-                Or_error.ok_exn @@ Fee_transfer.fee_excess_int f
->>>>>>> 9d4f52e5
           in
           t := !t - v ;
           Or_error.return ()
@@ -1053,7 +915,6 @@
       module Sparse_ledger = struct
         type t = int [@@deriving sexp, bin_io]
 
-<<<<<<< HEAD
         let of_ledger_subset_exn : Ledger.t -> Public_key.t list -> t =
          fun ledger _ -> !ledger
       end
@@ -1067,46 +928,14 @@
       module Ledger_builder_hash = struct
         include String
 
-=======
-        let of_ledger_subset_exn (ledger: Ledger.t)
-            (pk_list: Public_key.t list) : t =
-          !ledger
-      end
-
-      module Ledger_builder_aux_hash = struct
-        type t = string (*Md5.t*) [@@deriving sexp, bin_io, compare]
-
-        let equal = String.equal
-
-        let of_bytes : string -> t = fun s -> s
-
-        (*Md5.of_binary_exn s*)
-      end
-
-      module Ledger_builder_hash = struct
->>>>>>> 9d4f52e5
         type ledger_hash = Ledger_hash.t
 
         type ledger_builder_aux_hash = Ledger_builder_aux_hash.t
 
-<<<<<<< HEAD
-=======
-        module T = struct
-          type t = string [@@deriving sexp, bin_io, compare, hash]
-        end
-
-        include T
-
-        let equal = String.equal
-
-        include Hashable.Make_binable (T)
-
->>>>>>> 9d4f52e5
         let of_bytes : string -> t = fun s -> s
 
         let of_aux_and_ledger_hash :
             ledger_builder_aux_hash -> ledger_hash -> t =
-<<<<<<< HEAD
          fun ah h -> ah ^ h
       end
 
@@ -1125,43 +954,15 @@
 
         module Statement = struct
           type t = statement list [@@deriving sexp, bin_io, compare]
-=======
-         fun ah h -> failwith "TODO12"
-      end
-
-      module Completed_work = struct
-        type proof = Ledger_proof.t [@@deriving sexp, bin_io, compare, eq]
-
-        type statement = Ledger_proof_statement.t
-        [@@deriving sexp, bin_io, compare, eq]
-
-        type fee = Fee.Unsigned.t [@@deriving sexp, bin_io, compare, eq]
-
-        type public_key = Public_key.t [@@deriving sexp, bin_io, compare, eq]
-
-        type t = {fee: fee; proofs: proof list; prover: public_key}
-        [@@deriving sexp, bin_io, compare, eq]
-
-        module Statement = struct
-          type t = statement list [@@deriving sexp, bin_io, compare, eq]
->>>>>>> 9d4f52e5
         end
 
         module Checked = struct
           type t = {fee: fee; proofs: proof list; prover: public_key}
-<<<<<<< HEAD
           [@@deriving sexp, bin_io, compare]
         end
 
         let check : t -> Statement.t -> Checked.t option Deferred.t =
          fun {fee= f; proofs= p; prover= pr} _ ->
-=======
-          [@@deriving sexp, bin_io, compare, eq]
-        end
-
-        let check : t -> Statement.t -> Checked.t option Deferred.t =
-         fun {fee= f; proofs= p; prover= pr} s ->
->>>>>>> 9d4f52e5
           Deferred.return @@ Some {Checked.fee= f; proofs= p; prover= pr}
 
         let proofs_length = 2
@@ -1173,7 +974,6 @@
 
       module Ledger_builder_diff = struct
         type completed_work = Completed_work.t
-<<<<<<< HEAD
         [@@deriving sexp, bin_io, compare]
 
         type completed_work_checked = Completed_work.Checked.t
@@ -1189,34 +989,13 @@
 
         type ledger_builder_hash = Ledger_builder_hash.t
         [@@deriving sexp, bin_io, compare]
-=======
-        [@@deriving sexp, bin_io, compare, eq]
-
-        type completed_work_checked = Completed_work.Checked.t
-        [@@deriving sexp, bin_io, compare, eq]
-
-        type transaction = Transaction.t [@@deriving sexp, bin_io, compare, eq]
-
-        type transaction_with_valid_signature =
-          Transaction.With_valid_signature.t
-        [@@deriving sexp, bin_io, compare, eq]
-
-        type public_key = Public_key.t [@@deriving sexp, bin_io, compare, eq]
-
-        type ledger_builder_hash = Ledger_builder_hash.t
-        [@@deriving sexp, bin_io, compare, eq]
->>>>>>> 9d4f52e5
 
         type t =
           { prev_hash: ledger_builder_hash
           ; completed_works: completed_work list
           ; transactions: transaction list
           ; creator: public_key }
-<<<<<<< HEAD
         [@@deriving sexp, bin_io, compare]
-=======
-        [@@deriving sexp, bin_io, compare, eq]
->>>>>>> 9d4f52e5
 
         module With_valid_signatures_and_proofs = struct
           type t =
@@ -1224,11 +1003,7 @@
             ; completed_works: completed_work_checked list
             ; transactions: transaction_with_valid_signature list
             ; creator: public_key }
-<<<<<<< HEAD
           [@@deriving sexp, bin_io, compare]
-=======
-          [@@deriving sexp, bin_io, compare, eq]
->>>>>>> 9d4f52e5
         end
 
         let forget : With_valid_signatures_and_proofs.t -> t =
@@ -1243,11 +1018,7 @@
       end
 
       module Config = struct
-<<<<<<< HEAD
         let parallelism_log_2 = 8
-=======
-        let parallelism_log_2 = 6
->>>>>>> 9d4f52e5
       end
     end
 
@@ -1255,85 +1026,43 @@
 
     let self_pk = "me"
 
-<<<<<<< HEAD
     let stmt_to_work (stmts: Test_input1.Completed_work.Statement.t) :
         Test_input1.Completed_work.Checked.t option =
       let proofs = List.map stmts ~f:(fun stmt -> stmt.target) in
       let prover =
         List.fold stmts ~init:"P" ~f:(fun p stmt -> p ^ stmt.target)
-=======
-    let initial_statement : Test_input1.Ledger_proof_statement.t =
-      {source= 0; target= 0; fee_excess= Fee.Signed.zero; proof_type= `Base}
-
-    let seed_statement : Test_input1.Ledger_proof_statement.t =
-      { source= 0
-      ; target= 1
-      ; fee_excess= Fee.Signed.of_unsigned (Fee.Unsigned.of_int 1)
-      ; proof_type= `Base }
-
-    let initial_proof : Test_input1.Ledger_proof.t =
-      Fee.Unsigned.to_string
-      @@ Fee.Signed.magnitude initial_statement.fee_excess
-
-    let stmt_to_work (stmts: Test_input1.Completed_work.Statement.t) :
-        Test_input1.Completed_work.Checked.t option =
-      let proofs = List.map stmts (fun stmt -> Int.to_string stmt.target) in
-      let prover =
-        List.fold stmts ~init:"P" ~f:(fun p stmt ->
-            p ^ Int.to_string stmt.target )
->>>>>>> 9d4f52e5
       in
       Some
         { Test_input1.Completed_work.Checked.fee= Fee.Unsigned.of_int 1
         ; proofs
         ; prover }
 
-<<<<<<< HEAD
     let create_and_apply lb txns =
       let diff, _, _ =
         Lb.create_diff lb ~transactions_by_fee:txns
           ~get_completed_work:stmt_to_work
       in
-=======
-    let chunks_of xs ~n = List.groupi xs ~break:(fun i _ _ -> i mod n = 0)
-
-    let create_and_apply lb txns =
-      let diff, hash, proof = Lb.create_diff lb txns stmt_to_work in
->>>>>>> 9d4f52e5
       let%map ledger_proof =
         Lb.apply lb (Test_input1.Ledger_builder_diff.forget diff)
       in
       (ledger_proof, Test_input1.Ledger_builder_diff.forget diff)
 
-<<<<<<< HEAD
     let txns n f g = List.zip_exn (List.init n ~f) (List.init n ~f:g)
-=======
-    let txns n f g = List.zip_exn (List.init n f) (List.init n g)
->>>>>>> 9d4f52e5
 
     let%test_unit "Max throughput" =
       (*Always at worst case number of provers*)
       let p = Int.pow 2 Test_input1.Config.parallelism_log_2 in
       let g = Int.gen_incl 1 p in
       let initial_ledger = ref 0 in
-<<<<<<< HEAD
       let lb = Lb.create ~ledger:initial_ledger ~self:self_pk in
       Quickcheck.test g ~trials:1000 ~f:(fun _ ->
-=======
-      let lb = Lb.create initial_ledger self_pk in
-      Quickcheck.test g ~trials:1000 ~f:(fun i ->
->>>>>>> 9d4f52e5
           Async.Thread_safe.block_on_async_exn (fun () ->
               let open Deferred.Let_syntax in
               let old_ledger = !(Lb.ledger lb) in
               let all_ts =
                 txns (p / 2) (fun x -> (x + 1) * 100) (fun _ -> 4)
               in
-<<<<<<< HEAD
               let%map _, diff =
-=======
-              let%map ledger_proof, diff =
->>>>>>> 9d4f52e5
                 create_and_apply lb (Sequence.of_list all_ts)
               in
               let x = List.length diff.transactions in
@@ -1351,25 +1080,14 @@
       let p = Int.pow 2 Test_input1.Config.parallelism_log_2 in
       let g = Int.gen_incl 1 p in
       let initial_ledger = ref 0 in
-<<<<<<< HEAD
       let lb = Lb.create ~ledger:initial_ledger ~self:self_pk in
       Quickcheck.test g ~trials:10000 ~f:(fun i ->
-=======
-      let lb = Lb.create initial_ledger self_pk in
-      Quickcheck.test g ~trials:1000 ~f:(fun i ->
->>>>>>> 9d4f52e5
           Async.Thread_safe.block_on_async_exn (fun () ->
               let open Deferred.Let_syntax in
               let old_ledger = !(Lb.ledger lb) in
               let all_ts = txns p (fun x -> (x + 1) * 100) (fun _ -> 4) in
               let ts = List.take all_ts i in
-<<<<<<< HEAD
               let%map _, diff = create_and_apply lb (Sequence.of_list ts) in
-=======
-              let%map ledger_proof, diff =
-                create_and_apply lb (Sequence.of_list ts)
-              in
->>>>>>> 9d4f52e5
               let x = List.length diff.transactions in
               assert (x > 0) ;
               let expected_value =
