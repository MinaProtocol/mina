open Core_kernel
open Async_kernel
open Protocols

module type Inputs_intf = sig
  module Fee : sig
    module Unsigned : sig
      type t [@@deriving sexp_of, eq]

      val add : t -> t -> t option

      val sub : t -> t -> t option

      val zero : t
    end

    module Signed : sig
      type t [@@deriving sexp_of]

      val add : t -> t -> t option

      val negate : t -> t

      val of_unsigned : Unsigned.t -> t
    end
  end

  module Public_key : Coda_pow.Public_key_intf

  module Transaction :
    Coda_pow.Transaction_intf with type fee := Fee.Unsigned.t

  module Fee_transfer :
    Coda_pow.Fee_transfer_intf
    with type public_key := Public_key.Compressed.t
     and type fee := Fee.Unsigned.t

  module Super_transaction :
    Coda_pow.Super_transaction_intf
    with type valid_transaction := Transaction.With_valid_signature.t
     and type fee_transfer := Fee_transfer.t
     and type signed_fee := Fee.Signed.t

  module Ledger_proof : Coda_pow.Proof_intf

  module Ledger_hash : Coda_pow.Ledger_hash_intf

  module Snark_pool_proof : Coda_pow.Snark_pool_proof_intf

  module Transaction_snark : Coda_pow.Transaction_snark_intf
    with type fee := Fee.Signed.t
     and type ledger_hash := Ledger_hash.t
     and type message := Fee.Unsigned.t * Public_key.Compressed.t

  module Ledger :
    Coda_pow.Ledger_intf
    with type ledger_hash := Ledger_hash.t
     and type super_transaction := Super_transaction.t

  module Ledger_builder_hash : Coda_pow.Ledger_builder_hash_intf

  module Completed_work :
    Coda_pow.Completed_work_intf
    with type proof := Transaction_snark.t
     and type statement := Transaction_snark.Statement.t
     and type fee := Fee.Unsigned.t
     and type public_key := Public_key.Compressed.t

  module Ledger_builder_diff :
    Coda_pow.Ledger_builder_diff_intf
    with type completed_work := Completed_work.t
     and type transaction := Transaction.With_valid_signature.t
     and type public_key := Public_key.Compressed.t
     and type ledger_builder_hash := Ledger_builder_hash.t
end

module Make (Inputs : Inputs_intf) :
  Coda_pow.Ledger_builder_intf
  with type diff := Inputs.Ledger_builder_diff.t
   and type ledger_builder_hash := Inputs.Ledger_builder_hash.t
   and type public_key := Inputs.Public_key.Compressed.t
   and type ledger := Inputs.Ledger.t
   and type ledger_proof := Inputs.Ledger_proof.t
   and type transaction_with_valid_signature :=
              Inputs.Transaction.With_valid_signature.t
   and type statement := Inputs.Snark_pool_proof.Statement.t
   and type completed_work := Inputs.Completed_work.t =
struct
  (* Assume you have

  enqueue_data
  : Paralell_scan.State.t -> Transition,t list -> unit

  complete_jobs
  : Paralell_scan.State.t -> Accum.t list -> unit
  
  Alternatively,
  change the intf of parallel scan to take a function
  check_work : Job.t -> Accum.t -> bool Deferred,t

  and then have in parallel scan

  validate_and_apply_work
  : Parallel_scan.State.t -> Accum.t list -> unit Or_error.t Deferred.t

  *)

  open Inputs

  type 'a with_statement = 'a * Transaction_snark.Statement.t
  [@@deriving sexp]

  type job =
    ( Transaction_snark.t with_statement
    , Super_transaction.t with_statement
    ) Parallel_scan.State.Job.t
  [@@deriving sexp_of]

  type scan_state =
    ( Transaction_snark.t with_statement
    , Transaction_snark.t with_statement
    , Super_transaction.t with_statement )
    Parallel_scan.State.t

  type t =
    { scan_state:
        scan_state
        (* Invariant: this is the ledger after having applied all the transactions in
    the above state. *)
    ; ledger: Ledger.t
    ; public_key: Public_key.Compressed.t }

  let copy {scan_state; ledger; public_key} =
    { scan_state= Parallel_scan.State.copy scan_state
    ; ledger= Ledger.copy ledger
    ; public_key }

  module Job_hash = struct
    type t = job [@@deriving sexp_of]
  end

  let hash t : Ledger_builder_hash.t = failwith "TODO"

  (*
  module Spec = struct
    module Accum = struct
      type t = Proof.t With_statement.t [@@deriving sexp_of]

      let ( + ) t t' : t = failwith "TODO"
    end

    module Data = struct
      type t = transaction With_statement.t [@@deriving sexp_of]
    end

    module Output = struct
      type t = Proof.t With_statement.t [@@deriving sexp_of]
    end

    let merge t t' = t'

    let map (x: Data.t) : Accum.t =
      failwith
        "Create a transaction snark from a transaction. Needs to look up some \
         ds that stores all the proofs that the witness has"
  end

  let spec =
    ( module Spec
    : Parallel_scan.Spec_intf with type Data.t = transaction With_statement.t and type 
      Accum.t = Proof.t With_statement.t and type Output.t = Proof.t
                                                             With_statement.t
    ) *)

  let option lab =
    Option.value_map ~default:(Or_error.error_string lab) ~f:(fun x -> Ok x)

  let check label b = if not b then Or_error.error_string label else Ok ()

  let statement_of_job : job -> Transaction_snark.Statement.t option = function
    | Base (Some (_, statement)) -> Some statement
    | Merge_up (Some (_, statement)) -> Some statement
    | Merge (Some (_, stmt1), Some (_, stmt2)) ->
        let open Option.Let_syntax in
        let%bind () =
          Option.some_if (Ledger_hash.equal stmt1.target stmt2.source) ()
        in
        let%map fee_excess =
          Fee.Signed.add stmt1.fee_excess stmt2.fee_excess
        in
        { Transaction_snark.Statement.source= stmt1.source
        ; target= stmt2.target
        ; fee_excess
        ; proof_type= `Merge }
    | _ -> None

  let verify ~message job proof =
    match statement_of_job job with
    | None -> return false
    | Some statement ->
      Transaction_snark.verify proof statement ~message

  module Result_with_rollback = struct
    module Rollback = struct
      type t = Do_nothing | Call of (unit -> unit)

      let compose t1 t2 =
        match (t1, t2) with
        | Do_nothing, t | t, Do_nothing -> t
        | Call f1, Call f2 -> Call (fun () -> f1 () ; f2 ())

      let run = function Do_nothing -> () | Call f -> f ()
    end

    module T = struct
      type 'a result = {result: 'a Or_error.t; rollback: Rollback.t}

      type 'a t = 'a result Deferred.t

      let return x = Deferred.return {result= Ok x; rollback= Do_nothing}

      let bind tx ~f =
        Deferred.bind tx ~f:(fun {result; rollback} ->
            match result with
            | Error e -> Deferred.return {result= Error e; rollback}
            | Ok x ->
                Deferred.map (f x) ~f:(fun ty ->
                    { result= ty.result
                    ; rollback= Rollback.compose rollback ty.rollback } ) )

      let map t ~f =
        Deferred.map t ~f:(fun res ->
            {res with result= Or_error.map ~f res.result} )

      let map = `Custom map
    end

    include T
    include Monad.Make (T)

    let run t =
      Deferred.map t ~f:(fun {result; rollback} ->
          Rollback.run rollback ; result )

    let error e = Deferred.return {result= Error e; rollback= Do_nothing}

    let of_or_error result = Deferred.return {result; rollback= Do_nothing}

    let with_no_rollback dresult =
      Deferred.map dresult ~f:(fun result -> {result; rollback= Do_nothing})
  end

  (*
  let job_proof (job: job) (work: Completed_work.t) :
      (job * proof_with_statement) Result_with_rollback.t =
    let open Result_with_rollback.Let_syntax in
    match job with
    | Base (Some (t, s)) -> return @@ (job, (work.proof, s))
    | Merge (Some (t, s), Some (t', s')) ->
        Result_with_rollback.of_or_error
          (let open Or_error.Let_syntax in
          let%bind fee =
            Fee.Signed.add s.fee_excess s'.fee_excess
            |> option "Error adding fee_excess"
          in
          let new_stmt : Statement.t =
            { source= s.source
            ; target= s'.target
            ; fee_excess= fee
            ; proof_type= `Merge }
          in
          Ok (job, (work.proof, new_stmt)))
    | _ ->
        Result_with_rollback.error
          (Error.of_thunk (fun () ->
               sprintf "Invalid job for the corresponding transaction_snark" )) *)

(*
  let jobs_proofs_assoc jobs completed_works :
      (job * proof_with_statement) list Result_with_rollback.t =
    let open Result_with_rollback.Let_syntax in
    let rec map_custom js ws :
        (job * proof_with_statement) list Result_with_rollback.t =
      match (js, ws) with
      | [], [] -> return @@ []
      | j :: js', w :: ws' ->
          let%bind sn = job_proof j w in
          let%bind rem_sn = map_custom js' ws' in
          Result_with_rollback.return (sn :: rem_sn)
      | _ ->
          Result_with_rollback.error
            (Error.of_thunk (fun () ->
                 sprintf "Job list and work list length mismatch" ))
    in
    map_custom jobs completed_works

*)
  let fill_in_completed_work state works :
<<<<<<< HEAD
      proof_with_statement option Result_with_rollback.t =
    let open Result_with_rollback.Let_syntax in
    let%bind next_jobs =
      Result_with_rollback.with_no_rollback
        Deferred.Or_error.Let_syntax.(
          Parallel_scan.next_k_jobs ~state ~k:(List.length works)
          |> return)
    in
    let%bind assoc_list = jobs_proofs_assoc next_jobs works in
=======
      Transaction_snark.t with_statement option Result_with_rollback.t =
>>>>>>> 61590d8c
    failwith "TODO: To be done in parallel scan?"

  let enqueue_data_with_rollback state data : unit Result_with_rollback.t =
    failwith "TODO"

  let sum_fees xs ~f =
    with_return (fun {return} ->
        Ok
          (List.fold ~init:Fee.Unsigned.zero xs ~f:(fun acc x ->
               match Fee.Unsigned.add acc (f x) with
               | None -> return (Or_error.error_string "Fee overflow")
               | Some res -> res )) )

  let update_ledger_and_get_statements ledger ts =
    let undo_transactions =
      List.iter ~f:(fun t ->
          Or_error.ok_exn (Ledger.undo_super_transaction ledger t) )
    in
    let rec go processed acc = function
      | [] ->
          Deferred.return
            { Result_with_rollback.result= Ok (List.rev acc)
            ; rollback= Call (fun () -> undo_transactions processed) }
      | t :: ts ->
          let source = Ledger.merkle_root ledger in
          match Ledger.apply_super_transaction ledger t with
          | Error e ->
              undo_transactions processed ;
              Result_with_rollback.error e
          | Ok () ->
              let target = Ledger.merkle_root ledger in
              let stmt : Transaction_snark.Statement.t =
                { source
                ; target
                ; fee_excess= Super_transaction.fee_excess t
                ; proof_type= `Base }
              in
              go (t :: processed) ((t, stmt) :: acc) ts
    in
    go [] [] ts

  let chunks_of xs ~n = List.groupi xs ~break:(fun i _ _ -> i mod n = 0)

  let check_completed_works t (completed_works : Completed_work.t list) =
    Result_with_rollback.with_no_rollback
      (let open Deferred.Or_error.Let_syntax in
<<<<<<< HEAD
      let%bind next_jobs =
        Parallel_scan.next_k_jobs ~state:t.scan_state
          ~k:(List.length completed_works)
        |> return
      in
      Deferred.List.for_all (List.zip_exn next_jobs completed_works) ~f:
        (fun (job, work) -> verify job work )
      |> Deferred.map ~f:(check "proofs did not verify"))

  let apply t (witness: Ledger_builder_witness.t) :
      proof_with_statement option Result_with_rollback.t =
    let payments = witness.transactions in
    let completed_works = witness.completed_works in
=======
       match
        Parallel_scan.next_k_jobs ~state:t.scan_state
          ~k:(List.length completed_works * Completed_work.proofs_length)
        |> Or_error.map ~f:(chunks_of ~n:Completed_work.proofs_length)
       with
       | Error e -> Deferred.return (Error e)
       | Ok jobses ->
         Deferred.List.for_all (List.zip_exn jobses completed_works) ~f:(fun (jobs, work) ->
          let message = (work.fee, work.prover) in
           Deferred.List.for_all (List.zip_exn jobs work.proofs) ~f:(fun (job, proof) ->
               verify ~message job proof))
        |> Deferred.map ~f:(check "proofs did not verify"))

  let apply t (diff: Ledger_builder_diff.t) :
      Transaction_snark.t with_statement option Result_with_rollback.t =
    let payments = diff.transactions in
    let completed_works = diff.completed_works in
>>>>>>> 61590d8c
    let open Result_with_rollback.Let_syntax in
    let%bind () =
      check "bad hash"
        (not
           (Ledger_builder_hash.equal
              diff.prev_hash
              (hash t)))
      |> Result_with_rollback.of_or_error
    in
    let%bind delta =
      Result_with_rollback.of_or_error
        (let open Or_error.Let_syntax in
        let%bind budget =
          sum_fees payments ~f:(fun t -> Transaction.fee (t :> Transaction.t))
        in
        let%bind work_fee =
          sum_fees completed_works ~f:(fun {fee; _} -> fee)
        in
        option "budget did not suffice" (Fee.Unsigned.sub budget work_fee))
    in
    let fee_transfers =
      (*create fee transfers to pay the workers*)
      let singles =
        ( if Fee.Unsigned.(equal zero delta) then []
        else [(t.public_key, delta)] )
        @ List.map completed_works ~f:(fun {fee; prover} -> (prover, fee))
      in
      Fee_transfer.of_single_list singles
    in
    let super_transactions =
      List.map payments ~f:(fun t -> Super_transaction.Transaction t)
      @ List.map fee_transfers ~f:(fun t -> Super_transaction.Fee_transfer t)
    in
    let%bind new_data =
      update_ledger_and_get_statements t.ledger super_transactions
    in
    let%bind () = check_completed_works t completed_works in
    let%bind res_opt = fill_in_completed_work t.scan_state completed_works in
    let%map () = enqueue_data_with_rollback t.scan_state new_data in
    res_opt

  let apply t witness = Result_with_rollback.run (apply t witness)

  let free_space : scan_state -> int = failwith "TODO"

  let sequence_chunks_of seq ~n =
    Sequence.unfold_step ~init:([], 0, seq) ~f:(fun (acc, i, seq) ->
      if i = n
      then Yield (List.rev acc, ([], 0, seq))
      else
        match Sequence.next seq with
        | None -> Done
        | Some (x, seq) ->
          Skip (x :: acc, i + 1, seq))

  let work_to_do : scan_state -> Transaction_snark.Statement.t Sequence.t = failwith "TODO"

  (* First, if there's any free space on the queue, put transactions there *)
  let create_diff t (ts_by_fee: Transaction.With_valid_signature.t Sequence.t)
        ~(get_completed_work
          : Completed_work.Statement.t -> Completed_work.t option)
    =
    let take_until_budget_exceeded_or_work_absent budget0 work_to_do =
      Sequence.fold_until work_to_do ~init:(budget0, [])
        ~f:(fun (budget, ws) stmt ->
          match get_completed_work stmt with
          | None -> Stop (budget, ws)
          | Some w ->
            match Fee.Unsigned.sub budget w.Completed_work.fee with
            | None -> Stop (budget, ws)
            | Some budget' -> Continue (budget', w :: ws) )
        ~finish:Fn.id
    in
    let rec go budget payments works
        (ts_by_fee: Transaction.With_valid_signature.t Sequence.t) work_to_do =
      match (Sequence.next ts_by_fee, Sequence.next work_to_do) with
      | None, Some _ ->
          (* Now we take work as our budget permits *)
          let budget', additional_works =
            take_until_budget_exceeded_or_work_absent budget work_to_do
          in
          (budget', payments, additional_works @ works)
      | Some _, None | None, None ->
          (* No work to do. *)
          (budget, payments, works)
      | Some (t, ts_by_fee), Some (stmt, work_to_do) ->
        match get_completed_work stmt with
        | None -> (budget, payments, works)
        | Some work ->
          match
            Fee.Unsigned.add budget (Transaction.fee (t :> Transaction.t))
          with
          (* You could actually go a bit further in this case by using
             cheaper transacitons that don't cause an overflow, but
             we omit this for now. *)
          | None ->
              (* Now we take work as our budget permits *)
              let budget', additional_works =
                take_until_budget_exceeded_or_work_absent budget work_to_do
              in
              (budget', payments, additional_works @ works)
          | Some budget_after_t ->
            match Fee.Unsigned.sub budget_after_t work.fee with
            (* The work was too expensive, so we are done *)
            | None -> (budget, payments, works)
            | Some budget' ->
                go budget' (t :: payments) (work :: works) ts_by_fee work_to_do
    in
    (* First, we can add as many transactions as there is space on the
       queue (up to the max fee) *)
    let initial_budget, initial_payments, ts_by_fee =
      let free_space = free_space t.scan_state in
      let rec go total_fee acc i
          (ts: Transaction.With_valid_signature.t Sequence.t) =
        if Int.( = ) i free_space then (total_fee, acc, ts)
        else
          match Sequence.next ts with
          | None -> (total_fee, acc, Sequence.empty)
          | Some (t, ts') ->
            match
              Fee.Unsigned.add total_fee (Transaction.fee (t :> Transaction.t))
            with
            | None -> (total_fee, acc, Sequence.empty)
            | Some total_fee' -> go total_fee' (t :: acc) (i + 1) ts'
      in
      go Fee.Unsigned.zero [] 0 ts_by_fee
    in
    let _left_over_fees, payments, works =
      go initial_budget initial_payments [] ts_by_fee
        (sequence_chunks_of (work_to_do t.scan_state) Completed_work.proofs_length)
    in
    { Ledger_builder_diff.transactions= payments
    ; completed_works= works
    ; creator= t.public_key
<<<<<<< HEAD
    ; prev_hash= hash t }

end

let%test_module "ledger_builder" = 
  (module struct

  end)
=======
    ; prev_hash= hash t 
    }
end
>>>>>>> 61590d8c
<|MERGE_RESOLUTION|>--- conflicted
+++ resolved
@@ -80,12 +80,12 @@
    and type ledger_builder_hash := Inputs.Ledger_builder_hash.t
    and type public_key := Inputs.Public_key.Compressed.t
    and type ledger := Inputs.Ledger.t
-   and type ledger_proof := Inputs.Ledger_proof.t
+   and type transaction_snark := Inputs.Transaction_snark.t
    and type transaction_with_valid_signature :=
               Inputs.Transaction.With_valid_signature.t
-   and type statement := Inputs.Snark_pool_proof.Statement.t
-   and type completed_work := Inputs.Completed_work.t =
-struct
+   and type completed_work := Inputs.Completed_work.t 
+   and type statement := Inputs.Completed_work.Statement.t
+= struct
   (* Assume you have
 
   enqueue_data
@@ -108,7 +108,7 @@
   open Inputs
 
   type 'a with_statement = 'a * Transaction_snark.Statement.t
-  [@@deriving sexp]
+  [@@deriving sexp, bin_io]
 
   type job =
     ( Transaction_snark.t with_statement
@@ -121,6 +121,7 @@
     , Transaction_snark.t with_statement
     , Super_transaction.t with_statement )
     Parallel_scan.State.t
+    [@@deriving sexp, bin_io]
 
   type t =
     { scan_state:
@@ -129,6 +130,7 @@
     the above state. *)
     ; ledger: Ledger.t
     ; public_key: Public_key.Compressed.t }
+    [@@deriving sexp, bin_io]
 
   let copy {scan_state; ledger; public_key} =
     { scan_state= Parallel_scan.State.copy scan_state
@@ -140,6 +142,15 @@
   end
 
   let hash t : Ledger_builder_hash.t = failwith "TODO"
+
+    
+  let ledger t = failwith "TODO"
+
+  let max_margin : int = failwith "TODO"
+ 
+  let margin t : int = failwith "TODO"
+  
+  let  create ~ledger ~self : t = failwith "TODO"
 
   (*
   module Spec = struct
@@ -296,19 +307,15 @@
 
 *)
   let fill_in_completed_work state works :
-<<<<<<< HEAD
-      proof_with_statement option Result_with_rollback.t =
-    let open Result_with_rollback.Let_syntax in
+      Transaction_snark.t with_statement option Result_with_rollback.t =
+    (*let open Result_with_rollback.Let_syntax in
     let%bind next_jobs =
       Result_with_rollback.with_no_rollback
         Deferred.Or_error.Let_syntax.(
           Parallel_scan.next_k_jobs ~state ~k:(List.length works)
           |> return)
     in
-    let%bind assoc_list = jobs_proofs_assoc next_jobs works in
-=======
-      Transaction_snark.t with_statement option Result_with_rollback.t =
->>>>>>> 61590d8c
+    let%bind assoc_list = jobs_proofs_assoc next_jobs works in *)
     failwith "TODO: To be done in parallel scan?"
 
   let enqueue_data_with_rollback state data : unit Result_with_rollback.t =
@@ -355,21 +362,6 @@
   let check_completed_works t (completed_works : Completed_work.t list) =
     Result_with_rollback.with_no_rollback
       (let open Deferred.Or_error.Let_syntax in
-<<<<<<< HEAD
-      let%bind next_jobs =
-        Parallel_scan.next_k_jobs ~state:t.scan_state
-          ~k:(List.length completed_works)
-        |> return
-      in
-      Deferred.List.for_all (List.zip_exn next_jobs completed_works) ~f:
-        (fun (job, work) -> verify job work )
-      |> Deferred.map ~f:(check "proofs did not verify"))
-
-  let apply t (witness: Ledger_builder_witness.t) :
-      proof_with_statement option Result_with_rollback.t =
-    let payments = witness.transactions in
-    let completed_works = witness.completed_works in
-=======
        match
         Parallel_scan.next_k_jobs ~state:t.scan_state
           ~k:(List.length completed_works * Completed_work.proofs_length)
@@ -383,11 +375,10 @@
                verify ~message job proof))
         |> Deferred.map ~f:(check "proofs did not verify"))
 
-  let apply t (diff: Ledger_builder_diff.t) :
-      Transaction_snark.t with_statement option Result_with_rollback.t =
+  let apply_diff t (diff: Ledger_builder_diff.t) = (* :
+  Transaction_snark.t option Result_with_rollback.t*)
     let payments = diff.transactions in
     let completed_works = diff.completed_works in
->>>>>>> 61590d8c
     let open Result_with_rollback.Let_syntax in
     let%bind () =
       check "bad hash"
@@ -427,9 +418,11 @@
     let%bind () = check_completed_works t completed_works in
     let%bind res_opt = fill_in_completed_work t.scan_state completed_works in
     let%map () = enqueue_data_with_rollback t.scan_state new_data in
-    res_opt
-
-  let apply t witness = Result_with_rollback.run (apply t witness)
+    match res_opt with
+    | None               ->   None
+    | Some (snark, stmt) ->   (Some snark)
+
+  let apply t witness = Result_with_rollback.run (apply_diff t witness)
 
   let free_space : scan_state -> int = failwith "TODO"
 
@@ -446,7 +439,7 @@
   let work_to_do : scan_state -> Transaction_snark.Statement.t Sequence.t = failwith "TODO"
 
   (* First, if there's any free space on the queue, put transactions there *)
-  let create_diff t (ts_by_fee: Transaction.With_valid_signature.t Sequence.t)
+  let create_diff t ~(transactions_by_fee: Transaction.With_valid_signature.t Sequence.t)
         ~(get_completed_work
           : Completed_work.Statement.t -> Completed_work.t option)
     =
@@ -462,8 +455,8 @@
         ~finish:Fn.id
     in
     let rec go budget payments works
-        (ts_by_fee: Transaction.With_valid_signature.t Sequence.t) work_to_do =
-      match (Sequence.next ts_by_fee, Sequence.next work_to_do) with
+        (transactions_by_fee: Transaction.With_valid_signature.t Sequence.t) work_to_do =
+      match (Sequence.next transactions_by_fee, Sequence.next work_to_do) with
       | None, Some _ ->
           (* Now we take work as our budget permits *)
           let budget', additional_works =
@@ -473,7 +466,7 @@
       | Some _, None | None, None ->
           (* No work to do. *)
           (budget, payments, works)
-      | Some (t, ts_by_fee), Some (stmt, work_to_do) ->
+      | Some (t, transactions_by_fee), Some (stmt, work_to_do) ->
         match get_completed_work stmt with
         | None -> (budget, payments, works)
         | Some work ->
@@ -494,11 +487,11 @@
             (* The work was too expensive, so we are done *)
             | None -> (budget, payments, works)
             | Some budget' ->
-                go budget' (t :: payments) (work :: works) ts_by_fee work_to_do
+                go budget' (t :: payments) (work :: works) transactions_by_fee work_to_do
     in
     (* First, we can add as many transactions as there is space on the
        queue (up to the max fee) *)
-    let initial_budget, initial_payments, ts_by_fee =
+    let initial_budget, initial_payments, transactions_by_fee =
       let free_space = free_space t.scan_state in
       let rec go total_fee acc i
           (ts: Transaction.With_valid_signature.t Sequence.t) =
@@ -513,26 +506,21 @@
             | None -> (total_fee, acc, Sequence.empty)
             | Some total_fee' -> go total_fee' (t :: acc) (i + 1) ts'
       in
-      go Fee.Unsigned.zero [] 0 ts_by_fee
+      go Fee.Unsigned.zero [] 0 transactions_by_fee
     in
     let _left_over_fees, payments, works =
-      go initial_budget initial_payments [] ts_by_fee
+      go initial_budget initial_payments [] transactions_by_fee
         (sequence_chunks_of (work_to_do t.scan_state) Completed_work.proofs_length)
     in
     { Ledger_builder_diff.transactions= payments
     ; completed_works= works
     ; creator= t.public_key
-<<<<<<< HEAD
-    ; prev_hash= hash t }
-
+    ; prev_hash= hash t 
+    }
+  
 end
 
 let%test_module "ledger_builder" = 
   (module struct
 
-  end)
-=======
-    ; prev_hash= hash t 
-    }
-end
->>>>>>> 61590d8c
+  end)