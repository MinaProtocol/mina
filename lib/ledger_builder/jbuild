(jbuild_version 1)

(library
 ((name ledger_builder)
  (public_name ledger_builder)
  (library_flags (-linkall))
<<<<<<< HEAD
  (flags (:standard -short-paths -warn-error -58))
=======
>>>>>>> 9d4f52e5
  (inline_tests)
  (libraries (core parallel_scan sgn transaction_snark nanobit_base protocols coda linear_pipe logger async async_extra))
  (preprocess (pps (ppx_jane ppx_deriving.eq ppx_deriving.make)))
  (synopsis "Ledger builder updates the current ledger with new transactions")
  (flags (:standard -short-paths -warn-error -32-39-27-6-9))))
<|MERGE_RESOLUTION|>--- conflicted
+++ resolved
@@ -4,10 +4,7 @@
  ((name ledger_builder)
   (public_name ledger_builder)
   (library_flags (-linkall))
-<<<<<<< HEAD
   (flags (:standard -short-paths -warn-error -58))
-=======
->>>>>>> 9d4f52e5
   (inline_tests)
   (libraries (core parallel_scan sgn transaction_snark nanobit_base protocols coda linear_pipe logger async async_extra))
   (preprocess (pps (ppx_jane ppx_deriving.eq ppx_deriving.make)))
