open Core_kernel
open Signed
open Unsigned
open Coda_numbers
open Currency
open Sha256_lib

module type Inputs_intf = sig
  module Proof : sig
    type t [@@deriving bin_io, sexp]
  end

  module Ledger_builder_diff : sig
    type t [@@deriving bin_io, sexp]
  end

  module Time : sig
    type t

    module Span : sig
      type t

      val to_ms : t -> Int64.t

      val of_ms : Int64.t -> t

      val ( + ) : t -> t -> t

      val ( * ) : t -> t -> t
    end

    val ( < ) : t -> t -> bool

    val ( >= ) : t -> t -> bool

    val diff : t -> t -> Span.t

    val to_span_since_epoch : t -> Span.t

    val of_span_since_epoch : Span.t -> t

    val add : t -> Span.t -> t
  end

  val genesis_state_timestamp : Time.t

  val genesis_ledger_total_currency : Amount.t

  val coinbase : Amount.t

  val slot_interval : Time.Span.t

  val unforkable_transition_count : int

  val probable_slots_per_transition_count : int
end

module Segment_id = Nat.Make32 ()

module Epoch_seed = struct
  include Nanobit_base.Data_hash.Make_full_size ()

  let zero = Snark_params.Tick.Pedersen.zero_hash

  let update seed vrf_result =
    let open Nanobit_base.Util in
    let open Snark_params.Tick in
    let fold_hash = fold seed +> List.fold vrf_result in
    of_hash
      (Pedersen.digest_fold Nanobit_base.Hash_prefix.epoch_seed fold_hash)
end

let uint32_of_int64 x = x |> Int64.to_int64 |> UInt32.of_int64

let int64_of_uint32 x = x |> UInt32.to_int64 |> Int64.of_int64

module Make (Inputs : Inputs_intf)
  : Mechanism.S
    with type Proof.t = Inputs.Proof.t
     and type Internal_transition.Ledger_builder_diff.t = Inputs.Ledger_builder_diff.t
     and type External_transition.Ledger_builder_diff.t = Inputs.Ledger_builder_diff.t
= struct
  module Proof = Inputs.Proof
  module Ledger_builder_diff = Inputs.Ledger_builder_diff
  module Time = Inputs.Time

  module Epoch = struct
    include Segment_id

    let size =
      UInt32.of_int
        ( 3 * Inputs.probable_slots_per_transition_count
        * Inputs.unforkable_transition_count )

    let interval =
      Time.Span.of_ms
        Int64.Infix.(
          Time.Span.to_ms Inputs.slot_interval * int64_of_uint32 size)

    let of_time_exn t : t =
      if Time.(t < Inputs.genesis_state_timestamp) then
        raise
          (Invalid_argument
             "Epoch.of_time: time is less than genesis block timestamp") ;
      let time_since_genesis = Time.diff t Inputs.genesis_state_timestamp in
      uint32_of_int64
        Int64.Infix.(
          Time.Span.to_ms time_since_genesis / Time.Span.to_ms interval)

    let start_time (epoch: t) =
      let ms =
        let open Int64.Infix in
        Time.Span.to_ms
          (Time.to_span_since_epoch Inputs.genesis_state_timestamp)
        + (int64_of_uint32 epoch * Time.Span.to_ms interval)
      in
      Time.of_span_since_epoch (Time.Span.of_ms ms)

    let end_time (epoch: t) = Time.add (start_time epoch) interval

    module Slot = struct
      include Segment_id

      let interval = Inputs.slot_interval

      let unforkable_count =
        UInt32.of_int
          ( Inputs.probable_slots_per_transition_count
          * Inputs.unforkable_transition_count )

      let in_seed_update_range (slot: t) =
        let open UInt32 in
        let open UInt32.Infix in
        let ( <= ) x y = compare x y <= 0 in
        let ( < ) x y = compare x y < 0 in
        unforkable_count <= slot && slot < unforkable_count * of_int 2
    end

    let slot_start_time (epoch: t) (slot: Slot.t) =
      Time.add (start_time epoch)
        (Time.Span.of_ms
           Int64.Infix.(int64_of_uint32 slot * Time.Span.to_ms Slot.interval))

    let slot_end_time (epoch: t) (slot: Slot.t) =
      Time.add (slot_start_time epoch slot) Slot.interval

    let epoch_and_slot_of_time_exn t : t * Slot.t =
      let epoch = of_time_exn t in
      let time_since_epoch = Time.diff t (start_time epoch) in
      let slot =
        uint32_of_int64
        @@
        Int64.Infix.(
          Time.Span.to_ms time_since_epoch / Time.Span.to_ms Slot.interval)
      in
      (epoch, slot)
  end

  module Consensus_transition_data = struct
<<<<<<< HEAD
    type ('epoch, 'slot) t =
      {epoch: 'epoch; slot: 'slot}
    [@@deriving sexp, bin_io, eq, compare]

    type value = (Epoch.t, Epoch.Slot.t) t
    [@@deriving sexp, bin_io, eq, compare]

    type var = (Epoch.Unpacked.var, Epoch.Slot.Unpacked.var) t

    let genesis =
      { epoch= Epoch.zero
      ; slot= Epoch.Slot.zero }

    let to_hlist {epoch; slot} =
      Nanobit_base.H_list.[epoch; slot]

    let of_hlist :
           (unit, 'epoch -> 'slot -> unit) Nanobit_base.H_list.t
        -> ('epoch, 'slot) t =
     fun Nanobit_base.H_list.([epoch; slot]) ->
      {epoch; slot}

    let data_spec =
      let open Snark_params.Tick.Data_spec in
      [Epoch.Unpacked.typ; Epoch.Slot.Unpacked.typ]
=======
    type ('epoch, 'slot, 'amount, 'vrf_result) t =
      { epoch: 'epoch
      ; slot: 'slot
      ; total_currency_diff: 'amount
      ; proposer_vrf_result: 'vrf_result }
    [@@deriving sexp, bin_io, eq, compare]

    type value = (Epoch.t, Epoch.Slot.t, Amount.t, Sha256.Digest.t) t
    [@@deriving sexp, bin_io, eq, compare]

    type var =
      ( Epoch.Unpacked.var
      , Epoch.Slot.Unpacked.var
      , Amount.var
      , Sha256.Digest.var )
      t

    let genesis =
      { epoch= Epoch.zero
      ; slot= Epoch.Slot.zero
      ; total_currency_diff= Amount.zero
      ; proposer_vrf_result= List.init 256 ~f:(fun _ -> false) }

    let to_hlist {epoch; slot; total_currency_diff; proposer_vrf_result} =
      let open Nanobit_base.H_list in
      [epoch; slot; total_currency_diff; proposer_vrf_result]

    let of_hlist :
           ( unit
           , 'epoch -> 'slot -> 'amount -> 'vrf_result -> unit )
           Nanobit_base.H_list.t
        -> ('epoch, 'slot, 'amount, 'vrf_result) t =
     fun Nanobit_base.H_list.([ epoch
                              ; slot
                              ; total_currency_diff
                              ; proposer_vrf_result ]) ->
      {epoch; slot; total_currency_diff; proposer_vrf_result}

    let data_spec =
      let open Snark_params.Tick.Data_spec in
      [ Epoch.Unpacked.typ
      ; Epoch.Slot.Unpacked.typ
      ; Amount.typ
      ; Sha256.Digest.typ ]
>>>>>>> 591a6818

    let typ =
      Snark_params.Tick.Typ.of_hlistable data_spec ~var_to_hlist:to_hlist
        ~var_of_hlist:of_hlist ~value_to_hlist:to_hlist
        ~value_of_hlist:of_hlist

<<<<<<< HEAD
    let fold {epoch; slot} =
      let open Nanobit_base.Util in
      Epoch.Bits.fold epoch +> Epoch.Slot.Bits.fold slot

    let var_to_bits {epoch; slot} =
      Epoch.Unpacked.var_to_bits epoch
      @ Epoch.Slot.Unpacked.var_to_bits slot

    let bit_length =
      Epoch.length_in_bits + Epoch.Slot.length_in_bits
=======
    let fold {epoch; slot; total_currency_diff; proposer_vrf_result} =
      let open Nanobit_base.Util in
      Epoch.Bits.fold epoch +> Epoch.Slot.Bits.fold slot
      +> Amount.fold total_currency_diff
      +> Sha256.Digest.fold proposer_vrf_result

    let var_to_bits {epoch; slot; total_currency_diff; proposer_vrf_result} =
      Epoch.Unpacked.var_to_bits epoch
      @ Epoch.Slot.Unpacked.var_to_bits slot
      @ ( total_currency_diff |> Amount.var_to_bits
        |> Bitstring_lib.Bitstring.Lsb_first.to_list )
      @ proposer_vrf_result

    let bit_length =
      Epoch.length_in_bits + Epoch.Slot.length_in_bits + Amount.length
      + Sha256.Digest.length_in_bits
>>>>>>> 591a6818
  end

  module Consensus_state = struct
    type ('length, 'epoch, 'slot, 'amount, 'epoch_seed) t =
      { length: 'length
      ; current_epoch: 'epoch
      ; current_slot: 'slot
      ; total_currency: 'amount
      ; epoch_seed: 'epoch_seed
      ; next_epoch_seed: 'epoch_seed }
    [@@deriving sexp, bin_io, eq, compare, hash]

    type value = (Length.t, Epoch.t, Epoch.Slot.t, Amount.t, Epoch_seed.t) t
    [@@deriving sexp, bin_io, eq, compare, hash]

    type var =
      ( Length.Unpacked.var
      , Epoch.Unpacked.var
      , Epoch.Slot.Unpacked.var
      , Amount.var
      , Epoch_seed.var )
      t

    let genesis : value =
      { length= Length.zero
      ; current_epoch= Epoch.zero
      ; current_slot= Epoch.Slot.zero
      ; total_currency=
          Inputs.genesis_ledger_total_currency
          (* TODO: epoch_seed needs to be non-determinable by o1-labs before mainnet launch *)
      ; epoch_seed= Epoch_seed.of_hash Epoch_seed.zero
      ; next_epoch_seed= Epoch_seed.of_hash Epoch_seed.zero }

    let update (previous_state: value)
        (transition_data: Consensus_transition_data.value) : value Or_error.t =
      let open Or_error.Let_syntax in
      let open Consensus_transition_data in
      let%map total_currency =
        Amount.add previous_state.total_currency
          transition_data.total_currency_diff
        |> Option.map ~f:Or_error.return
        |> Option.value
             ~default:(Or_error.error_string "failed to add total_currency")
      in
      let epoch_seed, next_epoch_seed =
        if transition_data.epoch = previous_state.current_epoch then
          (previous_state.epoch_seed, previous_state.next_epoch_seed)
        else
          (previous_state.next_epoch_seed, Epoch_seed.of_hash Epoch_seed.zero)
      in
      let next_epoch_seed =
        if not (Epoch.Slot.in_seed_update_range transition_data.slot) then
          next_epoch_seed
        else
          Epoch_seed.update next_epoch_seed transition_data.proposer_vrf_result
      in
      { length= Length.succ previous_state.length
      ; current_epoch= transition_data.epoch
      ; current_slot= transition_data.slot
      ; total_currency
      ; epoch_seed
      ; next_epoch_seed }

    let to_hlist
        { length
        ; current_epoch
        ; current_slot
        ; total_currency
        ; epoch_seed
        ; next_epoch_seed } =
      let open Nanobit_base.H_list in
      [ length
      ; current_epoch
      ; current_slot
      ; total_currency
      ; epoch_seed
      ; next_epoch_seed ]

    let of_hlist :
           ( unit
           ,    'length
             -> 'epoch
             -> 'slot
             -> 'amount
             -> 'epoch_seed
             -> 'epoch_seed
             -> unit )
           Nanobit_base.H_list.t
        -> ('length, 'epoch, 'slot, 'amount, 'epoch_seed) t =
     fun Nanobit_base.H_list.([ length
                              ; current_epoch
                              ; current_slot
                              ; total_currency
                              ; epoch_seed
                              ; next_epoch_seed ]) ->
      { length
      ; current_epoch
      ; current_slot
      ; total_currency
      ; epoch_seed
      ; next_epoch_seed }

    let data_spec =
      let open Snark_params.Tick.Data_spec in
      [ Length.Unpacked.typ
      ; Epoch.Unpacked.typ
      ; Epoch.Slot.Unpacked.typ
      ; Amount.typ
      ; Epoch_seed.typ
      ; Epoch_seed.typ ]

    let typ =
      Snark_params.Tick.Typ.of_hlistable data_spec ~var_to_hlist:to_hlist
        ~var_of_hlist:of_hlist ~value_to_hlist:to_hlist
        ~value_of_hlist:of_hlist

    let var_to_bits
        { length
        ; current_epoch
        ; current_slot
        ; total_currency
        ; epoch_seed
        ; next_epoch_seed } =
      let open Snark_params.Tick.Let_syntax in
      let%map epoch_seed_bits = Epoch_seed.var_to_bits epoch_seed
      and next_epoch_seed_bits = Epoch_seed.var_to_bits next_epoch_seed in
      Length.Unpacked.var_to_bits length
      @ Epoch.Unpacked.var_to_bits current_epoch
      @ Epoch.Slot.Unpacked.var_to_bits current_slot
      @ ( total_currency |> Amount.var_to_bits
        |> Bitstring_lib.Bitstring.Lsb_first.to_list )
      @ epoch_seed_bits @ next_epoch_seed_bits

    let fold
        { length
        ; current_epoch
        ; current_slot
        ; total_currency
        ; epoch_seed
        ; next_epoch_seed } =
      let open Nanobit_base.Util in
      Length.Bits.fold length
      +> Epoch.Bits.fold current_epoch
      +> Epoch.Slot.Bits.fold current_slot
      +> Amount.fold total_currency +> Epoch_seed.fold epoch_seed
      +> Epoch_seed.fold next_epoch_seed

    let bit_length =
      Length.length_in_bits + Epoch.length_in_bits + Epoch.Slot.length_in_bits
      + Amount.length + Epoch_seed.length_in_bits + Epoch_seed.length_in_bits
  end

  module Protocol_state = Nanobit_base.Protocol_state.Make (Consensus_state)
  module Snark_transition =
    Nanobit_base.Snark_transition.Make (Consensus_transition_data) (Proof)
  module Internal_transition =
    Nanobit_base.Internal_transition.Make (Ledger_builder_diff)
      (Snark_transition)
  module External_transition =
    Nanobit_base.External_transition.Make (Ledger_builder_diff)
      (Protocol_state)

  let verify _transition = Snark_params.Tick.(Let_syntax.return Boolean.true_)

  let update_var (state : Consensus_state.var) (transition : Snark_transition.var) : (Consensus_state.var, _) Snark_params.Tick.Checked.t =
    let open Snark_params.Tick.Let_syntax in
    let open Consensus_state in
    let consensus_transition_data = Snark_transition.consensus_data transition in
    let%bind length = Length.increment_var state.length in
    let%map total_currency = Amount.Checked.add state.total_currency (Amount.var_of_t Inputs.coinbase) in
    { length
    ; current_epoch= consensus_transition_data.epoch
    ; current_slot= consensus_transition_data.slot
    ; total_currency }

  let update (previous_state: Consensus_state.value)
      (transition: Snark_transition.value) =
<<<<<<< HEAD
    let open Or_error.Let_syntax in
    let open Consensus_state in
    let Consensus_transition_data.({epoch; slot}) =
      Snark_transition.consensus_data transition
    in
    let%map total_currency =
      Amount.add state.total_currency Inputs.coinbase
      |> Option.map ~f:Or_error.return
      |> Option.value
           ~default:(Or_error.error_string "failed to add total_currency")
    in
    { length= Length.succ state.length
    ; current_epoch= epoch
    ; current_slot= slot
    ; total_currency }
=======
    Consensus_state.update previous_state
      (Snark_transition.consensus_data transition)
>>>>>>> 591a6818

  let step = Async_kernel.Deferred.Or_error.return

  let select curr cand =
    let open Consensus_state in
    if Length.compare curr.length cand.length < 0 then
      `Take
    else
      `Keep

  (*
  let select curr cand =
    let cand_fork_before_checkpoint =
      not (List.exists curr.checkpoints ~f:(fun c ->
        List.exists cand.checkpoints ~f:(checkpoint_equal c)))
    in
    let cand_is_valid =
      (* shouldn't the proof have already been checked before this point? *)
      verify cand.proof?
      && Time.less_than (Epoch.Slot.start_time (cand.epoch, cand.slot)) time_of_reciept
      && Time.greater_than_equal (Epoch.Slot.end_time (cand.epoch, cand.slot)) time_of_reciept
      && check cand.state?
    in
    if not cand_fork_before_checkpoint || not cand_is_valid then
      `Keep
    else if curr.current_epoch.post_lock_hash = cand.current_epoch.post_lock_hash then
      argmax_(chain in [cand, curr])(len(chain))?
    else if curr.current_epoch.last_start_hash = cand.current_epoch.last_start_hash then
      argmax_(chain in [cand, curr])(len(chain.last_epoch_length))?
    else
      argmax_(chain in [cand, curr])(len(chain.last_epoch_participation))?
    *)
  (* TODO: only track total currency from accounts > 1% of the currency using transactions *)
  let generate_transition ~previous_protocol_state ~blockchain_state ~time
      ~transactions:_ =
    let previous_consensus_state =
      Protocol_state.consensus_state previous_protocol_state
    in
    let time = Time.of_span_since_epoch (Time.Span.of_ms time) in
    let epoch, slot = Epoch.epoch_and_slot_of_time_exn time in
    (* TODO: mock VRF *)
    let proposer_vrf_result = List.init 256 ~f:(fun _ -> false) in
    let consensus_transition_data =
      let open Consensus_transition_data in
<<<<<<< HEAD
      {epoch; slot}
=======
      {epoch; slot; total_currency_diff= Inputs.coinbase; proposer_vrf_result}
>>>>>>> 591a6818
    in
    let consensus_state =
      Or_error.ok_exn
      @@ Consensus_state.update previous_consensus_state
           consensus_transition_data
    in
    let protocol_state =
      Protocol_state.create_value
        ~previous_state_hash:(Protocol_state.hash previous_protocol_state)
        ~blockchain_state ~consensus_state
    in
    (protocol_state, consensus_transition_data)

  let genesis_protocol_state =
    Protocol_state.create_value
      ~previous_state_hash:(Protocol_state.hash Protocol_state.negative_one)
      ~blockchain_state:
        (Snark_transition.genesis |> Snark_transition.blockchain_state)
      ~consensus_state:
        ( Or_error.ok_exn
        @@ update
             (Protocol_state.consensus_state Protocol_state.negative_one)
             Snark_transition.genesis )
end<|MERGE_RESOLUTION|>--- conflicted
+++ resolved
@@ -62,24 +62,30 @@
 
   let zero = Snark_params.Tick.Pedersen.zero_hash
 
+  let fold_vrf_result seed vrf_result =
+    Nanobit_base.Util.(fold seed +> List.fold vrf_result)
+
   let update seed vrf_result =
-    let open Nanobit_base.Util in
     let open Snark_params.Tick in
-    let fold_hash = fold seed +> List.fold vrf_result in
     of_hash
-      (Pedersen.digest_fold Nanobit_base.Hash_prefix.epoch_seed fold_hash)
+      (Pedersen.digest_fold Nanobit_base.Hash_prefix.epoch_seed
+         (fold_vrf_result seed vrf_result))
+
+  let update_var _seed _vrf_result = failwith "waiting for izzy's pr"
 end
 
 let uint32_of_int64 x = x |> Int64.to_int64 |> UInt32.of_int64
 
 let int64_of_uint32 x = x |> UInt32.to_int64 |> Int64.of_int64
 
-module Make (Inputs : Inputs_intf)
-  : Mechanism.S
-    with type Proof.t = Inputs.Proof.t
-     and type Internal_transition.Ledger_builder_diff.t = Inputs.Ledger_builder_diff.t
-     and type External_transition.Ledger_builder_diff.t = Inputs.Ledger_builder_diff.t
-= struct
+module Make (Inputs : Inputs_intf) :
+  Mechanism.S
+  with type Proof.t = Inputs.Proof.t
+   and type Internal_transition.Ledger_builder_diff.t =
+              Inputs.Ledger_builder_diff.t
+   and type External_transition.Ledger_builder_diff.t =
+              Inputs.Ledger_builder_diff.t =
+struct
   module Proof = Inputs.Proof
   module Ledger_builder_diff = Inputs.Ledger_builder_diff
   module Time = Inputs.Time
@@ -134,6 +140,23 @@
         let ( <= ) x y = compare x y <= 0 in
         let ( < ) x y = compare x y < 0 in
         unforkable_count <= slot && slot < unforkable_count * of_int 2
+
+      let in_seed_update_range_var (slot: Unpacked.var) =
+        let open Snark_params.Tick in
+        let open Snark_params.Tick.Let_syntax in
+        let open Field.Checked in
+        let unforkable_count =
+          Unpacked.var_of_value @@ of_int @@ UInt32.to_int unforkable_count
+        and unforkable_count_times_2 =
+          Unpacked.var_of_value @@ of_int
+          @@ (UInt32.to_int unforkable_count * 2)
+        in
+        let%bind slot_gte_unforkable_count =
+          compare_var unforkable_count slot >>| fun c -> c.less_or_equal
+        and slot_lt_unforkable_count_times_2 =
+          compare_var slot unforkable_count_times_2 >>| fun c -> c.less
+        in
+        Boolean.(slot_gte_unforkable_count && slot_lt_unforkable_count_times_2)
     end
 
     let slot_start_time (epoch: t) (slot: Slot.t) =
@@ -157,113 +180,52 @@
   end
 
   module Consensus_transition_data = struct
-<<<<<<< HEAD
-    type ('epoch, 'slot) t =
-      {epoch: 'epoch; slot: 'slot}
+    type ('epoch, 'slot, 'vrf_result) t =
+      {epoch: 'epoch; slot: 'slot; proposer_vrf_result: 'vrf_result}
     [@@deriving sexp, bin_io, eq, compare]
 
-    type value = (Epoch.t, Epoch.Slot.t) t
+    type value = (Epoch.t, Epoch.Slot.t, Sha256.Digest.t) t
     [@@deriving sexp, bin_io, eq, compare]
 
-    type var = (Epoch.Unpacked.var, Epoch.Slot.Unpacked.var) t
-
-    let genesis =
-      { epoch= Epoch.zero
-      ; slot= Epoch.Slot.zero }
-
-    let to_hlist {epoch; slot} =
-      Nanobit_base.H_list.[epoch; slot]
-
-    let of_hlist :
-           (unit, 'epoch -> 'slot -> unit) Nanobit_base.H_list.t
-        -> ('epoch, 'slot) t =
-     fun Nanobit_base.H_list.([epoch; slot]) ->
-      {epoch; slot}
-
-    let data_spec =
-      let open Snark_params.Tick.Data_spec in
-      [Epoch.Unpacked.typ; Epoch.Slot.Unpacked.typ]
-=======
-    type ('epoch, 'slot, 'amount, 'vrf_result) t =
-      { epoch: 'epoch
-      ; slot: 'slot
-      ; total_currency_diff: 'amount
-      ; proposer_vrf_result: 'vrf_result }
-    [@@deriving sexp, bin_io, eq, compare]
-
-    type value = (Epoch.t, Epoch.Slot.t, Amount.t, Sha256.Digest.t) t
-    [@@deriving sexp, bin_io, eq, compare]
-
     type var =
-      ( Epoch.Unpacked.var
-      , Epoch.Slot.Unpacked.var
-      , Amount.var
-      , Sha256.Digest.var )
-      t
+      (Epoch.Unpacked.var, Epoch.Slot.Unpacked.var, Sha256.Digest.var) t
 
     let genesis =
       { epoch= Epoch.zero
       ; slot= Epoch.Slot.zero
-      ; total_currency_diff= Amount.zero
       ; proposer_vrf_result= List.init 256 ~f:(fun _ -> false) }
 
-    let to_hlist {epoch; slot; total_currency_diff; proposer_vrf_result} =
-      let open Nanobit_base.H_list in
-      [epoch; slot; total_currency_diff; proposer_vrf_result]
+    let to_hlist {epoch; slot; proposer_vrf_result} =
+      Nanobit_base.H_list.[epoch; slot; proposer_vrf_result]
 
     let of_hlist :
-           ( unit
-           , 'epoch -> 'slot -> 'amount -> 'vrf_result -> unit )
-           Nanobit_base.H_list.t
-        -> ('epoch, 'slot, 'amount, 'vrf_result) t =
-     fun Nanobit_base.H_list.([ epoch
-                              ; slot
-                              ; total_currency_diff
-                              ; proposer_vrf_result ]) ->
-      {epoch; slot; total_currency_diff; proposer_vrf_result}
+           (unit, 'epoch -> 'slot -> 'vrf_result -> unit) Nanobit_base.H_list.t
+        -> ('epoch, 'slot, 'vrf_result) t =
+     fun Nanobit_base.H_list.([epoch; slot; proposer_vrf_result]) ->
+      {epoch; slot; proposer_vrf_result}
 
     let data_spec =
       let open Snark_params.Tick.Data_spec in
-      [ Epoch.Unpacked.typ
-      ; Epoch.Slot.Unpacked.typ
-      ; Amount.typ
-      ; Sha256.Digest.typ ]
->>>>>>> 591a6818
+      [Epoch.Unpacked.typ; Epoch.Slot.Unpacked.typ; Sha256.Digest.typ]
 
     let typ =
       Snark_params.Tick.Typ.of_hlistable data_spec ~var_to_hlist:to_hlist
         ~var_of_hlist:of_hlist ~value_to_hlist:to_hlist
         ~value_of_hlist:of_hlist
 
-<<<<<<< HEAD
-    let fold {epoch; slot} =
+    let fold {epoch; slot; proposer_vrf_result} =
       let open Nanobit_base.Util in
       Epoch.Bits.fold epoch +> Epoch.Slot.Bits.fold slot
-
-    let var_to_bits {epoch; slot} =
+      +> Sha256.Digest.fold proposer_vrf_result
+
+    let var_to_bits {epoch; slot; proposer_vrf_result} =
       Epoch.Unpacked.var_to_bits epoch
       @ Epoch.Slot.Unpacked.var_to_bits slot
+      @ proposer_vrf_result
 
     let bit_length =
       Epoch.length_in_bits + Epoch.Slot.length_in_bits
-=======
-    let fold {epoch; slot; total_currency_diff; proposer_vrf_result} =
-      let open Nanobit_base.Util in
-      Epoch.Bits.fold epoch +> Epoch.Slot.Bits.fold slot
-      +> Amount.fold total_currency_diff
-      +> Sha256.Digest.fold proposer_vrf_result
-
-    let var_to_bits {epoch; slot; total_currency_diff; proposer_vrf_result} =
-      Epoch.Unpacked.var_to_bits epoch
-      @ Epoch.Slot.Unpacked.var_to_bits slot
-      @ ( total_currency_diff |> Amount.var_to_bits
-        |> Bitstring_lib.Bitstring.Lsb_first.to_list )
-      @ proposer_vrf_result
-
-    let bit_length =
-      Epoch.length_in_bits + Epoch.Slot.length_in_bits + Amount.length
       + Sha256.Digest.length_in_bits
->>>>>>> 591a6818
   end
 
   module Consensus_state = struct
@@ -302,25 +264,62 @@
       let open Or_error.Let_syntax in
       let open Consensus_transition_data in
       let%map total_currency =
-        Amount.add previous_state.total_currency
-          transition_data.total_currency_diff
+        Amount.add previous_state.total_currency Inputs.coinbase
         |> Option.map ~f:Or_error.return
         |> Option.value
              ~default:(Or_error.error_string "failed to add total_currency")
       in
       let epoch_seed, next_epoch_seed =
-        if transition_data.epoch = previous_state.current_epoch then
-          (previous_state.epoch_seed, previous_state.next_epoch_seed)
-        else
+        if transition_data.epoch > previous_state.current_epoch then
           (previous_state.next_epoch_seed, Epoch_seed.of_hash Epoch_seed.zero)
+        else (previous_state.epoch_seed, previous_state.next_epoch_seed)
       in
       let next_epoch_seed =
-        if not (Epoch.Slot.in_seed_update_range transition_data.slot) then
-          next_epoch_seed
-        else
+        if Epoch.Slot.in_seed_update_range transition_data.slot then
           Epoch_seed.update next_epoch_seed transition_data.proposer_vrf_result
+        else next_epoch_seed
       in
       { length= Length.succ previous_state.length
+      ; current_epoch= transition_data.epoch
+      ; current_slot= transition_data.slot
+      ; total_currency
+      ; epoch_seed
+      ; next_epoch_seed }
+
+    let update_var (previous_state: var)
+        (transition_data: Consensus_transition_data.var) :
+        (var, _) Snark_params.Tick.Checked.t =
+      let open Snark_params.Tick.Let_syntax in
+      let%bind length = Length.increment_var previous_state.length
+      and total_currency =
+        Amount.Checked.add previous_state.total_currency
+          (Amount.var_of_t Inputs.coinbase)
+      and epoch_seed, next_epoch_seed =
+        let%bind epoch_changed =
+          Epoch.compare_var previous_state.current_epoch transition_data.epoch
+          >>| fun c -> c.less
+        in
+        let%map epoch_seed =
+          Epoch_seed.if_ epoch_changed ~then_:previous_state.next_epoch_seed
+            ~else_:previous_state.epoch_seed
+        and next_epoch_seed =
+          Epoch_seed.if_ epoch_changed
+            ~then_:(Epoch_seed.var_of_t @@ Epoch_seed.of_hash Epoch_seed.zero)
+            ~else_:previous_state.next_epoch_seed
+        in
+        (epoch_seed, next_epoch_seed)
+      in
+      let%map next_epoch_seed =
+        let%bind updated_next_epoch_seed =
+          Epoch_seed.update_var next_epoch_seed
+            transition_data.proposer_vrf_result
+        and in_seed_update_range =
+          Epoch.Slot.in_seed_update_range_var transition_data.slot
+        in
+        Epoch_seed.if_ in_seed_update_range ~then_:updated_next_epoch_seed
+          ~else_:next_epoch_seed
+      in
+      { length
       ; current_epoch= transition_data.epoch
       ; current_slot= transition_data.slot
       ; total_currency
@@ -426,50 +425,46 @@
     Nanobit_base.External_transition.Make (Ledger_builder_diff)
       (Protocol_state)
 
+  (* TODO: only track total currency from accounts > 1% of the currency using transactions *)
+  let generate_transition ~previous_protocol_state ~blockchain_state ~time
+      ~transactions:_ =
+    let previous_consensus_state =
+      Protocol_state.consensus_state previous_protocol_state
+    in
+    let time = Time.of_span_since_epoch (Time.Span.of_ms time) in
+    let epoch, slot = Epoch.epoch_and_slot_of_time_exn time in
+    (* TODO: mock VRF *)
+    let proposer_vrf_result = List.init 256 ~f:(fun _ -> false) in
+    let consensus_transition_data =
+      Consensus_transition_data.{epoch; slot; proposer_vrf_result}
+    in
+    let consensus_state =
+      Or_error.ok_exn
+      @@ Consensus_state.update previous_consensus_state
+           consensus_transition_data
+    in
+    let protocol_state =
+      Protocol_state.create_value
+        ~previous_state_hash:(Protocol_state.hash previous_protocol_state)
+        ~blockchain_state ~consensus_state
+    in
+    (protocol_state, consensus_transition_data)
+
   let verify _transition = Snark_params.Tick.(Let_syntax.return Boolean.true_)
 
-  let update_var (state : Consensus_state.var) (transition : Snark_transition.var) : (Consensus_state.var, _) Snark_params.Tick.Checked.t =
-    let open Snark_params.Tick.Let_syntax in
-    let open Consensus_state in
-    let consensus_transition_data = Snark_transition.consensus_data transition in
-    let%bind length = Length.increment_var state.length in
-    let%map total_currency = Amount.Checked.add state.total_currency (Amount.var_of_t Inputs.coinbase) in
-    { length
-    ; current_epoch= consensus_transition_data.epoch
-    ; current_slot= consensus_transition_data.slot
-    ; total_currency }
-
-  let update (previous_state: Consensus_state.value)
-      (transition: Snark_transition.value) =
-<<<<<<< HEAD
-    let open Or_error.Let_syntax in
-    let open Consensus_state in
-    let Consensus_transition_data.({epoch; slot}) =
-      Snark_transition.consensus_data transition
-    in
-    let%map total_currency =
-      Amount.add state.total_currency Inputs.coinbase
-      |> Option.map ~f:Or_error.return
-      |> Option.value
-           ~default:(Or_error.error_string "failed to add total_currency")
-    in
-    { length= Length.succ state.length
-    ; current_epoch= epoch
-    ; current_slot= slot
-    ; total_currency }
-=======
+  let update previous_state transition =
     Consensus_state.update previous_state
       (Snark_transition.consensus_data transition)
->>>>>>> 591a6818
+
+  let update_var previous_state transition =
+    Consensus_state.update_var previous_state
+      (Snark_transition.consensus_data transition)
 
   let step = Async_kernel.Deferred.Or_error.return
 
   let select curr cand =
     let open Consensus_state in
-    if Length.compare curr.length cand.length < 0 then
-      `Take
-    else
-      `Keep
+    if Length.compare curr.length cand.length < 0 then `Take else `Keep
 
   (*
   let select curr cand =
@@ -493,35 +488,6 @@
     else
       argmax_(chain in [cand, curr])(len(chain.last_epoch_participation))?
     *)
-  (* TODO: only track total currency from accounts > 1% of the currency using transactions *)
-  let generate_transition ~previous_protocol_state ~blockchain_state ~time
-      ~transactions:_ =
-    let previous_consensus_state =
-      Protocol_state.consensus_state previous_protocol_state
-    in
-    let time = Time.of_span_since_epoch (Time.Span.of_ms time) in
-    let epoch, slot = Epoch.epoch_and_slot_of_time_exn time in
-    (* TODO: mock VRF *)
-    let proposer_vrf_result = List.init 256 ~f:(fun _ -> false) in
-    let consensus_transition_data =
-      let open Consensus_transition_data in
-<<<<<<< HEAD
-      {epoch; slot}
-=======
-      {epoch; slot; total_currency_diff= Inputs.coinbase; proposer_vrf_result}
->>>>>>> 591a6818
-    in
-    let consensus_state =
-      Or_error.ok_exn
-      @@ Consensus_state.update previous_consensus_state
-           consensus_transition_data
-    in
-    let protocol_state =
-      Protocol_state.create_value
-        ~previous_state_hash:(Protocol_state.hash previous_protocol_state)
-        ~blockchain_state ~consensus_state
-    in
-    (protocol_state, consensus_transition_data)
 
   let genesis_protocol_state =
     Protocol_state.create_value
