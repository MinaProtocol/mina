--- conflicted
+++ resolved
@@ -64,14 +64,10 @@
   let zero = Snark_params.Tick.Pedersen.zero_hash
 
   let fold_vrf_result seed vrf_result =
-    Nanobit_base.Util.(fold seed +> List.fold vrf_result)
+    Nanobit_base.Util.(fold seed +> Sha256.Digest.fold vrf_result)
 
   let update seed vrf_result =
     let open Snark_params.Tick in
-<<<<<<< HEAD
-=======
-    let fold_hash = Fold.(fold seed +> Sha256.Digest.fold vrf_result) in
->>>>>>> 731e9af0
     of_hash
       (Pedersen.digest_fold Nanobit_base.Hash_prefix.epoch_seed
          (fold_vrf_result seed vrf_result))
@@ -170,12 +166,9 @@
 
       let%test_unit "in_seed_update_range_var" =
         Quickcheck.test gen ~f:(fun slot ->
-          Nanobit_base.Test_util.test_equal
-            Unpacked.typ
-            Snark_params.Tick.Boolean.typ
-            in_seed_update_range_var
-            in_seed_update_range
-            slot)
+            Nanobit_base.Test_util.test_equal Unpacked.typ
+              Snark_params.Tick.Boolean.typ in_seed_update_range_var
+              in_seed_update_range slot )
     end
 
     let slot_start_time (epoch: t) (slot: Slot.t) =
@@ -232,37 +225,19 @@
         ~var_of_hlist:of_hlist ~value_to_hlist:to_hlist
         ~value_of_hlist:of_hlist
 
-<<<<<<< HEAD
     let fold {epoch; slot; proposer_vrf_result} =
-      let open Nanobit_base.Util in
+      let open Fold in
       Epoch.Bits.fold epoch +> Epoch.Slot.Bits.fold slot
       +> Sha256.Digest.fold proposer_vrf_result
 
-    let var_to_bits {epoch; slot; proposer_vrf_result} =
-      Epoch.Unpacked.var_to_bits epoch
-      @ Epoch.Slot.Unpacked.var_to_bits slot
-      @ proposer_vrf_result
-
-    let bit_length =
-      Epoch.length_in_bits + Epoch.Slot.length_in_bits
-      + Sha256.Digest.length_in_bits
-=======
-    let fold {epoch; slot; total_currency_diff; proposer_vrf_result} =
-      let open Fold in
-      Epoch.fold epoch +> Epoch.Slot.fold slot
-      +> Amount.fold total_currency_diff
-      +> Sha256.Digest.fold proposer_vrf_result
-
-    let var_to_triples {epoch; slot; total_currency_diff; proposer_vrf_result} =
+    let var_to_triples {epoch; slot; proposer_vrf_result} =
       Epoch.Unpacked.var_to_triples epoch
       @ Epoch.Slot.Unpacked.var_to_triples slot
-      @ (total_currency_diff |> Amount.var_to_triples)
       @ proposer_vrf_result
 
     let length_in_triples =
       Epoch.length_in_triples + Epoch.Slot.length_in_triples
-      + Amount.length_in_triples + Sha256.Digest.length_in_triples
->>>>>>> 731e9af0
+      + Sha256.Digest.length_in_tiples
   end
 
   module Consensus_state = struct
