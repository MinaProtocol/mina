--- conflicted
+++ resolved
@@ -71,18 +71,12 @@
   state:('a, 'b, 'd) State.t -> ('a, 'd) State.Job.t option
 
 val next_k_jobs :
-<<<<<<< HEAD
-  state:('a, 'b, 'd) State.t -> k:int -> ('a, 'd) State.Job.t list
-=======
-     state:('a, 'b, 'd) State.t
-  -> k:int
-  -> ('a, 'd) State.Job.t list Or_error.t
->>>>>>> 61590d8c
+  state:('a, 'b, 'd) State.t -> k:int -> ('a, 'd) State.Job.t list Or_error.t
 
 val enqueue_data :
   state:('a, 'b, 'd) State.t -> data:'d list -> unit Or_error.t
 
-val no_allowed_to_enqueue : state:('a, 'b, 'd) State.t -> int
+val allowed_to_enqueue_count : state:('a, 'b, 'd) State.t -> int
 
 val fill_in_completed_job :
      state:('a, 'b, 'd) State.t
