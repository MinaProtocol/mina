open Core_kernel
open Async_kernel

module Direction = struct
  type t = Left | Right [@@deriving sexp, eq, bin_io]
end

module Ring_buffer = Ring_buffer
module State = State

module type Spec_intf = sig
  module Data : sig
    type t [@@deriving sexp_of]
  end

  module Accum : sig
    type t [@@deriving sexp_of]

    (* Semigroup+deferred *)

    val ( + ) : t -> t -> t
  end

  module Output : sig
    type t [@@deriving sexp_of]
  end

  val map : Data.t -> Accum.t

  val merge : Output.t -> Accum.t -> Output.t
end



module State1 = struct
  include State

  (* Creates state that placeholders-out all the right jobs in the right spot
   * also we need to seed the buffer with exactly one piece of work
   *)
  let create : type a b d.
      parallelism_log_2:int -> init:b -> seed:d -> (a, b, d) t =
   fun ~parallelism_log_2 ~init ~seed ->
    let open Job in
    let parallelism = Int.pow 2 parallelism_log_2 in
    let jobs =
      Ring_buffer.create ~len:(parallelism * 2) ~default:(Base None)
    in
    let repeat n x = List.init n ~f:(fun _ -> x) in
    let merges1 = repeat ((parallelism / 2) - 1) (Merge (None, None)) in
    let bases1 = repeat (parallelism / 2) (Base None) in
    let merges2 = repeat (parallelism / 2) (Merge (None, None)) in
    let bases2 = repeat (parallelism / 2) (Base None) in
    let top = Merge_up None in
    List.iter [merges1; bases1; merges2; bases2; [top]]
      ~f:(Ring_buffer.add_many jobs) ;
    assert (jobs.Ring_buffer.position = 0) ;
    let data_buffer = Queue.create ~capacity:parallelism () in
    Queue.enqueue data_buffer seed ;
    {jobs; data_buffer; acc= (0, init); allowed_data_count= 4} 
    (* TODO Initial count cannot be zero, what should it be then?*) 

  let parallelism {jobs} = Ring_buffer.length jobs / 2

  let%test_unit "parallelism derived from jobs" =
    let of_parallelism_log_2 x =
      let s = create ~parallelism_log_2:x ~init:0 ~seed:0 in
      assert (parallelism s = Int.pow 2 x)
    in
    of_parallelism_log_2 1 ;
    of_parallelism_log_2 2 ;
    of_parallelism_log_2 3 ;
    of_parallelism_log_2 4 ;
    of_parallelism_log_2 5 ;
    of_parallelism_log_2 10

  (** Compute the ptr to update inside the ring buffer with the work completed
   * at position i. Assume size of buffer is exactly 2*n.
   *
   * Why does this work?
   *
   * Think of the ring buffer's 2*n elements as holding two steps of execution
   * at parallelism of size n. Assume we're always working on the second step,
   * and can refer to the work done at the prior step
   *
   * Example trace: (where n=8), U = Merge_up, M = Merge, T = Base
   *      0        1          2         3        4    5    6    7
   *  1. M_{1-8}  M_{9-12}  M_{13,14} M_{15,16} T_17 T_18 T_19 T_20
   *  2. U_{1-8}  M_{13-16} M_{17,18} M_{19,20} T_21 T_22 T_23 T_24
   *  3. M_{9-16} M_{17-20} M_{21,22} M_{23,24} T_25 T_26 T_27 T_28
   *
   * Start on line (2) above assuming line (1) has been completed.
   *
   * Notice that col (0) updates nothing as this is merge up
   * col (1) updates from (2) (left) and (3) (right)
   * col (2) updates from (4) (left) and (5) (right)
   * Moreover, for i!=0, i is updated by i/2 and direction is given by i%2
   * This is very similar to how the Heap datastructure is built. Children
   * nodes for a node i are located at index 2*i and 2*i+1.
   *
   * On line (3), col (0) updates the col (0) on even lines (the merge_up)
   * and col (1) of the prior two lines feeds col (0). We can just special
   * case this behavior.
   *
   * However, the ringbuffer packs 2*n elements in and reuses the same memory
   * for future lines:
   *   0         1        2          3        4    5    6   7
   * U_{1-8}  M_{13-16} M_{17,18} M_{19,20} T_21 T_22 T_23 T_24
   *   8         9         10        11       12  13   14   15
   * M_{9-16} M_{17-20} M_{21,22} M_{23,24} T_25 T_26 T_27 T_28
   *
   * So we need to adjust by n sometimes. Specifically we flip between the
   * lines, so if we start on the top row we need to update the bottom and
   * vice versa. For example, index 1 is actually updated by 10 and 11 not 2
   * and 3. Similarly, 9 is updated by 2 and 3. We can conditionally add offset
   * after mod-ing by n to oscillate between the two lines.
   *)
  let ptr n i =
    let open Direction in
    match i with
    | 0 -> failwith "Undefined, nothing to rewrite"
    | 1 -> (n, Right)
    | x when x = n -> (0, Left)
    | x when x = n + 1 -> (n, Left)
    | _ ->
        let x = i % n in
        let offset = if i >= n then 0 else n in
        ((x / 2) + offset, if x % 2 = 0 then Left else Right)

  let%test_unit "ptr points properly" =
    (*              0
     *             [8]
     *  ;    [9      ;      1]
     *  ;  [2 ;   3  ;  10   ;   11]
     *  ;[12 ;13;14;15;4 ; 5; 6 ;  7]
     *
     *)
    let open Direction in
    let p = ptr 8 in
    assert (p 8 = (0, Left)) ;
    assert (p 9 = (8, Left)) ;
    assert (p 1 = (8, Right)) ;
    assert (p 2 = (9, Left)) ;
    assert (p 3 = (9, Right)) ;
    assert (p 10 = (1, Left)) ;
    assert (p 11 = (1, Right)) ;
    assert (p 12 = (2, Left)) ;
    assert (p 13 = (2, Right)) ;
    assert (p 14 = (3, Left)) ;
    assert (p 15 = (3, Right)) ;
    assert (p 4 = (10, Left)) ;
    assert (p 5 = (10, Right)) ;
    assert (p 6 = (11, Left)) ;
    assert (p 7 = (11, Right))
  
  let consume : type a b d.
           (a, b, d) t
        -> ( (a, b) Completed_job.t * (a, b) Completed_job.t) list
        -> b option Or_error.t=
    fun t cs ->
      let open Or_error.Let_syntax in 
      let open Job in
      let open Completed_job in
      (* This breaks down if we ever step an odd number of times *)
      (* step_twice ensures we always step twice *)
      let step_twice (cj1, cj2) =
        let fill_job dir z job : (a, d) Job.t Or_error.t =
          let open Direction in
          match (dir, job) with
            | _, Merge_up None -> Ok (Merge_up (Some z))
            | Left, Merge (None, r) -> Ok (Merge (Some z, r))
            | Right, Merge (l, None) -> Ok (Merge (l, Some z))
            | Left, Merge_up (Some _) | Right, Merge_up (Some _) ->
                Error (Error.of_string "impossible: Merge_ups should be empty")
            | Left, Merge (Some _, _) | Right, Merge (_, Some _) ->
              Error (Error.of_string "impossible: the side of merge we want will be empty but we
            have %{sexp: Direction.t}")
              (*!"impossible: the side of merge we want will be empty but we \
                have %{sexp: Direction.t}" 
              dir
              ()*)
            | _, Base _ -> Error (Error.of_string "impossible: we never fill base")
        in
         (* Returns the ptr rewritten *)
        let rewrite (i: int) (z: a) : (unit Or_error.t) =
          let ptr, dir = ptr (parallelism t) i in
          let js : (a, d) Job.t Ring_buffer.t = jobs t in
          Ring_buffer.direct_update js ptr 
            ~f:(fun job -> fill_job dir z job )
      in
      let%bind () =
        (* Note: We don't have to worry about position overflow because
         * we always have an even number of elems in the ring buffer *)
        let i1, i2 =
          match Ring_buffer.read t.jobs with
          (* SPECIAL CASE: When the merge is empty at this exact position
           * we have to flip the order. *)
          | Merge (None, Some _)
           |Merge (None, None) ->
              if t.jobs.position = parallelism t then
                (t.jobs.position + 1, t.jobs.position)
              else (t.jobs.position, t.jobs.position + 1)
          | _ -> (t.jobs.position, t.jobs.position + 1)
        in
        let work i (cj: (a, b) Completed_job.t) job : (a, d) Job.t Or_error.t=
          match (job, cj) with
          | Merge_up None, _ -> Ok job
          | Merge (None, None), _ -> Ok job
          | Base None, _ ->
            (match Queue.dequeue t.data_buffer with
              | None -> 
                  Or_error.error_string "Data queue empty. Cannot  proceed."
              | Some x -> Ok (Base (Some x)))
          | Merge_up (Some x), Merged_up acc' ->
              t.acc <- (fst t.acc |> Int.( + ) 1, acc') ;
              Ok (Merge_up None)
          | Merge (Some _, None), _ -> Ok job
          | Merge (Some x, Some x'), Merged z ->
              let%bind () = rewrite i z in
              Ok (Merge (None, None))
          | Base (Some d), Lifted z ->
              let%bind () = rewrite i z in
              Ok (Base (Some (Queue.dequeue_exn t.data_buffer)))
          | x ->
              failwith "Doesn't happen x:%s\n"
                (*( Job.sexp_of_t (*Spec.Accum.sexp_of_t Spec.Data.sexp_of_t x*)
                |> Sexp.to_string_hum )
                ()*)
        in
        let%bind () = Ring_buffer.direct_update t.jobs i1 ~f:(work i1 cj1) in
        Ring_buffer.direct_update t.jobs i2 ~f:(work i2 cj2)
      in
      return (Ring_buffer.forwards ~n:2 t.jobs)
    in
    let last_acc = t.acc in
    let%bind () = List.fold ~init: (Ok ()) cs 
      ~f:(fun acc cj ->
        let _ = acc in
        step_twice cj)
    in
    if not (fst last_acc = fst t.acc) then Ok (Some (snd t.acc)) else (Ok None)

  (*let gen : type a b d.
         init:b
      -> gen_data:d Quickcheck.Generator.t
      -> spec:(module
               Spec_intf with type Data.t = d and type Accum.t = a and type Output.
                                                                            t = 
               b)
      -> (a, b, d) t Deferred.t Quickcheck.Generator.t =
   fun ~init ~gen_data ~spec ->
    let open Quickcheck.Generator.Let_syntax in
    let%bind seed = gen_data and parallelism_log_2 = Int.gen_incl 2 6 in
    let s = create ~parallelism_log_2 ~init ~seed in
    let parallelism = Int.pow 2 parallelism_log_2 in
    let len = parallelism * 2 in
    let%map datas = Quickcheck.Generator.list_with_length len gen_data in
    let data_chunks =
      let rec go datas chunks =
        if List.length datas < parallelism then List.rev (datas :: chunks)
        else
          let chunk, rest = List.split_n datas parallelism in
          go rest (chunk :: chunks)
      in
      go datas []
    in
    Deferred.List.fold data_chunks ~init:s ~f:(fun acc chunk ->
        let module Spec = ( val ( spec
                                : (module
                                   Spec_intf with type Data.t = d and type Accum.
                                                                           t = a and type 
                                   Output.t = b) ) ) in
        let open Deferred.Let_syntax in
        let _ = consume acc chunk ~spec in
        return acc )*)
end

let start : type a b d.
    parallelism_log_2:int -> init:b -> seed:d -> (a, b, d) State.t =
  State1.create

let step : type a b d.
       state:(a, b, d) State.t
    -> data: ( (a, b) State1.Completed_job.t * (a, b) State1.Completed_job.t) list
    -> b option Or_error.t=
 fun ~state ~data -> State1.consume state data


 let next :
       state:('a, 'b, 'd) State1.t
    -> ('a, 'd) State1.Job.t option=
 fun ~state -> Some (Ring_buffer.read state.jobs)

let next_k_jobs :
       state:('a, 'b, 'd) State1.t
    -> k:int
<<<<<<< HEAD
    -> ('a, 'd) State1.Job.t list =
 fun ~state ~k -> Ring_buffer.read_k state.jobs k
=======
    -> ('a, 'd) State1.Job.t list Or_error.t =
 fun ~state ~k -> failwith "TODO"
>>>>>>> 61590d8c

let no_allowed_to_enqueue : 
    state:('a, 'b, 'd) State1.t -> int = fun ~state -> state.allowed_data_count

let enqueue_data :
    state:('a, 'b, 'd) State1.t -> data:'d list -> unit Or_error.t =
 fun ~state ~data -> 
  if no_allowed_to_enqueue state < List.length data then
    Or_error.error_string 
      (sprintf "data list larger than allowed. Current number of items allowed: %d"
        (no_allowed_to_enqueue state) )
  else
    Ok (List.fold 
          ~init:() 
            data 
              ~f:(fun () d -> Queue.enqueue state.data_buffer d))                     



let fill_in_completed_job : 
        state:('a, 'b, 'd) State1.t 
    ->  job: (('a,'b) State1.Completed_job.t * ('a, 'b) State1.Completed_job.t)  
    -> 'b option Or_error.t = 
  fun ~state ~job -> step state [job]

(*let%test_module "scans" =
  ( module struct
    let do_steps ~state ~data ~spec w =
      let rec go () =
        match%bind Linear_pipe.read' data with
        | `Eof -> return ()
        | `Ok q ->
            let ds = Queue.to_list q in
            let x = step ~state ~data:ds ~spec in
            let%bind () = Linear_pipe.write w x in
            go ()
      in
      go ()

    let scan ~init ~data ~spec ~parallelism_log_2 =
      Linear_pipe.create_reader ~close_on_exception:true (fun w ->
          match%bind Linear_pipe.read data with
          | `Eof -> return ()
          | `Ok seed ->
              let s = start ~init ~seed ~parallelism_log_2 in
              do_steps ~state:s ~data ~spec w )

    let step_repeatedly ~state ~data ~spec =
      Linear_pipe.create_reader ~close_on_exception:true (fun w ->
          do_steps ~state ~data ~spec w )

    let%test_module "scan (+) over ints" =
      ( module struct
        module Spec = struct
          module Data = struct
            type t = Int64.t [@@deriving sexp_of]
          end

          module Accum = struct
            type t = Int64.t [@@deriving sexp_of]

            (* Semigroup+deferred *)
            let ( + ) t t' = Int64.( + ) t t'
          end

          module Output = struct
            type t = Int64.t [@@deriving sexp_of, eq]
          end

          let map x =  x

          let merge t t' = Int64.( + ) t t' 
        end

        let spec =
          ( module Spec
          : Spec_intf with type Data.t = Int64.t and type Accum.t = Int64.t and type 
            Output.t = Int64.t )

        (* Once again Quickcheck is foiled by slow CPUs :( *)
        let%test_unit "scan can be initialized from intermediate state" =
          let g =
            State1.gen ~init:Int64.zero
              ~gen_data:
                Quickcheck.Generator.Let_syntax.(Int.gen >>| Int64.of_int)
              ~spec
          in
          let s = Quickcheck.random_value ~seed:Quickcheck.default_seed g in
          Async.Thread_safe.block_on_async_exn (fun () ->
              let%bind s = s in
              let do_one_next = ref false in
              (* For any arbitrary intermediate state *)
              let parallelism = State1.parallelism s in
              (* if we then add 1 and a bunch of zeros *)
              let one_then_zeros =
                Linear_pipe.create_reader ~close_on_exception:true (fun w ->
                    let rec go () =
                      let next =
                        if !do_one_next then (
                          do_one_next := false ;
                          Int64.one )
                        else Int64.zero
                      in
                      let%bind () = Pipe.write w next in
                      go ()
                    in
                    go () )
              in
              let pipe = step_repeatedly ~state:s ~data:one_then_zeros ~spec in
              let fill_some_zeros v s =
                List.init (parallelism * parallelism) ~f:(fun _ -> ())
                |> Deferred.List.foldi ~init:v ~f:(fun i v _ ->
                       match%map Linear_pipe.read pipe with
                       | `Eof -> v
                       | `Ok (Some v') -> v'
                       | `Ok None -> v )
              in
              (* after we flush intermediate work *)
              let old_acc = State1.acc s in
              let%bind v = fill_some_zeros Int64.zero s in
              do_one_next := true ;
              let acc = State1.acc s in
              assert (acc <> old_acc) ;
              (* eventually we'll emit the acc+1 element *)
              let%map acc_plus_one = fill_some_zeros v s in
              assert (acc_plus_one = Int64.( + ) acc Int64.one) )
      end )

    let%test_module "scan (+) over ints, map from string" =
      ( module struct
        module Spec = struct
          module Data = struct
            type t = string [@@deriving sexp_of]
          end

          module Accum = struct
            type t = Int64.t [@@deriving sexp_of]

            (* Semigroup+deferred *)
            let ( + ) t t' = Int64.( + ) t t'
          end

          module Output = struct
            type t = Int64.t [@@deriving sexp_of, eq]
          end

          let map x = Int64.of_string x

          let merge t t' = Int64.( + ) t t' 
        end

        let spec =
          ( module Spec
          : Spec_intf with type Data.t = string and type Accum.t = Int64.t and type 
            Output.t = Int64.t )

        let%test_unit "scan behaves like a fold long-term" =
          let a_bunch_of_ones_then_zeros x =
            { Linear_pipe.Reader.pipe=
                Pipe.unfold ~init:x ~f:(fun count ->
                    let next =
                      if count <= 0 then "0" else Int.to_string (x - count)
                    in
                    return (Some (next, count - 1)) )
            ; has_reader= false }
          in
          let n = 20 in
          let result =
            scan ~init:Int64.zero
              ~data:(a_bunch_of_ones_then_zeros n)
              ~spec ~parallelism_log_2:3
          in
          Async.Thread_safe.block_on_async_exn (fun () ->
              let%map after_3n =
                List.init (3 * n) ~f:(fun _ -> ())
                |> Deferred.List.foldi ~init:Int64.zero ~f:(fun i acc _ ->
                       match%map Linear_pipe.read result with
                       | `Eof -> acc
                       | `Ok (Some v) -> v
                       | `Ok None -> acc )
              in
              let expected =
                List.fold
                  (List.init n ~f:(fun i -> Int64.of_int i))
                  ~init:Int64.zero ~f:Int64.( + )
              in
              assert (after_3n = expected) )
      end )

    let%test_module "scan (concat) over strings" =
      ( module struct
        module Spec = struct
          module Data = struct
            type t = string [@@deriving sexp_of]
          end

          module Accum = struct
            type t = string [@@deriving sexp_of]

            (* Semigroup+deferred *)
            let ( + ) t t' = String.( ^ ) t t'
          end

          module Output = struct
            type t = string [@@deriving sexp_of, eq]
          end

          let map x = x

          let merge t t' = String.( ^ ) t t'
        end

        let spec =
          ( module Spec
          : Spec_intf with type Data.t = string and type Accum.t = string and type 
            Output.t = string )

        let%test_unit "scan performs operation in correct order with \
                       non-commutative semigroup" =
          let a_bunch_of_nums_then_empties x =
            { Linear_pipe.Reader.pipe=
                Pipe.unfold ~init:x ~f:(fun count ->
                    let next =
                      if count <= 0 then ""
                      else Int.to_string (x - count) ^ ","
                    in
                    return (Some (next, count - 1)) )
            ; has_reader= false }
          in
          let n = 40 in
          let result =
            scan ~init:""
              ~data:(a_bunch_of_nums_then_empties n)
              ~spec ~parallelism_log_2:4
          in
          Async.Thread_safe.block_on_async_exn (fun () ->
              let%map after_3n =
                List.init (3 * n) ~f:(fun _ -> ())
                |> Deferred.List.foldi ~init:"" ~f:(fun i acc _ ->
                       match%map Linear_pipe.read result with
                       | `Eof -> acc
                       | `Ok (Some v) -> v
                       | `Ok None -> acc )
              in
              let expected =
                List.fold
                  (List.init n ~f:(fun i -> Int.to_string i ^ ","))
                  ~init:"" ~f:String.( ^ )
              in
              assert (after_3n = expected) )
      end )
  end ) *)<|MERGE_RESOLUTION|>--- conflicted
+++ resolved
@@ -235,8 +235,9 @@
     let last_acc = t.acc in
     let%bind () = List.fold ~init: (Ok ()) cs 
       ~f:(fun acc cj ->
-        let _ = acc in
-        step_twice cj)
+        let%bind () = step_twice cj in
+        t.allowed_data_count <- t.allowed_data_count + 1;
+        return ())
     in
     if not (fst last_acc = fst t.acc) then Ok (Some (snd t.acc)) else (Ok None)
 
@@ -294,31 +295,24 @@
 let next_k_jobs :
        state:('a, 'b, 'd) State1.t
     -> k:int
-<<<<<<< HEAD
-    -> ('a, 'd) State1.Job.t list =
- fun ~state ~k -> Ring_buffer.read_k state.jobs k
-=======
-    -> ('a, 'd) State1.Job.t list Or_error.t =
- fun ~state ~k -> failwith "TODO"
->>>>>>> 61590d8c
-
-let no_allowed_to_enqueue : 
+    -> ('a, 'd) State1.Job.t list Or_error.t=
+ fun ~state ~k -> Ok (Ring_buffer.read_k state.jobs k)
+
+let allowed_to_enqueue_count : 
     state:('a, 'b, 'd) State1.t -> int = fun ~state -> state.allowed_data_count
 
 let enqueue_data :
     state:('a, 'b, 'd) State1.t -> data:'d list -> unit Or_error.t =
  fun ~state ~data -> 
-  if no_allowed_to_enqueue state < List.length data then
+  if allowed_to_enqueue_count state < List.length data then
     Or_error.error_string 
-      (sprintf "data list larger than allowed. Current number of items allowed: %d"
-        (no_allowed_to_enqueue state) )
+      (sprintf "data list larger than allowed. Current number of items allowed to be enqueued = %d"
+        (allowed_to_enqueue_count state) )
   else
     Ok (List.fold 
           ~init:() 
             data 
               ~f:(fun () d -> Queue.enqueue state.data_buffer d))                     
-
-
 
 let fill_in_completed_job : 
         state:('a, 'b, 'd) State1.t 
