--- conflicted
+++ resolved
@@ -31,17 +31,12 @@
   (t.data).(i) <- (t.data).(j) ;
   (t.data).(j) <- temp
 
-<<<<<<< HEAD
-=======
 let iter t ~f =
   let n = Array.length t.data in
   for i = 0 to n - 1 do
     f t.data.((t.position + i) mod n)
   done
 
-(*Read element in the ith positon*)
-
->>>>>>> cb142209
 let read t = (t.data).(t.position)
 
 let read_all t =
