--- conflicted
+++ resolved
@@ -1209,89 +1209,4 @@
             ~wrap:wrap_vk.checksum }
     in
     (location, t, checksum)
-<<<<<<< HEAD
-end
-
-let%test_module "transaction_snark" =
-  ( module struct
-    type wallet = {private_key: Private_key.t; account: Account.t}
-
-    let random_wallets () =
-      let random_wallet () : wallet =
-        let private_key = Private_key.create () in
-        { private_key
-        ; account=
-            { public_key=
-                Public_key.compress (Public_key.of_private_key private_key)
-            ; balance= Balance.of_int (10 + Random.int 100)
-            ; receipt_chain_hash= Receipt.Chain_hash.empty
-            ; nonce= Account.Nonce.zero } }
-      in
-      let n = Int.pow 2 ledger_depth in
-      Array.init n ~f:(fun _ -> random_wallet ())
-
-    let transaction wallets i j amt fee nonce =
-      let sender = wallets.(i) in
-      let receiver = wallets.(j) in
-      let payload : Transaction.Payload.t =
-        { receiver= receiver.account.public_key
-        ; fee
-        ; amount= Amount.of_int amt
-        ; nonce }
-      in
-      let signature = Schnorr.sign sender.private_key payload in
-      Transaction.check
-        { Transaction.payload
-        ; sender= Public_key.of_private_key sender.private_key
-        ; signature }
-      |> Option.value_exn
-
-    let keys = Keys.create ()
-
-    include Make (struct
-      let keys = keys
-    end)
-
-    let of_transaction' ledger transaction =
-      let source = Ledger.merkle_root ledger in
-      let target =
-        Ledger.merkle_root_after_transaction_exn ledger transaction
-      in
-      of_transaction source target transaction (handle_with_ledger ledger)
-
-    let%test "base_and_merge" =
-      Test_util.with_randomness 123456789 (fun () ->
-          let wallets = random_wallets () in
-          let ledger = Ledger.create () in
-          Array.iter wallets ~f:(fun {account; _} ->
-              Ledger.set ledger account.public_key account ) ;
-          let t1 =
-            transaction wallets 0 1 8
-              (Fee.of_int (Random.int 20))
-              Account.Nonce.zero
-          in
-          let t2 =
-            transaction wallets 1 2 3
-              (Fee.of_int (Random.int 20))
-              Account.Nonce.zero
-          in
-          let state1 = Ledger.merkle_root ledger in
-          let proof12 = of_transaction' ledger t1 in
-          let proof23 = of_transaction' ledger t2 in
-          let total_fees =
-            let open Amount in
-            let magnitude =
-              of_fee (t1 :> Transaction.t).payload.fee
-              + of_fee (t2 :> Transaction.t).payload.fee
-              |> Option.value_exn
-            in
-            Signed.create ~magnitude ~sgn:Sgn.Pos
-          in
-          let state3 = Ledger.merkle_root ledger in
-          let proof13 = merge proof12 proof23 |> Or_error.ok_exn in
-          Tock.verify proof13.proof keys.verification.wrap (wrap_input ())
-            (embed (merge_top_hash state1 state3 total_fees wrap_vk_bits)) )
-  end )
-=======
-end
->>>>>>> f14cd58d
+end