open Core
open Nanobit_base
open Util
open Snark_params
open Snarky
open Currency
open Fold_lib

let bundle_length = 1

let state_hash_size_in_triples = Tick.Field.size_in_triples

let tick_input () =
  let open Tick in
  Data_spec.[Field.typ]

let tick_input_size = Tick.Data_spec.size (tick_input ())

let wrap_input () =
  let open Tock in
  Data_spec.[Field.typ]

let provide_witness' typ ~f =
  Tick.(provide_witness typ As_prover.(map get_state ~f))

module Input = struct
  type t =
    { source: Ledger_hash.Stable.V1.t
    ; target: Ledger_hash.Stable.V1.t
    ; fee_excess: Currency.Amount.Signed.t }
  [@@deriving bin_io]
end

module Tag : sig
  open Tick

  type t = Normal | Fee_transfer [@@deriving sexp]

  type var

  val typ : (var, t) Typ.t

  module Checked : sig
    val is_normal : var -> Boolean.var

    val is_fee_transfer : var -> Boolean.var
  end
end = struct
  open Tick

  type t = Normal | Fee_transfer [@@deriving sexp]

  let is_normal = function Normal -> true | Fee_transfer -> false

  type var = Boolean.var

  let typ =
    Typ.transport Boolean.typ ~there:is_normal ~back:(function
      | true -> Normal
      | false -> Fee_transfer )

  module Checked = struct
    let is_normal = Fn.id

    let is_fee_transfer = Boolean.not
  end
end

module Tagged_transaction = struct
  open Tick

  type t = Tag.t * Transaction.t [@@deriving sexp]

  type var = Tag.var * Transaction.var

  let typ : (var, t) Typ.t = Typ.(Tag.typ * Transaction.typ)

  let excess ((tag, t): t) =
    match tag with
    | Normal ->
        Amount.Signed.create ~sgn:Sgn.Pos
          ~magnitude:(Amount.of_fee t.payload.fee)
    | Fee_transfer ->
        let magnitude =
          Amount.add_fee t.payload.amount t.payload.fee |> Option.value_exn
        in
        Amount.Signed.create ~sgn:Sgn.Neg ~magnitude
end

module Fee_transfer = struct
  include Fee_transfer

  let dummy_signature =
    Schnorr.sign (Private_key.create ()) Transaction_payload.dummy

  let two (pk1, fee1) (pk2, fee2) : Tagged_transaction.t =
    ( Fee_transfer
    , { payload=
          { receiver= pk1
          ; amount= Amount.of_fee fee1 (* What "receiver" receives *)
          ; fee= fee2 (* What "sender" receives *)
          ; nonce= Account.Nonce.zero }
      ; sender= Public_key.decompress_exn pk2
      ; signature= dummy_signature } )

  let to_tagged_transaction = function
    | One (pk1, fee1) -> two (pk1, fee1) (pk1, Fee.zero)
    | Two (t1, t2) -> two t1 t2
end

module Transition = struct
  include Super_transaction

  let to_tagged_transaction = function
    | Fee_transfer t -> Fee_transfer.to_tagged_transaction t
    | Transaction t -> (Normal, (t :> Transaction.t))
end

module Proof_type = struct
  type t = [`Merge | `Base] [@@deriving bin_io, sexp, hash, compare, eq]

  let is_base = function `Base -> true | `Merge -> false
end

module Statement = struct
  module T = struct
    type t =
      { source: Nanobit_base.Ledger_hash.Stable.V1.t
      ; target: Nanobit_base.Ledger_hash.Stable.V1.t
      ; fee_excess: Currency.Fee.Signed.Stable.V1.t
      ; proof_type: Proof_type.t }
    [@@deriving sexp, bin_io, hash, compare, eq]

    let option lab =
      Option.value_map ~default:(Or_error.error_string lab) ~f:(fun x -> Ok x)

    let merge s1 s2 =
      let open Or_error.Let_syntax in
      let%map fee_excess =
        Currency.Fee.Signed.add s1.fee_excess s2.fee_excess
        |> option "Error adding fees"
      in
      {source= s1.source; target= s2.target; fee_excess; proof_type= `Merge}
  end

  include T
  include Hashable.Make_binable (T)
  include Comparable.Make (T)

  let gen =
    let open Quickcheck.Generator.Let_syntax in
    let%map source = Nanobit_base.Ledger_hash.gen
    and target = Nanobit_base.Ledger_hash.gen
    and fee_excess = Currency.Fee.Signed.gen
    and proof_type = Bool.gen >>| fun b -> if b then `Merge else `Base in
    {source; target; fee_excess; proof_type}
end

type t =
  { source: Ledger_hash.Stable.V1.t
  ; target: Ledger_hash.Stable.V1.t
  ; proof_type: Proof_type.t
  ; fee_excess: Amount.Signed.Stable.V1.t
  ; proof: Proof.Stable.V1.t }
[@@deriving fields, sexp, bin_io]

let statement {source; target; proof_type; fee_excess; proof= _} =
  { Statement.source
  ; target
  ; proof_type
  ; fee_excess=
      Currency.Fee.Signed.create
        ~magnitude:Currency.Amount.(to_fee (Signed.magnitude fee_excess))
        ~sgn:(Currency.Amount.Signed.sgn fee_excess) }

let input {source; target; fee_excess; _} = {Input.source; target; fee_excess}

let create = Fields.create

let base_top_hash s1 s2 excess =
  Tick.Pedersen.digest_fold Hash_prefix.base_snark
    Fold.(
      Ledger_hash.fold s1 +> Ledger_hash.fold s2 +> Amount.Signed.fold excess)

let merge_top_hash s1 s2 fee_excess wrap_vk_bits =
  Tick.Pedersen.digest_fold Hash_prefix.merge_snark
    Fold.(
      Ledger_hash.fold s1 +> Ledger_hash.fold s2
      +> Amount.Signed.fold fee_excess
      +> Fold.(group3 ~default:false (of_list wrap_vk_bits)))

let embed (x: Tick.Field.t) : Tock.Field.t =
  Tock.Field.project (Tick.Field.unpack x)

module Verification_keys = struct
  type t =
    { base: Tick.Verification_key.t
    ; wrap: Tock.Verification_key.t
    ; merge: Tick.Verification_key.t }
  [@@deriving bin_io]

  let dummy : t =
    { merge= Dummy_values.Tick.verification_key
    ; base= Dummy_values.Tick.verification_key
    ; wrap= Dummy_values.Tock.verification_key }
end

module Keys0 = struct
  module Verification = Verification_keys

  module Proving = struct
    type t =
      { base: Tick.Proving_key.t
      ; wrap: Tock.Proving_key.t
      ; merge: Tick.Proving_key.t }
    [@@deriving bin_io]

    let dummy =
      { merge= Dummy_values.Tick.proving_key
      ; base= Dummy_values.Tick.proving_key
      ; wrap= Dummy_values.Tock.proving_key }
  end

  module T = struct
    type t = {proving: Proving.t; verification: Verification.t}
  end

  include T

  let dummy : t = {proving= Proving.dummy; verification= Verification.dummy}
end

let handle_with_ledger (ledger: Ledger.t) =
  let open Tick in
  let path_at_index idx =
    List.map ~f:Ledger.Path.elem_hash
      (Ledger.merkle_path_at_index_exn ledger idx)
  in
  fun (With {request; respond}) ->
    let open Ledger_hash in
    match request with
    | Get_element idx ->
        let elt = Ledger.get_at_index_exn ledger idx in
        let path = path_at_index idx in
        respond (Provide (elt, (path :> Pedersen.Digest.t list)))
    | Get_path idx ->
        let path = path_at_index idx in
        respond (Provide (path :> Pedersen.Digest.t list))
    | Set (idx, account) ->
        Ledger.set_at_index_exn ledger idx account ;
        respond (Provide ())
    | Find_index pk ->
        let index = Ledger.index_of_key_exn ledger pk in
        respond (Provide index)
    | _ -> unhandled

(* Staging:
   first make tick base.
   then make tick merge (which top_hashes in the tock wrap vk)
   then make tock wrap (which branches on the tick vk) *)

module Base = struct
  open Tick
  open Let_syntax

  (* spec for
     [apply_tagged_transaction root (tag, { sender; signature; payload }]):
     - if tag = Normal:
        - check that [signature] is a signature by [sender] of payload
        - return:
          - merkle tree [root'] where the sender balance is decremented by
            [payload.amount] and the receiver balance is incremented by [payload.amount].
          - fee excess = +fee.

     - if tag = Fee_transfer
        - return:
          - merkle tree [root'] where the sender balance is incremented by
            fee and the receiver balance is incremented by amount
          - fee excess = -(amount + fee)
  *)
  (* Nonce should only be incremented if it is a "Normal" transaction. *)
  let apply_tagged_transaction (type shifted)
      (shifted: (module Inner_curve.Checked.Shifted.S with type t = shifted))
      root ((tag, {sender; signature; payload}): Tagged_transaction.var) =
    with_label __LOC__
      ( if not Insecure.transaction_replay then
          failwith "Insecure.transaction_replay false" ;
        let {Transaction.Payload.receiver; amount; fee; nonce} = payload in
        let is_fee_transfer = Tag.Checked.is_fee_transfer tag in
        let is_normal = Tag.Checked.is_normal tag in
        let%bind payload_section = Schnorr.Message.var_of_payload payload in
        let%bind () =
          with_label __LOC__
            (let%bind verifies =
<<<<<<< HEAD
               Schnorr.Checked.verifies shifted signature sender
                 payload_section
=======
               Schnorr.Checked.verifies signature sender payload_section
>>>>>>> 731e9af0
             in
             (* Should only assert_verifies if the tag is Normal *)
             Boolean.Assert.any [is_fee_transfer; verifies])
        in
        let%bind excess, sender_delta =
          let%bind amount_plus_fee = Amount.Checked.add_fee amount fee in
          let open Amount.Signed in
          let neg_amount_plus_fee =
            create ~sgn:Sgn.Neg ~magnitude:amount_plus_fee
          in
          let pos_fee =
            create ~sgn:Sgn.Pos ~magnitude:(Amount.Checked.of_fee fee)
          in
          (* If tag = Normal:
          sender gets -(amount + fee)
          excess is +fee

          If tag = Fee_transfer:
          "sender" gets +fee
          excess is -(amount + fee) (since "receiver" gets amount)
        *)
          Checked.cswap is_fee_transfer (pos_fee, neg_amount_plus_fee)
        in
        let%bind root =
          let%bind sender_compressed = Public_key.compress_var sender in
          Ledger_hash.modify_account root sender_compressed ~f:(fun account ->
              let%bind next_nonce =
                Account.Nonce.increment_if_var account.nonce is_normal
              in
              let%bind () =
                with_label __LOC__
                  (let%bind nonce_matches =
                     Account.Nonce.equal_var nonce account.nonce
                   in
                   Boolean.Assert.any [is_fee_transfer; nonce_matches])
              in
              let%bind receipt_chain_hash =
                let current = account.receipt_chain_hash in
                let%bind r =
                  Receipt.Chain_hash.Checked.cons ~payload:payload_section
                    current
                in
                Receipt.Chain_hash.Checked.if_ is_fee_transfer ~then_:current
                  ~else_:r
              in
              let%map balance =
                Balance.Checked.add_signed_amount account.balance sender_delta
              in
              {account with balance; nonce= next_nonce; receipt_chain_hash} )
        in
        let%map root =
          Ledger_hash.modify_account root receiver ~f:(fun account ->
              let%map balance = Balance.Checked.(account.balance + amount) in
              {account with balance} )
        in
        (root, excess) )

  (* Someday:
   write the following soundness tests:
   - apply a transaction where the signature is incorrect
   - apply a transaction where the sender does not have enough money in their account
   - apply a transaction and stuff in the wrong target hash
*)

  module Prover_state = struct
    type t =
      { transaction: Tagged_transaction.t
      ; state1: Ledger_hash.t
      ; state2: Ledger_hash.t }
    [@@deriving fields]
  end

  (* spec for [main top_hash]:
   constraints pass iff
   there exist
      l1 : Ledger_hash.t,
      l2 : Ledger_hash.t,
      fee_excess : Amount.Signed.t,
      t : Tagged_transaction.t
   such that
   H(l1, l2, fee_excess) = top_hash,
   applying [t] to ledger with merkle hash [l1] results in ledger with merkle hash [l2]. *)
  let main top_hash =
    with_label __LOC__
      (let open Let_syntax in
      let%bind (module Shifted) = Tick.Inner_curve.Checked.Shifted.create () in
      let%bind root_before =
        provide_witness' Ledger_hash.typ ~f:Prover_state.state1
      in
      let%bind t =
        with_label __LOC__
          (provide_witness' Tagged_transaction.typ ~f:Prover_state.transaction)
      in
      let%bind root_after, fee_excess =
        apply_tagged_transaction (module Shifted) root_before t
      in
      let%map () =
        with_label __LOC__
          (let%bind b1 = Ledger_hash.var_to_triples root_before
           and b2 = Ledger_hash.var_to_triples root_after in
           let fee_excess = Amount.Signed.Checked.to_triples fee_excess in
           Pedersen.Checked.digest_triples ~init:Hash_prefix.base_snark
             (b1 @ b2 @ fee_excess)
           >>= Field.Checked.Assert.equal top_hash)
      in
      ())

  let create_keys () = generate_keypair main ~exposing:(tick_input ())

  let tagged_transaction_proof ~proving_key state1 state2
      (transaction: Tagged_transaction.t) handler =
    let prover_state : Prover_state.t = {state1; state2; transaction} in
    let main top_hash = handle (main top_hash) handler in
    let top_hash =
      base_top_hash state1 state2 (Tagged_transaction.excess transaction)
    in
    (top_hash, prove proving_key (tick_input ()) prover_state main top_hash)

  let fee_transfer_proof ~proving_key state1 state2 transfer handler =
    tagged_transaction_proof ~proving_key state1 state2
      (Fee_transfer.to_tagged_transaction transfer)
      handler

  let transaction_proof ~proving_key state1 state2 transaction handler =
    tagged_transaction_proof ~proving_key state1 state2 (Normal, transaction)
      handler

  let cached =
    let load =
      let open Cached.Let_syntax in
      let%map verification =
        Cached.component ~label:"verification" ~f:Keypair.vk
          Verification_key.bin_t
      and proving =
        Cached.component ~label:"proving" ~f:Keypair.pk Proving_key.bin_t
      in
      (verification, proving)
    in
    Cached.Spec.create ~load ~directory:Cache_dir.cache_dir
      ~digest_input:(fun x ->
        Md5.to_hex (R1CS_constraint_system.digest (Lazy.force x)) )
      ~input:(lazy (constraint_system ~exposing:(tick_input ()) main))
      ~create_env:(fun x -> Keypair.generate (Lazy.force x))
end

module Merge = struct
  open Tick
  open Let_syntax

  module Prover_state = struct
    type t =
      { tock_vk: Tock_curve.Verification_key.t
      ; ledger_hash1: bool list
      ; ledger_hash2: bool list
      ; proof12: Proof_type.t * Tock_curve.Proof.t
      ; fee_excess12: Amount.Signed.t
      ; ledger_hash3: bool list
      ; proof23: Proof_type.t * Tock_curve.Proof.t
      ; fee_excess23: Amount.Signed.t }
    [@@deriving fields]
  end

  let input = tick_input

  let wrap_input_size = Tock.Data_spec.size (wrap_input ())

  let tock_vk_length = 11324

  let tock_vk_typ = Typ.list ~length:tock_vk_length Boolean.typ

  let wrap_input_typ = Typ.list ~length:Tock.Field.size_in_bits Boolean.typ

  let disjoint_union_sections = function
    | [] -> failwith "empty list"
    | s :: ss ->
        Checked.List.fold ~f:Pedersen.Checked.Section.disjoint_union_exn
          ~init:s ss

  module Verifier =
    Snarky.Gm_verifier_gadget.Mnt4 (Tick)
      (struct
        let input_size = wrap_input_size
      end)

  let check_snark ~get_proof tock_vk_data input =
    let%bind vk_data, result =
      Verifier.All_in_one.
      choose_verification_key_data_and_proof_and_check_result input
        As_prover.(
          map get_state ~f:(fun s ->
              { Verifier.All_in_one.verification_key= s.Prover_state.tock_vk
              ; proof= get_proof s } ))
    in
    let%map () =
      Verifier.Verification_key_data.Checked.Assert.equal vk_data tock_vk_data
    in
    result

  let input_triples_length_excluding_vk =
    (2 * state_hash_size_in_triples) + Amount.Signed.length_in_triples

  (* spec for [verify_transition tock_vk proof_field s1 s2]:
     returns a bool which is true iff
     there is a snark proving making tock_vk
     accept on one of [ H(s1, s2, excess); H(s1, s2, excess, tock_vk) ] *)
  let verify_transition tock_vk_data tock_vk_section proof_field s1 s2
      fee_excess =
    let open Let_syntax in
    let get_proof s =
      let _t, proof = proof_field s in
      proof
    in
    let get_type s =
      let t, _proof = proof_field s in
      t
    in
    (*
    let input_bits = s1 @ s2 @ Amount.Signed.Checked.to_bits fee_excess in
    let input_bits_length = List.length input_bits in
    assert (
      input_bits_length = input_bits_length_excluding_vk
    ) ; *)
    let%bind is_base =
      with_label __LOC__
        (provide_witness' Boolean.typ ~f:(fun s ->
             Proof_type.is_base (get_type s) ))
    in
    let%bind states_and_excess_hash =
      let prefix =
        let acc =
          Inner_curve.Checked.if_value is_base
            ~then_:Hash_prefix.base_snark.acc
            ~else_:Hash_prefix.merge_snark.acc
        in
        Pedersen.Checked.Section.create ~acc:(`Var acc)
          ~support:
            (Interval_union.of_interval (0, Hash_prefix.length_in_triples))
      in
      let%bind sec = disjoint_union_sections [prefix; s1; s2] in
      Pedersen.Checked.Section.extend sec
        (Amount.Signed.Checked.to_triples fee_excess)
        ~start:
          (Hash_prefix.length_in_triples + (2 * state_hash_size_in_triples))
    in
    let%bind states_and_excess_and_vk_hash =
      with_label __LOC__
        (Pedersen.Checked.Section.disjoint_union_exn tock_vk_section
           states_and_excess_hash)
      >>| Pedersen.Checked.Section.to_initial_segment_digest_exn >>| fst
    in
    let%bind input =
      with_label __LOC__
        ( Field.Checked.if_ is_base
            ~then_:
              ( states_and_excess_hash
              |> Pedersen.Checked.Section.to_initial_segment_digest_exn |> fst
              )
            ~else_:states_and_excess_and_vk_hash
        >>= Pedersen.Checked.Digest.choose_preimage
        >>| fun x -> (x :> Boolean.var list) )
    in
    check_snark ~get_proof tock_vk_data input

  (* spec for [main top_hash]:
     constraints pass iff
     there exist s1, s3, tock_vk such that
     H(s1, s3, tock_vk) = top_hash,
     verify_transition tock_vk _ s1 s2 is true
     verify_transition tock_vk _ s2 s3 is true
  *)
  let main (top_hash: Pedersen.Checked.Digest.var) =
    let%bind tock_vk_data =
      provide_witness' Verifier.Verification_key_data.typ ~f:
        (fun {Prover_state.tock_vk; _} ->
          Verifier.Verification_key_data.of_verification_key tock_vk )
    and s1 = provide_witness' wrap_input_typ ~f:Prover_state.ledger_hash1
    and s2 = provide_witness' wrap_input_typ ~f:Prover_state.ledger_hash2
    and s3 = provide_witness' wrap_input_typ ~f:Prover_state.ledger_hash3
    and fee_excess12 =
      provide_witness' Amount.Signed.typ ~f:Prover_state.fee_excess12
    and fee_excess23 =
      provide_witness' Amount.Signed.typ ~f:Prover_state.fee_excess23
    in
    let bits_to_triples bits =
      Fold.(to_list (group3 ~default:Boolean.false_ (of_list bits)))
    in
    let%bind s1_section =
      let open Pedersen.Checked.Section in
      extend empty ~start:Hash_prefix.length_in_triples (bits_to_triples s1)
    in
    let%bind s3_section =
      let open Pedersen.Checked.Section in
      extend empty
        ~start:(Hash_prefix.length_in_triples + state_hash_size_in_triples)
        (bits_to_triples s3)
    in
    let%bind tock_vk_section =
      let%bind bs =
        Verifier.Verification_key_data.Checked.to_bits tock_vk_data
      in
      Pedersen.Checked.Section.extend Pedersen.Checked.Section.empty
        ~start:
          (Hash_prefix.length_in_triples + input_triples_length_excluding_vk)
        (bits_to_triples bs)
    in
    let%bind () =
      let%bind total_fees =
        Amount.Signed.Checked.add fee_excess12 fee_excess23
      in
      let%bind sec =
        let%bind fee_section =
          let open Pedersen.Checked.Section in
          extend empty
            ~start:
              (Hash_prefix.length_in_triples + (2 * state_hash_size_in_triples))
            (Amount.Signed.Checked.to_triples total_fees)
        in
        disjoint_union_sections
          [ Pedersen.Checked.Section.create
              ~acc:(`Value Hash_prefix.merge_snark.acc)
              ~support:
                (Interval_union.of_interval (0, Hash_prefix.length_in_triples))
          ; s1_section
          ; s3_section
          ; fee_section
          ; tock_vk_section ]
      in
      Field.Checked.Assert.equal top_hash
        (fst (Pedersen.Checked.Section.to_initial_segment_digest_exn sec))
    and verify_12 =
      let%bind s2_section =
        let open Pedersen.Checked.Section in
        extend empty
          ~start:(Hash_prefix.length_in_triples + state_hash_size_in_triples)
          (bits_to_triples s2)
      in
      verify_transition tock_vk_data tock_vk_section Prover_state.proof12
        s1_section s2_section fee_excess12
    and verify_23 =
      let%bind s2_section =
        let open Pedersen.Checked.Section in
        extend empty ~start:Hash_prefix.length_in_triples (bits_to_triples s2)
      in
      verify_transition tock_vk_data tock_vk_section Prover_state.proof23
        s2_section s3_section fee_excess23
    in
    Boolean.Assert.all [verify_12; verify_23]

  let create_keys () = generate_keypair ~exposing:(input ()) main

  let cached =
    let load =
      let open Cached.Let_syntax in
      let%map verification =
        Cached.component ~label:"verification" ~f:Keypair.vk
          Verification_key.bin_t
      and proving =
        Cached.component ~label:"proving" ~f:Keypair.pk Proving_key.bin_t
      in
      (verification, proving)
    in
    Cached.Spec.create ~load ~directory:Cache_dir.cache_dir
      ~digest_input:(fun x ->
        Md5.to_hex (R1CS_constraint_system.digest (Lazy.force x)) )
      ~input:(lazy (constraint_system ~exposing:(input ()) main))
      ~create_env:(fun x -> Keypair.generate (Lazy.force x))
end

module Verification = struct
  module Keys = Verification_keys

  module type S = sig
    val verify : t -> bool

    val verify_complete_merge :
         Ledger_hash.var
      -> Ledger_hash.var
      -> (Tock.Proof.t, 's) Tick.As_prover.t
      -> (Tick.Boolean.var, 's) Tick.Checked.t
  end

  module Make (K : sig
    val keys : Keys.t
  end) =
  struct
    open K

    let wrap_vk_data =
      Merge.Verifier.Verification_key_data.of_verification_key keys.wrap

    let wrap_vk_bits =
      Merge.Verifier.Verification_key_data.to_bits wrap_vk_data

    let verify {source; target; proof; proof_type; fee_excess} =
      let input =
        match proof_type with
        | `Base -> base_top_hash source target fee_excess
        | `Merge -> merge_top_hash source target fee_excess wrap_vk_bits
      in
      Tock.verify proof keys.wrap (wrap_input ()) (embed input)

    (* The curve pt corresponding to H(merge_prefix, _, _, Amount.Signed.zero, wrap_vk)
    (with starting point shifted over by 2 * digest_size so that
    this can then be used to compute H(merge_prefix, s1, s2, Amount.Signed.zero, wrap_vk) *)
    let merge_prefix_and_zero_and_vk_curve_pt =
      let open Tick in
      let s =
        { Hash_prefix.merge_snark with
          triples_consumed=
            Hash_prefix.merge_snark.triples_consumed
            + (2 * state_hash_size_in_triples) }
      in
      let s =
        Pedersen.State.update_fold s
          Fold.(
            Amount.Signed.(fold zero)
            +> group3 ~default:false (of_list wrap_vk_bits))
      in
      let hash_interval = (0, Hash_prefix.length_in_triples) in
      let amount_begin =
        Hash_prefix.length_in_triples + (2 * state_hash_size_in_triples)
      in
      let amount_end = amount_begin + Amount.Signed.length_in_triples in
      let amount_interval = (amount_begin, amount_end) in
      let vk_length_in_triples = (2 + List.length wrap_vk_bits) / 3 in
      let vk_interval = (amount_end, amount_end + vk_length_in_triples) in
      Tick.Pedersen.Checked.Section.create ~acc:(`Value s.acc)
        ~support:
          (Interval_union.of_intervals_exn
             [hash_interval; amount_interval; vk_interval])

    (* spec for [verify_merge s1 s2 _]:
      Returns a boolean which is true if there exists a tock proof proving
      (against the wrap verification key) H(s1, s2, Amount.Signed.zero, wrap_vk).
      This in turn should only happen if there exists a tick proof proving
      (against the merge verification key) H(s1, s2, Amount.Signed.zero, wrap_vk).

      We precompute the parts of the pedersen involving wrap_vk and
      Amount.Signed.zero outside the SNARK since this saves us many constraints.
    *)
    let verify_complete_merge s1 s2 get_proof =
      let open Tick in
      let open Let_syntax in
      let%bind s1 = Ledger_hash.var_to_triples s1
      and s2 = Ledger_hash.var_to_triples s2 in
      let%bind top_hash_section =
        Pedersen.Checked.Section.extend merge_prefix_and_zero_and_vk_curve_pt
          ~start:Hash_prefix.length_in_triples (s1 @ s2)
      in
      let digest =
        let open Interval_union in
        let digest, `Length_in_triples n =
          Pedersen.Checked.Section.to_initial_segment_digest_exn
            top_hash_section
        in
        if
          n
          = Hash_prefix.length_in_triples
            + (2 * Ledger_hash.length_in_triples)
            + Amount.Signed.length_in_triples
            + Nanobit_base.Util.bit_length_to_triple_length
                (List.length wrap_vk_bits)
        then digest
        else
          failwithf
            !"%d = Hash_prefix.length_in_bits aka %d\n            \
              + (2 * Ledger_hash.length_in_bits) aka %d \n            \
              + Amount.Signed.length aka %d + List.length wrap_vk_bits aka %d \
              ) aka %d"
            n Hash_prefix.length_in_triples
            (2 * Ledger_hash.length_in_triples)
            Amount.Signed.length_in_triples
            (Nanobit_base.Util.bit_length_to_triple_length
               (List.length wrap_vk_bits))
            ( Hash_prefix.length_in_triples
            + (2 * Ledger_hash.length_in_triples)
            + Amount.Signed.length_in_triples
            + Nanobit_base.Util.bit_length_to_triple_length
                (List.length wrap_vk_bits) )
            ()
      in
      let%bind top_hash =
        Pedersen.Checked.Digest.choose_preimage digest
        >>| fun x -> (x :> Boolean.var list)
      in
      let%map result =
        let%bind vk_data, result =
          Merge.Verifier.All_in_one.
          choose_verification_key_data_and_proof_and_check_result top_hash
            (As_prover.map get_proof ~f:(fun proof ->
                 {Merge.Verifier.All_in_one.proof; verification_key= keys.wrap}
             ))
        in
        let%map () =
          let open Merge.Verifier.Verification_key_data.Checked in
          Assert.equal vk_data (constant wrap_vk_data)
        in
        result
      in
      result

    (*
      let open Tick in
      let open Let_syntax in
      let%bind s1 = Ledger_hash.var_to_bits s1
      and s2 = Ledger_hash.var_to_bits s2 in
      let%bind top_hash =
        let vx, vy = merge_prefix_and_zero_and_vk_curve_pt in
        Pedersen_hash.hash ~params:Pedersen.params
          ~init:
            ( Hash_prefix.length_in_bits
            , (Field.Checked.constant vx, Field.Checked.constant vy) )
          (s1 @ s2)
        >>| Pedersen_hash.digest >>= Pedersen.Digest.choose_preimage_var
        >>| Pedersen.Digest.Unpacked.var_to_bits
      in
      Merge.Verifier.All_in_one.create ~input:top_hash
        ~verification_key:(List.map ~f:Boolean.var_of_value wrap_vk_bits)
        (As_prover.map get_proof ~f:(fun proof ->
             {Merge.Verifier.All_in_one.proof; verification_key= keys.wrap} ))
      >>| Merge.Verifier.All_in_one.result

*)
  end
end

module Wrap (Vk : sig
  val merge : Tick.Verification_key.t

  val base : Tick.Verification_key.t
end) =
struct
  open Tock

  module Verifier =
    Snarky.Gm_verifier_gadget.Mnt6 (Tock)
      (struct
        let input_size = tick_input_size
      end)

  let merge_vk_data =
    Verifier.Verification_key_data.of_verification_key Vk.merge

  let base_vk_data = Verifier.Verification_key_data.of_verification_key Vk.base

  let if_vk (choice: Boolean.var) ~then_:t1 ~else_:t2 =
    let if_value x y =
      let choice = (choice :> Field.Checked.t) in
      let open Field.Checked in
      Infix.((x * choice) + (y * (constant Field.one - choice)))
    in
    let if_list xs ys = List.map2_exn ~f:if_value xs ys in
    let open Verifier.Verification_key_data in
    { characterizing_up_to_sign=
        if_list t1.characterizing_up_to_sign t2.characterizing_up_to_sign
    ; sign= if_list t1.sign t2.sign }

  module Prover_state = struct
    type t = {proof_type: Proof_type.t; proof: Tick_curve.Proof.t}
    [@@deriving fields]
  end

  let provide_witness' typ ~f =
    provide_witness typ As_prover.(map get_state ~f)

  (* spec for [main input]:
   constraints pass iff
   (b1, b2, .., bn) = unpack input,
   there is a proof making one of [ base_vk; merge_vk ] accept (b1, b2, .., bn) *)
  let main input =
    let open Let_syntax in
    let%bind input =
      Field.Checked.choose_preimage_var input
        ~length:Tick_curve.Field.size_in_bits
    in
    let%bind is_base =
      provide_witness' Boolean.typ ~f:(fun {Prover_state.proof_type; _} ->
          Proof_type.is_base proof_type )
    in
    let verification_key =
      if_vk is_base ~then_:base_vk_data ~else_:merge_vk_data
    in
    let%bind vk_data, result =
      (* someday: Probably an opportunity for optimization here since
          we are passing in one of two known verification keys. *)
      Verifier.All_in_one.
      choose_verification_key_data_and_proof_and_check_result input
        As_prover.(
          map get_state ~f:(fun {Prover_state.proof_type; proof} ->
              let verification_key =
                match proof_type with `Base -> Vk.base | `Merge -> Vk.merge
              in
              {Verifier.All_in_one.verification_key; proof} ))
    in
    let%bind () =
      Verifier.Verification_key_data.Checked.Assert.equal verification_key
        vk_data
    in
    Boolean.Assert.is_true result

  let create_keys () = generate_keypair ~exposing:(wrap_input ()) main

  let cached =
    let load =
      let open Cached.Let_syntax in
      let%map verification =
        Cached.component ~label:"verification" ~f:Keypair.vk
          Verification_key.bin_t
      and proving =
        Cached.component ~label:"proving" ~f:Keypair.pk Proving_key.bin_t
      in
      (verification, proving)
    in
    Cached.Spec.create ~load ~directory:Cache_dir.cache_dir
      ~digest_input:(Fn.compose Md5.to_hex R1CS_constraint_system.digest)
      ~input:(constraint_system ~exposing:(wrap_input ()) main)
      ~create_env:Keypair.generate
end

module type S = sig
  include Verification.S

  val of_transition :
    Ledger_hash.t -> Ledger_hash.t -> Transition.t -> Tick.Handler.t -> t

  val of_transaction :
       Ledger_hash.t
    -> Ledger_hash.t
    -> Transaction.With_valid_signature.t
    -> Tick.Handler.t
    -> t

  val of_fee_transfer :
    Ledger_hash.t -> Ledger_hash.t -> Fee_transfer.t -> Tick.Handler.t -> t

  val merge : t -> t -> t Or_error.t
end

let check_tagged_transaction source target transaction handler =
  let prover_state : Base.Prover_state.t =
    {state1= source; state2= target; transaction}
  in
  let excess = Tagged_transaction.excess transaction in
  let top_hash = base_top_hash source target excess in
  let open Tick in
  let main =
    handle
      (Checked.map
         (Base.main (Field.Checked.constant top_hash))
         ~f:As_prover.return)
      handler
  in
  Or_error.ok_exn (run_and_check main prover_state) |> ignore

let check_transition source target (t: Transition.t) handler =
  check_tagged_transaction source target
    (Transition.to_tagged_transaction t)
    handler

let check_transaction source target t handler =
  check_transition source target (Transaction t) handler

let check_fee_transfer source target t handler =
  check_transition source target (Fee_transfer t) handler

let verification_keys_of_keys {Keys0.verification; _} = verification

module Make (K : sig
  val keys : Keys0.t
end) =
struct
  open K

  include Verification.Make (struct
    let keys = verification_keys_of_keys keys
  end)

  module Wrap = Wrap (struct
    let merge = keys.verification.merge

    let base = keys.verification.base
  end)

  let wrap proof_type proof input =
    let prover_state = {Wrap.Prover_state.proof; proof_type} in
    Tock.prove keys.proving.wrap (wrap_input ()) prover_state Wrap.main
      (embed input)

  let merge_proof ledger_hash1 ledger_hash2 ledger_hash3 proof12 proof23
      fee_excess12 fee_excess23 =
    let fee_excess =
      Amount.Signed.add fee_excess12 fee_excess23 |> Option.value_exn
    in
    let top_hash =
      merge_top_hash ledger_hash1 ledger_hash3 fee_excess wrap_vk_bits
    in
    let prover_state =
      let to_bits = Ledger_hash.to_bits in
      { Merge.Prover_state.ledger_hash1= to_bits ledger_hash1
      ; ledger_hash2= to_bits ledger_hash2
      ; ledger_hash3= to_bits ledger_hash3
      ; proof12
      ; proof23
      ; fee_excess12
      ; fee_excess23
      ; tock_vk= keys.verification.wrap }
    in
    ( top_hash
    , Tick.prove keys.proving.merge (tick_input ()) prover_state Merge.main
        top_hash )

  let of_tagged_transaction source target transaction handler =
    let top_hash, proof =
      Base.tagged_transaction_proof ~proving_key:keys.proving.base source
        target transaction handler
    in
    { source
    ; target
    ; proof_type= `Base
    ; fee_excess= Tagged_transaction.excess transaction
    ; proof= wrap `Base proof top_hash }

  let of_transition source target transition handler =
    of_tagged_transaction source target
      (Transition.to_tagged_transaction transition)
      handler

  let of_transaction source target transaction handler =
    of_transition source target (Transaction transaction) handler

  let of_fee_transfer source target transfer handler =
    of_transition source target (Fee_transfer transfer) handler

  let merge t1 t2 =
    if not (Ledger_hash.( = ) t1.target t2.source) then
      failwithf
        !"Transaction_snark.merge: t1.target <> t2.source \
          (%{sexp:Ledger_hash.t} vs %{sexp:Ledger_hash.t})"
        t1.target t2.source () ;
    (*
    let t1_proof_type, t1_total_fees =
      Proof_type_with_fees.to_proof_type_and_amount t1.proof_type_with_fees
    in
    let t2_proof_type, t2_total_fees =
      Proof_type_with_fees.to_proof_type_and_amount t2.proof_type_with_fees
       in *)
    let input, proof =
      merge_proof t1.source t1.target t2.target (t1.proof_type, t1.proof)
        (t2.proof_type, t2.proof) t1.fee_excess t2.fee_excess
    in
    let open Or_error.Let_syntax in
    let%map fee_excess =
      Amount.Signed.add t1.fee_excess t2.fee_excess
      |> Option.value_map ~f:Or_error.return
           ~default:
             (Or_error.errorf "Transaction_snark.merge: Amount overflow")
    in
    { source= t1.source
    ; target= t2.target
    ; fee_excess
    ; proof_type= `Merge
    ; proof= wrap `Merge proof input }
end

module Keys = struct
  module Per_snark_location = struct
    module T = struct
      type t = {base: string; merge: string; wrap: string} [@@deriving sexp]
    end

    include T
    include Sexpable.To_stringable (T)
  end

  let checksum ~prefix ~base ~merge ~wrap =
    let open Cached in
    Md5.digest_string
      ( "Transaction_snark_" ^ prefix ^ Md5.to_hex base ^ Md5.to_hex merge
      ^ Md5.to_hex wrap )

  module Verification = struct
    include Keys0.Verification
    module Location = Per_snark_location

    let checksum ~base ~merge ~wrap =
      checksum ~prefix:"verification" ~base ~merge ~wrap

    let load ({merge; base; wrap}: Location.t) =
      let open Storage.Disk in
      let parent_log = Logger.create () in
      let tick_controller =
        Controller.create ~parent_log Tick.Verification_key.bin_t
      in
      let tock_controller =
        Controller.create ~parent_log Tock.Verification_key.bin_t
      in
      let open Async in
      let load c p =
        match%map load_with_checksum c p with
        | Ok x -> x
        | Error e -> failwithf "Transaction_snark: load failed on %s" p ()
      in
      let%map base = load tick_controller base
      and merge = load tick_controller merge
      and wrap = load tock_controller wrap in
      let t = {base= base.data; merge= merge.data; wrap= wrap.data} in
      ( t
      , checksum ~base:base.checksum ~merge:merge.checksum ~wrap:wrap.checksum
      )
  end

  module Proving = struct
    include Keys0.Proving
    module Location = Per_snark_location

    let checksum ~base ~merge ~wrap =
      checksum ~prefix:"proving" ~base ~merge ~wrap

    let load ({merge; base; wrap}: Location.t) =
      let open Storage.Disk in
      let parent_log = Logger.create () in
      let tick_controller =
        Controller.create ~parent_log Tick.Proving_key.bin_t
      in
      let tock_controller =
        Controller.create ~parent_log Tock.Proving_key.bin_t
      in
      let open Async in
      let load c p =
        match%map load_with_checksum c p with
        | Ok x -> x
        | Error e -> failwithf "Transaction_snark: load failed on %s" p ()
      in
      let%map base = load tick_controller base
      and merge = load tick_controller merge
      and wrap = load tock_controller wrap in
      let t = {base= base.data; merge= merge.data; wrap= wrap.data} in
      ( t
      , checksum ~base:base.checksum ~merge:merge.checksum ~wrap:wrap.checksum
      )
  end

  let verification_keys = verification_keys_of_keys

  module Location = struct
    module T = struct
      type t =
        {proving: Proving.Location.t; verification: Verification.Location.t}
      [@@deriving sexp]
    end

    include T
    include Sexpable.To_stringable (T)
  end

  include Keys0.T

  module Checksum = struct
    type t = {proving: Md5.t; verification: Md5.t}
  end

  let load ({proving; verification}: Location.t) =
    let open Storage.Disk in
    let open Async in
    let%map proving, proving_checksum = Proving.load proving
    and verification, verification_checksum = Verification.load verification in
    ( {proving; verification}
    , {Checksum.proving= proving_checksum; verification= verification_checksum}
    )

  let create () =
    let base = Base.create_keys () in
    let merge = Merge.create_keys () in
    let wrap =
      let module Wrap = Wrap (struct
        let base = Tick.Keypair.vk base

        let merge = Tick.Keypair.vk merge
      end) in
      Wrap.create_keys ()
    in
    { proving=
        { base= Tick.Keypair.pk base
        ; merge= Tick.Keypair.pk merge
        ; wrap= Tock.Keypair.pk wrap }
    ; verification=
        { base= Tick.Keypair.vk base
        ; merge= Tick.Keypair.vk merge
        ; wrap= Tock.Keypair.vk wrap } }

  let cached () =
    let open Async in
    let%bind base_vk, base_pk = Cached.run Base.cached
    and merge_vk, merge_pk = Cached.run Merge.cached in
    let%map wrap_vk, wrap_pk =
      let module Wrap = Wrap (struct
        let base = base_vk.value

        let merge = merge_vk.value
      end) in
      Cached.run Wrap.cached
    in
    let t =
      { proving=
          {base= base_pk.value; merge= merge_pk.value; wrap= wrap_pk.value}
      ; verification=
          {base= base_vk.value; merge= merge_vk.value; wrap= wrap_vk.value} }
    in
    let location : Location.t =
      { proving= {base= base_pk.path; merge= merge_pk.path; wrap= wrap_pk.path}
      ; verification=
          {base= base_vk.path; merge= merge_vk.path; wrap= wrap_vk.path} }
    in
    let checksum =
      { Checksum.proving=
          Proving.checksum ~base:base_pk.checksum ~merge:merge_pk.checksum
            ~wrap:wrap_pk.checksum
      ; verification=
          Verification.checksum ~base:base_vk.checksum ~merge:merge_vk.checksum
            ~wrap:wrap_vk.checksum }
    in
    (location, t, checksum)
end

let%test_module "transaction_snark" =
  ( module struct
    type wallet = {private_key: Private_key.t; account: Account.t}

    let random_wallets () =
      let random_wallet () : wallet =
        let private_key = Private_key.create () in
        { private_key
        ; account=
            { public_key=
                Public_key.compress (Public_key.of_private_key private_key)
            ; balance= Balance.of_int (50 + Random.int 100)
            ; receipt_chain_hash= Receipt.Chain_hash.empty
            ; nonce= Account.Nonce.zero } }
      in
      let n = Int.pow 2 ledger_depth in
      Array.init n ~f:(fun _ -> random_wallet ())

    let transaction wallets i j amt fee nonce =
      let sender = wallets.(i) in
      let receiver = wallets.(j) in
      let payload : Transaction.Payload.t =
        { receiver= receiver.account.public_key
        ; fee
        ; amount= Amount.of_int amt
        ; nonce }
      in
      let signature = Schnorr.sign sender.private_key payload in
      Transaction.check
        { Transaction.payload
        ; sender= Public_key.of_private_key sender.private_key
        ; signature }
      |> Option.value_exn

    let keys = Keys.create ()

    include Make (struct
      let keys = keys
    end)

    let of_transaction' ledger transaction =
      let source = Ledger.merkle_root ledger in
      let target =
        Ledger.merkle_root_after_transaction_exn ledger transaction
      in
      of_transaction source target transaction (handle_with_ledger ledger)

    let%test "base_and_merge" =
      Test_util.with_randomness 123456789 (fun () ->
          let wallets = random_wallets () in
          let ledger = Ledger.create () in
          Array.iter wallets ~f:(fun {account} ->
              Ledger.set ledger account.public_key account ) ;
          let t1 =
            transaction wallets 0 1 8
              (Fee.of_int (Random.int 20))
              Account.Nonce.zero
          in
          let t2 =
            transaction wallets 1 2 3
              (Fee.of_int (Random.int 20))
              Account.Nonce.zero
          in
          let state1 = Ledger.merkle_root ledger in
          let proof12 = of_transaction' ledger t1 in
          let proof23 = of_transaction' ledger t2 in
          let total_fees =
            let open Amount in
            let magnitude =
              of_fee (t1 :> Transaction.t).payload.fee
              + of_fee (t2 :> Transaction.t).payload.fee
              |> Option.value_exn
            in
            Signed.create ~magnitude ~sgn:Sgn.Pos
          in
          let state3 = Ledger.merkle_root ledger in
          let proof13 = merge proof12 proof23 |> Or_error.ok_exn in
          Tock.verify proof13.proof keys.verification.wrap (wrap_input ())
            (embed (merge_top_hash state1 state3 total_fees wrap_vk_bits)) )
  end )<|MERGE_RESOLUTION|>--- conflicted
+++ resolved
@@ -292,12 +292,8 @@
         let%bind () =
           with_label __LOC__
             (let%bind verifies =
-<<<<<<< HEAD
                Schnorr.Checked.verifies shifted signature sender
                  payload_section
-=======
-               Schnorr.Checked.verifies signature sender payload_section
->>>>>>> 731e9af0
              in
              (* Should only assert_verifies if the tag is Normal *)
              Boolean.Assert.any [is_fee_transfer; verifies])
