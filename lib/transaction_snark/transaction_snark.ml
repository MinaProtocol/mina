--- conflicted
+++ resolved
@@ -500,8 +500,8 @@
       Tock.verify proof keys.wrap (wrap_input ()) (embed input)
 
     (* The curve pt corresponding to H(merge_prefix, _, _, Amount.Signed.zero, wrap_vk)
-      (with starting point shifted over by 2 * digest_size so that
-      this can then be used to compute H(merge_prefix, s1, s2, Amount.Signed.zero, wrap_vk) *)
+    (with starting point shifted over by 2 * digest_size so that
+    this can then be used to compute H(merge_prefix, s1, s2, Amount.Signed.zero, wrap_vk) *)
     let merge_prefix_and_zero_and_vk_curve_pt =
       let open Tick in
       let s =
@@ -515,7 +515,12 @@
             let init = Amount.Signed.(fold zero ~init ~f) in
             List.fold wrap_vk_bits ~init ~f )
       in
-      s.acc
+      Tick.Pedersen_hash.Section.create ~acc:(`Value s.acc)
+        ~support:
+          (Interval_union.of_intervals_exn
+            [ (0, Hash_prefix.length_in_bits)
+            ; ( (2 * Ledger_hash.length_in_bits) + Hash_prefix.length_in_bits
+              , Amount.Signed.length + List.length wrap_vk_bits ) ])
 
     (* spec for [verify_merge s1 s2 _]:
       Returns a boolean which is true if there exists a tock proof proving
@@ -527,6 +532,38 @@
       Amount.Signed.zero outside the SNARK since this saves us many constraints.
     *)
     let verify_complete_merge s1 s2 get_proof =
+      let open Tick in
+      let open Let_syntax in
+      let%bind s1 = Ledger_hash.var_to_bits s1
+      and s2 = Ledger_hash.var_to_bits s2 in
+      let%bind top_hash_section =
+        Pedersen_hash.Section.extend merge_prefix_and_zero_and_vk_curve_pt
+          ~start:Hash_prefix.length_in_bits (s1 @ s2)
+      in
+      let digest =
+        let open Interval_union in
+        let digest, `Length n =
+          Or_error.ok_exn
+            (Pedersen_hash.Section.to_initial_segment_digest top_hash_section)
+        in
+        assert (
+          n
+          = Hash_prefix.length_in_bits
+            + (2 * Ledger_hash.length_in_bits)
+            + Amount.Signed.length + List.length wrap_vk_bits ) ;
+        digest
+      in
+      let%bind top_hash =
+        Pedersen.Digest.choose_preimage_var digest
+        >>| Pedersen.Digest.Unpacked.var_to_bits
+      in
+      Merge.Verifier.All_in_one.create ~input:top_hash
+        ~verification_key:(List.map ~f:Boolean.var_of_value wrap_vk_bits)
+        (As_prover.map get_proof ~f:(fun proof ->
+            {Merge.Verifier.All_in_one.proof; verification_key= keys.wrap} ))
+      >>| Merge.Verifier.All_in_one.result
+
+(*
       let open Tick in
       let open Let_syntax in
       let%bind s1 = Ledger_hash.var_to_bits s1
@@ -546,6 +583,8 @@
         (As_prover.map get_proof ~f:(fun proof ->
              {Merge.Verifier.All_in_one.proof; verification_key= keys.wrap} ))
       >>| Merge.Verifier.All_in_one.result
+
+*)
   end
 end
 
@@ -714,81 +753,6 @@
         ; tock_vk= Tock.Keypair.vk keys.wrap }
         Merge.main top_hash )
 
-<<<<<<< HEAD
-  (* The curve pt corresponding to H(merge_prefix, _, _, Amount.Signed.zero, wrap_vk)
-   (with starting point shifted over by 2 * digest_size so that
-   this can then be used to compute H(merge_prefix, s1, s2, Amount.Signed.zero, wrap_vk) *)
-  let merge_prefix_and_zero_and_vk_curve_pt =
-    let open Tick in
-    let s =
-      { Hash_prefix.merge_snark with
-        bits_consumed=
-          Hash_prefix.merge_snark.bits_consumed
-          + (Pedersen.Digest.size_in_bits * 2) }
-    in
-    let s =
-      Pedersen.State.update_fold s (fun ~init ~f ->
-          let init = Amount.Signed.(fold zero ~init ~f) in
-          List.fold wrap_vk_bits ~init ~f )
-    in
-    Tick.Pedersen_hash.Section.create ~acc:(`Value s.acc)
-      ~support:
-        (Interval_union.of_intervals_exn
-           [ (0, Hash_prefix.length_in_bits)
-           ; ( (2 * Ledger_hash.length_in_bits) + Hash_prefix.length_in_bits
-             , Amount.Signed.length + List.length wrap_vk_bits ) ])
-
-  (* spec for [verify_merge s1 s2 _]:
-   Returns a boolean which is true if there exists a tock proof proving
-   (against the wrap verification key) H(s1, s2, Amount.Signed.zero, wrap_vk).
-   This in turn should only happen if there exists a tick proof proving
-   (against the merge verification key) H(s1, s2, Amount.Signed.zero, wrap_vk).
-
-   We precompute the parts of the pedersen involving wrap_vk and
-   Amount.Signed.zero outside the SNARK since this saves us many constraints.
-*)
-  let verify_complete_merge s1 s2 get_proof =
-    let open Tick in
-    let open Let_syntax in
-    let%bind s1 = Ledger_hash.var_to_bits s1
-    and s2 = Ledger_hash.var_to_bits s2 in
-    let%bind top_hash_section =
-      Pedersen_hash.Section.extend merge_prefix_and_zero_and_vk_curve_pt
-        ~start:Hash_prefix.length_in_bits (s1 @ s2)
-    in
-    let digest =
-      let open Interval_union in
-      let digest, `Length n =
-        Or_error.ok_exn
-          (Pedersen_hash.Section.to_initial_segment_digest top_hash_section)
-      in
-      assert (
-        n
-        = Hash_prefix.length_in_bits
-          + (2 * Ledger_hash.length_in_bits)
-          + Amount.Signed.length + List.length wrap_vk_bits ) ;
-      digest
-    in
-    let%bind top_hash =
-      Pedersen.Digest.choose_preimage_var digest
-      >>| Pedersen.Digest.Unpacked.var_to_bits
-    in
-    Merge.Verifier.All_in_one.create ~input:top_hash
-      ~verification_key:(List.map ~f:Boolean.var_of_value wrap_vk_bits)
-      (As_prover.map get_proof ~f:(fun proof ->
-           {Merge.Verifier.All_in_one.proof; verification_key= keys.wrap_vk} ))
-    >>| Merge.Verifier.All_in_one.result
-
-  let verify {source; target; proof; proof_type; fee_excess} =
-    let input =
-      match proof_type with
-      | Base -> Base.top_hash source target fee_excess
-      | Merge -> merge_top_hash source target fee_excess
-    in
-    Tock.verify proof keys.wrap_vk (wrap_input ()) (embed input)
-
-=======
->>>>>>> 14fe8e6d
   let of_tagged_transaction source target transaction handler =
     let top_hash, proof =
       Base.tagged_transaction_proof
