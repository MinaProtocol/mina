--- conflicted
+++ resolved
@@ -93,6 +93,7 @@
           { receiver = pk1
           ; amount = Amount.of_fee fee1 (* What "receiver" receives *)
           ; fee = fee2 (* What "sender" receives *)
+          ; nonce = Account.Nonce.zero
           }
       ; sender = Public_key.decompress_exn pk2
       ; signature = dummy_signature
@@ -237,14 +238,16 @@
     with_label __LOC__ begin
       (if not Insecure.transaction_replay
       then failwith "Insecure.transaction_replay false");
-      let { Transaction.Payload.receiver; amount; fee } = payload in
+      let { Transaction.Payload.receiver; amount; fee; nonce } = payload in
+      let is_fee_transfer = Tag.Checked.is_fee_transfer tag in
+      let is_normal = Tag.Checked.is_normal tag in
       let%bind () =
         let%bind bs = Transaction.Payload.var_to_bits payload in
         let%bind verifies =
           Schnorr.Checked.verifies signature sender bs
         in
         (* Should only assert_verifies if the tag is Normal *)
-        Boolean.Assert.any [Tag.Checked.is_fee_transfer tag; verifies]
+        Boolean.Assert.any [is_fee_transfer; verifies]
       in
       let%bind excess, sender_delta =
         let%bind amount_plus_fee = Amount.Checked.add_fee amount fee in
@@ -259,8 +262,7 @@
           "sender" gets +fee
           excess is -(amount + fee) (since "receiver" gets amount)
         *)
-        Checked.cswap (Tag.Checked.is_fee_transfer tag)
-          (pos_fee, neg_amount_plus_fee)
+        Checked.cswap is_fee_transfer (pos_fee, neg_amount_plus_fee)
       in
       let%bind () =
         print "sender_delta"
@@ -277,10 +279,15 @@
       let%bind root =
         let%bind sender_compressed = Public_key.compress_var sender in
         Ledger_hash.modify_account root sender_compressed ~f:(fun account ->
+          let%bind next_nonce = Account.Nonce.increment_if_var account.nonce is_normal in
+          let%bind () =
+            let%bind nonce_matches = Account.Nonce.equal_var nonce account.nonce in
+            Boolean.Assert.any [ is_fee_transfer; nonce_matches ]
+          in
           let%map balance =
             Balance.Checked.add_signed_amount account.balance sender_delta
           in
-          { account with balance })
+          { account with balance; nonce = next_nonce })
       in
       let%map root =
         Ledger_hash.modify_account root receiver ~f:(fun account ->
@@ -633,11 +640,15 @@
   in
   assert passed
 
-let check_transaction source target (transaction : Transaction.With_valid_signature.t) handler =
-  check_tagged_transaction source target (Normal, (transaction :> Transaction.t)) handler
-
-let check_fee_transfer source target transfer handler =
-  check_tagged_transaction source target (Fee_transfer.to_tagged_transaction transfer) handler
+let check_transition source target (t : Transition.t) handler =
+  check_tagged_transaction source target
+    (Transition.to_tagged_transaction t) handler
+
+let check_transaction source target t handler =
+  check_transition source target (Transaction t) handler
+
+let check_fee_transfer source target t handler =
+  check_transition source target (Fee_transfer t) handler
 
 module Make (K : sig val keys : Keys0.t end) = struct
   open K
@@ -846,11 +857,7 @@
       Array.init n ~f:(fun _ -> random_wallet ())
     ;;
 
-<<<<<<< HEAD
-    let transaction wallets i j amt fee =
-=======
-    let transaction wallets i j amt nonce =
->>>>>>> 625b5f4f
+    let transaction wallets i j amt fee nonce =
       let sender = wallets.(i) in
       let receiver = wallets.(j) in
       let payload : Transaction.Payload.t =
@@ -887,15 +894,9 @@
           Ledger.create ()
         in
         Array.iter wallets ~f:(fun { account } ->
-<<<<<<< HEAD
           Ledger.set ledger account.public_key account);
-        let t1 = transaction wallets 0 1 8 (Fee.of_int (Random.int 20)) in
-        let t2 = transaction wallets 1 2 3 (Fee.of_int (Random.int 20)) in
-=======
-          Ledger.update ledger account.public_key account);
-        let t1 = transaction wallets 0 1 8 Account.Nonce.zero in
-        let t2 = transaction wallets 1 2 3 Account.Nonce.zero in
->>>>>>> 625b5f4f
+        let t1 = transaction wallets 0 1 8 (Fee.of_int (Random.int 20)) Account.Nonce.zero in
+        let t2 = transaction wallets 1 2 3 (Fee.of_int (Random.int 20)) Account.Nonce.zero in
         let state1 = Ledger.merkle_root ledger in
         let proof12 = of_transaction' ledger t1 in
         let proof23 = of_transaction' ledger t2 in
