open Core
open Nanobit_base
open Snark_params
open Snarky
<<<<<<< HEAD
=======
open Tick
open Let_syntax
>>>>>>> 3e90a502
open Currency

let depth = Snark_params.ledger_depth

let bundle_length = 1

let tick_input () = Tick.(Data_spec.([ Field.typ ]))
let tick_input_size = Tick.Data_spec.size (tick_input ())
let wrap_input () = Tock.(Data_spec.([ Field.typ ]))

let provide_witness' typ ~f =
  Tick.(provide_witness typ As_prover.(map get_state ~f))

module Proof_type = struct
  type t = Base | Merge
  [@@deriving bin_io]

  let is_base = function
    | Base -> true
    | Merge -> false
end

type t =
  { source     : Ledger_hash.t
  ; target     : Ledger_hash.t
  ; proof_type : Proof_type.t
  ; proof      : Tock.Proof.t
  }
[@@deriving fields]

let create = Fields.create

module Keys0 = struct
  module Binable_of_bigstringable
      (M : sig
         type t
         val to_bigstring : t -> Bigstring.t
         val of_bigstring : Bigstring.t -> t
       end)
    = struct
      type t = M.t
      include Binable.Of_binable(Bigstring)(struct
        type t = M.t
        let to_binable = M.to_bigstring
        let of_binable = M.of_bigstring
      end)
    end

  module Tick_vk = Binable_of_bigstringable(Tick_curve.Verification_key)
  module Tick_pk = Binable_of_bigstringable(Tick_curve.Proving_key)
  module Tock_vk = Binable_of_bigstringable(Tock_curve.Verification_key)
  module Tock_pk = Binable_of_bigstringable(Tock_curve.Proving_key)

  type t =
    { base_vk  : Tick_vk.t
    ; base_pk  : Tick_pk.t
    ; wrap_vk  : Tock_vk.t
    ; wrap_pk  : Tock_pk.t
    ; merge_vk : Tick_vk.t
    ; merge_pk : Tick_pk.t
    }
  [@@deriving bin_io]

  let dummy () =
    let tick_keypair =
      let open Tick in
      generate_keypair ~exposing:(tick_input ()) (fun x -> assert_equal x x)
    in
    let tock_keypair =
      let open Tock in
      generate_keypair ~exposing:(wrap_input ()) (fun x -> assert_equal x x)
    in
    { base_vk  = Tick.Keypair.vk tick_keypair
    ; base_pk  = Tick.Keypair.pk tick_keypair
    ; wrap_vk  = Tock.Keypair.vk tock_keypair
    ; wrap_pk  = Tock.Keypair.pk tock_keypair
    ; merge_vk = Tick.Keypair.vk tick_keypair
    ; merge_pk = Tick.Keypair.pk tick_keypair
    }
end

(* Staging:
   first make tick base.
   then make tick merge (which top_hashes in the tock wrap vk)
   then make tock wrap (which branches on the tick vk) *)

module Base = struct
  open Tick
  open Let_syntax

  (* spec for [apply_transaction root { sender; signature; payload }]:
     - check that [signature] is a signature by [sender] of payload
     - return the merkle tree [root'] where the sender balance is decremented by
     [payload.amount] and the receiver balance is incremented by [payload.amount].
  *)
  let apply_transaction root ({ sender; signature; payload } : Transaction.var) =
    (if not Insecure.transaction_replay
     then failwith "Insecure.transaction_replay false");
    let { Transaction.Payload.receiver; amount; fee } = payload in
    let%bind () =
      let%bind bs = Transaction.Payload.var_to_bits payload in
      Schnorr.Checked.assert_verifies signature sender bs
    in
    let%bind root =
      let%bind sender_compressed = Public_key.compress_var sender in
      Ledger_hash.modify_account root sender_compressed ~f:(fun account ->
        let%map balance = Balance.Checked.(account.balance - amount) in (* TODO: Fee *)
        { account with balance })
    in
    Ledger_hash.modify_account root receiver ~f:(fun account ->
      let%map balance = Balance.Checked.(account.balance + amount) in
      { account with balance })

(* Someday:
   write the following soundness tests:
   - apply a transaction where the signature is incorrect
   - apply a transaction where the sender does not have enough money in their account
   - apply a transaction and stuff in the wrong target hash
*)

  let apply_transactions root ts =
    Checked.List.fold ~init:root ~f:apply_transaction ts

  module Prover_state = struct
    type t =
      { transactions : Transaction.t list
      ; state1 : Ledger_hash.t
      ; state2 : Ledger_hash.t
      }
    [@@deriving fields]
  end

(* spec for [main top_hash]:
   constraints pass iff
   there exist l1 : Ledger_hash.t, l2 : Ledger_hash.t, ts : Transaction.t list
   such that
   H(l1, l2) = top_hash,
   applying ts to ledger with merkle hash l1 results in ledger with merkle hash l2. *)
  let main top_hash =
    let%bind l1 = provide_witness' Ledger_hash.typ ~f:Prover_state.state1 in
    let%bind l2 = provide_witness' Ledger_hash.typ ~f:Prover_state.state2 in
    let%bind () =
      let%bind b1 = Ledger_hash.var_to_bits l1
      and b2 = Ledger_hash.var_to_bits l2
      in
      hash_digest (b1 @ b2) >>= assert_equal top_hash
    in
    let%bind ts =
      provide_witness' (Typ.list ~length:bundle_length Transaction.typ)
        ~f:Prover_state.transactions
    in
    apply_transactions l1 ts >>= Ledger_hash.assert_equal l2

  let handler (ledger : Ledger.t) =
    fun (With { request; respond }) ->
      let open Ledger_hash in
      match request with
      | Get_element idx ->
        let elt = Ledger.get_at_index_exn ledger idx in
        let path = Ledger.merkle_path_at_index_exn ledger idx in
        respond (Provide (elt, List.map ~f:Ledger.Path.elem_hash path))
      | Get_path idx ->
        let path = Ledger.merkle_path_at_index_exn ledger idx in
        respond (Provide (List.map ~f:Ledger.Path.elem_hash path))
      | Set (idx, account) ->
        Ledger.update_at_index_exn ledger idx account;
        respond (Provide ())
      | Find_index pk ->
        respond (Provide (Ledger.index_of_key_exn ledger pk))
      | _ -> unhandled

<<<<<<< HEAD
=======
  let root_after_transaction ledger
        (transaction : Transaction.t) =
    let get_exn pk = Option.value_exn (Ledger.get ledger pk) in
    let sender = Public_key.compress transaction.sender in
    let receiver = transaction.payload.receiver in
    let sender_pre = get_exn sender in
    let receiver_pre = get_exn receiver in
    Ledger.update ledger sender
      { sender_pre with
        balance = Option.value_exn (Balance.sub_amount sender_pre.balance transaction.payload.amount)
      };
    Ledger.update ledger transaction.payload.receiver
      { receiver_pre with
        balance = Option.value_exn (Balance.add_amount receiver_pre.balance transaction.payload.amount)
      };
    let root = Ledger.merkle_root ledger in
    Ledger.update ledger sender sender_pre;
    Ledger.update ledger receiver receiver_pre;
    root
>>>>>>> 3e90a502

  let create_keys () = generate_keypair main ~exposing:(tick_input ())

  let top_hash s1 s2 =
    Pedersen.hash_fold Pedersen.params
      (fun ~init ~f ->
         let init = Ledger_hash.fold s1 ~init ~f in
         Ledger_hash.fold s2 ~init ~f)

  let bundle
        (keys : Keys0.t)
        state1
        state2
        transaction
        handler
    =
<<<<<<< HEAD
=======
    let state1 = Ledger.merkle_root ledger in
    let state2 = root_after_transaction ledger transaction in
>>>>>>> 3e90a502
    let prover_state : Prover_state.t =
      { state1; state2; transactions = [ transaction ] }
    in
    let main top_hash = handle (main top_hash) handler in
    let top_hash = top_hash state1 state2 in
    top_hash,
    prove keys.base_pk (tick_input ()) prover_state main top_hash
end

module Merge = struct
  open Tick
  open Let_syntax

  module Prover_state = struct
    type t =
      { tock_vk : Tock_curve.Verification_key.t
      ; input1  : bool list
      ; proof12 : Proof_type.t * Tock_curve.Proof.t
      ; input2  : bool list
      ; proof23 : Proof_type.t * Tock_curve.Proof.t
      ; input3  : bool list
      }
    [@@deriving fields]
  end

  let input = tick_input

  let wrap_input_size = Tock.Data_spec.size (wrap_input ())

  let tock_vk_length = 11324
  let tock_vk_typ = Typ.list ~length:tock_vk_length Boolean.typ

  let wrap_input_typ = Typ.list ~length:Tock.Field.size_in_bits Boolean.typ

  module Verifier =
    Snarky.Verifier_gadget.Make(Tick)(Tick_curve)(Tock_curve)
      (struct let input_size = wrap_input_size end)

  (* spec for [verify_transition tock_vk proof_field s1 s2]:
     returns a bool which is true iff
     there is a snark proving making tock_vk
     accept on one of [ H(s1, s2); H(s1, s2, tock_vk) ] *)
  let verify_transition tock_vk proof_field s1 s2 =
    let open Let_syntax in
    let get_proof s = let (_t, proof) = proof_field s in proof in
    let get_type s = let (t, _proof) = proof_field s in t in
    let%bind states_hash = 
      Pedersen_hash.hash (s1 @ s2)
        ~params:Pedersen.params
        ~init:(0, Hash_curve.Checked.identity)
    in
    let%bind states_and_vk_hash =
      Pedersen_hash.hash tock_vk
        ~params:Pedersen.params
        ~init:(2 * Tock.Field.size_in_bits, states_hash)
    in
    let%bind is_base =
      provide_witness' Boolean.typ ~f:(fun s ->
        Proof_type.is_base (get_type s))
    in
    let%bind input =
      Checked.if_ is_base
        ~then_:(Pedersen_hash.digest states_hash)
        ~else_:(Pedersen_hash.digest states_and_vk_hash)
      >>= Pedersen.Digest.choose_preimage_var
      >>| Pedersen.Digest.Unpacked.var_to_bits
    in
    Verifier.All_in_one.create ~verification_key:tock_vk ~input
      As_prover.(map get_state ~f:(fun s ->
        { Verifier.All_in_one.
          verification_key = s.Prover_state.tock_vk
        ; proof            = get_proof s
        }))
    >>| Verifier.All_in_one.result
  ;;

  (* spec for [main top_hash]:
     constraints pass iff
     there exist s1, s3, tock_vk such that
     H(s1, s3, tock_vk) = top_hash,
     verify_transition tock_vk _ s1 s2 is true
     verify_transition tock_vk _ s2 s3 is true
  *)
  let main (top_hash : Pedersen.Digest.Packed.var) =
    let%bind tock_vk =
      provide_witness' tock_vk_typ ~f:(fun { Prover_state.tock_vk } ->
        Verifier.Verification_key.to_bool_list tock_vk)
    and s1 = provide_witness' wrap_input_typ ~f:Prover_state.input1
    and s2 = provide_witness' wrap_input_typ ~f:Prover_state.input2
    and s3 = provide_witness' wrap_input_typ ~f:Prover_state.input3
    in
    let%bind () = hash_digest (s1 @ s3 @ tock_vk) >>= assert_equal top_hash
    and verify_12 = verify_transition tock_vk Prover_state.proof12 s1 s2
    and verify_23 = verify_transition tock_vk Prover_state.proof23 s2 s3
    in
    Boolean.Assert.all [ verify_12; verify_23 ]

  let create_keys () = generate_keypair ~exposing:(input ()) main
end

module Wrap (Vk : sig
    val merge : Tick.Verification_key.t
    val base : Tick.Verification_key.t
  end)
= struct
  open Tock

  module Verifier =
    Snarky.Verifier_gadget.Make(Tock)(Tock_curve)(Tick_curve)
      (struct let input_size = tick_input_size end)

  let merge_vk_bits : bool list =
    Verifier.Verification_key.to_bool_list Vk.merge

  let base_vk_bits : bool list =
    Verifier.Verification_key.to_bool_list Vk.base

  let if_ (choice : Boolean.var) ~then_ ~else_ =
    List.map2_exn then_ else_ ~f:(fun t e ->
      match t, e with
      | true, true -> Boolean.true_
      | false, false -> Boolean.false_
      | true, false -> choice
      | false, true -> Boolean.not choice)

  module Prover_state = struct
    type t =
      { proof_type : Proof_type.t
      ; proof      : Tick_curve.Proof.t
      }
    [@@deriving fields]
  end

  let provide_witness' typ ~f = provide_witness typ As_prover.(map get_state ~f)

(* spec for [main input]:
   constraints pass iff
   (b1, b2, .., bn) = unpack input,
   there is a proof making one of [ base_vk; merge_vk ] accept (b1, b2, .., bn) *)
  let main input =
    let open Let_syntax in
    let%bind input =
      Checked.choose_preimage input
        ~length:Tick_curve.Field.size_in_bits
    in
    let%bind is_base =
      provide_witness' Boolean.typ ~f:(fun {Prover_state.proof_type} ->
        Proof_type.is_base proof_type)
    in
    let verification_key = if_ is_base ~then_:base_vk_bits ~else_:merge_vk_bits in
    let%bind v =
      (* someday: Probably an opportunity for optimization here since
          we are passing in one of two known verification keys. *)
      Verifier.All_in_one.create ~verification_key ~input
        As_prover.(map get_state ~f:(fun { Prover_state.proof_type; proof } ->
          let verification_key =
            match proof_type with
            | Base -> Vk.base
            | Merge -> Vk.merge
          in
          { Verifier.All_in_one.verification_key; proof }))
    in
    Boolean.Assert.is_true (Verifier.All_in_one.result v)

  let create_keys() = generate_keypair ~exposing:(wrap_input ()) main
end

let embed (x : Tick.Field.t) : Tock.Field.t =
  Tock.Field.project (Tick.Field.unpack x)

module type S = sig
  val verify : t -> bool

  val of_transaction
    : Ledger_hash.t
    -> Ledger_hash.t
    -> Transaction.t
    -> Tick.Handler.t
    -> t

  val merge : t -> t -> t

  val verify_merge
    : Ledger_hash.var
    -> Ledger_hash.var
    -> (Tock.Proof.t, 's) Tick.As_prover.t
    -> (Tick.Boolean.var, 's) Tick.Checked.t
end

module Make (K : sig val keys : Keys0.t end) = struct
  open K

  module Wrap = Wrap(struct
      let merge = keys.merge_vk
      let base = keys.base_vk
    end)

  let wrap proof_type proof input =
    Tock.prove keys.wrap_pk (wrap_input ())
      { Wrap.Prover_state.proof; proof_type }
      Wrap.main
      (embed input)

  let wrap_vk_bits = Merge.Verifier.Verification_key.to_bool_list keys.wrap_vk

  let merge_top_hash s1 s2 =
    Tick.Pedersen.hash_fold Tick.Pedersen.params
      (fun ~init ~f ->
        let init = Ledger_hash.fold ~init ~f s1 in
        let init = Ledger_hash.fold ~init ~f s2 in
        List.fold ~init ~f wrap_vk_bits)

  let merge_proof input1 input2 input3 proof12 proof23 =
    let top_hash = merge_top_hash input1 input3 in
    let to_bits = Ledger_hash.to_bits in
    top_hash,
    Tick.prove keys.merge_pk (tick_input ())
      { Merge.Prover_state.input1 = to_bits input1
      ; input2 = to_bits input2
      ; input3 = to_bits input3
      ; proof12
      ; proof23
      ; tock_vk = keys.wrap_vk
      }
      Merge.main
      top_hash

  let vk_curve_pt =
    let open Tick in
    let s =
      Pedersen.State.create
        ~bits_consumed:(Pedersen.Digest.size_in_bits * 2)
        Pedersen.params
    in
    (Pedersen.State.update_fold s (List.fold wrap_vk_bits)).acc

(* spec for [verify_merge s1 s2 _]:
   Returns a boolean which is true if there exists a tock proof proving
   (against the wrap verification key) H(s1, s2, wrap_vk).
   This in turn should only happen if there exists a tick proof proving
   (against the merge verification key) H(s1, s2, wrap_vk).

   We precompute the part of the pedersen involving wrap_vk outside the SNARK
   since this saves us many constraints.
*)
  let verify_merge s1 s2 get_proof =
    let open Tick in
    let open Let_syntax in
    let%bind s1 = Ledger_hash.var_to_bits s1
    and s2 = Ledger_hash.var_to_bits s2
    in
    let%bind top_hash =
      let (vx, vy) = vk_curve_pt in
      Pedersen_hash.hash ~params:Pedersen.params
        ~init:(0, (Cvar.constant vx, Cvar.constant vy))
        (s1 @ s2)
      >>| Pedersen_hash.digest
      >>= Pedersen.Digest.choose_preimage_var
      >>| Pedersen.Digest.Unpacked.var_to_bits
    in
    Merge.Verifier.All_in_one.create ~input:top_hash
      ~verification_key:(List.map ~f:Boolean.var_of_value wrap_vk_bits)
      (As_prover.map get_proof ~f:(fun proof ->
        { Merge.Verifier.All_in_one.proof; verification_key = keys.wrap_vk }))
    >>| Merge.Verifier.All_in_one.result
  ;;

  let verify { source; target; proof; proof_type } =
    let input =
      match proof_type with
      | Base -> Base.top_hash source target
      | Merge -> merge_top_hash source target
    in
    Tock.verify proof keys.wrap_vk (wrap_input ()) (embed input)

  let of_transaction source target transaction handler =
    let top_hash, proof = Base.bundle keys source target transaction handler in
    let proof_type = Proof_type.Base in
    { source
    ; target
    ; proof_type
    ; proof = wrap proof_type proof top_hash
    }

  let merge t1 t2 =
    (if not (Ledger_hash.(=) t1.target t2.source)
    then
      failwithf
        !"Transaction_snark.merge: t1.target <> t2.source (%{sexp:Ledger_hash.t} vs %{sexp:Ledger_hash.t})"
        t1.target
        t2.source ());
    let input, proof =
      merge_proof t1.source t1.target t2.source
        (t1.proof_type, t1.proof)
        (t2.proof_type, t2.proof)
    in
    let proof_type = Proof_type.Merge in
    { source = t1.source
    ; target = t2.target
    ; proof_type
    ; proof = wrap proof_type proof input
    }
end

module Keys = struct
  include Keys0

  let create () =
    let base = Base.create_keys () in
    let merge = Merge.create_keys () in
    let wrap =
      let module Wrap =
        Wrap(struct
          let base = Tick.Keypair.vk base
          let merge = Tick.Keypair.vk merge
        end)
      in
      Wrap.create_keys ()
    in
    { base_vk = Tick.Keypair.vk base
    ; base_pk = Tick.Keypair.pk base
    ; merge_vk = Tick.Keypair.vk merge
    ; merge_pk = Tick.Keypair.pk merge
    ; wrap_vk = Tock.Keypair.vk wrap
    ; wrap_pk = Tock.Keypair.pk wrap
    }
end

let%test_module "transaction_snark" =
  (module struct
    type wallet = { private_key : Private_key.t ; account : Account.t }

    let random_wallets () =
      let random_wallet () : wallet =
        let private_key = Private_key.create () in
        { private_key
        ; account =
            { public_key = Public_key.compress (Public_key.of_private_key private_key)
            ; balance = Balance.of_int (10 + Random.int 100)
            }
        }
      in
      let n = Int.pow 2 ledger_depth in
      Array.init n ~f:(fun _ -> random_wallet ())
    ;;

    let transaction wallets i j amt =
      let sender = wallets.(i) in
      let receiver = wallets.(j) in
      let payload : Transaction.Payload.t =
        { receiver = receiver.account.public_key
        ; fee = Fee.zero
        ; amount = Amount.of_int amt
        }
      in
      let signature =
<<<<<<< HEAD
        Tick.Schnorr.sign sender.private_key
          (Transaction.Payload.to_bits payload)
      in
      assert (Tick.Schnorr.verify signature (Public_key.of_private_key sender.private_key) (Transaction.Payload.to_bits payload));
=======
        Schnorr.sign sender.private_key
          (Transaction.Payload.to_bits payload)
      in
      assert (Schnorr.verify signature (Public_key.of_private_key sender.private_key) (Transaction.Payload.to_bits payload));
>>>>>>> 3e90a502
      { Transaction.payload
      ; sender = Public_key.of_private_key sender.private_key
      ; signature
      }

    let keys = Keys.create ()

    include Make(struct let keys = keys end)

    let root_after_transaction ledger transaction =
      Or_error.ok_exn (Ledger.apply_transaction_unchecked ledger transaction);
      let root = Ledger.merkle_root ledger in
      Or_error.ok_exn (Ledger.undo_transaction ledger transaction);
      root

    let of_transaction' ledger transaction =
      let source = Ledger.merkle_root ledger in
      let target = root_after_transaction ledger transaction in
      of_transaction source target transaction (Base.handler ledger)

    let%test "base_and_merge" =
      Test_util.with_randomness 123456789 (fun () ->
        let wallets = random_wallets () in
        let ledger =
          Ledger.create ~depth:ledger_depth
        in
        Array.iter wallets ~f:(fun { account } ->
          Ledger.update ledger account.public_key account);
        let t1 = transaction wallets 0 1 8 in
        let t2 = transaction wallets 1 2 3 in
        let state1 = Ledger.merkle_root ledger in
<<<<<<< HEAD
        let proof12 = of_transaction' ledger t1 in
        let proof23 = of_transaction' ledger t2 in
=======
        let proof12 = of_transaction ledger t1 in
        let proof23 = of_transaction ledger t2 in
>>>>>>> 3e90a502
        let state3 = Ledger.merkle_root ledger in
        let proof13 = merge proof12 proof23 in
        Tock.verify proof13.proof keys.wrap_vk (wrap_input ())
          (embed (merge_top_hash state1 state3)))
  end)<|MERGE_RESOLUTION|>--- conflicted
+++ resolved
@@ -2,11 +2,6 @@
 open Nanobit_base
 open Snark_params
 open Snarky
-<<<<<<< HEAD
-=======
-open Tick
-open Let_syntax
->>>>>>> 3e90a502
 open Currency
 
 let depth = Snark_params.ledger_depth
@@ -178,29 +173,6 @@
         respond (Provide (Ledger.index_of_key_exn ledger pk))
       | _ -> unhandled
 
-<<<<<<< HEAD
-=======
-  let root_after_transaction ledger
-        (transaction : Transaction.t) =
-    let get_exn pk = Option.value_exn (Ledger.get ledger pk) in
-    let sender = Public_key.compress transaction.sender in
-    let receiver = transaction.payload.receiver in
-    let sender_pre = get_exn sender in
-    let receiver_pre = get_exn receiver in
-    Ledger.update ledger sender
-      { sender_pre with
-        balance = Option.value_exn (Balance.sub_amount sender_pre.balance transaction.payload.amount)
-      };
-    Ledger.update ledger transaction.payload.receiver
-      { receiver_pre with
-        balance = Option.value_exn (Balance.add_amount receiver_pre.balance transaction.payload.amount)
-      };
-    let root = Ledger.merkle_root ledger in
-    Ledger.update ledger sender sender_pre;
-    Ledger.update ledger receiver receiver_pre;
-    root
->>>>>>> 3e90a502
-
   let create_keys () = generate_keypair main ~exposing:(tick_input ())
 
   let top_hash s1 s2 =
@@ -216,11 +188,6 @@
         transaction
         handler
     =
-<<<<<<< HEAD
-=======
-    let state1 = Ledger.merkle_root ledger in
-    let state2 = root_after_transaction ledger transaction in
->>>>>>> 3e90a502
     let prover_state : Prover_state.t =
       { state1; state2; transactions = [ transaction ] }
     in
@@ -577,17 +544,10 @@
         }
       in
       let signature =
-<<<<<<< HEAD
         Tick.Schnorr.sign sender.private_key
           (Transaction.Payload.to_bits payload)
       in
       assert (Tick.Schnorr.verify signature (Public_key.of_private_key sender.private_key) (Transaction.Payload.to_bits payload));
-=======
-        Schnorr.sign sender.private_key
-          (Transaction.Payload.to_bits payload)
-      in
-      assert (Schnorr.verify signature (Public_key.of_private_key sender.private_key) (Transaction.Payload.to_bits payload));
->>>>>>> 3e90a502
       { Transaction.payload
       ; sender = Public_key.of_private_key sender.private_key
       ; signature
@@ -619,13 +579,8 @@
         let t1 = transaction wallets 0 1 8 in
         let t2 = transaction wallets 1 2 3 in
         let state1 = Ledger.merkle_root ledger in
-<<<<<<< HEAD
         let proof12 = of_transaction' ledger t1 in
         let proof23 = of_transaction' ledger t2 in
-=======
-        let proof12 = of_transaction ledger t1 in
-        let proof23 = of_transaction ledger t2 in
->>>>>>> 3e90a502
         let state3 = Ledger.merkle_root ledger in
         let proof13 = merge proof12 proof23 in
         Tock.verify proof13.proof keys.wrap_vk (wrap_input ())
