--- conflicted
+++ resolved
@@ -19,12 +19,7 @@
 let meets_target_var (pow: var) (target: Target.Packed.var) =
   let open Let_syntax in
   let%map {less; _} =
-<<<<<<< HEAD
-    Checked.compare ~bit_length:length_in_bits (var_to_hash_packed pow)
-      (target :> Cvar.t)
-=======
-    Field.Checked.compare ~bit_length (var_to_hash_packed pow)
+    Field.Checked.compare ~bit_length:length_in_bits (var_to_hash_packed pow)
       (target :> Field.Checked.t)
->>>>>>> 14fe8e6d
   in
   less