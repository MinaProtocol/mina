--- conflicted
+++ resolved
@@ -22,14 +22,10 @@
 module Make
   (Inputs : Inputs_intf)
   : Minibit.Miner_intf
-<<<<<<< HEAD
-    with type ledger := Inputs.Ledger.t
-=======
     with type transition_with_witness := Inputs.Transition_with_witness.t
      and type ledger_hash := Inputs.Ledger_hash.t
      and type ledger := Inputs.Ledger.t
      and type transaction := Inputs.Transaction.With_valid_signature.t
->>>>>>> 140bfcdb
      and type state := Inputs.State.t
 = struct
 
