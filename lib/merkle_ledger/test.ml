--- conflicted
+++ resolved
@@ -225,13 +225,8 @@
   let b2 = 2 in
   let ledger1, _ = L3.load_ledger n b1 in
   let ledger2, _ = L3.load_ledger n b2 in
-<<<<<<< HEAD
-  L3.set_syncing ledger1 ;
-  L3.set_syncing ledger2 ;
-=======
   L3.recompute_tree ledger1 ;
   L3.recompute_tree ledger2 ;
->>>>>>> f14cd58d
   let all_children = all_inner_of (L3.Addr.root ()) in
   List.iter all_children ~f:(fun x ->
       let src = L3.get_inner_hash_at_addr_exn ledger2 x in
