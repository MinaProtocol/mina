open Core

(* SOMEDAY: handle empty wallets *)

module type S = sig
  type hash

  type account

  type key

  val depth : int

  type index = int

  type t [@@deriving sexp, bin_io]

  include Container.S0 with type t := t and type elt := account

  val copy : t -> t

  module Path : sig
    type elem = [`Left of hash | `Right of hash] [@@deriving sexp]

    val elem_hash : elem -> hash

    type t = elem list [@@deriving sexp]

    val implied_root : t -> hash -> hash
  end

  module Addr : Merkle_address.S

  val create : unit -> t

  val length : t -> int

  val get : t -> key -> account option

  val set : t -> key -> account -> unit

  val update : t -> key -> f:(account option -> account) -> unit

  val merkle_root : t -> hash

  val hash : t -> Ppx_hash_lib.Std.Hash.hash_value

  val hash_fold_t :
    Ppx_hash_lib.Std.Hash.state -> t -> Ppx_hash_lib.Std.Hash.state

  val compare : t -> t -> int

  val merkle_path : t -> key -> Path.t option

  val key_of_index : t -> index -> key option

  val index_of_key : t -> key -> index option

  val key_of_index_exn : t -> index -> key

  val index_of_key_exn : t -> key -> index

  val get_at_index : t -> index -> [`Ok of account | `Index_not_found]

  val set_at_index : t -> index -> account -> [`Ok | `Index_not_found]

  val merkle_path_at_index : t -> index -> [`Ok of Path.t | `Index_not_found]

  val get_at_index_exn : t -> index -> account

  val set_at_index_exn : t -> index -> account -> unit

  val merkle_path_at_addr_exn : t -> Addr.t -> Path.t

  val merkle_path_at_index_exn : t -> index -> Path.t

  val set_at_addr_exn : t -> Addr.t -> account -> unit

  val get_inner_hash_at_addr_exn : t -> Addr.t -> hash

  val set_inner_hash_at_addr_exn : t -> Addr.t -> hash -> unit

  val extend_with_empty_to_fit : t -> int -> unit

  val set_all_accounts_rooted_at_exn : t -> Addr.t -> account list -> unit

  val get_all_accounts_rooted_at_exn : t -> Addr.t -> account list

  val recompute_tree : t -> unit
end

module type F = functor (Key :sig
                                
                                type t [@@deriving sexp, bin_io]

                                val empty : t

                                include Hashable.S_binable with type t := t
end) -> functor (Account :sig
                            
                            type t [@@deriving sexp, eq, bin_io]

                            val public_key : t -> Key.t
end) -> functor (Hash :sig
                         
                         type hash [@@deriving sexp, hash, compare, bin_io]

                         val hash_account : Account.t -> hash

                         val empty_hash : hash

                         val merge : height:int -> hash -> hash -> hash
end) -> functor (Depth :sig
                          
                          val depth : int
end) -> S
        with type hash := Hash.hash
         and type account := Account.t
         and type key := Key.t

module Make (Key : sig
  type t [@@deriving sexp, bin_io]

  val empty : t

  include Hashable.S_binable with type t := t
end) (Account : sig
  type t [@@deriving sexp, eq, bin_io]

  val public_key : t -> Key.t
end) (Hash : sig
  type hash [@@deriving sexp, hash, compare, bin_io]

  val hash_account : Account.t -> hash

  val empty_hash : hash

  val merge : height:int -> hash -> hash -> hash
end) (Depth : sig
  val depth : int
end) :
  S
  with type hash := Hash.hash
   and type account := Account.t
   and type key := Key.t =
struct
  include Depth
  module Addr = Merkle_address.Make (Depth)

  type entry = {merkle_index: int; account: Account.t}
  [@@deriving sexp, bin_io]

  type accounts = entry Key.Table.t [@@deriving sexp, bin_io]

  type index = int

  type leafs = Key.t Dyn_array.t [@@deriving sexp, bin_io]

  type nodes = Hash.hash Dyn_array.t list [@@deriving sexp, bin_io]

  type tree =
    { leafs: leafs
    ; mutable dirty: bool
    ; mutable syncing: bool
    ; mutable nodes_height: int
    ; mutable nodes: nodes
    ; mutable dirty_indices: int list }
  [@@deriving sexp, bin_io]

  type t = {accounts: accounts; tree: tree} [@@deriving sexp, bin_io]

  module Container0 :
    Container.S0 with type t := t and type elt := Account.t =
  Container.Make0 (struct
    module Elt = Account

    type nonrec t = t

    let fold t ~init ~f =
      Hashtbl.fold t.accounts ~init ~f:(fun ~key:_ ~data:{account; _} acc ->
          f acc account )

    let iter = `Define_using_fold
  end)

  include Container0

  let copy t =
    let copy_tree tree =
      { leafs= Dyn_array.copy tree.leafs
      ; dirty= tree.dirty
      ; syncing= false
      ; nodes_height= tree.nodes_height
      ; nodes= List.map tree.nodes ~f:Dyn_array.copy
      ; dirty_indices= tree.dirty_indices }
    in
    {accounts= Key.Table.copy t.accounts; tree= copy_tree t.tree}

  module Path = struct
    type elem = [`Left of Hash.hash | `Right of Hash.hash] [@@deriving sexp]

    let elem_hash = function `Left h | `Right h -> h

    type t = elem list [@@deriving sexp]

    let implied_root (t: t) hash =
      List.fold t ~init:(hash, 0) ~f:(fun (acc, height) elem ->
          let acc =
            match elem with
            | `Left h -> Hash.merge ~height acc h
            | `Right h -> Hash.merge ~height h acc
          in
          (acc, height + 1) )
      |> fst
  end

  let create_account_table () = Key.Table.create ()

  let empty_hash_at_heights depth =
    let empty_hash_at_heights =
      Array.create ~len:(depth + 1) Hash.empty_hash
    in
    let rec go i =
      if i <= depth then (
        let h = empty_hash_at_heights.(i - 1) in
        empty_hash_at_heights.(i) <- Hash.merge ~height:(i - 1) h h ;
        go (i + 1) )
    in
    go 1 ; empty_hash_at_heights

  let memoized_empty_hash_at_height = empty_hash_at_heights depth

  let empty_hash_at_height d = memoized_empty_hash_at_height.(d)

  (* if depth = N, leafs = 2^N *)
  let create () =
    { accounts= create_account_table ()
    ; tree=
        { leafs= Dyn_array.create ()
        ; dirty= false
        ; syncing= false
        ; nodes_height= 0
        ; nodes= []
        ; dirty_indices= [] } }

  let length t = Key.Table.length t.accounts

  let key_of_index t index =
    if index >= Dyn_array.length t.tree.leafs then None
    else Some (Dyn_array.get t.tree.leafs index)

  let index_of_key t key =
    Option.map (Hashtbl.find t.accounts key) ~f:(fun {merkle_index; _} ->
        merkle_index )

  let key_of_index_exn t index = Option.value_exn (key_of_index t index)

  let index_of_key_exn t key = Option.value_exn (index_of_key t key)

  let get t key =
    Option.map (Hashtbl.find t.accounts key) ~f:(fun entry -> entry.account)

  let index_not_found label index =
    failwithf "Ledger.%s: Index %d not found" label index ()

  let get_at_index t index =
    if index >= Dyn_array.length t.tree.leafs then `Index_not_found
    else
      let key = Dyn_array.get t.tree.leafs index in
      `Ok (Hashtbl.find_exn t.accounts key).account

  let get_at_index_exn t index =
    match get_at_index t index with
    | `Ok account -> account
    | `Index_not_found -> index_not_found "get_at_index_exn" index

  let set t key account =
    match Hashtbl.find t.accounts key with
    | None ->
        let merkle_index = Dyn_array.length t.tree.leafs in
        Hashtbl.set t.accounts ~key ~data:{merkle_index; account} ;
        Dyn_array.add t.tree.leafs key ;
        (t.tree).dirty_indices <- merkle_index :: t.tree.dirty_indices
    | Some entry ->
        Hashtbl.set t.accounts ~key
          ~data:{merkle_index= entry.merkle_index; account} ;
        (t.tree).dirty_indices <- entry.merkle_index :: t.tree.dirty_indices

  let update t key ~f =
    match Hashtbl.find t.accounts key with
    | None ->
        let merkle_index = Dyn_array.length t.tree.leafs in
        Hashtbl.set t.accounts ~key ~data:{merkle_index; account= f None} ;
        Dyn_array.add t.tree.leafs key ;
        (t.tree).dirty_indices <- merkle_index :: t.tree.dirty_indices
    | Some {merkle_index; account} ->
        Hashtbl.set t.accounts ~key
          ~data:{merkle_index; account= f (Some account)} ;
        (t.tree).dirty_indices <- merkle_index :: t.tree.dirty_indices

  let set_at_index t index account =
    let leafs = t.tree.leafs in
    if index < Dyn_array.length leafs then (
      let key = Dyn_array.get leafs index in
      Hashtbl.set t.accounts ~key ~data:{merkle_index= index; account} ;
      (t.tree).dirty_indices <- index :: t.tree.dirty_indices ;
      `Ok )
    else `Index_not_found

  let set_at_index_exn t index account =
    match set_at_index t index account with
    | `Ok -> ()
    | `Index_not_found -> index_not_found "set_at_index_exn" index

  let extend_tree tree =
    let leafs = Dyn_array.length tree.leafs in
    if leafs <> 0 then (
      let target_height = Int.max 1 (Int.ceil_log2 leafs) in
      let current_height = tree.nodes_height in
      let additional_height = target_height - current_height in
      tree.nodes_height <- tree.nodes_height + additional_height ;
      tree.nodes
      <- List.concat
           [ tree.nodes
           ; List.init additional_height ~f:(fun _ -> Dyn_array.create ()) ] ;
      List.iteri tree.nodes ~f:(fun i nodes ->
          let length = Int.pow 2 (tree.nodes_height - 1 - i) in
          let new_elems = length - Dyn_array.length nodes in
          Dyn_array.append
            (Dyn_array.init new_elems (fun _ -> Hash.empty_hash))
            nodes ) )

  let rec recompute_layers curr_height get_prev_hash layers dirty_indices =
    match layers with
    | [] -> ()
    | curr :: layers ->
        let get_curr_hash =
          let n = Dyn_array.length curr in
          fun i ->
            if i < n then Dyn_array.get curr i
            else empty_hash_at_height curr_height
        in
        List.iter dirty_indices ~f:(fun i ->
            Dyn_array.set curr i
              (Hash.merge ~height:(curr_height - 1)
                 (get_prev_hash (2 * i))
                 (get_prev_hash ((2 * i) + 1))) ) ;
        let dirty_indices =
          List.dedup_and_sort ~compare:Int.compare
            (List.map dirty_indices ~f:(fun x -> x lsr 1))
        in
        recompute_layers (curr_height + 1) get_curr_hash layers dirty_indices

  let recompute_tree t =
    if not (List.is_empty t.tree.dirty_indices) then (
      extend_tree t.tree ;
      (t.tree).dirty <- false ;
      let layer_dirty_indices =
        Int.Set.to_list
          (Int.Set.of_list (List.map t.tree.dirty_indices ~f:(fun x -> x / 2)))
      in
      let get_leaf_hash i =
        if i < Dyn_array.length t.tree.leafs then
          Hash.hash_account
            (Hashtbl.find_exn t.accounts (Dyn_array.get t.tree.leafs i))
              .account
        else Hash.empty_hash
      in
      recompute_layers 1 get_leaf_hash t.tree.nodes layer_dirty_indices ;
      (t.tree).dirty_indices <- [] )

  let merkle_root t =
    recompute_tree t ;
    let height = t.tree.nodes_height in
    let base_root =
      match List.last t.tree.nodes with
      | None -> Hash.empty_hash
      | Some a -> Dyn_array.get a 0
    in
    let rec go i hash =
      if i = 0 then hash
      else
        let height = depth - i in
        let hash = Hash.merge ~height hash (empty_hash_at_height height) in
        go (i - 1) hash
    in
    go (depth - height) base_root

  let hash t = Hash.hash_hash (merkle_root t)

  let hash_fold_t state t = Ppx_hash_lib.Std.Hash.fold_int state (hash t)

  let compare t t' = Hash.compare_hash (merkle_root t) (merkle_root t')

  let merkle_path t key =
    recompute_tree t ;
    Option.map (Hashtbl.find t.accounts key) ~f:(fun entry ->
        let addr0 = entry.merkle_index in
        let rec go height addr layers acc =
          match layers with
          | [] -> (acc, height)
          | curr :: layers ->
              let is_left = addr mod 2 = 0 in
              let hash =
                let sibling = addr lxor 1 in
                if sibling < Dyn_array.length curr then
                  Dyn_array.get curr sibling
                else empty_hash_at_height height
              in
              go (height + 1) (addr lsr 1) layers
                ((if is_left then `Left hash else `Right hash) :: acc)
        in
        let leaf_hash_idx = addr0 lxor 1 in
        let leaf_hash =
          if leaf_hash_idx >= Dyn_array.length t.tree.leafs then
            Hash.empty_hash
          else
            Hash.hash_account
              (Hashtbl.find_exn t.accounts
                 (Dyn_array.get t.tree.leafs leaf_hash_idx))
                .account
        in
        let is_left = addr0 mod 2 = 0 in
        let non_root_nodes = List.take t.tree.nodes (depth - 1) in
        let base_path, base_path_height =
          go 1 (addr0 lsr 1) non_root_nodes
            [(if is_left then `Left leaf_hash else `Right leaf_hash)]
        in
        List.rev_append base_path
          (List.init (depth - base_path_height) ~f:(fun i ->
               `Left (empty_hash_at_height (i + base_path_height)) )) )

  let merkle_path_at_index t index =
    match Option.(key_of_index t index >>= merkle_path t) with
    | None -> `Index_not_found
    | Some path -> `Ok path

  let merkle_path_at_index_exn t index =
    match merkle_path_at_index t index with
    | `Ok path -> path
    | `Index_not_found -> index_not_found "merkle_path_at_index_exn" index

  let extend_with_empty_to_fit t new_size =
    let tree = t.tree in
    let len = DynArray.length tree.leafs in
    if new_size > len then
      DynArray.append tree.leafs
        (DynArray.init (new_size - len) (fun _ -> Key.empty)) ;
<<<<<<< HEAD
    recompute_tree ~allow_sync:true t

  let to_index a =
    List.foldi
      (List.rev @@ Addr.dirs_from_root a)
      ~init:0
      ~f:(fun i acc dir -> acc lor (Direction.to_int dir lsl i))

=======
    recompute_tree t

  let to_index a =
    List.foldi
      (List.rev @@ Addr.dirs_from_root a)
      ~init:0
      ~f:(fun i acc dir -> acc lor (Direction.to_int dir lsl i))

>>>>>>> f14cd58d
  (* FIXME: Probably this will cause an error *)
  let merkle_path_at_addr_exn t a =
    assert (Addr.depth a = Depth.depth - 1) ;
    merkle_path_at_index_exn t (to_index a)

  let set_at_addr_exn t addr acct =
    assert (Addr.depth addr = Depth.depth - 1) ;
    set_at_index_exn t (to_index addr) acct
<<<<<<< HEAD

  let get_inner_hash_at_addr_exn t a =
    let path_length = Addr.depth a in
    assert (path_length < depth) ;
    let l = List.nth_exn t.tree.nodes (depth - path_length - 1) in
    DynArray.get l (to_index a)
=======

  let complete_with_empties hash start_height result_height =
    let rec go cur_empty prev_hash height =
      if height = result_height then prev_hash
      else
        let cur = Hash.merge ~height prev_hash cur_empty in
        let next_empty = Hash.merge ~height cur_empty cur_empty in
        go next_empty cur (height + 1)
    in
    go (empty_hash_at_height start_height) hash start_height

  let get_inner_hash_at_addr_exn t a =
    let adepth = Addr.depth a in
    assert (adepth < depth) ;
    let height = Addr.height a in
    let index = to_index a in
    recompute_tree t ;
    if height < t.tree.nodes_height && index < length t then
      let l = List.nth_exn t.tree.nodes (depth - adepth - 1) in
      DynArray.get l (to_index a)
    else if index = 0 then
      (* we're somewhere along the path to the content root *)
      complete_with_empties
        (DynArray.get (List.last_exn t.tree.nodes) 0)
        t.tree.nodes_height height
    else empty_hash_at_height height
>>>>>>> f14cd58d

  let set_inner_hash_at_addr_exn t a hash =
    let path_length = Addr.depth a in
    assert (path_length < depth) ;
    (t.tree).dirty <- true ;
    let l = List.nth_exn t.tree.nodes (depth - path_length - 1) in
    let index = to_index a in
    DynArray.set l index hash

<<<<<<< HEAD
  let set_syncing t =
    recompute_tree t ;
    (t.tree).syncing <- true

  let clear_syncing t =
    (t.tree).syncing <- false ;
    recompute_tree t

=======
>>>>>>> f14cd58d
  let set_all_accounts_rooted_at_exn t a accounts =
    let height = depth - Addr.depth a in
    let first_index = to_index a lsl height in
    let count = min (1 lsl height) (length t - first_index) in
    assert (List.length accounts = count) ;
    List.iteri accounts ~f:(fun i a ->
        let pk = Account.public_key a in
        let entry = {merkle_index= first_index + i; account= a} in
        (t.tree).dirty_indices <- (first_index + i) :: t.tree.dirty_indices ;
        Key.Table.set t.accounts ~key:pk ~data:entry ;
        Dyn_array.set t.tree.leafs (first_index + i) pk )

  let get_all_accounts_rooted_at_exn t a =
    let height = depth - Addr.depth a in
    let first_index = to_index a lsl height in
    let count = min (1 lsl height) (length t - first_index) in
    let subarr = Dyn_array.sub t.tree.leafs first_index count in
    Dyn_array.to_list
      (Dyn_array.map
         (fun key -> (Key.Table.find_exn t.accounts key).account)
         subarr)
end<|MERGE_RESOLUTION|>--- conflicted
+++ resolved
@@ -446,8 +446,7 @@
     if new_size > len then
       DynArray.append tree.leafs
         (DynArray.init (new_size - len) (fun _ -> Key.empty)) ;
-<<<<<<< HEAD
-    recompute_tree ~allow_sync:true t
+    recompute_tree t
 
   let to_index a =
     List.foldi
@@ -455,16 +454,6 @@
       ~init:0
       ~f:(fun i acc dir -> acc lor (Direction.to_int dir lsl i))
 
-=======
-    recompute_tree t
-
-  let to_index a =
-    List.foldi
-      (List.rev @@ Addr.dirs_from_root a)
-      ~init:0
-      ~f:(fun i acc dir -> acc lor (Direction.to_int dir lsl i))
-
->>>>>>> f14cd58d
   (* FIXME: Probably this will cause an error *)
   let merkle_path_at_addr_exn t a =
     assert (Addr.depth a = Depth.depth - 1) ;
@@ -473,14 +462,6 @@
   let set_at_addr_exn t addr acct =
     assert (Addr.depth addr = Depth.depth - 1) ;
     set_at_index_exn t (to_index addr) acct
-<<<<<<< HEAD
-
-  let get_inner_hash_at_addr_exn t a =
-    let path_length = Addr.depth a in
-    assert (path_length < depth) ;
-    let l = List.nth_exn t.tree.nodes (depth - path_length - 1) in
-    DynArray.get l (to_index a)
-=======
 
   let complete_with_empties hash start_height result_height =
     let rec go cur_empty prev_hash height =
@@ -507,7 +488,6 @@
         (DynArray.get (List.last_exn t.tree.nodes) 0)
         t.tree.nodes_height height
     else empty_hash_at_height height
->>>>>>> f14cd58d
 
   let set_inner_hash_at_addr_exn t a hash =
     let path_length = Addr.depth a in
@@ -517,17 +497,6 @@
     let index = to_index a in
     DynArray.set l index hash
 
-<<<<<<< HEAD
-  let set_syncing t =
-    recompute_tree t ;
-    (t.tree).syncing <- true
-
-  let clear_syncing t =
-    (t.tree).syncing <- false ;
-    recompute_tree t
-
-=======
->>>>>>> f14cd58d
   let set_all_accounts_rooted_at_exn t a accounts =
     let height = depth - Addr.depth a in
     let first_index = to_index a lsl height in
