open Core
open Async

module type Inputs_intf = sig
  include Protocols.Coda_pow.Inputs_intf

  module Prover : sig
    val prove :
         prev_state:State.t * State.Proof.t
      -> Internal_transition.t
      -> State.Proof.t Deferred.Or_error.t
  end

  module Signer_private_key : sig
    val t : Private_key.t
  end

  module Transaction_interval : sig
    val t : Time.Span.t
  end
end

module Make (Inputs : Inputs_intf) :
  Coda.Signer_intf
  with type external_transition := Inputs.External_transition.t
   and type ledger_hash := Inputs.Ledger_hash.t
   and type ledger_builder := Inputs.Ledger_builder.t
   and type transaction := Inputs.Transaction.With_valid_signature.t
   and type state := Inputs.State.t
   and type state_proof := Inputs.State.Proof.t
   and type completed_work_statement := Inputs.Completed_work.Statement.t
   and type completed_work_checked := Inputs.Completed_work.Checked.t =
struct
  open Inputs

  module Hashing_result : sig
    type t

    val empty : unit -> t

    val create :
         State.t
      -> next_ledger_hash:Ledger_hash.t
      -> next_ledger_builder_hash:Ledger_builder_hash.t
      -> t

    val result : t -> [`Ok of State.t * Block_nonce.t | `Cancelled] Deferred.t

    val cancel : t -> unit
  end = struct
    type t =
      { cancelled: bool ref
      ; result: [`Ok of State.t * Block_nonce.t | `Cancelled] Deferred.t }

    let empty () = {cancelled= ref false; result= Deferred.return `Cancelled}

    let result t = t.result

    let cancel t = t.cancelled := true

    let find_block (previous: State.t) ~(next_ledger_hash: Ledger_hash.t)
        ~next_ledger_builder_hash : (State.t * Block_nonce.t) option =
      let iterations = 10 in
      let now = Time.now () in
      let difficulty = previous.next_difficulty in
      let next_difficulty =
        Difficulty.next difficulty ~last:previous.timestamp ~this:now
      in
      let next_state : State.t =
        { next_difficulty
        ; previous_state_hash= State.hash previous
        ; ledger_hash= next_ledger_hash
        ; ledger_builder_hash= next_ledger_builder_hash
        ; timestamp= now
<<<<<<< HEAD
        ; length= Length.succ (State.length previous)
        ; strength= Strength.increase previous.strength ~by:difficulty }
=======
        ; strength= Strength.increase previous.strength difficulty
        ; signer_public_key= Public_key.of_private_key Signer_private_key.t }
>>>>>>> ad45242f
      in
      let nonce0 = Block_nonce.random () in
      let rec go nonce i =
        if i = iterations then None
        else
          match State.create_pow next_state nonce with
          | Ok hash when Difficulty.meets difficulty hash ->
              Some (next_state, nonce)
          | _ -> go (Block_nonce.succ nonce) (i + 1)
      in
      go nonce0 0

    let create previous ~next_ledger_hash ~next_ledger_builder_hash =
      let cancelled = ref false in
      let rec go () =
        if !cancelled then return `Cancelled
        else
          match
            find_block previous ~next_ledger_hash ~next_ledger_builder_hash
          with
          | None ->
              let%bind () = after (sec 0.01) in
              go ()
          | Some (state, nonce) -> return (`Ok (state, nonce))
      in
      {cancelled; result= go ()}
  end

  module Signing_result : sig
    type t

    val empty : unit -> t

    val cancel : t -> unit

    val create :
         state:State.t * State.Proof.t
      -> ledger_builder:Ledger_builder.t
      -> transactions:Transaction.With_valid_signature.t Sequence.t
      -> get_completed_work:(   Completed_work.Statement.t
                             -> Completed_work.Checked.t option)
      -> t

    val result : t -> External_transition.t Deferred.Or_error.t
  end = struct
    (* TODO: No need to have our own Ivar since we got rid of Bundle_result *)
    type t =
      { hashing_result: Hashing_result.t
      ; cancellation: unit Ivar.t
      ; result: External_transition.t Deferred.Or_error.t }
    [@@deriving fields]

    let empty () =
      { hashing_result= Hashing_result.empty ()
      ; cancellation= Ivar.create ()
      ; result= Deferred.Or_error.error_string "empty" }

    let cancel t =
      Hashing_result.cancel t.hashing_result ;
      Ivar.fill_if_empty t.cancellation ()

    let create ~state:(state, state_proof) ~ledger_builder ~transactions
        ~get_completed_work =
      let ( diff
          , `Hash_after_applying next_ledger_builder_hash
          , `Ledger_proof ledger_proof_opt ) =
        Ledger_builder.create_diff ledger_builder
          ~transactions_by_fee:transactions ~get_completed_work
      in
      let next_ledger_hash =
        Option.value_map ledger_proof_opt
          ~f:(fun (_, stmt) -> Ledger_proof.(statement_target stmt))
          ~default:state.State.ledger_hash
      in
      let hashing_result =
        Hashing_result.create state ~next_ledger_hash ~next_ledger_builder_hash
      in
      let cancellation = Ivar.create () in
      (* Someday: If bundle finishes first you can stuff more transactions in the bundle *)
      let result =
        let result =
          match%bind Hashing_result.result hashing_result with
          | `Ok (new_state, nonce) ->
              let transition =
                { Internal_transition.ledger_hash= next_ledger_hash
                ; ledger_builder_hash= next_ledger_builder_hash
                ; ledger_proof= Option.map ledger_proof_opt ~f:fst
                ; ledger_builder_diff= Ledger_builder_diff.forget diff
                ; timestamp= new_state.timestamp
                ; nonce }
              in
              let open Deferred.Or_error.Let_syntax in
              let%map state_proof =
                Prover.prove ~prev_state:(state, state_proof) transition
              in
              { External_transition.state_proof
              ; state= new_state
              ; ledger_builder_diff= Ledger_builder_diff.forget diff }
          | `Cancelled ->
              Deferred.return (Or_error.error_string "Signing cancelled")
        in
        Deferred.any
          [ ( Ivar.read cancellation
            >>| fun () -> Or_error.error_string "Signing cancelled" )
          ; result ]
      in
      {hashing_result; result; cancellation}
  end

  module Tip = struct
    type t =
      { state: State.t * State.Proof.t sexp_opaque
      ; ledger_builder: Ledger_builder.t sexp_opaque
      ; transactions: Transaction.With_valid_signature.t Sequence.t }
    [@@deriving sexp_of]
  end

  type change = Tip_change of Tip.t

  type t = {transitions: External_transition.t Linear_pipe.Reader.t}
  [@@deriving fields]

  let transition_capacity = 64

  let create ~parent_log ~get_completed_work ~change_feeder =
    let logger = Logger.extend parent_log [("module", Atom __MODULE__)] in
    let r, w = Linear_pipe.create () in
    let write_result = function
      | Ok t -> Linear_pipe.write_or_exn ~capacity:transition_capacity w r t
      | Error e ->
          Logger.error logger "%s\n"
            Error.(to_string_hum (tag e ~tag:"signer"))
    in
    let create_result {Tip.state; transactions; ledger_builder} =
      let result =
        Signing_result.create ~state ~ledger_builder ~transactions
          ~get_completed_work
      in
      upon (Signing_result.result result) write_result ;
      result
    in
    let schedule_transaction tip =
      let time_till_transaction =
        Time.modulus (Time.now ()) Transaction_interval.t
      in
      Logger.info logger !"Scheduling signing on a new tip %{sexp: Tip.t}" tip ;
      Time.Timeout.create time_till_transaction (fun () ->
          Logger.info logger !"Starting to sign tip %{sexp: Tip.t}" tip ;
          create_result tip )
    in
    don't_wait_for
      ( match%bind Pipe.read change_feeder.Linear_pipe.Reader.pipe with
      | `Eof -> failwith "change_feeder was empty"
      | `Ok (Tip_change initial_tip) ->
          Logger.info logger
            !"Signer got initial change with tip %{sexp: Tip.t}"
            initial_tip ;
          Linear_pipe.fold change_feeder
            ~init:(schedule_transaction initial_tip) ~f:
            (fun scheduled_transaction (Tip_change tip) ->
              ( match Time.Timeout.peek scheduled_transaction with
              | None ->
                  Time.Timeout.cancel scheduled_transaction
                    (Signing_result.empty ())
              | Some result -> Signing_result.cancel result ) ;
              return (schedule_transaction tip) )
          >>| ignore ) ;
    {transitions= r}
end<|MERGE_RESOLUTION|>--- conflicted
+++ resolved
@@ -72,13 +72,9 @@
         ; ledger_hash= next_ledger_hash
         ; ledger_builder_hash= next_ledger_builder_hash
         ; timestamp= now
-<<<<<<< HEAD
         ; length= Length.succ (State.length previous)
-        ; strength= Strength.increase previous.strength ~by:difficulty }
-=======
-        ; strength= Strength.increase previous.strength difficulty
+        ; strength= Strength.increase previous.strength ~by:difficulty
         ; signer_public_key= Public_key.of_private_key Signer_private_key.t }
->>>>>>> ad45242f
       in
       let nonce0 = Block_nonce.random () in
       let rec go nonce i =
