--- conflicted
+++ resolved
@@ -2,6 +2,10 @@
 open Async_kernel
 
 module type Inputs_intf = sig
+  module Transition : sig
+    type t
+  end
+
   module Ledger_builder_hash : sig
     type t [@@deriving eq, bin_io]
   end
@@ -81,8 +85,6 @@
     val state : t -> State.t
   end
 
-<<<<<<< HEAD
-=======
   module Valid_transaction : sig
     type t [@@deriving eq, sexp, compare, bin_io]
   end
@@ -113,11 +115,10 @@
 
     val step :
          Ledger_builder.t * State.t
-      -> Ledger_builder_transition.t
+      -> Transition.t
       -> State.t Deferred.Or_error.t
   end
 
->>>>>>> ceafb451
   module Net : sig
     include Coda.Ledger_builder_io_intf
             with type sync_ledger_query := Sync_ledger.query
@@ -196,24 +197,12 @@
   include M
 end
 
-<<<<<<< HEAD
-module Make (Inputs : Inputs_intf) :
-  Coda.Ledger_builder_controller_intf
-  with type ledger_builder := Inputs.Ledger_builder.t
-   and type ledger_builder_hash := Inputs.Ledger_builder_hash.t
-   and type ledger_builder_diff := Inputs.Ledger_builder_diff.t
-   and type ledger := Inputs.Ledger.t
-   and type net := Inputs.Net.net
-   and type state := Inputs.State.t
-   and type snark_pool := Inputs.Snark_pool.t =
-struct
-=======
 module Make (Inputs : Inputs_intf) : sig
   include Coda.Ledger_builder_controller_intf
           with type ledger_builder := Inputs.Ledger_builder.t
            and type ledger_builder_hash := Inputs.Ledger_builder_hash.t
            and type ledger_builder_transition :=
-                      Inputs.Ledger_builder_transition.t
+                      Inputs.Transition.t
            and type ledger := Inputs.Ledger.t
            and type ledger_proof := Inputs.Ledger_builder.proof
            and type transaction_with_valid_signature :=
@@ -226,7 +215,6 @@
 
   val ledger_builder_io : t -> Inputs.Net.t
 end = struct
->>>>>>> ceafb451
   open Inputs
 
   module Config = struct
