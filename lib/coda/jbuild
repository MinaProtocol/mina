(jbuild_version 1)

(library
 ((name coda)
  (public_name coda)
<<<<<<< HEAD
=======
  (flags (:standard -short-paths -warn-error -27))
>>>>>>> 14d68796
  (library_flags (-linkall))
  (inline_tests)
  (libraries (core protocols linear_pipe logger async async_extra))
  (preprocess (pps (ppx_jane ppx_deriving.eq ppx_deriving.make)))
  (synopsis "Coda gut layer")))
<|MERGE_RESOLUTION|>--- conflicted
+++ resolved
@@ -3,10 +3,7 @@
 (library
  ((name coda)
   (public_name coda)
-<<<<<<< HEAD
-=======
   (flags (:standard -short-paths -warn-error -27))
->>>>>>> 14d68796
   (library_flags (-linkall))
   (inline_tests)
   (libraries (core protocols linear_pipe logger async async_extra))
