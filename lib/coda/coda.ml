--- conflicted
+++ resolved
@@ -420,13 +420,11 @@
   let lbc_transition_tree t =
     Ledger_builder_controller.transition_tree t.ledger_builder
 
-<<<<<<< HEAD
   let ledger_builder_ledger_proof t =
     let lb = best_ledger_builder t in
     Ledger_builder.current_ledger_proof lb
-=======
+
   let strongest_ledgers t = Linear_pipe.map t.strongest_ledgers ~f:snd
->>>>>>> 59155daa
 
   module Config = struct
     type t =
