open Core_kernel
open Async_kernel
open Protocols

module type Ledger_builder_io_intf = sig
  type t

  type net

  type ledger_builder_hash

  type ledger_hash

  type ledger_builder_aux

  type sync_ledger_query

  type sync_ledger_answer

  type protocol_state

  val create : net -> t

  val get_ledger_builder_aux_at_hash :
    t -> ledger_builder_hash -> ledger_builder_aux Deferred.Or_error.t

  val glue_sync_ledger :
       t
    -> (ledger_hash * sync_ledger_query) Linear_pipe.Reader.t
    -> (ledger_hash * sync_ledger_answer) Linear_pipe.Writer.t
    -> unit
end

module type Network_intf = sig
  type t

  type state_with_witness

  type ledger_builder

  type protocol_state

  type ledger_hash

  type ledger_builder_hash

  type parallel_scan_state

  type sync_ledger_query

  type sync_ledger_answer

  type snark_pool_diff

  type transaction_pool_diff

  val states : t -> state_with_witness Linear_pipe.Reader.t

  val peers : t -> Host_and_port.t list

  val snark_pool_diffs : t -> snark_pool_diff Linear_pipe.Reader.t

  val transaction_pool_diffs : t -> transaction_pool_diff Linear_pipe.Reader.t

  val broadcast_state : t -> state_with_witness -> unit

  val broadcast_snark_pool_diff : t -> snark_pool_diff -> unit

  val broadcast_transaction_pool_diff : t -> transaction_pool_diff -> unit

  module Ledger_builder_io :
    Ledger_builder_io_intf
    with type net := t
     and type ledger_builder_aux := parallel_scan_state
     and type ledger_builder_hash := ledger_builder_hash
     and type ledger_hash := ledger_hash
     and type protocol_state := protocol_state
     and type sync_ledger_query := sync_ledger_query
     and type sync_ledger_answer := sync_ledger_answer

  module Config : sig
    type t
  end

  val create :
       Config.t
    -> get_ledger_builder_aux_at_hash:(   ledger_builder_hash
                                       -> (parallel_scan_state * ledger_hash)
                                          option
                                          Deferred.t)
    -> answer_sync_ledger_query:(   ledger_hash * sync_ledger_query
                                 -> (ledger_hash * sync_ledger_answer)
                                    Deferred.t)
    -> t Deferred.t
end

module type Transaction_pool_intf = sig
  type t

  type pool_diff

  type transaction_with_valid_signature

  type transaction

  val transactions : t -> transaction_with_valid_signature Sequence.t

  val broadcasts : t -> pool_diff Linear_pipe.Reader.t

  val load :
       disk_location:string
    -> incoming_diffs:pool_diff Linear_pipe.Reader.t
    -> t Deferred.t

  val add : t -> transaction -> unit Deferred.t
end

module type Snark_pool_intf = sig
  type t

  type completed_work_statement

  type completed_work_checked

  type pool_diff

  val broadcasts : t -> pool_diff Linear_pipe.Reader.t

  val load :
       disk_location:string
    -> incoming_diffs:pool_diff Linear_pipe.Reader.t
    -> t Deferred.t

  val get_completed_work :
    t -> completed_work_statement -> completed_work_checked option
end

module type Ledger_builder_controller_intf = sig
  type ledger_builder

  type ledger_builder_hash

  type internal_transition

  type external_transition

  type ledger

  type tip

  type net

  type protocol_state

  type t

  type sync_query

  type sync_answer

  type ledger_proof

  type ledger_hash

  module Config : sig
    type t =
      { parent_log: Logger.t
      ; net_deferred: net Deferred.t
      ; external_transitions: external_transition Linear_pipe.Reader.t
      ; genesis_tip: tip
      ; disk_location: string }
    [@@deriving make]
  end

  val create : Config.t -> t Deferred.t

  val strongest_tip : t -> tip

  val local_get_ledger :
       t
    -> ledger_builder_hash
    -> (ledger_builder * protocol_state) Deferred.Or_error.t

  val strongest_ledgers :
    t -> (ledger_builder * external_transition) Linear_pipe.Reader.t

  val handle_sync_ledger_queries :
    ledger_hash * sync_query -> ledger_hash * sync_answer
end

module type Proposer_intf = sig
  type t

  type ledger_hash

  type ledger_builder

  type transaction

  type external_transition

  type completed_work_statement

  type completed_work_checked

  type protocol_state

  type protocol_state_proof

  type time_controller

  module Tip : sig
    type t =
      { protocol_state: protocol_state * protocol_state_proof
      ; ledger_builder: ledger_builder
      ; transactions: transaction Sequence.t }
  end

  type change = Tip_change of Tip.t

  val create :
       parent_log:Logger.t
    -> get_completed_work:(   completed_work_statement
                           -> completed_work_checked option)
    -> change_feeder:change Linear_pipe.Reader.t
    -> time_controller:time_controller
    -> t

  val transitions : t -> external_transition Linear_pipe.Reader.t
end

module type Witness_change_intf = sig
  type t_with_witness

  type witness

  type t

  val forget_witness : t_with_witness -> t

  val add_witness_exn : t -> witness -> t_with_witness

  val add_witness : t -> witness -> t_with_witness Or_error.t
end

module type State_with_witness_intf = sig
  type state

  type ledger_hash

  type ledger_builder_transition

  type ledger_builder_transition_with_valid_signatures_and_proofs

  type t =
    { ledger_builder_transition:
        ledger_builder_transition_with_valid_signatures_and_proofs
    ; state: state }
  [@@deriving sexp]

  module Stripped : sig
    type t =
      {ledger_builder_transition: ledger_builder_transition; state: state}
    [@@deriving bin_io]
  end

  val strip : t -> Stripped.t

  val forget_witness : t -> state
end

module type Inputs_intf = sig
  include Coda_pow.Inputs_intf

  module Proof_carrying_state : sig
    type t =
      ( Consensus_mechanism.Protocol_state.value
      , Protocol_state_proof.t )
      Coda_pow.Proof_carrying_data.t
    [@@deriving sexp, bin_io]
  end

  module State_with_witness :
    State_with_witness_intf
    with type state := Proof_carrying_state.t
     and type ledger_hash := Ledger_hash.t
     and type ledger_builder_transition := Ledger_builder_transition.t
     and type ledger_builder_transition_with_valid_signatures_and_proofs :=
                Ledger_builder_transition.With_valid_signatures_and_proofs.t

  module Snark_pool :
    Snark_pool_intf
    with type completed_work_statement := Completed_work.Statement.t
     and type completed_work_checked := Completed_work.Checked.t

  module Transaction_pool :
    Transaction_pool_intf
    with type transaction_with_valid_signature :=
                Transaction.With_valid_signature.t
     and type transaction := Transaction.t

  module Sync_ledger : sig
    type query [@@deriving bin_io]

    type answer [@@deriving bin_io]
  end

  module Net :
    Network_intf
    with type state_with_witness := Consensus_mechanism.External_transition.t
     and type ledger_builder := Ledger_builder.t
     and type ledger_builder_hash := Ledger_builder_hash.t
     and type protocol_state := Consensus_mechanism.Protocol_state.value
     and type snark_pool_diff := Snark_pool.pool_diff
     and type transaction_pool_diff := Transaction_pool.pool_diff
     and type parallel_scan_state := Ledger_builder.Aux.t
     and type ledger_hash := Ledger_hash.t
     and type sync_ledger_query := Sync_ledger.query
     and type sync_ledger_answer := Sync_ledger.answer

  module Ledger_builder_controller :
    Ledger_builder_controller_intf
    with type net := Net.t
     and type ledger := Ledger.t
     and type ledger_builder := Ledger_builder.t
     and type ledger_builder_hash := Ledger_builder_hash.t
     and type internal_transition := Consensus_mechanism.Internal_transition.t
     and type external_transition := Consensus_mechanism.External_transition.t
     and type protocol_state := Consensus_mechanism.Protocol_state.value
     and type sync_query := Sync_ledger.query
     and type sync_answer := Sync_ledger.answer
     and type ledger_hash := Ledger_hash.t
     and type ledger_proof := Ledger_proof.t
     and type tip := Tip.t

  module Proposer :
    Proposer_intf
    with type ledger_hash := Ledger_hash.t
     and type ledger_builder := Ledger_builder.t
     and type transaction := Transaction.With_valid_signature.t
     and type protocol_state := Consensus_mechanism.Protocol_state.value
     and type protocol_state_proof :=
                Protocol_state_proof.t
     and type completed_work_statement := Completed_work.Statement.t
     and type completed_work_checked := Completed_work.Checked.t
<<<<<<< HEAD
     and type external_transition := Consensus_mechanism.External_transition.t
=======
     and type external_transition := External_transition.t
     and type time_controller := Time.Controller.t
>>>>>>> b1611784

  module Genesis : sig
    val state : Consensus_mechanism.Protocol_state.value

    val ledger : Ledger.t

    val proof : Protocol_state_proof.t
  end

  val fee_public_key : Public_key.Compressed.t
end

module Make (Inputs : Inputs_intf) = struct
  open Inputs

  type t =
    { proposer: Proposer.t
    ; net: Net.t
    ; external_transitions:
        Consensus_mechanism.External_transition.t Linear_pipe.Writer.t
        (* TODO: Is this the best spot for the transaction_pool ref? *)
    ; transaction_pool: Transaction_pool.t
    ; snark_pool: Snark_pool.t
    ; ledger_builder: Ledger_builder_controller.t
    ; log: Logger.t
    ; ledger_builder_transition_backup_capacity: int }

  let best_ledger_builder t =
    (Ledger_builder_controller.strongest_tip t.ledger_builder).ledger_builder

  let best_ledger t = Ledger_builder.ledger (best_ledger_builder t)

  let transaction_pool t = t.transaction_pool

  let snark_pool t = t.snark_pool

  let peers t = Net.peers t.net

  module Config = struct
    type t =
      { log: Logger.t
      ; net_config: Net.Config.t
      ; ledger_builder_persistant_location: string
      ; transaction_pool_disk_location: string
      ; snark_pool_disk_location: string
      ; ledger_builder_transition_backup_capacity: int [@default 10]
      ; time_controller: Time.Controller.t }
    [@@deriving make]
  end

  let create (config: Config.t) =
    let external_transitions_reader, external_transitions_writer =
      Linear_pipe.create ()
    in
    let net_ivar = Ivar.create () in
    let lbc_deferred =
      Ledger_builder_controller.create
        (Ledger_builder_controller.Config.make ~parent_log:config.log
           ~net_deferred:(Ivar.read net_ivar)
           ~genesis_tip:
             { ledger_builder=
                 Ledger_builder.create ~ledger:Genesis.ledger
                   ~self:fee_public_key
             ; protocol_state= Genesis.state
             ; proof= Genesis.proof }
           ~disk_location:config.ledger_builder_persistant_location
           ~external_transitions:external_transitions_reader)
    in
    let%bind net =
      Net.create config.net_config
        ~get_ledger_builder_aux_at_hash:(fun hash ->
          let%bind lbc = lbc_deferred in
          (* TODO: Just make lbc do this *)
          match%map Ledger_builder_controller.local_get_ledger lbc hash with
          | Ok (lb, state) ->
              Some
                ( Ledger_builder.aux lb
                , Ledger.merkle_root (Ledger_builder.ledger lb) )
          | _ -> None )
        ~answer_sync_ledger_query:(fun query ->
          return (Ledger_builder_controller.handle_sync_ledger_queries query)
          )
    in
    let%bind transaction_pool =
      Transaction_pool.load
        ~disk_location:config.transaction_pool_disk_location
        ~incoming_diffs:(Net.transaction_pool_diffs net)
    in
    don't_wait_for
      (Linear_pipe.iter (Transaction_pool.broadcasts transaction_pool) ~f:
         (fun x ->
           Net.broadcast_transaction_pool_diff net x ;
           Deferred.unit )) ;
    Ivar.fill net_ivar net ;
    let%bind ledger_builder = lbc_deferred in
    let tips_r, tips_w = Linear_pipe.create () in
    (let tip = Ledger_builder_controller.strongest_tip ledger_builder in
     Linear_pipe.write_without_pushback tips_w
       (Proposer.Tip_change
          { protocol_state= (tip.protocol_state, tip.proof)
          ; transactions= Transaction_pool.transactions transaction_pool
          ; ledger_builder= tip.ledger_builder })) ;
    don't_wait_for
      (Linear_pipe.transfer_id (Net.states net) external_transitions_writer) ;
    let%bind snark_pool =
      Snark_pool.load ~disk_location:config.snark_pool_disk_location
        ~incoming_diffs:(Net.snark_pool_diffs net)
    in
    don't_wait_for
      (Linear_pipe.iter (Snark_pool.broadcasts snark_pool) ~f:(fun x ->
           Net.broadcast_snark_pool_diff net x ;
           Deferred.unit )) ;
    let strongest_ledgers_for_miner, strongest_ledgers_for_network =
      Linear_pipe.fork2
        (Ledger_builder_controller.strongest_ledgers ledger_builder)
    in
    Linear_pipe.iter strongest_ledgers_for_network ~f:(fun (lb, t) ->
        Net.broadcast_state net t ; Deferred.unit )
    |> don't_wait_for ;
    let proposer =
      Linear_pipe.transfer strongest_ledgers_for_miner tips_w ~f:
        (fun (ledger_builder, transition) ->
          Proposer.Tip_change
            { protocol_state=
                ( Consensus_mechanism.External_transition.protocol_state
                    transition
                , Consensus_mechanism.External_transition.protocol_state_proof
                    transition )
            ; ledger_builder
            ; transactions= Transaction_pool.transactions transaction_pool } )
      |> don't_wait_for ;
      Proposer.create ~parent_log:config.log ~change_feeder:tips_r
        ~get_completed_work:(Snark_pool.get_completed_work snark_pool)
        ~time_controller:config.time_controller
    in
    don't_wait_for
      (Linear_pipe.transfer_id
         (Proposer.transitions proposer)
         external_transitions_writer) ;
    return
      { proposer
      ; net
      ; external_transitions= external_transitions_writer
      ; transaction_pool
      ; snark_pool
      ; ledger_builder
      ; log= config.log
      ; ledger_builder_transition_backup_capacity=
          config.ledger_builder_transition_backup_capacity }

  let forget_diff_validity
      { Ledger_builder_diff.With_valid_signatures_and_proofs.prev_hash
      ; completed_works
      ; transactions
      ; creator } =
    { Ledger_builder_diff.prev_hash
    ; completed_works= List.map completed_works ~f:Completed_work.forget
    ; transactions= (transactions :> Transaction.t list)
    ; creator }

  let forget_transition_validity
      {Ledger_builder_transition.With_valid_signatures_and_proofs.old; diff} =
    {Ledger_builder_transition.old; diff= forget_diff_validity diff}
end<|MERGE_RESOLUTION|>--- conflicted
+++ resolved
@@ -343,12 +343,8 @@
                 Protocol_state_proof.t
      and type completed_work_statement := Completed_work.Statement.t
      and type completed_work_checked := Completed_work.Checked.t
-<<<<<<< HEAD
      and type external_transition := Consensus_mechanism.External_transition.t
-=======
-     and type external_transition := External_transition.t
      and type time_controller := Time.Controller.t
->>>>>>> b1611784
 
   module Genesis : sig
     val state : Consensus_mechanism.Protocol_state.value
