--- conflicted
+++ resolved
@@ -87,7 +87,6 @@
 module type Snark_pool_intf = sig
   type t
 
-<<<<<<< HEAD
   type completed_work_statement
 
   type completed_work_checked
@@ -101,9 +100,6 @@
 
   val get_completed_work :
     t -> completed_work_statement -> completed_work_checked option
-=======
-  val load : disk_location:string -> t Deferred.t
->>>>>>> 2b541aa9
 end
 
 module type Ledger_builder_controller_intf = sig
@@ -128,14 +124,8 @@
       { keep_count: int [@default 50]
       ; parent_log: Logger.t
       ; net_deferred: net Deferred.t
-<<<<<<< HEAD
       ; ledger_builder_diffs:
           (state * ledger_builder_diff) Linear_pipe.Reader.t
-=======
-      ; ledger_builder_transitions:
-          (transaction_with_valid_signature list * state * ledger_builder_transition)
-          Linear_pipe.Reader.t
->>>>>>> 2b541aa9
       ; genesis_ledger: ledger
       ; disk_location: string
       ; snark_pool: snark_pool }
@@ -287,14 +277,10 @@
      and type ledger_builder_hash := Ledger_builder_hash.t
      and type state := State.t
 
-<<<<<<< HEAD
   module Snark_pool :
     Snark_pool_intf
     with type completed_work_statement := Completed_work.Statement.t
      and type completed_work_checked := Completed_work.Checked.t
-=======
-  module Snark_pool : Snark_pool_intf
->>>>>>> 2b541aa9
 
   module Ledger_builder_controller :
     Ledger_builder_controller_intf
@@ -453,12 +439,8 @@
   let run t =
     Logger.info t.log "Starting to run Coda" ;
     let p : Protocol.t =
-<<<<<<< HEAD
-      Protocol.create ~state:{data= Genesis.state; proof= Genesis.proof}
-=======
       Protocol.create
         ~state:{data= Genesis.state; proof= Genesis.proof}
->>>>>>> 2b541aa9
     in
     let miner_transitions_protocol = Miner.transitions t.miner in
     let protocol_events =
