open Ppxlib
open Asttypes
open Parsetree
open Longident
open Core
open Coda_numbers
open Common.Blockchain_state

let expr_of_t ~loc
    ({ next_difficulty
     ; previous_state_hash
     ; ledger_builder_hash
     ; ledger_hash
     ; strength
<<<<<<< HEAD
     ; length
     ; timestamp }:
=======
     ; timestamp
     ; signer_public_key }:
>>>>>>> ad45242f
      t) =
  let open Nanobit_base in
  let ident str = Loc.make loc (Longident.parse str) in
  let module E = Ppxlib.Ast_builder.Make (struct
    let loc = loc
  end) in
  let open E in
  let n s = "Nanobit_base." ^ s in
  let e (type a) name (module M : Sexpable.S with type t = a) (x: a) =
    [%expr
      [%e pexp_ident (ident (sprintf "%s.t_of_sexp" name))]
        [%e Ppx_util.expr_of_sexp ~loc (M.sexp_of_t x)]]
  in
  [%expr
    { Nanobit_base.Blockchain_state.next_difficulty=
        [%e e (n "Target") (module Target) next_difficulty]
    ; previous_state_hash=
        [%e e (n "State_hash") (module State_hash) previous_state_hash]
    ; ledger_builder_hash=
        [%e
          e (n "Ledger_builder_hash")
            (module Ledger_builder_hash)
            ledger_builder_hash]
<<<<<<< HEAD
    ; ledger_hash= [%e e (n "Ledger_hash") (module Ledger_hash) ledger_hash]
    ; strength= [%e e (n "Strength") (module Strength) strength]
    ; length= [%e e "Coda_numbers.Length" (module Length) length]
    ; timestamp= [%e e (n "Block_time") (module Block_time) timestamp] }]
=======
    ; ledger_hash= [%e e "Ledger_hash" (module Ledger_hash) ledger_hash]
    ; strength= [%e e "Strength" (module Strength) strength]
    ; timestamp= [%e e "Block_time" (module Block_time) timestamp]
    ; signer_public_key=
        [%e
          e "Public_key.Compressed"
            (module Public_key.Compressed)
            signer_public_key] }]
>>>>>>> ad45242f

let genesis_time =
  Time.of_date_ofday ~zone:Time.Zone.utc
    (Date.create_exn ~y:2018 ~m:Month.Feb ~d:2)
    Time.Ofday.start_of_day
  |> Nanobit_base.Block_time.of_time

let negative_one =
  let open Nanobit_base in
  let next_difficulty : Target.Unpacked.value =
    if Insecure.initial_difficulty then Target.max
    else
      Target.of_bigint
        Bignum_bigint.(Target.(to_bigint max) / pow (of_int 2) (of_int 4))
  in
  let timestamp =
    Block_time.of_time
      (Time.sub (Block_time.to_time genesis_time) Time.Span.second)
  in
  { Blockchain_state.next_difficulty
  ; previous_state_hash=
      State_hash.of_hash Snark_params.Tick.Pedersen.zero_hash
  ; ledger_builder_hash= Ledger_builder_hash.dummy
  ; ledger_hash= Ledger.merkle_root Genesis_ledger.ledger
  ; strength= Strength.zero
<<<<<<< HEAD
  ; length= Length.zero
  ; timestamp }
=======
  ; timestamp
  ; signer_public_key=
      Public_key.compress
      @@ Public_key.of_private_key Global_signer_private_key.t }
>>>>>>> ad45242f

let genesis_block, zero =
  let open Nanobit_base in
  let block =
    let open Block in
    { header= {Block.Header.nonce= Nonce.of_int 0; time= genesis_time}
    ; body=
        { Block.Body.proof= None
        ; ledger_builder_hash= Ledger_builder_hash.dummy
        ; target_hash= Ledger.(merkle_root Genesis_ledger.ledger) } }
  in
  let zero = update_unchecked negative_one block in
  let rec find_ok_nonce i =
    if Or_error.is_ok (Proof_of_work.create zero i) then i
    else find_ok_nonce (Block.Nonce.succ i)
  in
  let nonce = find_ok_nonce Block.Nonce.zero in
  ({block with header= {block.header with nonce}}, zero)

let genesis_block_expr ~loc =
  let module E = Ppxlib.Ast_builder.Make (struct
    let loc = loc
  end) in
  let open E in
  let open Nanobit_base in
  [%expr
    { Nanobit_base.Block.header=
        { Nanobit_base.Block.Header.nonce=
            Nanobit_base.Block.Nonce.of_int
              [%e eint (Unsigned.UInt64.to_int genesis_block.header.nonce)]
        ; time=
            Nanobit_base.Block_time.t_of_sexp
              [%e
                Ppx_util.expr_of_sexp ~loc
                  (Block_time.sexp_of_t genesis_block.header.time)] }
    ; body=
        { Nanobit_base.Block.Body.proof= None
        ; ledger_builder_hash= Nanobit_base.Ledger_builder_hash.dummy
        ; target_hash=
            Nanobit_base.Ledger.merkle_root Nanobit_base.Genesis_ledger.ledger
        } }]

let main () =
  let target = Sys.argv.(1) in
  let fmt = Format.formatter_of_out_channel (Out_channel.create target) in
  let loc = Ppxlib.Location.none in
  let structure =
    [%str
      let genesis_block = [%e genesis_block_expr ~loc]

      let negative_one = [%e expr_of_t ~loc negative_one]

      let zero = [%e expr_of_t ~loc zero]]
  in
  Pprintast.top_phrase fmt (Ptop_def structure) ;
  exit 0

let () = main ()<|MERGE_RESOLUTION|>--- conflicted
+++ resolved
@@ -12,13 +12,9 @@
      ; ledger_builder_hash
      ; ledger_hash
      ; strength
-<<<<<<< HEAD
      ; length
-     ; timestamp }:
-=======
      ; timestamp
      ; signer_public_key }:
->>>>>>> ad45242f
       t) =
   let open Nanobit_base in
   let ident str = Loc.make loc (Longident.parse str) in
@@ -42,21 +38,16 @@
           e (n "Ledger_builder_hash")
             (module Ledger_builder_hash)
             ledger_builder_hash]
-<<<<<<< HEAD
     ; ledger_hash= [%e e (n "Ledger_hash") (module Ledger_hash) ledger_hash]
     ; strength= [%e e (n "Strength") (module Strength) strength]
     ; length= [%e e "Coda_numbers.Length" (module Length) length]
-    ; timestamp= [%e e (n "Block_time") (module Block_time) timestamp] }]
-=======
-    ; ledger_hash= [%e e "Ledger_hash" (module Ledger_hash) ledger_hash]
-    ; strength= [%e e "Strength" (module Strength) strength]
-    ; timestamp= [%e e "Block_time" (module Block_time) timestamp]
+    ; timestamp= [%e e (n "Block_time") (module Block_time) timestamp]
     ; signer_public_key=
         [%e
-          e "Public_key.Compressed"
+          e
+            (n "Public_key.Compressed")
             (module Public_key.Compressed)
             signer_public_key] }]
->>>>>>> ad45242f
 
 let genesis_time =
   Time.of_date_ofday ~zone:Time.Zone.utc
@@ -82,15 +73,11 @@
   ; ledger_builder_hash= Ledger_builder_hash.dummy
   ; ledger_hash= Ledger.merkle_root Genesis_ledger.ledger
   ; strength= Strength.zero
-<<<<<<< HEAD
   ; length= Length.zero
-  ; timestamp }
-=======
   ; timestamp
   ; signer_public_key=
       Public_key.compress
       @@ Public_key.of_private_key Global_signer_private_key.t }
->>>>>>> ad45242f
 
 let genesis_block, zero =
   let open Nanobit_base in
