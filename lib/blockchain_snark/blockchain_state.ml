open Core_kernel
open Nanobit_base
open Util
open Snark_params
open Tick
open Let_syntax

<<<<<<< HEAD
include Blockchain_state
=======
module Digest = Pedersen.Digest

let difficulty_window = 17

let all_but_last_exn xs = fst (split_last_exn xs)

module Hash = State_hash

module Stable = struct
  module V1 = struct
    (* Someday: It may well be worth using bitcoin's compact nbits for target values since
      targets are quite chunky *)
    type ('target, 'state_hash, 'ledger_hash, 'strength, 'time) t_ =
      { next_difficulty     : 'target
      ; previous_state_hash : 'state_hash
      ; ledger_hash         : 'ledger_hash
      ; strength            : 'strength
      ; timestamp           : 'time
      }
    [@@deriving bin_io, sexp, fields, eq]

    type t = (Target.Stable.V1.t, State_hash.Stable.V1.t, Ledger_hash.Stable.V1.t, Strength.Stable.V1.t, Block_time.Stable.V1.t) t_
    [@@deriving bin_io, sexp, eq]
  end
end

include Stable.V1

type var =
  ( Target.Unpacked.var
  , State_hash.var
  , Ledger_hash.var
  , Strength.Unpacked.var
  , Block_time.Unpacked.var
  ) t_

type value = t

let to_hlist { next_difficulty; previous_state_hash; ledger_hash; strength; timestamp } =
  H_list.([ next_difficulty; previous_state_hash; ledger_hash; strength; timestamp ])
let of_hlist : (unit, 'ta -> 'sh -> 'lh -> 'st -> 'ti -> unit) H_list.t -> ('ta, 'sh, 'lh, 'st, 'ti) t_ =
  H_list.(fun [ next_difficulty; previous_state_hash; ledger_hash; strength; timestamp ] -> { next_difficulty; previous_state_hash; ledger_hash; strength; timestamp })

let data_spec =
  let open Data_spec in
  [ Target.Unpacked.typ
  ; State_hash.typ
  ; Ledger_hash.typ
  ; Strength.Unpacked.typ
  ; Block_time.Unpacked.typ
  ]

let typ : (var, value) Typ.t =
  Typ.of_hlistable data_spec
    ~var_to_hlist:to_hlist ~var_of_hlist:of_hlist
    ~value_to_hlist:to_hlist ~value_of_hlist:of_hlist
>>>>>>> 011bbe7d

let bound_divisor = `Two_to_the 11
let delta_minus_one_max_bits = 7
let target_time_ms = `Two_to_the 13 (* 8.192 seconds *)

let compute_target timestamp (previous_target : Target.t) time =
  let target_time_ms =
    let `Two_to_the k = target_time_ms in
    Bignum.Bigint.(pow (of_int 2) (of_int k))
  in
  let target_max = Target.(to_bigint max) in
  let delta_minus_one_max =
    Bignum.Bigint.(pow (of_int 2) (of_int delta_minus_one_max_bits) - one)
  in
  let div_pow_2 x (`Two_to_the k) = Bignum.Bigint.shift_right x k in
  let previous_target = Target.to_bigint previous_target in
  assert Block_time.(time > timestamp);
  let rate_multiplier = div_pow_2 Bignum.Bigint.(target_max - previous_target) bound_divisor in
  let delta =
    Bignum.Bigint.(
      of_int64 Block_time.(Span.to_ms (diff time timestamp)) / target_time_ms)
  in
  let open Bignum.Bigint in
  Target.of_bigint begin
    if delta = zero
    then begin
      if previous_target < rate_multiplier
      then one
      else previous_target - rate_multiplier
    end else begin
      let gamma =
        min (delta - one) delta_minus_one_max
      in
      previous_target + rate_multiplier * gamma
    end
  end
;;

let negative_one =
  let next_difficulty : Target.Unpacked.value =
    if Insecure.initial_difficulty
    then Target.max
    else
      Target.of_bigint
        Bignum.Bigint.(
          Target.(to_bigint max) / pow (of_int 2) (of_int 4))
  in
  let timestamp =
    Block_time.of_time
      (Time.sub (Block_time.to_time Block.genesis.header.time) (Time.Span.second))
  in
  { next_difficulty
  ; previous_state_hash = State_hash.of_hash Pedersen.zero_hash
  ; ledger_hash = Ledger.merkle_root Genesis_ledger.ledger
  ; strength = Strength.zero
  ; timestamp
  }

let update_unchecked : value -> Block.t -> value =
  fun state block ->
    let next_difficulty =
      compute_target state.timestamp state.next_difficulty
        block.header.time
    in
    { next_difficulty
    ; previous_state_hash = hash state
    ; ledger_hash = block.body.target_hash
    ; strength = Strength.increase state.strength ~by:state.next_difficulty
    ; timestamp = block.header.time
    }

let zero = update_unchecked negative_one Block.genesis
let zero_hash = hash zero

let bit_length =
  let add bit_length acc _field = acc + bit_length in
  Fields_of_t_.fold zero ~init:0
    ~next_difficulty:(add Target.bit_length)
    ~previous_state_hash:(add State_hash.bit_length)
    ~ledger_hash:(add Ledger_hash.bit_length)
    ~strength:(add Strength.bit_length)
    ~timestamp:(fun acc _ _ -> acc + Block_time.bit_length)

module Make_update (T : Transaction_snark.S) = struct
  let update_exn state (block : Block.t) =
<<<<<<< HEAD
    assert
      (Transaction_snark.create
        ~source:state.ledger_hash
        ~target:block.body.target_hash
        ~proof_type:Merge
        ~fee_excess:Currency.Amount.Signed.zero
        ~proof:block.body.proof
        |> T.verify);
    let proof_of_work =
      Proof_of_work.create state block.header.nonce
    in
    assert (Proof_of_work.meets_target_unchecked proof_of_work state.next_difficulty);
    update_unchecked state block
=======
    assert (
      Ledger_hash.equal state.ledger_hash block.body.target_hash
      ||
      T.verify
        (Transaction_snark.create
          ~source:state.ledger_hash
          ~target:block.body.target_hash
          ~proof_type:Merge
          ~fee_excess:Currency.Amount.Signed.zero
          ~proof:block.body.proof));
    let next_state = update_unchecked state block in
    let hash =
      Pedersen.hash_fold Pedersen.params
        (List.fold
           (to_bits_unchecked next_state
            @ Block.Nonce.Bits.to_bits block.header.nonce))
    in
    assert (Target.meets_target_unchecked state.next_difficulty ~hash);
    next_state
>>>>>>> 011bbe7d

  module Checked = struct
    let compute_target prev_time prev_target time =
      let div_pow_2 bits (`Two_to_the k) = List.drop bits k in
      let delta_minus_one_max_bits = 7 in
      with_label __LOC__ begin
        let prev_target_n = Number.of_bits (Target.Unpacked.var_to_bits prev_target) in
        let%bind rate_multiplier =
          with_label __LOC__ begin
            let%map distance_to_max_target =
              let open Number in
              to_bits (constant (Target.max :> Field.t) - prev_target_n)
            in
            Number.of_bits (div_pow_2 distance_to_max_target bound_divisor)
          end
        in
        let%bind delta =
          with_label __LOC__ begin
            (* This also checks that time >= prev_time *)
            let%map d = Block_time.diff_checked time prev_time in
            div_pow_2 (Block_time.Span.Unpacked.var_to_bits d) target_time_ms
          end
        in
        let%bind delta_is_zero, delta_minus_one =
          with_label __LOC__ begin
            (* There used to be a trickier version of this code that did this in 2 fewer constraints,
              might be worth going back to if there is ever a reason. *)
            let n = List.length delta in
            let d = Checked.pack delta in
            let%bind delta_is_zero = Checked.equal d (Cvar.constant Field.zero) in
            let%map delta_minus_one =
              Checked.if_ delta_is_zero
                ~then_:(Cvar.constant Field.zero)
                ~else_:Cvar.(Infix.(d - constant Field.one))
              (* We convert to bits here because we will in [clamp_to_n_bits] anyway, and
                this gives us the upper bound we need for multiplying with [rate_multiplier]. *)
              >>= Checked.unpack ~length:n
              >>| Number.of_bits
            in
            delta_is_zero, delta_minus_one
          end
        in
        let%bind nonzero_case =
          with_label __LOC__ begin
            let open Number in
            let%bind gamma = clamp_to_n_bits delta_minus_one delta_minus_one_max_bits in
            let%map rg = rate_multiplier * gamma in
            prev_target_n + rg
          end
        in
        let%bind zero_case =
          (* This could be more efficient *)
          with_label __LOC__ begin
            let%bind less = Number.(prev_target_n < rate_multiplier) in
            Checked.if_ less
              ~then_:(Cvar.constant Field.one)
              ~else_:(Cvar.sub (Number.to_var prev_target_n) (Number.to_var rate_multiplier))
          end
        in
        let%bind res =
          with_label __LOC__ begin
            Checked.if_ delta_is_zero
              ~then_:zero_case
              ~else_:(Number.to_var nonzero_case)
          end
        in
        Target.var_to_unpacked res
      end
    ;;

    let meets_target (target : Target.Packed.var) (hash : Pedersen.Digest.Packed.var) =
      if Insecure.check_target
      then return Boolean.true_
      else Target.passes target hash

    module Prover_state = struct
      type t =
        { transaction_snark : Tock.Proof.t
        }
      [@@deriving fields]
    end

    (* Blockchain_snark ~old ~nonce ~ledger_snark ~ledger_hash ~timestamp ~new_hash
  Input:
    old : Blockchain.t
    old_snark : proof
    nonce : int
    work_snark : proof
    ledger_hash : Ledger_hash.t
    timestamp : Time.t
    new_hash : State_hash.t
  Witness:
    transition : Transition.t
  such that
    the old_snark verifies against old
    new = update_with_asserts(old, nonce, timestamp, ledger_hash)
    hash(new) = new_hash
    the work_snark verifies against the old.ledger_hash and new_ledger_hash
    new.timestamp > old.timestamp
    hash(new_hash||nonce) < target(old.next_difficulty)
    *)
    let update ((previous_state_hash, previous_state) : State_hash.var * var) (block : Block.var)
      : (State_hash.var * var * [ `Success of Boolean.var ], _) Tick.Checked.t
      =
      with_label __LOC__ begin
        let%bind good_body =
          let%bind correct_transaction_snark =
            T.verify_complete_merge
              previous_state.ledger_hash block.body.target_hash
              (As_prover.return block.body.proof)
          and ledger_hash_didn't_change =
            Ledger_hash.equal_var previous_state.ledger_hash block.body.target_hash
          in
          Boolean.(correct_transaction_snark || ledger_hash_didn't_change)
        in
        let difficulty = previous_state.next_difficulty in
        let difficulty_packed = Target.pack_var difficulty in
        let time = block.header.time in
        let%bind new_difficulty = compute_target previous_state.timestamp difficulty time in
        let%bind new_strength =
          Strength.increase_checked (Strength.pack_var previous_state.strength)
            ~by:(difficulty_packed, difficulty)
          >>= Strength.unpack_var
        in
        let new_state =
          { next_difficulty = new_difficulty
          ; previous_state_hash
          ; ledger_hash = block.body.target_hash
          ; strength = new_strength
          ; timestamp = time
          }
        in
        let%bind state_bits = to_bits new_state in
        let%bind state_hash =
          Pedersen_hash.hash state_bits
            ~params:Pedersen.params
            ~init:(0, Tick.Hash_curve.Checked.identity)
        in
        let%bind pow_hash =
          Pedersen_hash.hash (Block.Nonce.Unpacked.var_to_bits block.header.nonce)
            ~params:Pedersen.params
            ~init:(List.length state_bits, state_hash)
          >>| Pedersen_hash.digest
        in
        let%bind meets_target = meets_target difficulty_packed pow_hash in
        let%map success = Boolean.(good_body && meets_target) in
        (State_hash.var_of_hash_packed (Pedersen_hash.digest state_hash), new_state, `Success success)
      end
    ;;
  end
end

module Checked = struct
  let is_base_hash h =
    with_label __LOC__
      (Checked.equal (Cvar.constant (zero_hash :> Field.t))
         (State_hash.var_to_hash_packed h))

  let hash (t : var) =
    with_label __LOC__
<<<<<<< HEAD
      (to_bits t
       >>= digest_bits ~init:Hash_prefix.blockchain_state
       >>| State_hash.var_of_hash_packed)
end
=======
      (to_bits t >>= hash_digest >>| State_hash.var_of_hash_packed)
end
>>>>>>> 011bbe7d
<|MERGE_RESOLUTION|>--- conflicted
+++ resolved
@@ -5,66 +5,7 @@
 open Tick
 open Let_syntax
 
-<<<<<<< HEAD
 include Blockchain_state
-=======
-module Digest = Pedersen.Digest
-
-let difficulty_window = 17
-
-let all_but_last_exn xs = fst (split_last_exn xs)
-
-module Hash = State_hash
-
-module Stable = struct
-  module V1 = struct
-    (* Someday: It may well be worth using bitcoin's compact nbits for target values since
-      targets are quite chunky *)
-    type ('target, 'state_hash, 'ledger_hash, 'strength, 'time) t_ =
-      { next_difficulty     : 'target
-      ; previous_state_hash : 'state_hash
-      ; ledger_hash         : 'ledger_hash
-      ; strength            : 'strength
-      ; timestamp           : 'time
-      }
-    [@@deriving bin_io, sexp, fields, eq]
-
-    type t = (Target.Stable.V1.t, State_hash.Stable.V1.t, Ledger_hash.Stable.V1.t, Strength.Stable.V1.t, Block_time.Stable.V1.t) t_
-    [@@deriving bin_io, sexp, eq]
-  end
-end
-
-include Stable.V1
-
-type var =
-  ( Target.Unpacked.var
-  , State_hash.var
-  , Ledger_hash.var
-  , Strength.Unpacked.var
-  , Block_time.Unpacked.var
-  ) t_
-
-type value = t
-
-let to_hlist { next_difficulty; previous_state_hash; ledger_hash; strength; timestamp } =
-  H_list.([ next_difficulty; previous_state_hash; ledger_hash; strength; timestamp ])
-let of_hlist : (unit, 'ta -> 'sh -> 'lh -> 'st -> 'ti -> unit) H_list.t -> ('ta, 'sh, 'lh, 'st, 'ti) t_ =
-  H_list.(fun [ next_difficulty; previous_state_hash; ledger_hash; strength; timestamp ] -> { next_difficulty; previous_state_hash; ledger_hash; strength; timestamp })
-
-let data_spec =
-  let open Data_spec in
-  [ Target.Unpacked.typ
-  ; State_hash.typ
-  ; Ledger_hash.typ
-  ; Strength.Unpacked.typ
-  ; Block_time.Unpacked.typ
-  ]
-
-let typ : (var, value) Typ.t =
-  Typ.of_hlistable data_spec
-    ~var_to_hlist:to_hlist ~var_of_hlist:of_hlist
-    ~value_to_hlist:to_hlist ~value_of_hlist:of_hlist
->>>>>>> 011bbe7d
 
 let bound_divisor = `Two_to_the 11
 let delta_minus_one_max_bits = 7
@@ -150,21 +91,6 @@
 
 module Make_update (T : Transaction_snark.S) = struct
   let update_exn state (block : Block.t) =
-<<<<<<< HEAD
-    assert
-      (Transaction_snark.create
-        ~source:state.ledger_hash
-        ~target:block.body.target_hash
-        ~proof_type:Merge
-        ~fee_excess:Currency.Amount.Signed.zero
-        ~proof:block.body.proof
-        |> T.verify);
-    let proof_of_work =
-      Proof_of_work.create state block.header.nonce
-    in
-    assert (Proof_of_work.meets_target_unchecked proof_of_work state.next_difficulty);
-    update_unchecked state block
-=======
     assert (
       Ledger_hash.equal state.ledger_hash block.body.target_hash
       ||
@@ -176,15 +102,11 @@
           ~fee_excess:Currency.Amount.Signed.zero
           ~proof:block.body.proof));
     let next_state = update_unchecked state block in
-    let hash =
-      Pedersen.hash_fold Pedersen.params
-        (List.fold
-           (to_bits_unchecked next_state
-            @ Block.Nonce.Bits.to_bits block.header.nonce))
+    let proof_of_work =
+      Proof_of_work.create next_state block.header.nonce
     in
-    assert (Target.meets_target_unchecked state.next_difficulty ~hash);
+    assert (Proof_of_work.meets_target_unchecked proof_of_work state.next_difficulty);
     next_state
->>>>>>> 011bbe7d
 
   module Checked = struct
     let compute_target prev_time prev_target time =
@@ -345,12 +267,7 @@
 
   let hash (t : var) =
     with_label __LOC__
-<<<<<<< HEAD
       (to_bits t
        >>= digest_bits ~init:Hash_prefix.blockchain_state
        >>| State_hash.var_of_hash_packed)
-end
-=======
-      (to_bits t >>= hash_digest >>| State_hash.var_of_hash_packed)
-end
->>>>>>> 011bbe7d
+end