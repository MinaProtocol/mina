--- conflicted
+++ resolved
@@ -84,10 +84,7 @@
 
 module type Miner_intf = sig
   type t
-<<<<<<< HEAD
-=======
   type ledger_hash
->>>>>>> 140bfcdb
   type ledger
   type transaction
   type transition_with_witness
@@ -188,15 +185,10 @@
                                                and type state := State.t
                                                and type net := Net.t
 
-<<<<<<< HEAD
-  module Transaction_pool : Transaction_pool_intf with type transaction_with_valid_signature := Transaction.With_valid_signature.t
-  module Miner : Miner_intf with type ledger := Ledger.t
-=======
   module Miner : Miner_intf with type transition_with_witness := Transition_with_witness.t
                              and type ledger_hash := Ledger_hash.t
                              and type ledger := Ledger.t
                              and type transaction := Transaction.With_valid_signature.t
->>>>>>> 140bfcdb
                              and type state := State.t
 
 
