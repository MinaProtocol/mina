open Core
open Async_kernel

<<<<<<< HEAD
let rec repeated n f r = if n > 0 then repeated (n - 1) f (f r) else r
=======
let rec funpow n f r = if n > 0 then funpow (n - 1) f (f r) else r
>>>>>>> f14cd58d

module type Hash_intf = sig
  type t [@@deriving sexp, hash, compare, bin_io, eq]

  type account

  val empty_hash : t

  val merge : height:int -> t -> t -> t

  val hash_account : account -> t
end

module type Merkle_tree_intf = sig
  type root_hash

  type hash

  type account

  type key

  type addr

  type t [@@deriving sexp]

  type path

  val depth : int

  val length : t -> int

  val merkle_path_at_addr_exn : t -> addr -> path

  val get_inner_hash_at_addr_exn : t -> addr -> hash

  val set_inner_hash_at_addr_exn : t -> addr -> hash -> unit

  val extend_with_empty_to_fit : t -> int -> unit

  val set_all_accounts_rooted_at_exn : t -> addr -> account list -> unit

  val get_all_accounts_rooted_at_exn : t -> addr -> account list

  val merkle_root : t -> root_hash
end

module type S = sig
  type t

  type merkle_tree

  type merkle_path

  type hash

  type root_hash

  type addr

  type diff

  type account

  type key

  type index = int

  type answer =
    | Has_hash of addr * hash
    | Contents_are of addr * account list
    | Num_accounts of int * hash
  [@@deriving bin_io, sexp]

  type query = What_hash of addr | What_contents of addr | Num_accounts
  [@@deriving bin_io, sexp]

  val create : merkle_tree -> root_hash -> t

  val answer_writer : t -> (root_hash * answer) Linear_pipe.Writer.t

  val query_reader : t -> (root_hash * query) Linear_pipe.Reader.t

  val destroy : t -> unit

  val new_goal : t -> root_hash -> unit

  val wait_until_valid :
    t -> root_hash -> [`Ok of merkle_tree | `Target_changed] Deferred.t

  val apply_or_queue_diff : t -> diff -> unit

  val merkle_path_at_addr : t -> addr -> merkle_path Or_error.t

  val get_account_at_addr : t -> addr -> account Or_error.t
end

module type Validity_intf = sig
  type t

  type addr

  type hash

  type hash_status = Fresh | Stale

  type hash' = hash_status * hash

  val create : hash -> t

  val set : t -> addr -> hash' -> unit

  val get : t -> addr -> hash' option

  val completely_fresh : t -> bool
end

(*

Every node of the merkle tree is always in one of three states:

<<<<<<< HEAD
We want all_valid when every leaf of the tree is `Valid
*)
(* TODO: This is a waste of memory *)
module Valid (Addr : Merkle_address.S) :
  Validity_intf with type addr := Addr.t =
struct
  type tree = Leaf of [`Valid | `Unknown] | Node of tree ref * tree ref
  [@@deriving sexp]

  type t = tree ref [@@deriving sexp]

  let create a =
    let t = ref (Leaf `Unknown) in
    let rec go node dirs =
      match dirs with
      | d :: ds -> (
          let accessor = match d with Direction.Left -> fst | Right -> snd in
          assert (d = Left) ;
          match !node with
          (* sanity assert: we shouldn't ever be recursing under valid parts of the tree *)
          | Leaf v ->
              assert (v = `Unknown) ;
              node := Node (ref !node, ref @@ Leaf `Valid) ;
              go node dirs
          | Node (l, r) -> go (accessor (l, r)) ds )
      | [] -> ()
      (*all done*)
    in
    if not (Addr.equal a (Addr.root ())) then go t (Addr.dirs_from_root a) ;
    t

  let mark_known_good t a =
    let rec mark_helper node dirs =
      match dirs with
      | d :: ds -> (
          let accessor = match d with Direction.Left -> fst | Right -> snd in
          match !node with
          (* sanity assert: we shouldn't ever be recursing under valid parts of the tree *)
          | Leaf v ->
              assert (v = `Unknown) ;
              node := Node (ref !node, ref !node) ;
              mark_helper node dirs
          | Node (l, r) -> mark_helper (accessor (l, r)) ds )
      | [] ->
        match !node with
        | Leaf `Unknown -> node := Leaf `Valid
        | _ ->
            failwith
              "sanity: by the time we get here, we should be at a Leaf `Unknown"
    in
    mark_helper t (Addr.dirs_from_root a)
=======
- Fresh.
  The current contents for this node in the MT match what we
  expect.
- Stale
  The current contents for this node in the MT do _not_ match
  what we expect.
- Unknown.
  We don't know what to expect yet.

>>>>>>> f14cd58d

Although every node conceptually has one of these states, and can
make a transition at any time, the syncer operates only along a
"frontier" of the tree, which consists of the deepest Stale nodes.

The goal of the ledger syncer is to make the root node be fresh,
starting from it being stale.

The syncer usually operates exclusively on these frontier nodes
and their direct children. However, the goal hash can change
while the syncer is running, and at that point every non-root node
conceptually becomes Unknown, and we need to restart. However, we
don't need to restart completely: in practice, only small portions
of the merkle tree change between goals, and we can re-use the "Stale"
nodes we already have if the expected hash doesn't change.

*)
(*
Note: while syncing, the underlying ledger is in an
indeterminate state. We're mutating hashes at internal
nodes without updating their children. In fact, we
don't even set all the hashes for the internal nodes!
(When we hit a height=N subtree, we don't do anything
with the hashes in the bottomost N-1 internal nodes).
*)

module Make
    (Addr : Merkle_address.S) (Key : sig
        type t [@@deriving bin_io]
    end) (Account : sig
      type t [@@deriving bin_io, sexp]
    end)
    (Hash : Hash_intf with type account := Account.t) (Root_hash : sig
        type t [@@deriving eq]

        val to_hash : t -> Hash.t
    end)
    (MT : Merkle_tree_intf
          with type hash := Hash.t
           and type root_hash := Root_hash.t
           and type addr := Addr.t
           and type key := Key.t
           and type account := Account.t) (Subtree_height : sig
        val subtree_height : int
    end) :
  S
  with type merkle_tree := MT.t
   and type hash := Hash.t
   and type root_hash := Root_hash.t
   and type addr := Addr.t
   and type merkle_path := MT.path
   and type account := Account.t
   and type key := Key.t =
struct
  type diff = unit

  type index = int

  (* TODO #434: This is a waste of memory. *)
  module Valid :
    Validity_intf with type hash := Hash.t and type addr := Addr.t =
  struct
    type hash_status = Fresh | Stale [@@deriving sexp]

    type hash' = hash_status * Hash.t [@@deriving sexp]

    type tree = Leaf of hash' option | Node of hash' * tree ref * tree ref
    [@@deriving sexp]

    type t = tree ref [@@deriving sexp]

    let create h = ref (Leaf (Some (Stale, h)))

    let set t a (s, h) =
      let rec go node dirs depth =
        match dirs with
        | d :: ds -> (
            let accessor =
              match d with Direction.Left -> fst | Direction.Right -> snd
            in
            match !node with
            | Leaf (Some (Fresh, _)) ->
                failwith
                  "why are we descending into the children of a fresh leaf?"
            | Leaf None ->
                failwith
                  "why are we descending into an `Unknown? take care of this \
                   leaf first"
            | Leaf (Some (Stale, l)) ->
                (* otherwise we'd have to synthesize hashes *)
                assert (ds = []) ;
                node := Node ((Stale, l), ref (Leaf None), ref (Leaf None)) ;
                go node dirs depth
            | Node (_, l, r) ->
                go (accessor (l, r)) ds (depth + 1) ;
                match !node with
                | Node
                    ( (Stale, h)
                    , {contents= Leaf (Some (Fresh, lh))}
                    , {contents= Leaf (Some (Fresh, rh))} ) ->
                    (* we _must_ check if the hashes match first, because we could be
                       in validation mode and there might be some leftover junk. *)
                    let mh =
                      Hash.merge ~height:(max 0 (MT.depth - depth - 1)) lh rh
                    in
                    if Hash.equal mh h then node := Leaf (Some (Fresh, h))
                    else ()
                | _ -> () )
        | [] -> node := Leaf (Some (s, h))
      in
      go t (Addr.dirs_from_root a) 0

    let get t a =
      let rec go node dirs =
        match dirs with
        | d :: ds -> (
            let accessor =
              match d with Direction.Left -> fst | Direction.Right -> snd
            in
            match !node with
            | Leaf _ -> None
            | Node (_, l, r) -> go (accessor (l, r)) ds )
        | [] -> match !node with Leaf c -> c | Node (c, _, _) -> Some c
      in
      go t (Addr.dirs_from_root a)

    let completely_fresh t =
      match !t with
      | Leaf (Some (Fresh, _)) -> true
      | Node ((Fresh, _), _, _) -> true
      | _ -> false
  end

  type answer =
    | Has_hash of Addr.t * Hash.t
    | Contents_are of Addr.t * Account.t list
    | Num_accounts of int * Hash.t
    (* idea: make this verifiable by including the merkle path to the rightmost account, and verify that
       filling in empty hashes for the rest amounts to the correct hash. *)
  [@@deriving bin_io, sexp]

  type query = What_hash of Addr.t | What_contents of Addr.t | Num_accounts
  [@@deriving bin_io, sexp]

  type waiting = {expected: Hash.t; children: (Addr.t * Hash.t) list}

  type t =
    { mutable desired_root: Root_hash.t
    ; tree: MT.t
    ; mutable validity: Valid.t
    ; answers: (Root_hash.t * answer) Linear_pipe.Reader.t
    ; answer_writer: (Root_hash.t * answer) Linear_pipe.Writer.t
    ; queries: (Root_hash.t * query) Linear_pipe.Writer.t
    ; query_reader: (Root_hash.t * query) Linear_pipe.Reader.t
    ; waiting_parents: waiting Addr.Table.t
    ; waiting_content: Hash.t Addr.Table.t
    ; mutable validity_listener: [`Ok | `Target_changed] Ivar.t }

  let destroy t =
    Linear_pipe.close_read t.answers ;
    Linear_pipe.close_read t.query_reader

  let answer_writer t = t.answer_writer

  let query_reader t = t.query_reader

  let expect_children : t -> Addr.t -> Hash.t -> unit =
   fun t parent_addr expected ->
    Addr.Table.add_exn t.waiting_parents ~key:parent_addr
      ~data:{expected; children= []}

  let expect_content : t -> Addr.t -> Hash.t -> unit =
   fun t addr expected ->
    Addr.Table.add_exn t.waiting_content ~key:addr ~data:expected

  (* TODO #435: verify content hash matches expected and blame the peer who gave it to us *)
  let add_content : t -> Addr.t -> Account.t list -> Hash.t Or_error.t =
   fun t addr content ->
    let expected = Addr.Table.find_exn t.waiting_content addr in
    (* TODO #444 should we batch all the updates and do them at the end? *)
    MT.set_all_accounts_rooted_at_exn t.tree addr content ;
    Addr.Table.remove t.waiting_content addr ;
    Ok expected

  let add_child_hash_to :
         t
      -> Addr.t
      -> Hash.t
      -> [`Good of (Addr.t * Hash.t) list | `More | `Hash_mismatch] Or_error.t =
   fun t child_addr h ->
    (* lots of _exn called on attacker data. it's not clear how to handle these regardless *)
    let open Or_error.Let_syntax in
    let%map parent = Addr.parent child_addr in
    Addr.Table.change t.waiting_parents parent ~f:(function
      | None -> failwith "forgot to expect_children"
      | Some {expected; children} ->
          Some {expected; children= (child_addr, h) :: children} ) ;
    let {expected; children} = Addr.Table.find_exn t.waiting_parents parent in
    let validate addr hash =
      let should_skip =
        match Valid.get t.validity addr with
        | Some (Fresh, vh) -> Hash.equal hash vh
        | _ -> false
      in
      (* we check the validity tree first because the underlying MT hashes might not be current *)
      if should_skip then []
      else if Hash.equal (MT.get_inner_hash_at_addr_exn t.tree addr) hash then (
        Valid.set t.validity addr (Fresh, hash) ;
        [] )
      else (
        Valid.set t.validity addr (Stale, hash) ;
        [(addr, hash)] )
    in
    match children with
    | [(l1, h1); (l2, h2)] ->
        let (l1, h1), (l2, h2) =
<<<<<<< HEAD
          if List.last_exn (Addr.dirs_from_root l1) = Left then
=======
          if List.last_exn (Addr.dirs_from_root l1) = Direction.Left then
>>>>>>> f14cd58d
            ((l1, h1), (l2, h2))
          else ((l2, h2), (l1, h1))
        in
        let merged = Hash.merge ~height:(MT.depth - Addr.depth l1) h1 h2 in
        if Hash.equal merged expected then (
          Addr.Table.remove t.waiting_parents parent ;
          `Good (List.rev_append (validate l1 h1) (validate l2 h2)) )
        else `Hash_mismatch
    | _ -> `More

  let all_done t res =
    if not (Root_hash.equal (MT.merkle_root t.tree) t.desired_root) then
      failwith "We finished syncing, but made a mistake somewhere :("
    else (
      destroy t ;
      Ivar.fill t.validity_listener `Ok ) ;
    res

  let empty_hash_at_height h =
    let rec go prev ctr =
      if ctr = h then prev else go (Hash.merge ~height:ctr prev prev) (ctr + 1)
    in
    go Hash.empty_hash 0

  let complete_with_empties hash start_height result_height =
    let rec go cur_empty prev_hash height =
      if height = result_height then prev_hash
      else
        let cur = Hash.merge ~height prev_hash cur_empty in
        let next_empty = Hash.merge ~height cur_empty cur_empty in
        go next_empty cur (height + 1)
    in
    go (empty_hash_at_height start_height) hash start_height

  let handle_node t addr exp_hash =
    if Addr.depth addr >= MT.depth - Subtree_height.subtree_height then (
      expect_content t addr exp_hash ;
      Linear_pipe.write_without_pushback t.queries
        (t.desired_root, What_contents addr) )
    else (
      expect_children t addr exp_hash ;
      Linear_pipe.write_without_pushback t.queries
        (t.desired_root, What_hash (Addr.child_exn addr Direction.Left)) ;
      Linear_pipe.write_without_pushback t.queries
        (t.desired_root, What_hash (Addr.child_exn addr Direction.Right)) )

  let num_accounts t n content_hash =
    let rh = Root_hash.to_hash t.desired_root in
    let height = Int.ceil_log2 n in
    if not (Hash.equal (complete_with_empties content_hash height MT.depth) rh)
    then failwith "reported content hash doesn't match desired root hash!" ;
    MT.extend_with_empty_to_fit t.tree n ;
    Addr.Table.clear t.waiting_parents ;
    Addr.Table.clear t.waiting_content ;
<<<<<<< HEAD
    let r =
      repeated (MT.depth - height)
        (fun a -> Addr.child_exn a Left)
        (Addr.root ())
    in
    t.validity <- Valid.create r ;
    expect_children t r content_hash ;
    let lr = Addr.child_exn r Left in
    let rr = Addr.child_exn r Right in
    Linear_pipe.write_without_pushback t.queries (t.desired_root, What_hash lr) ;
    Linear_pipe.write_without_pushback t.queries (t.desired_root, What_hash rr)
=======
    Valid.set t.validity (Addr.root ()) (Stale, rh) ;
    handle_node t (Addr.root ()) rh
>>>>>>> f14cd58d

  (* Assumption: only ever one answer is received for a given query
     When violated, waiting_parents can get junk added to it, which
     will stick around until the SL is destroyed, or else cause a
     node to never be verified *)
  let main_loop t =
    let handle_answer (root_hash, a) =
      if not (Root_hash.equal root_hash t.desired_root) then ()
      else
        let res =
          match a with
          | Has_hash (addr, h') -> (
            match add_child_hash_to t addr h' with
            (* TODO #435: Stick this in a log, punish the sender *)
            | Error _e ->
                ()
            | Ok (`Good children_to_verify) ->
                (* TODO #312: Make sure we don't write too much *)
                List.iter children_to_verify ~f:(fun (addr, hash) ->
<<<<<<< HEAD
                    if
                      Addr.depth addr
                      >= MT.depth - Subtree_height.subtree_height
                    then (
                      expect_content t addr hash ;
                      Linear_pipe.write_without_pushback t.queries
                        (t.desired_root, What_contents addr) )
                    else (
                      expect_children t addr hash ;
                      Linear_pipe.write_without_pushback t.queries
                        (t.desired_root, What_hash (Addr.child_exn addr Left)) ;
                      Linear_pipe.write_without_pushback t.queries
                        (t.desired_root, What_hash (Addr.child_exn addr Right)) )
                )
=======
                    handle_node t addr hash )
>>>>>>> f14cd58d
            | Ok `More -> () (* wait for the other answer to come in *)
            | Ok `Hash_mismatch ->
                (* just ask again for both children of the parent?
             this is the only case where we can't immediately
             pin blame on a single node. *)
                failwith "figure out how to handle peers lying" )
          | Contents_are (addr, leafs) ->
              let subtree_hash = add_content t addr leafs |> Or_error.ok_exn in
              Valid.set t.validity addr (Fresh, subtree_hash)
          | Num_accounts (n, h) -> num_accounts t n h
        in
        if Valid.completely_fresh t.validity then all_done t res else res
    in
    Linear_pipe.iter t.answers ~f:(fun a -> handle_answer a ; Deferred.unit)

  let new_goal t h =
    Ivar.fill_if_empty t.validity_listener `Target_changed ;
    t.validity_listener <- Ivar.create () ;
    t.desired_root <- h ;
    Linear_pipe.write_without_pushback t.queries (h, Num_accounts)

  let create mt h =
    let qr, qw = Linear_pipe.create () in
    let ar, aw = Linear_pipe.create () in
    let t =
      { desired_root= h
      ; tree= mt
      ; validity=
<<<<<<< HEAD
          Valid.create (Addr.root ())
=======
          Valid.create (Root_hash.to_hash h)
>>>>>>> f14cd58d
          (* this gets tossed and remade when we hear Num_accounts *)
      ; answers= ar
      ; answer_writer= aw
      ; queries= qw
      ; query_reader= qr
      ; waiting_parents= Addr.Table.create ()
      ; waiting_content= Addr.Table.create ()
      ; validity_listener= Ivar.create () }
    in
    new_goal t h ;
    don't_wait_for (main_loop t) ;
    t

  let wait_until_valid t h =
    if not (Root_hash.equal h t.desired_root) then return `Target_changed
    else
      Deferred.map (Ivar.read t.validity_listener) ~f:(function
        | `Target_changed -> `Target_changed
        | `Ok -> `Ok t.tree )

  let apply_or_queue_diff _ _ =
    (* Need some interface for the diffs, not sure the layering is right here. *)
    failwith "todo"

  let merkle_path_at_addr _ = failwith "no"

  let get_account_at_addr _ = failwith "no"
end

module Make_sync_responder
    (Addr : Merkle_address.S) (Key : sig
        type t [@@deriving bin_io]
    end) (Account : sig
      type t [@@deriving bin_io]
    end)
    (Hash : Hash_intf) (Root_hash : sig
        type t
    end)
    (MT : Merkle_tree_intf
          with type hash := Hash.t
           and type root_hash := Root_hash.t
           and type addr := Addr.t
           and type key := Key.t
           and type account := Account.t)
    (Sync : S
            with type merkle_tree := MT.t
             and type hash := Hash.t
             and type root_hash := Root_hash.t
             and type addr := Addr.t
             and type merkle_path := MT.path
             and type account := Account.t
             and type key := Key.t) =
struct
  type t = {mt: MT.t; f: Sync.query -> unit}

  let create : MT.t -> (Sync.query -> unit) -> t = fun mt f -> {mt; f}

  let answer_query : t -> Sync.query -> Sync.answer =
   fun {mt; f} q ->
    f q ;
    match q with
    | What_hash a -> Has_hash (a, MT.get_inner_hash_at_addr_exn mt a)
    | What_contents a ->
        Contents_are (a, MT.get_all_accounts_rooted_at_exn mt a)
    | Num_accounts ->
        let len = MT.length mt in
        let height = Int.ceil_log2 len in
        let content_root_addr =
<<<<<<< HEAD
          repeated (MT.depth - height)
            (fun a -> Addr.child_exn a Left)
=======
          funpow (MT.depth - height)
            (fun a -> Addr.child_exn a Direction.Left)
>>>>>>> f14cd58d
            (Addr.root ())
        in
        Num_accounts (len, MT.get_inner_hash_at_addr_exn mt content_root_addr)
end<|MERGE_RESOLUTION|>--- conflicted
+++ resolved
@@ -1,11 +1,7 @@
 open Core
 open Async_kernel
 
-<<<<<<< HEAD
-let rec repeated n f r = if n > 0 then repeated (n - 1) f (f r) else r
-=======
 let rec funpow n f r = if n > 0 then funpow (n - 1) f (f r) else r
->>>>>>> f14cd58d
 
 module type Hash_intf = sig
   type t [@@deriving sexp, hash, compare, bin_io, eq]
@@ -127,59 +123,6 @@
 
 Every node of the merkle tree is always in one of three states:
 
-<<<<<<< HEAD
-We want all_valid when every leaf of the tree is `Valid
-*)
-(* TODO: This is a waste of memory *)
-module Valid (Addr : Merkle_address.S) :
-  Validity_intf with type addr := Addr.t =
-struct
-  type tree = Leaf of [`Valid | `Unknown] | Node of tree ref * tree ref
-  [@@deriving sexp]
-
-  type t = tree ref [@@deriving sexp]
-
-  let create a =
-    let t = ref (Leaf `Unknown) in
-    let rec go node dirs =
-      match dirs with
-      | d :: ds -> (
-          let accessor = match d with Direction.Left -> fst | Right -> snd in
-          assert (d = Left) ;
-          match !node with
-          (* sanity assert: we shouldn't ever be recursing under valid parts of the tree *)
-          | Leaf v ->
-              assert (v = `Unknown) ;
-              node := Node (ref !node, ref @@ Leaf `Valid) ;
-              go node dirs
-          | Node (l, r) -> go (accessor (l, r)) ds )
-      | [] -> ()
-      (*all done*)
-    in
-    if not (Addr.equal a (Addr.root ())) then go t (Addr.dirs_from_root a) ;
-    t
-
-  let mark_known_good t a =
-    let rec mark_helper node dirs =
-      match dirs with
-      | d :: ds -> (
-          let accessor = match d with Direction.Left -> fst | Right -> snd in
-          match !node with
-          (* sanity assert: we shouldn't ever be recursing under valid parts of the tree *)
-          | Leaf v ->
-              assert (v = `Unknown) ;
-              node := Node (ref !node, ref !node) ;
-              mark_helper node dirs
-          | Node (l, r) -> mark_helper (accessor (l, r)) ds )
-      | [] ->
-        match !node with
-        | Leaf `Unknown -> node := Leaf `Valid
-        | _ ->
-            failwith
-              "sanity: by the time we get here, we should be at a Leaf `Unknown"
-    in
-    mark_helper t (Addr.dirs_from_root a)
-=======
 - Fresh.
   The current contents for this node in the MT match what we
   expect.
@@ -188,8 +131,6 @@
   what we expect.
 - Unknown.
   We don't know what to expect yet.
-
->>>>>>> f14cd58d
 
 Although every node conceptually has one of these states, and can
 make a transition at any time, the syncer operates only along a
@@ -406,11 +347,7 @@
     match children with
     | [(l1, h1); (l2, h2)] ->
         let (l1, h1), (l2, h2) =
-<<<<<<< HEAD
-          if List.last_exn (Addr.dirs_from_root l1) = Left then
-=======
           if List.last_exn (Addr.dirs_from_root l1) = Direction.Left then
->>>>>>> f14cd58d
             ((l1, h1), (l2, h2))
           else ((l2, h2), (l1, h1))
         in
@@ -465,22 +402,8 @@
     MT.extend_with_empty_to_fit t.tree n ;
     Addr.Table.clear t.waiting_parents ;
     Addr.Table.clear t.waiting_content ;
-<<<<<<< HEAD
-    let r =
-      repeated (MT.depth - height)
-        (fun a -> Addr.child_exn a Left)
-        (Addr.root ())
-    in
-    t.validity <- Valid.create r ;
-    expect_children t r content_hash ;
-    let lr = Addr.child_exn r Left in
-    let rr = Addr.child_exn r Right in
-    Linear_pipe.write_without_pushback t.queries (t.desired_root, What_hash lr) ;
-    Linear_pipe.write_without_pushback t.queries (t.desired_root, What_hash rr)
-=======
     Valid.set t.validity (Addr.root ()) (Stale, rh) ;
     handle_node t (Addr.root ()) rh
->>>>>>> f14cd58d
 
   (* Assumption: only ever one answer is received for a given query
      When violated, waiting_parents can get junk added to it, which
@@ -500,24 +423,7 @@
             | Ok (`Good children_to_verify) ->
                 (* TODO #312: Make sure we don't write too much *)
                 List.iter children_to_verify ~f:(fun (addr, hash) ->
-<<<<<<< HEAD
-                    if
-                      Addr.depth addr
-                      >= MT.depth - Subtree_height.subtree_height
-                    then (
-                      expect_content t addr hash ;
-                      Linear_pipe.write_without_pushback t.queries
-                        (t.desired_root, What_contents addr) )
-                    else (
-                      expect_children t addr hash ;
-                      Linear_pipe.write_without_pushback t.queries
-                        (t.desired_root, What_hash (Addr.child_exn addr Left)) ;
-                      Linear_pipe.write_without_pushback t.queries
-                        (t.desired_root, What_hash (Addr.child_exn addr Right)) )
-                )
-=======
                     handle_node t addr hash )
->>>>>>> f14cd58d
             | Ok `More -> () (* wait for the other answer to come in *)
             | Ok `Hash_mismatch ->
                 (* just ask again for both children of the parent?
@@ -546,11 +452,7 @@
       { desired_root= h
       ; tree= mt
       ; validity=
-<<<<<<< HEAD
-          Valid.create (Addr.root ())
-=======
           Valid.create (Root_hash.to_hash h)
->>>>>>> f14cd58d
           (* this gets tossed and remade when we hear Num_accounts *)
       ; answers= ar
       ; answer_writer= aw
@@ -619,13 +521,8 @@
         let len = MT.length mt in
         let height = Int.ceil_log2 len in
         let content_root_addr =
-<<<<<<< HEAD
-          repeated (MT.depth - height)
-            (fun a -> Addr.child_exn a Left)
-=======
           funpow (MT.depth - height)
             (fun a -> Addr.child_exn a Direction.Left)
->>>>>>> f14cd58d
             (Addr.root ())
         in
         Num_accounts (len, MT.get_inner_hash_at_addr_exn mt content_root_addr)
