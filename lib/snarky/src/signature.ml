module Bignum_bigint = Bigint
open Core_kernel

module type Message_intf = sig
  type boolean_var

  type curve_scalar_var

  type (_, _) checked

  type t

  type var

  val hash : t -> nonce:bool list -> Bignum_bigint.t

  val hash_checked :
    var -> nonce:boolean_var list -> (curve_scalar_var, _) checked
end

module type S = sig
  type boolean_var

  type curve

  type curve_var

  type curve_scalar

  type curve_scalar_var

  type (_, _) checked

  type (_, _) typ

  module Message :
    Message_intf
    with type boolean_var := boolean_var
     and type curve_scalar_var := curve_scalar_var
     and type ('a, 'b) checked := ('a, 'b) checked

  module Scalar : module type of Bignum_bigint

  module Signature : sig
    type t = curve_scalar * curve_scalar [@@deriving sexp]

    type var = curve_scalar_var * curve_scalar_var

    val typ : (var, t) typ
  end

  module Private_key : sig
    type t = Scalar.t [@@deriving bin_io]

    val of_bigint : Bignum_bigint.t -> t
  end

  module Public_key : sig
    type t = curve

    type var = curve_var
  end

  module Keypair : sig
    type t

    val create : unit -> t
  end

  module Checked : sig
    val compress : curve_var -> (boolean_var list, _) checked

    val verification_hash :
         Signature.var
      -> Public_key.var
      -> Message.var
      -> (curve_scalar_var, _) checked

    val verifies :
         Signature.var
      -> Public_key.var
      -> Message.var
      -> (boolean_var, _) checked

    val assert_verifies :
      Signature.var -> Public_key.var -> Message.var -> (unit, _) checked
  end

  val compress : curve -> bool list

  val sign : Private_key.t -> Message.t -> Signature.t

  val shamir_sum : Scalar.t * curve -> Scalar.t * curve -> curve

  val verify : Signature.t -> Public_key.t -> Message.t -> bool
end

module Schnorr
    (Impl : Snark_intf.S)
    (*Curve : Curves.Edwards.S
             with type ('a, 'b) checked := ('a, 'b) Impl.Checked.t
              and type Scalar.t = Bignum_bigint.t
              and type ('a, 'b) typ := ('a, 'b) Impl.Typ.t
              and type boolean_var := Impl.Boolean.var
              and type var = Impl.Field.Checked.t * Impl.Field.Checked.t
<<<<<<< HEAD
              and type field := Impl.Field.t*)
    (Curve : sig
       open Impl

       module Scalar : sig
         type t [@@deriving sexp, eq]
         type var
         val typ : (var, t) Typ.t
         val random : unit -> t
         val ( * ) : t -> t -> t
         val (+) : t -> t -> t
         val (-) : t -> t -> t

         val test_bit : t -> int -> bool

         val length_in_bits : int
         module Checked : sig
          val equal : var -> var -> (Boolean.var, _) Checked.t
          module Assert : sig val equal : var -> var -> (unit, _) Checked.t end
         end
       end

       type t
       type var = Field.Checked.t * Field.Checked.t

       module Checked : sig
         val add : var -> var -> (var, _) Checked.t
         val scale : var -> Scalar.var -> (var, _) Checked.t
         val scale_known : t -> Scalar.var -> (var, _) Checked.t
       end

       val one : t
       val zero : t

       val add : t -> t -> t

       val typ : (var, t) Typ.t

       val scale : t -> Scalar.t -> t

       val to_coords : t -> Field.t * Field.t
    end)
    (Message : sig
        type t

        type var

        val hash : t -> nonce:bool list -> Curve.Scalar.t

        val hash_checked :
             var
          -> nonce:Impl.Boolean.var list
          -> (Curve.Scalar.var, _) Impl.Checked.t
    end) =
=======
              and type field := Impl.Field.t)
    (Message : Message_intf
               with type boolean_var := Impl.Boolean.var
                and type curve_scalar_var := Curve.Scalar.var
                and type ('a, 'b) checked := ('a, 'b) Impl.Checked.t) :
  S
  with type boolean_var := Impl.Boolean.var
   and type curve := Curve.value
   and type curve_var := Curve.var
   and type curve_scalar := Curve.Scalar.t
   and type curve_scalar_var := Curve.Scalar.var
   and type ('a, 'b) checked := ('a, 'b) Impl.Checked.t
   and type ('a, 'b) typ := ('a, 'b) Impl.Typ.t
   and module Message := Message =
>>>>>>> 06aa749f
struct
  open Impl

  module Signature = struct
    type 'a t_ = 'a * 'a [@@deriving eq, sexp]

    type var = Curve.Scalar.var t_

    type t = Curve.Scalar.t t_ [@@deriving sexp]

    let typ : (var, t) Typ.t =
      let typ = Curve.Scalar.typ in
      Typ.tuple2 typ typ
  end

  module Private_key = struct
<<<<<<< HEAD
    type t = Curve.Scalar.t
=======
    type t = Scalar.t [@@deriving bin_io]

    let of_bigint = Fn.id
>>>>>>> 06aa749f
  end

  let compress (t : Curve.t) =
    let (x, _) = Curve.to_coords t in
    Field.unpack x

  module Public_key : sig
    type t = Curve.value

<<<<<<< HEAD
    type t = Curve.t
=======
    type var = Curve.var
>>>>>>> 06aa749f

    val typ : (var, t) Typ.t
  end = Curve

  let sign (k: Private_key.t) m =
    let e_r = Curve.Scalar.random () in
    let r = compress (Curve.scale Curve.one e_r) in
    let h = Message.hash ~nonce:r m in
    let s = Curve.Scalar.(e_r - (k * h)) in
    (s, h)

  (* TODO: Have expect test for this *)
  (* TODO: Have optimized double function *)
  let shamir_sum
        ((sp, p): Curve.Scalar.t * Curve.t)
        ((sq, q): Curve.Scalar.t * Curve.t) =
    let pq = Curve.add p q in
    let rec go i acc =
      if i < 0 then acc
      else
        let acc = Curve.add acc acc in
        let acc =
          match (Curve.Scalar.test_bit sp i, Curve.Scalar.test_bit sq i) with
          | true, false -> Curve.add p acc
          | false, true -> Curve.add q acc
          | true, true -> Curve.add pq acc
          | false, false -> acc
        in
        go (i - 1) acc
    in
    go (Curve.Scalar.length_in_bits - 1) Curve.zero

  let verify ((s, h): Signature.t) (pk: Public_key.t) (m: Message.t) =
<<<<<<< HEAD
    let r = compress (shamir_sum (s, Curve.one) (h, pk)) in
=======
    let r = compress (shamir_sum (s, Curve.generator) (h, pk)) in
>>>>>>> 06aa749f
    let h' = Message.hash ~nonce:r m in
    Curve.Scalar.equal h' h

  module Keypair = struct
    type t = {public: Public_key.t; secret: Private_key.t}
<<<<<<< HEAD
=======

    let create () =
      (* TODO: More secure random *)
      let x = Bignum_bigint.random Curve.Params.order in
      {public= Curve.scale Curve.generator x; secret= x}
>>>>>>> 06aa749f
  end

  module Checked = struct
    let compress ((x, _): Curve.var) =
      Field.Checked.choose_preimage_var x ~length:Field.size_in_bits

    open Impl.Let_syntax

    let verification_hash ((s, h): Signature.var) (public_key: Public_key.var)
        (m: Message.var) =
      with_label __LOC__
        (let%bind r =
           let%bind s_g = Curve.Checked.scale_known Curve.one s
           and h_pk = Curve.Checked.scale public_key h in
           Checked.bind ~f:compress (Curve.Checked.add s_g h_pk)
         in
         Message.hash_checked m ~nonce:r)

    let verifies ((_, h) as signature) pk m =
      with_label __LOC__
        (verification_hash signature pk m >>= Curve.Scalar.Checked.equal h)

    let assert_verifies ((_, h) as signature) pk m =
      with_label __LOC__
        ( verification_hash signature pk m
        >>= Curve.Scalar.Checked.Assert.equal h )
  end
end<|MERGE_RESOLUTION|>--- conflicted
+++ resolved
@@ -4,6 +4,8 @@
 module type Message_intf = sig
   type boolean_var
 
+  type curve_scalar
+
   type curve_scalar_var
 
   type (_, _) checked
@@ -12,7 +14,7 @@
 
   type var
 
-  val hash : t -> nonce:bool list -> Bignum_bigint.t
+  val hash : t -> nonce:bool list -> curve_scalar
 
   val hash_checked :
     var -> nonce:boolean_var list -> (curve_scalar_var, _) checked
@@ -36,11 +38,10 @@
   module Message :
     Message_intf
     with type boolean_var := boolean_var
+     and type curve_scalar := curve_scalar
      and type curve_scalar_var := curve_scalar_var
      and type ('a, 'b) checked := ('a, 'b) checked
 
-  module Scalar : module type of Bignum_bigint
-
   module Signature : sig
     type t = curve_scalar * curve_scalar [@@deriving sexp]
 
@@ -50,21 +51,13 @@
   end
 
   module Private_key : sig
-    type t = Scalar.t [@@deriving bin_io]
-
-    val of_bigint : Bignum_bigint.t -> t
+    type t = curve_scalar
   end
 
   module Public_key : sig
     type t = curve
 
     type var = curve_var
-  end
-
-  module Keypair : sig
-    type t
-
-    val create : unit -> t
   end
 
   module Checked : sig
@@ -90,21 +83,13 @@
 
   val sign : Private_key.t -> Message.t -> Signature.t
 
-  val shamir_sum : Scalar.t * curve -> Scalar.t * curve -> curve
+  val shamir_sum : curve_scalar * curve -> curve_scalar * curve -> curve
 
   val verify : Signature.t -> Public_key.t -> Message.t -> bool
 end
 
 module Schnorr
     (Impl : Snark_intf.S)
-    (*Curve : Curves.Edwards.S
-             with type ('a, 'b) checked := ('a, 'b) Impl.Checked.t
-              and type Scalar.t = Bignum_bigint.t
-              and type ('a, 'b) typ := ('a, 'b) Impl.Typ.t
-              and type boolean_var := Impl.Boolean.var
-              and type var = Impl.Field.Checked.t * Impl.Field.Checked.t
-<<<<<<< HEAD
-              and type field := Impl.Field.t*)
     (Curve : sig
        open Impl
 
@@ -146,34 +131,20 @@
 
        val to_coords : t -> Field.t * Field.t
     end)
-    (Message : sig
-        type t
-
-        type var
-
-        val hash : t -> nonce:bool list -> Curve.Scalar.t
-
-        val hash_checked :
-             var
-          -> nonce:Impl.Boolean.var list
-          -> (Curve.Scalar.var, _) Impl.Checked.t
-    end) =
-=======
-              and type field := Impl.Field.t)
     (Message : Message_intf
                with type boolean_var := Impl.Boolean.var
                 and type curve_scalar_var := Curve.Scalar.var
+                and type curve_scalar := Curve.Scalar.t
                 and type ('a, 'b) checked := ('a, 'b) Impl.Checked.t) :
   S
   with type boolean_var := Impl.Boolean.var
-   and type curve := Curve.value
+   and type curve := Curve.t
    and type curve_var := Curve.var
    and type curve_scalar := Curve.Scalar.t
    and type curve_scalar_var := Curve.Scalar.var
    and type ('a, 'b) checked := ('a, 'b) Impl.Checked.t
    and type ('a, 'b) typ := ('a, 'b) Impl.Typ.t
    and module Message := Message =
->>>>>>> 06aa749f
 struct
   open Impl
 
@@ -190,13 +161,7 @@
   end
 
   module Private_key = struct
-<<<<<<< HEAD
     type t = Curve.Scalar.t
-=======
-    type t = Scalar.t [@@deriving bin_io]
-
-    let of_bigint = Fn.id
->>>>>>> 06aa749f
   end
 
   let compress (t : Curve.t) =
@@ -204,13 +169,8 @@
     Field.unpack x
 
   module Public_key : sig
-    type t = Curve.value
-
-<<<<<<< HEAD
     type t = Curve.t
-=======
     type var = Curve.var
->>>>>>> 06aa749f
 
     val typ : (var, t) Typ.t
   end = Curve
@@ -244,25 +204,9 @@
     go (Curve.Scalar.length_in_bits - 1) Curve.zero
 
   let verify ((s, h): Signature.t) (pk: Public_key.t) (m: Message.t) =
-<<<<<<< HEAD
     let r = compress (shamir_sum (s, Curve.one) (h, pk)) in
-=======
-    let r = compress (shamir_sum (s, Curve.generator) (h, pk)) in
->>>>>>> 06aa749f
     let h' = Message.hash ~nonce:r m in
     Curve.Scalar.equal h' h
-
-  module Keypair = struct
-    type t = {public: Public_key.t; secret: Private_key.t}
-<<<<<<< HEAD
-=======
-
-    let create () =
-      (* TODO: More secure random *)
-      let x = Bignum_bigint.random Curve.Params.order in
-      {public= Curve.scale Curve.generator x; secret= x}
->>>>>>> 06aa749f
-  end
 
   module Checked = struct
     let compress ((x, _): Curve.var) =
