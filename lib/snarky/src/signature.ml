module Bignum_bigint = Bigint
open Core_kernel

module Schnorr
    (Impl : Snark_intf.S)
    (Curve : Curves.Edwards.S
             with type ('a, 'b) checked := ('a, 'b) Impl.Checked.t
              and type Scalar.t = Bignum_bigint.t
              and type ('a, 'b) typ := ('a, 'b) Impl.Typ.t
              and type boolean_var := Impl.Boolean.var
              and type var = Impl.Field.Checked.t * Impl.Field.Checked.t
              and type field := Impl.Field.t) (Message : sig
        type t

        type var

        val hash : t -> nonce:bool list -> Bignum_bigint.t

        val hash_checked :
             var
          -> nonce:Impl.Boolean.var list
          -> (Curve.Scalar.var, _) Impl.Checked.t
    end) =
struct
  open Impl
  module Scalar = Bignum_bigint

  module Signature = struct
<<<<<<< HEAD
    type 'a t_ = 'a * 'a [@@deriving eq]
=======
    type 'a t = 'a * 'a [@@deriving eq, sexp]
>>>>>>> cb6a5c67

    type var = Curve.Scalar.var t_

    type t = Curve.Scalar.t t_

    let typ : (var, t) Typ.t =
      let typ = Curve.Scalar.typ in
      Typ.tuple2 typ typ
  end

  module Private_key = struct
    type t = Scalar.t [@@deriving bin_io]
  end

  let compress ((x, _): Curve.value) = Field.unpack x

  module Public_key : sig
    type var = Curve.var

    type value = Curve.value

    val typ : (var, value) Typ.t
  end = Curve

  let sign (k: Private_key.t) m =
    let e_r = Scalar.random Curve.Params.order in
    let r = compress (Curve.scale Curve.generator e_r) in
    let h = Message.hash ~nonce:r m in
    let s = Scalar.((e_r - (k * h)) % Curve.Params.order) in
    (s, h)

  (* TODO: Have expect test for this *)
  (* TODO: Have optimized double function *)
  let shamir_sum ((sp, p): Scalar.t * Curve.value)
      ((sq, q): Scalar.t * Curve.value) =
    let pq = Curve.add p q in
    let rec go i acc =
      if i < 0 then acc
      else
        let acc = Curve.add acc acc in
        let acc =
          match (Curve.Scalar.test_bit sp i, Curve.Scalar.test_bit sq i) with
          | true, false -> Curve.add p acc
          | false, true -> Curve.add q acc
          | true, true -> Curve.add pq acc
          | false, false -> acc
        in
        go (i - 1) acc
    in
    go (Curve.Scalar.length_in_bits - 1) Curve.identity

  let verify ((s, h): Signature.t) (pk: Public_key.value) (m: Message.t) =
    let r = compress (shamir_sum (s, Curve.generator) (h, pk)) in
    let h' = Message.hash ~nonce:r m in
    Scalar.equal h' h

  module Keypair = struct
    type t = {public: Public_key.value; secret: Private_key.t}

    let create () =
      (* TODO: More secure random *)
      let x = Bignum_bigint.random Curve.Params.order in
      {public= Curve.scale Curve.generator x; secret= x}
  end

  module Checked = struct
    let compress ((x, _): Curve.var) =
      Field.Checked.choose_preimage_var x ~length:Field.size_in_bits

    open Impl.Let_syntax

    let verification_hash ((s, h): Signature.var) (public_key: Public_key.var)
        (m: Message.var) =
      with_label __LOC__
        (let%bind r =
           let%bind s_g = Curve.Checked.scale_known Curve.generator s
           and h_pk = Curve.Checked.scale public_key h in
           Checked.bind ~f:compress (Curve.Checked.add s_g h_pk)
         in
         Message.hash_checked m ~nonce:r)

    let verifies ((_, h) as signature) pk m =
      with_label __LOC__
        (verification_hash signature pk m >>= Curve.Scalar.Checked.equal h)

    let assert_verifies ((_, h) as signature) pk m =
      with_label __LOC__
        (verification_hash signature pk m >>= Curve.Scalar.Checked.Assert.equal h)
  end
end<|MERGE_RESOLUTION|>--- conflicted
+++ resolved
@@ -26,15 +26,11 @@
   module Scalar = Bignum_bigint
 
   module Signature = struct
-<<<<<<< HEAD
-    type 'a t_ = 'a * 'a [@@deriving eq]
-=======
-    type 'a t = 'a * 'a [@@deriving eq, sexp]
->>>>>>> cb6a5c67
+    type 'a t_ = 'a * 'a [@@deriving eq, sexp]
 
     type var = Curve.Scalar.var t_
 
-    type t = Curve.Scalar.t t_
+    type t = Scalar.t t_ [@@deriving sexp]
 
     let typ : (var, t) Typ.t =
       let typ = Curve.Scalar.typ in
