--- conflicted
+++ resolved
@@ -206,13 +206,9 @@
 let read_now reader =
   set_has_reader reader ;
   let res = Pipe.read_now reader.pipe in
-<<<<<<< HEAD
-  release_has_reader reader ; res
-=======
   release_has_reader reader ; res
 
 let read' ?max_queue_length ({pipe}: 'a Reader.t) =
   Pipe.read' ?max_queue_length pipe
 
-let read ({pipe}: 'a Reader.t) = Pipe.read pipe
->>>>>>> 7e69b5f8
+let read ({pipe}: 'a Reader.t) = Pipe.read pipe