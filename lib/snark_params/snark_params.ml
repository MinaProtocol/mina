open Core_kernel
open Snark_bits
module Tick_curve = Crypto_params.Tick_curve
module Tock_curve = Crypto_params.Tock_curve

module Extend (Impl : Snarky.Snark_intf.S) = struct
  include Impl

  module Snarkable = struct
    module type S = sig
      type var

      type value

      val typ : (var, value) Typ.t
    end

    module Bits = struct
      module type Lossy =
        Bits_intf.Snarkable.Lossy
        with type ('a, 'b) typ := ('a, 'b) Typ.t
         and type ('a, 'b) checked := ('a, 'b) Checked.t
         and type boolean_var := Boolean.var

      module type Faithful =
        Bits_intf.Snarkable.Faithful
        with type ('a, 'b) typ := ('a, 'b) Typ.t
         and type ('a, 'b) checked := ('a, 'b) Checked.t
         and type boolean_var := Boolean.var

      module type Small =
        Bits_intf.Snarkable.Small
        with type ('a, 'b) typ := ('a, 'b) Typ.t
         and type ('a, 'b) checked := ('a, 'b) Checked.t
         and type boolean_var := Boolean.var
         and type comparison_result := Field.Checked.comparison_result
    end
  end
end

module Tock = struct
  module Tock0 = Extend (Snarky.Snark.Make (Tock_curve))

  include (Tock0 : module type of Tock0 with module Proof := Tock0.Proof)

  module Proof = struct
    include Tock0.Proof

    let dummy = Dummy_values.Tock.proof
  end
end

module Tick = struct
  module Tick0 = Extend (Crypto_params.Tick0)

  module Sha256 =
    Snarky.Sha256.Make (struct
        let prefix = Tick_curve.prefix
      end)
      (Tick0)
      (Tick_curve)

  include (Tick0 : module type of Tick0 with module Field := Tick0.Field)

  module Inner_curve = struct
    open Tick0

    type var = Field.Checked.t * Field.Checked.t

    include Crypto_params.Inner_curve

    module Scalar = struct
      module T :
        module type of Tock.Field
        with type var := Tock.Field.var
         and module Checked := Tock.Field.Checked =
      Tock.Field

      include T
      include Infix

      let of_bits = Tock.Field.project

      include Binable.Of_sexpable (T)

      let length_in_bits = size_in_bits

      type var = Boolean.var list

      let typ =
        Typ.transport
          (Typ.list ~length:size_in_bits Boolean.typ)
          ~there:unpack ~back:project

      let gen : t Quickcheck.Generator.t =
        Quickcheck.Generator.map
          (Bignum_bigint.gen_incl Bignum_bigint.one
             Bignum_bigint.(Tock.Field.size - one))
          ~f:(fun x -> Tock.Bigint.(to_field (of_bignum_bigint x)))

      let test_bit x i =
        Tock.Bigint.(test_bit (of_field x) i)

      module Checked = struct
        let equal = Bitstring_checked.equal

        module Assert = struct
          let equal = Bitstring_checked.Assert.equal
        end
      end
    end

    module Coefficients = Snarky.Libsnark.Curves.Mnt6.G1.Coefficients

    let find_y x =
      let y2 =
        Field.Infix.(x * Field.square x + Coefficients.a * x + Coefficients.b)
      in
      if Field.is_square y2
      then Some (Field.sqrt y2)
      else None

    let scale = scale_field

    module Checked = struct
      include Snarky.Curves.Make_weierstrass_checked (Tick0) (Scalar)
                (struct
                  include Crypto_params.Inner_curve

                  let scale = scale_field
                end)
                (Coefficients)

      let with_random_shift k =
        let open Let_syntax in
        let%bind init =
          provide_witness typ
            As_prover.(return (random ()))
        in
        let%bind shifted = k ~init in
        add shifted (negate init)

      let scale g s = with_random_shift (scale_bits g s)
      let scale_known g s = with_random_shift (scale_known g s)

      let add_known v x = add v (constant x)
    end

    let typ = Checked.typ
  end

  module Field = struct
    include Tick0.Field
    include Hashable.Make (Tick0.Field)
    module Bits = Bits.Make_field (Tick0.Field) (Tick0.Bigint)

    let gen =
      Quickcheck.Generator.map
        Bignum_bigint.(gen_incl zero (Tick0.Field.size - one))
        ~f:(fun x -> Bigint.(to_field (of_bignum_bigint x)))

    let rec compare_bitstring xs0 ys0 =
      match (xs0, ys0) with
      | true :: xs, true :: ys | false :: xs, false :: ys ->
          compare_bitstring xs ys
      | false :: _, true :: _ -> `LT
      | true :: _, false :: _ -> `GT
      | [], [] -> `EQ
      | _ :: _, [] | [], _ :: _ ->
          failwith "compare_bitstrings: Different lengths"

    let () =
      let main_size_proxy = List.rev (unpack (negate one)) in
      let other_size_proxy = List.rev Tock.Field.(unpack (negate one)) in
      assert (compare_bitstring main_size_proxy other_size_proxy = `LT)
  end

  module Pedersen = struct
<<<<<<< HEAD
    include Crypto_params.Pedersen_params
    include Pedersen.Make (Field) (Bigint) (Inner_curve)
    module Checked = struct
      include
        Snarky.Pedersen.Make (Tick0) (Inner_curve)
          (Crypto_params.Pedersen_params)

      let hash_triples ts ~(init : State.t) =
        hash ts ~init:(init.triples_consumed, `Value init.acc)

      let digest_triples ts ~init =
        Checked.map (hash_triples ts ~init) ~f:digest
=======
    module Curve = struct
      (* someday: Compute this from the number inside of ocaml *)
      let length_in_bits = 262

      include Snarky.Curves.Edwards.Basic.Make (Field)
                (Crypto_params.Hash_curve)

      module Scalar = struct
        (* Someday: Make more efficient *)
        open Tick0

        type var = Boolean.var list

        type t = Bignum_bigint.t [@@deriving eq, bin_io, sexp]

        let test_bit t i = Bignum_bigint.(shift_right t i land one = one)

        let pack bs =
          let pack_char bs =
            Char.of_int_exn
              (List.foldi bs ~init:0 ~f:(fun i acc b ->
                   if b then acc lor (1 lsl i) else acc ))
          in
          String.of_char_list
            (List.map ~f:pack_char (List.chunks_of ~length:8 bs))
          |> Z.of_bits |> Bignum_bigint.of_zarith_bigint

        let length_in_bits = length_in_bits

        let typ : (var, t) Typ.t =
          let open Typ in
          transport
            (list ~length:length_in_bits Boolean.typ)
            ~there:(fun n ->
              List.init length_in_bits
                ~f:(Z.testbit (Bignum_bigint.to_zarith_bigint n)) )
            ~back:pack

        module Checked = struct
          let equal = Bitstring_checked.equal

          module Assert = struct
            let equal = Bitstring_checked.Assert.equal
          end
        end
      end
    end

    module P = Pedersen.Make (Field) (Tick_curve.Bigint.R) (Curve)

    include (P : module type of P with module Digest := P.Digest)

    module Digest = struct
      include Hashable.Make (Field)
      include P.Digest
      include Snarkable (Tick0)
>>>>>>> 06aa749f
    end
  end

  module Util = Snark_util.Make (Tick0)
end

let embed (x: Tick.Field.t) : Tock.Field.t =
  let n = Tick.Bigint.of_field x in
  let rec go pt acc i =
    if i = Tick.Field.size_in_bits then acc
    else
      go (Tock.Field.add pt pt)
        (if Tick.Bigint.test_bit n i then Tock.Field.add pt acc else acc)
        (i + 1)
  in
  go Tock.Field.one Tock.Field.zero 0

let ledger_depth = 10

(* Let n = Tick.Field.size_in_bits.
   Let k = n - 3.
   The reason k = n - 3 is as follows. Inside [meets_target], we compare
   a value against 2^k. 2^k requires k + 1 bits. The comparison then unpacks
   a (k + 1) + 1 bit number. This number cannot overflow so it is important that
   k + 1 + 1 < n. Thus k < n - 2.

   However, instead of using `Field.size_in_bits - 3` we choose `Field.size_in_bits - 8`
   to clamp the easiness. To something not-to-quick on a personal laptop from mid 2010s.
*)
let target_bit_length = Tick.Field.size_in_bits - 8

module type Snark_intf = Snark_intf.S<|MERGE_RESOLUTION|>--- conflicted
+++ resolved
@@ -176,7 +176,6 @@
   end
 
   module Pedersen = struct
-<<<<<<< HEAD
     include Crypto_params.Pedersen_params
     include Pedersen.Make (Field) (Bigint) (Inner_curve)
     module Checked = struct
@@ -189,64 +188,6 @@
 
       let digest_triples ts ~init =
         Checked.map (hash_triples ts ~init) ~f:digest
-=======
-    module Curve = struct
-      (* someday: Compute this from the number inside of ocaml *)
-      let length_in_bits = 262
-
-      include Snarky.Curves.Edwards.Basic.Make (Field)
-                (Crypto_params.Hash_curve)
-
-      module Scalar = struct
-        (* Someday: Make more efficient *)
-        open Tick0
-
-        type var = Boolean.var list
-
-        type t = Bignum_bigint.t [@@deriving eq, bin_io, sexp]
-
-        let test_bit t i = Bignum_bigint.(shift_right t i land one = one)
-
-        let pack bs =
-          let pack_char bs =
-            Char.of_int_exn
-              (List.foldi bs ~init:0 ~f:(fun i acc b ->
-                   if b then acc lor (1 lsl i) else acc ))
-          in
-          String.of_char_list
-            (List.map ~f:pack_char (List.chunks_of ~length:8 bs))
-          |> Z.of_bits |> Bignum_bigint.of_zarith_bigint
-
-        let length_in_bits = length_in_bits
-
-        let typ : (var, t) Typ.t =
-          let open Typ in
-          transport
-            (list ~length:length_in_bits Boolean.typ)
-            ~there:(fun n ->
-              List.init length_in_bits
-                ~f:(Z.testbit (Bignum_bigint.to_zarith_bigint n)) )
-            ~back:pack
-
-        module Checked = struct
-          let equal = Bitstring_checked.equal
-
-          module Assert = struct
-            let equal = Bitstring_checked.Assert.equal
-          end
-        end
-      end
-    end
-
-    module P = Pedersen.Make (Field) (Tick_curve.Bigint.R) (Curve)
-
-    include (P : module type of P with module Digest := P.Digest)
-
-    module Digest = struct
-      include Hashable.Make (Field)
-      include P.Digest
-      include Snarkable (Tick0)
->>>>>>> 06aa749f
     end
   end
 
