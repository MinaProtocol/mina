open Core_kernel
open Ctypes

let with_prefix = Format.sprintf "%s_%s"

module type Prefix = sig
  val prefix : string -> string
end

module type Type = sig
  type t

  val typ : t typ
end

module type Type_with_finalizer = sig
  include Type

  type 'a result

  type 'a return

  val add_finalizer : (t return -> t return) result
end

module type Prefix_type = sig
  include Prefix

  include Type
end

module type Prefix_type_with_finalizer = sig
  include Prefix

  include Type_with_finalizer
end

module Pair
    (F : Cstubs_applicative.Foreign_applicative)
    (P : Prefix)
    (Elt : Type_with_finalizer
           with type 'a result := 'a F.result
            and type 'a return := 'a F.return) =
struct
  include (
    struct
        type t = unit ptr

        let typ = ptr void
      end :
      Type )

  open F
  open F.Let_syntax

  let prefix = with_prefix (P.prefix "pair")

  let delete = foreign (prefix "delete") (typ @-> returning void)

  let add_finalizer =
    F.map delete ~f:(fun delete x ->
        Caml.Gc.finalise (bind_return ~f:delete) x ;
        x )

  (* Stub out delete to make sure we don't attempt to double-free. *)
  let delete : t -> unit = ignore

<<<<<<< HEAD
=======
  let f i =
    let%map f = foreign (prefix i) (typ @-> returning Elt.typ)
    and add_finalizer = Elt.add_finalizer in
    fun x -> add_finalizer (f x)

  let make =
    let%map make =
      foreign (prefix "make") (Elt.typ @-> Elt.typ @-> returning typ)
    and add_finalizer = add_finalizer in
    fun x y -> add_finalizer (make x y)

>>>>>>> 2e2a5885
  let f0 = f "0"

  let f1 = f "1"
end

<<<<<<< HEAD
module Pair_with_make (P : Prefix) (Elt : Type) (F : Ctypes.FOREIGN) = struct
  open F
  include Pair (P) (Elt) (F)

  let make = foreign (prefix "make") (Elt.typ @-> Elt.typ @-> returning typ)
end

module Bigint (P : Prefix) (F : Ctypes.FOREIGN) = struct
=======
module Bigint (F : Cstubs_applicative.Foreign_applicative) (P : Prefix) =
struct
>>>>>>> 2e2a5885
  open F
  open F.Let_syntax
  open P

  include (
    struct
        type t = unit ptr

        let typ = ptr void
      end :
      Type )

  let delete = foreign (prefix "delete") (typ @-> returning void)

  let add_finalizer =
    F.map delete ~f:(fun delete x ->
        Caml.Gc.finalise (bind_return ~f:delete) x ;
        x )

  (* Stub out delete to make sure we don't attempt to double-free. *)
  let delete : t -> unit = ignore

  let of_decimal_string =
    let%map of_decimal_string =
      foreign (prefix "of_decimal_string") (string @-> returning typ)
    and add_finalizer = add_finalizer in
    fun s -> add_finalizer (of_decimal_string s)

  let num_limbs = foreign (prefix "num_limbs") (void @-> returning int)

  let to_data = foreign (prefix "to_data") (typ @-> returning (ptr char))

  let of_data =
    let%map of_data = foreign (prefix "of_data") (ptr char @-> returning typ)
    and add_finalizer = add_finalizer in
    fun s -> add_finalizer (of_data s)

  let bytes_per_limb =
    foreign (prefix "bytes_per_limb") (void @-> returning int)

  let div =
    let%map div = foreign (prefix "div") (typ @-> typ @-> returning typ)
    and add_finalizer = add_finalizer in
    fun x y -> add_finalizer (div x y)

  let of_numeral =
    let%map of_numeral =
      foreign (prefix "of_numeral") (string @-> int @-> int @-> returning typ)
    and add_finalizer = add_finalizer in
    fun s i j -> add_finalizer (of_numeral s i j)

  let compare = foreign (prefix "compare") (typ @-> typ @-> returning uint8_t)

  let test_bit = foreign (prefix "test_bit") (typ @-> int @-> returning bool)

  let print = foreign (prefix "print") (typ @-> returning void)

  (* The return type of this is __supposed to be__ a C++ Vector<long>.
     We can't build one of these in Rust, so this function just panics when
     called.

     AFAICT, this isn't currently used anywhere anyway.
  *)
  let find_wnaf =
    foreign (prefix "find_wnaf") (size_t @-> typ @-> returning (ptr void))
end

module VerifierIndex
    (F : Cstubs_applicative.Foreign_applicative)
    (P : Prefix)
    (Index : Type)
    (Urs : Type_with_finalizer
           with type 'a result := 'a F.result
            and type 'a return := 'a F.return)
    (PolyComm : Type_with_finalizer
                with type 'a result := 'a F.result
                 and type 'a return := 'a F.return) =
struct
  include (
    struct
        type t = unit ptr

        let typ = ptr void
      end :
      Type )

  open F
  open F.Let_syntax

  let prefix = P.prefix

  let write = foreign (prefix "write") (typ @-> string @-> returning void)

  let delete = foreign (prefix "delete") (typ @-> returning void)

  let add_finalizer =
    F.map delete ~f:(fun delete x ->
        Caml.Gc.finalise (bind_return ~f:delete) x ;
        x )

  (* Stub out delete to make sure we don't attempt to double-free. *)
  let delete : t -> unit = ignore

  let create =
    let%map create = foreign (prefix "create") (Index.typ @-> returning typ)
    and add_finalizer = add_finalizer in
    fun i -> add_finalizer (create i)

  let urs =
    let%map urs = foreign (prefix "urs") (typ @-> returning Urs.typ)
    and add_finalizer = Urs.add_finalizer in
    fun i -> add_finalizer (urs i)

  let make =
    let%map make =
      foreign (prefix "make")
        ( size_t @-> size_t @-> size_t @-> size_t @-> size_t @-> Urs.typ
        @-> PolyComm.typ @-> PolyComm.typ @-> PolyComm.typ @-> PolyComm.typ
        @-> PolyComm.typ @-> PolyComm.typ @-> PolyComm.typ @-> PolyComm.typ
        @-> PolyComm.typ @-> PolyComm.typ @-> PolyComm.typ @-> PolyComm.typ
        @-> returning typ )
    and add_finalizer = add_finalizer in
    fun ~public_inputs ~variables ~constraints ~nonzero_entries ~max_poly_size
        ~urs ~row_a ~col_a ~val_a ~rc_a ~row_b ~col_b ~val_b ~rc_b ~row_c
        ~col_c ~val_c ~rc_c ->
      add_finalizer
        (make public_inputs variables constraints nonzero_entries max_poly_size
           urs row_a col_a val_a rc_a row_b col_b val_b rc_b row_c col_c val_c
           rc_c)

  let m_poly_comm m f =
    let%map comm =
      foreign
        (prefix (Format.sprintf "%s_%s_comm" m f))
        (typ @-> returning PolyComm.typ)
    and add_finalizer = PolyComm.add_finalizer in
    fun x -> add_finalizer (comm x)

  let ( (a_row_comm, a_col_comm, a_val_comm, a_rc_comm)
      , (b_row_comm, b_col_comm, b_val_comm, b_rc_comm)
      , (c_row_comm, c_col_comm, c_val_comm, c_rc_comm) ) =
    let map3 (a, b, c) f = (f a, f b, f c) in
    let map4 (a, b, c, d) f = (f a, f b, f c, f d) in
    let polys = ("row", "col", "val", "rc") and mats = ("a", "b", "c") in
    map3 mats (fun m -> map4 polys (fun p -> m_poly_comm m p))
end

module PlonkVerifierIndex
    (P : Prefix)
    (Index : Type)
    (Urs : Type)
    (PolyComm : Type)
    (ScalarField : Type)
    (F : Ctypes.FOREIGN) =
struct
  include (
    struct
        type t = unit ptr

        let typ = ptr void
      end :
      Type )

  open F

  let prefix = P.prefix

  let create = foreign (prefix "create") (Index.typ @-> returning typ)

  let delete = foreign (prefix "delete") (typ @-> returning void)

  let urs = foreign (prefix "urs") (typ @-> returning Urs.typ)

  let make =
    foreign (prefix "make")
      ( size_t @-> size_t @-> Urs.typ @-> PolyComm.typ @-> PolyComm.typ
      @-> PolyComm.typ @-> PolyComm.typ @-> PolyComm.typ @-> PolyComm.typ
      @-> PolyComm.typ @-> PolyComm.typ @-> PolyComm.typ @-> PolyComm.typ
      @-> PolyComm.typ @-> PolyComm.typ @-> PolyComm.typ @-> PolyComm.typ
      @-> PolyComm.typ @-> PolyComm.typ @-> PolyComm.typ @-> PolyComm.typ
      @-> ScalarField.typ @-> ScalarField.typ @-> returning typ )

  let sigma_comm_0 =
    foreign (prefix "sigma_comm_0") (typ @-> returning PolyComm.typ)

  let sigma_comm_1 =
    foreign (prefix "sigma_comm_1") (typ @-> returning PolyComm.typ)

  let sigma_comm_2 =
    foreign (prefix "sigma_comm_2") (typ @-> returning PolyComm.typ)

  let ql_comm = foreign (prefix "ql_comm") (typ @-> returning PolyComm.typ)

  let qr_comm = foreign (prefix "qr_comm") (typ @-> returning PolyComm.typ)

  let qo_comm = foreign (prefix "qo_comm") (typ @-> returning PolyComm.typ)

  let qm_comm = foreign (prefix "qm_comm") (typ @-> returning PolyComm.typ)

  let rcm_comm_0 =
    foreign (prefix "rcm_comm_0") (typ @-> returning PolyComm.typ)

  let rcm_comm_1 =
    foreign (prefix "rcm_comm_1") (typ @-> returning PolyComm.typ)

  let rcm_comm_2 =
    foreign (prefix "rcm_comm_2") (typ @-> returning PolyComm.typ)

  let add_comm = foreign (prefix "add_comm") (typ @-> returning PolyComm.typ)

  let mul1_comm = foreign (prefix "mul1_comm") (typ @-> returning PolyComm.typ)

  let mul2_comm = foreign (prefix "mul2_comm") (typ @-> returning PolyComm.typ)

  let emul1_comm =
    foreign (prefix "emul1_comm") (typ @-> returning PolyComm.typ)

  let emul2_comm =
    foreign (prefix "emul2_comm") (typ @-> returning PolyComm.typ)

  let emul3_comm =
    foreign (prefix "emul3_comm") (typ @-> returning PolyComm.typ)

  let r = foreign (prefix "r") (typ @-> returning PolyComm.typ)

  let o = foreign (prefix "o") (typ @-> returning PolyComm.typ)
end

module URS
    (F : Cstubs_applicative.Foreign_applicative)
    (P : Prefix)
    (G1Affine : Type_with_finalizer
                with type 'a result := 'a F.result
                 and type 'a return := 'a F.return)
    (ScalarFieldVector : Type) =
struct
  include (
    struct
        type t = unit ptr

        let typ = ptr void
      end :
      Type )

  open P
  open F
  open F.Let_syntax

  let delete = foreign (prefix "delete") (typ @-> returning void)

  let add_finalizer =
    F.map delete ~f:(fun delete x ->
        Caml.Gc.finalise (bind_return ~f:delete) x ;
        x )

  (* Stub out delete to make sure we don't attempt to double-free. *)
  let delete : t -> unit = ignore

  let create =
    let%map create = foreign (prefix "create") (size_t @-> returning typ)
    and add_finalizer = add_finalizer in
    fun sz -> add_finalizer (create sz)

  let read =
    let%map read = foreign (prefix "read") (string @-> returning typ)
    and add_finalizer = add_finalizer in
    fun file -> add_finalizer (read file)

  let write = foreign (prefix "write") (typ @-> string @-> returning void)

  let lagrange_commitment =
    let%map lagrange_commitment =
      foreign
        (prefix "lagrange_commitment")
        (typ @-> size_t @-> size_t @-> returning G1Affine.typ)
    and add_finalizer = G1Affine.add_finalizer in
    fun urs domain_size i ->
      add_finalizer (lagrange_commitment urs domain_size i)

  let commit_evaluations =
    let%map commit_evaluations =
      foreign
        (prefix "commit_evaluations")
        (typ @-> size_t @-> ScalarFieldVector.typ @-> returning G1Affine.typ)
    and add_finalizer = G1Affine.add_finalizer in
    fun urs domain_size evals ->
      add_finalizer (commit_evaluations urs domain_size evals)
end

module Index
    (F : Cstubs_applicative.Foreign_applicative)
    (P : Prefix)
    (Constraint_matrix : Type)
    (PlolyComm : Type)
    (URS : Type) =
struct
  open F
  open F.Let_syntax

  include (
    struct
        type t = unit ptr

        let typ = ptr void
      end :
      Type )

  let prefix = P.prefix

  module M = Constraint_matrix

  let delete = foreign (prefix "delete") (typ @-> returning void)

  let add_finalizer =
    F.map delete ~f:(fun delete x ->
        Caml.Gc.finalise (bind_return ~f:delete) x ;
        x )

  (* Stub out delete to make sure we don't attempt to double-free. *)
  let delete : t -> unit = ignore

  let read =
    let%map read =
      foreign (prefix "read")
        ( URS.typ @-> Constraint_matrix.typ @-> Constraint_matrix.typ
        @-> Constraint_matrix.typ @-> size_t @-> string @-> returning typ )
    and add_finalizer = add_finalizer in
    fun urs a b c public_inputs path ->
      add_finalizer (read urs a b c public_inputs path)

  let write = foreign (prefix "write") (typ @-> string @-> returning void)

  let domain_h_size =
    foreign (prefix "domain_h_size") (typ @-> returning size_t)

  let domain_k_size =
    foreign (prefix "domain_k_size") (typ @-> returning size_t)

  let create =
    let%map create =
      foreign (prefix "create")
        ( M.typ @-> M.typ @-> M.typ @-> size_t @-> size_t @-> URS.typ
        @-> returning typ )
    and add_finalizer = add_finalizer in
    fun a b c vars public_inputs urs ->
      add_finalizer (create a b c vars public_inputs urs)

  let metadata s = foreign (prefix s) (typ @-> returning size_t)

  let num_variables = metadata "num_variables"

  let public_inputs = metadata "public_inputs"

  let nonzero_entries = metadata "nonzero_entries"

  let max_degree = metadata "max_degree"
end

<<<<<<< HEAD
module Plonk_index
    (P : Prefix)
    (Constraint_system : Type)
    (PlolyComm : Type)
    (URS : Type)
    (F : Ctypes.FOREIGN) =
struct
  open F

  include (
    struct
        type t = unit ptr

        let typ = ptr void
      end :
      Type )

  let prefix = P.prefix

  let delete = foreign (prefix "delete") (typ @-> returning void)

  let domain_d1_size =
    foreign (prefix "domain_d1_size") (typ @-> returning size_t)

  let domain_d4_size =
    foreign (prefix "domain_d4_size") (typ @-> returning size_t)

  let domain_d8_size =
    foreign (prefix "domain_d8_size") (typ @-> returning size_t)

  let create =
    foreign (prefix "create")
      (Constraint_system.typ @-> size_t @-> URS.typ @-> returning typ)

  let metadata s = foreign (prefix s) (typ @-> returning size_t)

  let public_inputs = metadata "public_inputs"
end

module Vector (P : Prefix) (E : Type) (F : Ctypes.FOREIGN) = struct
=======
module Vector
    (F : Cstubs_applicative.Foreign_applicative)
    (P : Prefix)
    (E : Type_with_finalizer
         with type 'a result := 'a F.result
          and type 'a return := 'a F.return) =
struct
>>>>>>> 2e2a5885
  open F
  open F.Let_syntax

  type elt = E.t

  let prefix = with_prefix (P.prefix "vector")

  include (
    struct
        type t = unit ptr

        let typ = ptr void
      end :
      Type )

  let delete = foreign (prefix "delete") (typ @-> returning void)

  let add_finalizer =
    F.map delete ~f:(fun delete x ->
        Caml.Gc.finalise (bind_return ~f:delete) x ;
        x )

  (* Stub out delete to make sure we don't attempt to double-free. *)
  let delete : t -> unit = ignore

  let create =
    let%map create = foreign (prefix "create") (void @-> returning typ)
    and add_finalizer = add_finalizer in
    fun () -> add_finalizer (create ())

  let length = foreign (prefix "length") (typ @-> returning int)

  let emplace_back =
    foreign (prefix "emplace_back") (typ @-> E.typ @-> returning void)

  let get =
    let%map get = foreign (prefix "get") (typ @-> int @-> returning E.typ)
    and add_finalizer = E.add_finalizer in
    fun v i -> add_finalizer (get v i)
end

module Curve
    (F : Cstubs_applicative.Foreign_applicative)
    (P : Prefix)
    (BaseField : Type_with_finalizer
                 with type 'a result := 'a F.result
                  and type 'a return := 'a F.return)
    (ScalarField : Type) =
struct
  open F
  open F.Let_syntax

  let prefix = P.prefix

  include (
    struct
        type t = unit ptr

        let typ = ptr void
      end :
      Type )

  module Affine = struct
    module Prefix = struct
      let prefix = with_prefix (prefix "affine")
    end

    open Prefix

    module Underlying : Type = struct
      type t = unit

      let typ = void
    end

    module T = struct
      type t = Underlying.t ptr

      let typ = ptr Underlying.typ

      let delete = foreign (prefix "delete") (typ @-> returning void)

      let add_finalizer =
        F.map delete ~f:(fun delete x ->
            Caml.Gc.finalise (bind_return ~f:delete) x ;
            x )

      (* Stub out delete to make sure we don't attempt to double-free. *)
      let delete : t -> unit = ignore
    end

    module Pair = struct
<<<<<<< HEAD
      module T = Pair_with_make (Prefix) (T) (F)
=======
      module T = Pair (F) (Prefix) (T)
>>>>>>> 2e2a5885
      include T

      module Vector =
        Vector
          (F)
          (struct
            let prefix = T.prefix
          end)
          (T)
    end

    include T

    let x =
      let%map x = foreign (prefix "x") (typ @-> returning BaseField.typ)
      and add_finalizer = BaseField.add_finalizer in
      fun t -> add_finalizer (x t)

    let y =
      let%map x = foreign (prefix "y") (typ @-> returning BaseField.typ)
      and add_finalizer = BaseField.add_finalizer in
      fun t -> add_finalizer (x t)

    let create =
      let%map create =
        foreign (prefix "create")
          (BaseField.typ @-> BaseField.typ @-> returning typ)
      and add_finalizer = add_finalizer in
      fun x y -> add_finalizer (create x y)

    let is_zero = foreign (prefix "is_zero") (typ @-> returning bool)

    module Vector =
      Vector
        (F)
        (struct
          let prefix = prefix
        end)
        (T)
  end

  let delete = foreign (prefix "delete") (typ @-> returning void)

  let add_finalizer =
    F.map delete ~f:(fun delete x ->
        Caml.Gc.finalise (bind_return ~f:delete) x ;
        x )

  (* Stub out delete to make sure we don't attempt to double-free. *)
  let delete : t -> unit = ignore

  let to_affine_exn =
    let%map to_affine =
      foreign (prefix "to_affine") (typ @-> returning Affine.typ)
    and add_finalizer = Affine.add_finalizer in
    fun t -> add_finalizer (to_affine t)

  let of_affine_coordinates =
    let%map of_affine_coordinates =
      foreign
        (prefix "of_affine_coordinates")
        (BaseField.typ @-> BaseField.typ @-> returning typ)
    and add_finalizer = add_finalizer in
    fun x y -> add_finalizer (of_affine_coordinates x y)

  let add =
    let%map add = foreign (prefix "add") (typ @-> typ @-> returning typ)
    and add_finalizer = add_finalizer in
    fun x y -> add_finalizer (add x y)

  let double =
    let%map double = foreign (prefix "double") (typ @-> returning typ)
    and add_finalizer = add_finalizer in
    fun x -> add_finalizer (double x)

  let scale =
    let%map scale =
      foreign (prefix "scale") (typ @-> ScalarField.typ @-> returning typ)
    and add_finalizer = add_finalizer in
    fun x a -> add_finalizer (scale x a)

  let sub =
    let%map sub = foreign (prefix "sub") (typ @-> typ @-> returning typ)
    and add_finalizer = add_finalizer in
    fun x y -> add_finalizer (sub x y)

  let negate =
    let%map negate = foreign (prefix "negate") (typ @-> returning typ)
    and add_finalizer = add_finalizer in
    fun x -> add_finalizer (negate x)

  let random =
    let%map random = foreign (prefix "random") (void @-> returning typ)
    and add_finalizer = add_finalizer in
    fun () -> add_finalizer (random ())

  let one =
    let%map one = foreign (prefix "one") (void @-> returning typ)
    and add_finalizer = add_finalizer in
    fun () -> add_finalizer (one ())
end

module Pairing_marlin_proof
    (F : Cstubs_applicative.Foreign_applicative)
    (P : Prefix)
    (AffineCurve : Type_with_finalizer
                   with type 'a result := 'a F.result
                    and type 'a return := 'a F.return)
    (ScalarField : Type_with_finalizer
                   with type 'a result := 'a F.result
                    and type 'a return := 'a F.return)
    (Index : Type)
    (VerifierIndex : Type)
    (ScalarFieldVector : Type) =
struct
  open F
  open F.Let_syntax

  let prefix = P.prefix

  module T :
    Type_with_finalizer
    with type 'a result := 'a F.result
     and type 'a return := 'a F.return = struct
    type t = unit ptr

    let typ = ptr void

    let delete = foreign (prefix "delete") (typ @-> returning void)

    let add_finalizer =
      F.map delete ~f:(fun delete x ->
          Caml.Gc.finalise (bind_return ~f:delete) x ;
          x )
  end

  include T
  module Vector = Vector (F) (P) (T)

  module Evals = struct
    include (
      struct
          type t = unit ptr

          let typ = ptr void
        end :
        Type )

    let prefix = with_prefix (P.prefix "evals")

    let delete = foreign (prefix "delete") (typ @-> returning void)

    let add_finalizer =
      F.map delete ~f:(fun delete x ->
          Caml.Gc.finalise (bind_return ~f:delete) x ;
          x )

    (* Stub out delete to make sure we don't attempt to double-free. *)
    let delete : t -> unit = ignore

    let f i =
      let%map f = foreign (prefix i) (typ @-> returning ScalarField.typ)
      and add_finalizer = ScalarField.add_finalizer in
      fun t -> add_finalizer (f t)

    let f0 = f "0"

    let f1 = f "1"

    let f2 = f "2"
  end

  (* Stub out delete to make sure we don't attempt to double-free. *)
  let delete : t -> unit = ignore

  let create =
    let%map create =
      foreign (prefix "create")
        ( Index.typ @-> ScalarFieldVector.typ @-> ScalarFieldVector.typ
        @-> returning typ )
    and add_finalizer = add_finalizer in
    fun i primary_input auxiliary_input ->
      add_finalizer (create i primary_input auxiliary_input)

  let verify =
    foreign (prefix "verify") (VerifierIndex.typ @-> typ @-> returning bool)

  let batch_verify =
    foreign (prefix "batch_verify")
      (VerifierIndex.typ @-> Vector.typ @-> returning bool)

  let make =
    let%map make =
      foreign (prefix "make")
        ( ScalarFieldVector.typ @-> AffineCurve.typ @-> AffineCurve.typ
        @-> AffineCurve.typ @-> AffineCurve.typ @-> AffineCurve.typ
        @-> AffineCurve.typ @-> AffineCurve.typ @-> AffineCurve.typ
        @-> AffineCurve.typ @-> AffineCurve.typ @-> AffineCurve.typ
        @-> AffineCurve.typ @-> AffineCurve.typ @-> AffineCurve.typ
        @-> AffineCurve.typ @-> ScalarField.typ @-> ScalarField.typ
        @-> ScalarField.typ @-> ScalarField.typ @-> ScalarField.typ
        @-> ScalarField.typ @-> ScalarField.typ @-> ScalarField.typ
        @-> ScalarField.typ @-> ScalarField.typ @-> ScalarField.typ
        @-> ScalarField.typ @-> ScalarField.typ @-> ScalarField.typ
        @-> ScalarField.typ @-> ScalarField.typ @-> ScalarField.typ
        @-> ScalarField.typ @-> ScalarField.typ @-> ScalarField.typ
        @-> ScalarField.typ @-> ScalarField.typ @-> ScalarField.typ
        @-> returning typ )
    and add_finalizer = add_finalizer in
    fun ~primary_input ~w_comm ~za_comm ~zb_comm ~h1_comm ~g1_comm_0 ~g1_comm_1
        ~h2_comm ~g2_comm_0 ~g2_comm_1 ~h3_comm ~g3_comm_0 ~g3_comm_1 ~proof1
        ~proof2 ~proof3 ~sigma2 ~sigma3 ~w ~za ~zb ~h1 ~g1 ~h2 ~g2 ~h3 ~g3
        ~row_0 ~row_1 ~row_2 ~col_0 ~col_1 ~col_2 ~val_0 ~val_1 ~val_2 ~rc_0
        ~rc_1 ~rc_2 ->
      add_finalizer
        (make primary_input w_comm za_comm zb_comm h1_comm g1_comm_0 g1_comm_1
           h2_comm g2_comm_0 g2_comm_1 h3_comm g3_comm_0 g3_comm_1 proof1
           proof2 proof3 sigma2 sigma3 w za zb h1 g1 h2 g2 h3 g3 row_0 row_1
           row_2 col_0 col_1 col_2 val_0 val_1 val_2 rc_0 rc_1 rc_2)

  let f name f_typ add_finalizer =
    let%map f = foreign (prefix name) (typ @-> returning f_typ)
    and add_finalizer = add_finalizer in
    fun t -> add_finalizer (f t)

  let w_comm = f "w_comm" AffineCurve.typ AffineCurve.add_finalizer

  let za_comm = f "za_comm" AffineCurve.typ AffineCurve.add_finalizer

  let zb_comm = f "zb_comm" AffineCurve.typ AffineCurve.add_finalizer

  let h1_comm = f "h1_comm" AffineCurve.typ AffineCurve.add_finalizer

  let h2_comm = f "h2_comm" AffineCurve.typ AffineCurve.add_finalizer

  let h3_comm = f "h3_comm" AffineCurve.typ AffineCurve.add_finalizer

  module Commitment_with_degree_bound = struct
    include (
      struct
          type t = unit ptr

          let typ = ptr void
        end :
        Type )

    let prefix = with_prefix (P.prefix "commitment_with_degree_bound")

    let delete = foreign (prefix "delete") (typ @-> returning void)

    let add_finalizer =
      F.map delete ~f:(fun delete x ->
          Caml.Gc.finalise (bind_return ~f:delete) x ;
          x )

    (* Stub out delete to make sure we don't attempt to double-free. *)
    let delete : t -> unit = ignore

    let f i =
      let%map f = foreign (prefix i) (typ @-> returning AffineCurve.typ)
      and add_finalizer = AffineCurve.add_finalizer in
      fun t -> add_finalizer (f t)

    let f0 = f "0"

    let f1 = f "1"
  end

  let g1_comm_nocopy =
    f "g1_comm_nocopy" Commitment_with_degree_bound.typ
      Commitment_with_degree_bound.add_finalizer

  let g2_comm_nocopy =
    f "g2_comm_nocopy" Commitment_with_degree_bound.typ
      Commitment_with_degree_bound.add_finalizer

  let g3_comm_nocopy =
    f "g3_comm_nocopy" Commitment_with_degree_bound.typ
      Commitment_with_degree_bound.add_finalizer

  let w_eval = f "w_eval" ScalarField.typ ScalarField.add_finalizer

  let za_eval = f "za_eval" ScalarField.typ ScalarField.add_finalizer

  let zb_eval = f "zb_eval" ScalarField.typ ScalarField.add_finalizer

  let h1_eval = f "h1_eval" ScalarField.typ ScalarField.add_finalizer

  let g1_eval = f "g1_eval" ScalarField.typ ScalarField.add_finalizer

  let h2_eval = f "h2_eval" ScalarField.typ ScalarField.add_finalizer

  let g2_eval = f "g2_eval" ScalarField.typ ScalarField.add_finalizer

  let h3_eval = f "h3_eval" ScalarField.typ ScalarField.add_finalizer

  let g3_eval = f "g3_eval" ScalarField.typ ScalarField.add_finalizer

  let proof1 = f "proof1" AffineCurve.typ AffineCurve.add_finalizer

  let proof2 = f "proof2" AffineCurve.typ AffineCurve.add_finalizer

  let proof3 = f "proof3" AffineCurve.typ AffineCurve.add_finalizer

  let sigma2 = f "sigma2" ScalarField.typ ScalarField.add_finalizer

  let sigma3 = f "sigma3" ScalarField.typ ScalarField.add_finalizer

  let row_evals_nocopy = f "row_evals_nocopy" Evals.typ Evals.add_finalizer

  let col_evals_nocopy = f "col_evals_nocopy" Evals.typ Evals.add_finalizer

  let val_evals_nocopy = f "val_evals_nocopy" Evals.typ Evals.add_finalizer

  let rc_evals_nocopy = f "rc_evals_nocopy" Evals.typ Evals.add_finalizer
end

module Triple
    (F : Cstubs_applicative.Foreign_applicative)
    (P : Prefix)
    (Elt : Type_with_finalizer
           with type 'a result := 'a F.result
            and type 'a return := 'a F.return) =
struct
  include (
    struct
        type t = unit ptr

        let typ = ptr void
      end :
      Type )

  open F
  open F.Let_syntax

  let prefix = with_prefix (P.prefix "triple")

  let delete = foreign (prefix "delete") (typ @-> returning void)

  let add_finalizer =
    F.map delete ~f:(fun delete x ->
        Caml.Gc.finalise (bind_return ~f:delete) x ;
        x )

  (* Stub out delete to make sure we don't attempt to double-free. *)
  let delete : t -> unit = ignore

  let f i =
    let%map f = foreign (prefix i) (typ @-> returning Elt.typ)
    and add_finalizer = Elt.add_finalizer in
    fun t -> add_finalizer (f t)

  let f0 = f "0"

  let f1 = f "1"

  let f2 = f "2"
end

module Dlog_poly_comm
    (F : Cstubs_applicative.Foreign_applicative)
    (P : Prefix) (AffineCurve : sig
        module Underlying : Type

        include
          Type_with_finalizer
          with type 'a result := 'a F.result
           and type 'a return := 'a F.return
           and type t = Underlying.t ptr

        module Vector :
          Type_with_finalizer
          with type 'a result := 'a F.result
           and type 'a return := 'a F.return
    end) =
struct
  include (
    struct
        type t = unit ptr

        let typ = ptr void
      end :
      Type )

  let prefix = P.prefix

  open F
  open F.Let_syntax

  let delete = foreign (prefix "delete") (typ @-> returning void)

  let add_finalizer =
    F.map delete ~f:(fun delete x ->
        Caml.Gc.finalise (bind_return ~f:delete) x ;
        x )

  (* Stub out delete to make sure we don't attempt to double-free. *)
  let delete : t -> unit = ignore

  let unshifted =
    let%map unshifted =
      foreign (prefix "unshifted") (typ @-> returning AffineCurve.Vector.typ)
    and add_finalizer = AffineCurve.Vector.add_finalizer in
    fun t -> add_finalizer (unshifted t)

  let shifted : (t -> AffineCurve.t option return) result =
    let%map shifted =
      foreign (prefix "shifted")
        (typ @-> returning (ptr_opt AffineCurve.Underlying.typ))
    and add_finalizer = AffineCurve.add_finalizer in
    fun t ->
      (* TODO: This is a mess.. *)
      let x = shifted t in
      map_return x ~f:(function
        | Some x_value ->
            add_finalizer (map_return x ~f:(fun _ -> x_value)) |> ignore
        | None ->
            () )
      |> ignore ;
      x

  let make : (AffineCurve.Vector.t -> AffineCurve.t option -> t return) result
      =
    let%map make =
      foreign (prefix "make")
        ( AffineCurve.Vector.typ
        @-> ptr_opt AffineCurve.Underlying.typ
        @-> returning typ )
    and add_finalizer = add_finalizer in
    fun x y -> add_finalizer (make x y)
end

module Dlog_opening_proof
    (F : Cstubs_applicative.Foreign_applicative)
    (P : Prefix)
    (ScalarField : Type_with_finalizer
                   with type 'a result := 'a F.result
                    and type 'a return := 'a F.return) (AffineCurve : sig
        include
          Type_with_finalizer
          with type 'a result := 'a F.result
           and type 'a return := 'a F.return

        module Pair : sig
          module Vector :
            Type_with_finalizer
            with type 'a result := 'a F.result
             and type 'a return := 'a F.return
        end
    end) =
struct
  include (
    struct
        type t = unit ptr

        let typ = ptr void
      end :
      Type )

  let prefix = P.prefix

  open F
  open F.Let_syntax

  let lr =
    let%map lr =
      foreign (prefix "lr") (typ @-> returning AffineCurve.Pair.Vector.typ)
    and add_finalizer = AffineCurve.Pair.Vector.add_finalizer in
    fun t -> add_finalizer (lr t)

  let z1 =
    let%map z1 = foreign (prefix "z1") (typ @-> returning ScalarField.typ)
    and add_finalizer = ScalarField.add_finalizer in
    fun t -> add_finalizer (z1 t)

  let z2 =
    let%map z2 = foreign (prefix "z2") (typ @-> returning ScalarField.typ)
    and add_finalizer = ScalarField.add_finalizer in
    fun t -> add_finalizer (z2 t)

  let delta =
    let%map delta = foreign (prefix "delta") (typ @-> returning AffineCurve.typ)
    and add_finalizer = AffineCurve.add_finalizer in
    fun t -> add_finalizer (delta t)

  let sg =
    let%map sg = foreign (prefix "sg") (typ @-> returning AffineCurve.typ)
    and add_finalizer = AffineCurve.add_finalizer in
    fun t -> add_finalizer (sg t)

  let delete = foreign (prefix "delete") (typ @-> returning void)
<<<<<<< HEAD

  let lr = foreign (prefix "lr") (typ @-> returning AffineCurve.Pair.Vector.typ)

  let z1 = foreign (prefix "z1") (typ @-> returning ScalarField.typ)

  let z2 = foreign (prefix "z2") (typ @-> returning ScalarField.typ)
=======
>>>>>>> 2e2a5885

  let add_finalizer =
    F.map delete ~f:(fun delete x ->
        Caml.Gc.finalise (bind_return ~f:delete) x ;
        x )

  (* Stub out delete to make sure we don't attempt to double-free. *)
  let delete : t -> unit = ignore
end

module Dlog_marlin_proof
    (F : Cstubs_applicative.Foreign_applicative)
    (P : Prefix) (AffineCurve : sig
        include Type

        module Vector : Type

        module Pair : sig
          include Type

          module Vector : Type
        end
    end)
    (ScalarField : Type_with_finalizer
                   with type 'a result := 'a F.result
                    and type 'a return := 'a F.return)
    (Index : Type)
    (VerifierIndex : Type)
    (ScalarFieldVector : Type_with_finalizer
                         with type 'a result := 'a F.result
                          and type 'a return := 'a F.return)
    (FieldVectorTriple : Type_with_finalizer
                         with type 'a result := 'a F.result
                          and type 'a return := 'a F.return)
    (OpeningProof : Type_with_finalizer
                    with type 'a result := 'a F.result
                     and type 'a return := 'a F.return)
    (PolyComm : Type_with_finalizer
                with type 'a result := 'a F.result
                 and type 'a return := 'a F.return) =
struct
  open F
  open F.Let_syntax

  let prefix = P.prefix

  module T :
    Type_with_finalizer
    with type 'a result := 'a F.result
     and type 'a return := 'a F.return = struct
    type t = unit ptr

    let typ = ptr void

    let delete = foreign (prefix "delete") (typ @-> returning void)

    let add_finalizer =
      F.map delete ~f:(fun delete x ->
          Caml.Gc.finalise (bind_return ~f:delete) x ;
          x )
  end

  include T

  (* Stub out delete to make sure we don't attempt to double-free. *)
  let delete : t -> unit = ignore

  module Vector = Vector (F) (P) (T)

  module Evaluations = struct
    let prefix = with_prefix (prefix "evaluations")

    module T :
      Type_with_finalizer
      with type 'a result := 'a F.result
       and type 'a return := 'a F.return = struct
      type t = unit ptr

      let typ = ptr void

      let delete = foreign (prefix "delete") (typ @-> returning void)

      let add_finalizer =
        F.map delete ~f:(fun delete x ->
            Caml.Gc.finalise (bind_return ~f:delete) x ;
            x )
    end

    (* Stub out delete to make sure we don't attempt to double-free. *)
    let delete : t -> unit = ignore

    include T

    let f s =
      let%map f = foreign (prefix s) (typ @-> returning ScalarFieldVector.typ)
      and add_finalizer = ScalarFieldVector.add_finalizer in
      fun t -> add_finalizer (f t)

    let w = f "w"

    let za = f "za"

    let zb = f "zb"

    let h1 = f "h1"

    let g1 = f "g1"

    let h2 = f "h2"

    let g2 = f "g2"

    let h3 = f "h3"

    let g3 = f "g3"

    let evals s =
      let%map f = foreign (prefix s) (typ @-> returning FieldVectorTriple.typ)
      and add_finalizer = FieldVectorTriple.add_finalizer in
      fun t -> add_finalizer (f t)

    let row_nocopy = evals "row_nocopy"

    let col_nocopy = evals "col_nocopy"

    let val_nocopy = evals "val_nocopy"

    let rc_nocopy = evals "rc_nocopy"

    module Triple =
      Triple
        (F)
        (struct
          let prefix = prefix
        end)
        (T)

    let make =
      let%map make =
        foreign (prefix "make")
          ( ScalarFieldVector.typ @-> ScalarFieldVector.typ
          @-> ScalarFieldVector.typ @-> ScalarFieldVector.typ
          @-> ScalarFieldVector.typ @-> ScalarFieldVector.typ
          @-> ScalarFieldVector.typ @-> ScalarFieldVector.typ
          @-> ScalarFieldVector.typ @-> ScalarFieldVector.typ
          @-> ScalarFieldVector.typ @-> ScalarFieldVector.typ
          @-> ScalarFieldVector.typ @-> ScalarFieldVector.typ
          @-> ScalarFieldVector.typ @-> ScalarFieldVector.typ
          @-> ScalarFieldVector.typ @-> ScalarFieldVector.typ
          @-> ScalarFieldVector.typ @-> ScalarFieldVector.typ
          @-> ScalarFieldVector.typ @-> returning typ )
      and add_finalizer = add_finalizer in
      fun ~w ~za ~zb ~h1 ~g1 ~h2 ~g2 ~h3 ~g3 ~row_0 ~row_1 ~row_2 ~col_0 ~col_1
          ~col_2 ~val_0 ~val_1 ~val_2 ~rc_0 ~rc_1 ~rc_2 ->
        add_finalizer
          (make w za zb h1 g1 h2 g2 h3 g3 row_0 row_1 row_2 col_0 col_1 col_2
             val_0 val_1 val_2 rc_0 rc_1 rc_2)
  end

  let make =
    let%map make =
      foreign (prefix "make")
        ( ScalarFieldVector.typ @-> PolyComm.typ @-> PolyComm.typ
        @-> PolyComm.typ @-> PolyComm.typ @-> PolyComm.typ @-> PolyComm.typ
        @-> PolyComm.typ @-> PolyComm.typ @-> PolyComm.typ @-> ScalarField.typ
        @-> ScalarField.typ @-> AffineCurve.Pair.Vector.typ @-> ScalarField.typ
        @-> ScalarField.typ @-> AffineCurve.typ @-> AffineCurve.typ
        @-> Evaluations.typ @-> Evaluations.typ @-> Evaluations.typ
        @-> ScalarFieldVector.typ @-> AffineCurve.Vector.typ @-> returning typ
        )
    and add_finalizer = add_finalizer in
    fun ~primary_input ~w_comm ~za_comm ~zb_comm ~h1_comm ~g1_comm ~h2_comm
        ~g2_comm ~h3_comm ~g3_comm ~sigma2 ~sigma3 ~lr ~z1 ~z2 ~delta ~sg
        ~evals0 ~evals1 ~evals2 ~prev_challenges ~prev_sgs ->
      add_finalizer
        (make primary_input w_comm za_comm zb_comm h1_comm g1_comm h2_comm
           g2_comm h3_comm g3_comm sigma2 sigma3 lr z1 z2 delta sg evals0
           evals1 evals2 prev_challenges prev_sgs)

  let create =
    let%map create =
      foreign (prefix "create")
        ( Index.typ @-> ScalarFieldVector.typ @-> ScalarFieldVector.typ
        @-> ScalarFieldVector.typ @-> AffineCurve.Vector.typ @-> returning typ
        )
    and add_finalizer = add_finalizer in
    fun ~index ~primary_input ~auxiliary_input ~prev_challenges ~prev_sgs ->
      add_finalizer
        (create index primary_input auxiliary_input prev_challenges prev_sgs)

  let verify =
    foreign (prefix "verify") (VerifierIndex.typ @-> typ @-> returning bool)

  let batch_verify =
    foreign (prefix "batch_verify")
      (VerifierIndex.typ @-> Vector.typ @-> returning bool)

  let f name f_typ add_finalizer =
    let%map f = foreign (prefix name) (typ @-> returning f_typ)
    and add_finalizer = add_finalizer in
    fun t -> add_finalizer (f t)

  let w_comm = f "w_comm" PolyComm.typ PolyComm.add_finalizer

  let za_comm = f "za_comm" PolyComm.typ PolyComm.add_finalizer

  let zb_comm = f "zb_comm" PolyComm.typ PolyComm.add_finalizer

  let h1_comm = f "h1_comm" PolyComm.typ PolyComm.add_finalizer

  let h2_comm = f "h2_comm" PolyComm.typ PolyComm.add_finalizer

  let h3_comm = f "h3_comm" PolyComm.typ PolyComm.add_finalizer

  let g1_comm_nocopy = f "g1_comm_nocopy" PolyComm.typ PolyComm.add_finalizer

  let g2_comm_nocopy = f "g2_comm_nocopy" PolyComm.typ PolyComm.add_finalizer

  let g3_comm_nocopy = f "g3_comm_nocopy" PolyComm.typ PolyComm.add_finalizer

  let evals_nocopy =
    f "evals_nocopy" Evaluations.Triple.typ Evaluations.Triple.add_finalizer

  let proof = f "proof" OpeningProof.typ OpeningProof.add_finalizer

  let sigma2 = f "sigma2" ScalarField.typ ScalarField.add_finalizer

  let sigma3 = f "sigma3" ScalarField.typ ScalarField.add_finalizer
end

module Dlog_plonk_proof
    (P : Prefix) (AffineCurve : sig
        include Type

        module Vector : Type

        module Pair : sig
          include Type

          module Vector : Type
        end
    end)
    (ScalarField : Type)
    (Index : Type)
    (VerifierIndex : Type)
    (ScalarFieldVector : Type)
    (FieldVectorPair : Type)
    (OpeningProof : Type)
    (PolyComm : Type)
    (F : Ctypes.FOREIGN) =
struct
  open F

  module T : Type = struct
    type t = unit ptr

    let typ = ptr void
  end

  include T
  module Vector = Vector (P) (T) (F)

  module Evaluations = struct
    module T : Type = struct
      type t = unit ptr

      let typ = ptr void
    end

    include T

    let prefix = with_prefix (P.prefix "evaluations")

    let f s = foreign (prefix s) (typ @-> returning ScalarField.typ)

    let sigma1 = f "sigma1"

    let sigma2 = f "sigma2"

    let l = f "l"

    let r = f "r"

    let o = f "o"

    let z = f "z"

    let t = f "t"

    let f = f "f"

    module Pair =
      Pair (struct
          let prefix = prefix
        end)
        (T)
        (F)

    let make =
      foreign (prefix "make")
        ( ScalarField.typ @-> ScalarField.typ @-> ScalarField.typ
        @-> ScalarField.typ @-> ScalarField.typ @-> ScalarField.typ
        @-> ScalarField.typ @-> ScalarField.typ @-> returning typ )
  end

  let prefix = P.prefix

  let make =
    foreign (prefix "make")
      ( ScalarFieldVector.typ @-> PolyComm.typ @-> PolyComm.typ @-> PolyComm.typ
      @-> PolyComm.typ @-> PolyComm.typ @-> AffineCurve.Pair.Vector.typ
      @-> PolyComm.typ @-> PolyComm.typ @-> AffineCurve.typ @-> AffineCurve.typ
      @-> Evaluations.typ @-> Evaluations.typ @-> returning typ )

  let create =
    foreign (prefix "create")
      ( Index.typ @-> ScalarFieldVector.typ @-> ScalarFieldVector.typ
      @-> returning typ )

  let verify =
    foreign (prefix "verify") (VerifierIndex.typ @-> typ @-> returning bool)

  let batch_verify =
    foreign (prefix "batch_verify")
      (VerifierIndex.typ @-> Vector.typ @-> returning bool)

  let delete = foreign (prefix "delete") (typ @-> returning void)

  let f name f_typ = foreign (prefix name) (typ @-> returning f_typ)

  let l_comm = f "l_comm" PolyComm.typ

  let r_comm = f "r_comm" PolyComm.typ

  let o_comm = f "o_comm" PolyComm.typ

  let z_comm = f "z_comm" PolyComm.typ

  let t_comm = f "t_comm" PolyComm.typ

  let proof_comm = f "proof" OpeningProof.typ
end

module Pairing_oracles
    (F : Cstubs_applicative.Foreign_applicative)
    (P : Prefix)
    (Field : Type_with_finalizer
             with type 'a result := 'a F.result
              and type 'a return := 'a F.return)
    (VerifierIndex : Type)
    (Proof : Type) =
struct
  include (
    struct
        type t = unit ptr

        let typ = ptr void
      end :
      Type )

  open F
  open F.Let_syntax

  let prefix = P.prefix

  let delete = foreign (prefix "delete") (typ @-> returning void)

  let add_finalizer =
    F.map delete ~f:(fun delete x ->
        Caml.Gc.finalise (bind_return ~f:delete) x ;
        x )

  (* Stub out delete to make sure we don't attempt to double-free. *)
  let delete : t -> unit = ignore

  let create =
    let%map create =
      foreign (prefix "create")
        (VerifierIndex.typ @-> Proof.typ @-> returning typ)
    and add_finalizer = add_finalizer in
    fun i proof -> add_finalizer (create i proof)

  let element name =
    let%map element = foreign (prefix name) (typ @-> returning Field.typ)
    and add_finalizer = Field.add_finalizer in
    fun t -> add_finalizer (element t)

  let alpha = element "alpha"

  let eta_a = element "eta_a"

  let eta_b = element "eta_b"

  let eta_c = element "eta_c"

  let beta1 = element "beta1"

  let beta2 = element "beta2"

  let beta3 = element "beta3"

  let r_k = element "r_k"

  let batch = element "batch"

  let r = element "r"

  let x_hat_beta1 = element "x_hat_beta1"

  let digest_before_evaluations = element "digest_before_evaluations"
end

module Dlog_oracles
    (F : Cstubs_applicative.Foreign_applicative)
    (P : Prefix) (Field : sig
        include
          Type_with_finalizer
          with type 'a result := 'a F.result
           and type 'a return := 'a F.return

        module Vector :
          Type_with_finalizer
          with type 'a result := 'a F.result
           and type 'a return := 'a F.return
    end)
    (VerifierIndex : Type)
    (Proof : Type)
    (FieldVectorTriple : Type_with_finalizer
                         with type 'a result := 'a F.result
                          and type 'a return := 'a F.return) =
struct
  open F
  open F.Let_syntax

  let prefix = P.prefix

  include (
    struct
        type t = unit ptr

        let typ = ptr void

        let delete = foreign (prefix "delete") (typ @-> returning void)

        let add_finalizer =
          F.map delete ~f:(fun delete x ->
              Caml.Gc.finalise (bind_return ~f:delete) x ;
              x )
      end :
      Type_with_finalizer
      with type 'a result := 'a F.result
       and type 'a return := 'a F.return )

  (* Stub out delete to make sure we don't attempt to double-free. *)
  let delete : t -> unit = ignore

  let create =
    let%map create =
      foreign (prefix "create")
        (VerifierIndex.typ @-> Proof.typ @-> returning typ)
    and add_finalizer = add_finalizer in
    fun i proof -> add_finalizer (create i proof)

  let element name =
    let%map element = foreign (prefix name) (typ @-> returning Field.typ)
    and add_finalizer = Field.add_finalizer in
    fun t -> add_finalizer (element t)

  let opening_prechallenges =
    let%map opening_prechallenges =
      foreign
        (prefix "opening_prechallenges")
        (typ @-> returning Field.Vector.typ)
    and add_finalizer = Field.Vector.add_finalizer in
    fun t -> add_finalizer (opening_prechallenges t)

  let alpha = element "alpha"

  let eta_a = element "eta_a"

  let eta_b = element "eta_b"

  let eta_c = element "eta_c"

  let beta1 = element "beta1"

  let beta2 = element "beta2"

  let beta3 = element "beta3"

  let polys = element "polys"

  let evals = element "evals"

  let x_hat_nocopy =
    let%map x_hat_nocopy =
      foreign (prefix "x_hat_nocopy") (typ @-> returning FieldVectorTriple.typ)
    and add_finalizer = FieldVectorTriple.add_finalizer in
    fun t -> add_finalizer (x_hat_nocopy t)

  let digest_before_evaluations = element "digest_before_evaluations"
end

module Dlog_plonk_oracles
    (P : Prefix) (Field : sig
        include Type

        module Vector : Type
    end)
    (VerifierIndex : Type)
    (Proof : Type)
    (FieldVectorTriple : Type)
    (F : Ctypes.FOREIGN) =
struct
  include (
    struct
        type t = unit ptr

        let typ = ptr void
      end :
      Type )

  open F

  let prefix = P.prefix

  let delete = foreign (prefix "delete") (typ @-> returning void)

  let create =
    foreign (prefix "create")
      (VerifierIndex.typ @-> Proof.typ @-> returning typ)

  let element name = foreign (prefix name) (typ @-> returning Field.typ)

  let opening_prechallenges =
    foreign
      (prefix "opening_prechallenges")
      (typ @-> returning Field.Vector.typ)

  let alpha = element "alpha"

  let beta = element "beta"

  let gamma = element "gamma"

  let zeta = element "zeta"

  let v = element "v"

  let u = element "u"

  let p_eval_1 = element "p_eval1"

  let p_eval_2 = element "p_eval2"
end

module Field
    (F : Cstubs_applicative.Foreign_applicative)
    (P : Prefix)
    (Bigint : Type_with_finalizer
              with type 'a result := 'a F.result
               and type 'a return := 'a F.return)
    (Usize_vector : Type) =
struct
  open F
  open F.Let_syntax

  let prefix = P.prefix

  module T :
    Type_with_finalizer
    with type 'a result := 'a F.result
     and type 'a return := 'a F.return = struct
    type t = unit ptr

    let typ = ptr void

    let delete = foreign (prefix "delete") (typ @-> returning void)

    let add_finalizer =
      F.map delete ~f:(fun delete x ->
          Caml.Gc.finalise (bind_return ~f:delete) x ;
          x )
  end

  include T

  (* Stub out delete to make sure we don't attempt to double-free. *)
  let delete : t -> unit = ignore

  let size_in_bits = foreign (prefix "size_in_bits") (void @-> returning int)

  let size =
    let%map size = foreign (prefix "size") (void @-> returning Bigint.typ)
    and add_finalizer = Bigint.add_finalizer in
    fun () -> add_finalizer (size ())

  let is_square = foreign (prefix "is_square") (typ @-> returning bool)

  let sqrt =
    let%map sqrt = foreign (prefix "sqrt") (typ @-> returning typ)
    and add_finalizer = add_finalizer in
    fun t -> add_finalizer (sqrt t)

  let random =
    let%map random = foreign (prefix "random") (void @-> returning typ)
    and add_finalizer = add_finalizer in
    fun () -> add_finalizer (random ())

  let of_int =
    let%map of_int = foreign (prefix "of_int") (uint64_t @-> returning typ)
    and add_finalizer = add_finalizer in
    fun i -> add_finalizer (of_int i)

  let to_string = foreign (prefix "to_string") (typ @-> returning string)

  let inv =
    let%map inv = foreign (prefix "inv") (typ @-> returning typ)
    and add_finalizer = add_finalizer in
    fun x -> add_finalizer (inv x)

  let square =
    let%map square = foreign (prefix "square") (typ @-> returning typ)
    and add_finalizer = add_finalizer in
    fun x -> add_finalizer (square x)

  let add =
    let%map add = foreign (prefix "add") (typ @-> typ @-> returning typ)
    and add_finalizer = add_finalizer in
    fun x y -> add_finalizer (add x y)

  let negate =
    let%map negate = foreign (prefix "negate") (typ @-> returning typ)
    and add_finalizer = add_finalizer in
    fun x -> add_finalizer (negate x)

  let mul =
    let%map mul = foreign (prefix "mul") (typ @-> typ @-> returning typ)
    and add_finalizer = add_finalizer in
    fun x y -> add_finalizer (mul x y)

  let div =
    let%map div = foreign (prefix "div") (typ @-> typ @-> returning typ)
    and add_finalizer = add_finalizer in
    fun x y -> add_finalizer (div x y)

  let sub =
    let%map sub = foreign (prefix "sub") (typ @-> typ @-> returning typ)
    and add_finalizer = add_finalizer in
    fun x y -> add_finalizer (sub x y)

  let mut_add = foreign (prefix "mut_add") (typ @-> typ @-> returning void)

  let mut_mul = foreign (prefix "mut_mul") (typ @-> typ @-> returning void)

  let mut_square = foreign (prefix "mut_square") (typ @-> returning void)

  let mut_sub = foreign (prefix "mut_sub") (typ @-> typ @-> returning void)

  let copy = foreign (prefix "copy") (typ @-> typ @-> returning void)

  let rng =
    let%map rng = foreign (prefix "rng") (int @-> returning typ)
    and add_finalizer = add_finalizer in
    fun i -> add_finalizer (rng i)

  let print = foreign (prefix "print") (typ @-> returning void)

  let equal = foreign (prefix "equal") (typ @-> typ @-> returning bool)

  let to_bigint =
    let%map to_bigint =
      foreign (prefix "to_bigint") (typ @-> returning Bigint.typ)
    and add_finalizer = Bigint.add_finalizer in
    fun x -> add_finalizer (to_bigint x)

  let of_bigint =
    let%map of_bigint =
      foreign (prefix "of_bigint") (Bigint.typ @-> returning typ)
    and add_finalizer = add_finalizer in
    fun x -> add_finalizer (of_bigint x)

  let to_bigint_raw =
    let%map to_bigint_raw =
      foreign (prefix "to_bigint_raw") (typ @-> returning Bigint.typ)
    and add_finalizer = Bigint.add_finalizer in
    fun x -> add_finalizer (to_bigint_raw x)

  let to_bigint_raw_noalloc =
    let%map to_bigint_raw_noalloc =
      foreign (prefix "to_bigint_raw_noalloc") (typ @-> returning Bigint.typ)
    in
    fun x ->
      let finalize _y =
        (* Hold a reference to [x] so that it doesn't get GC'd and deleted
           until this is also freed.
        *)
        ignore x
      in
      let y = to_bigint_raw_noalloc x in
      Caml.Gc.finalise finalize y ;
      y

  let of_bigint_raw =
    let%map of_bigint_raw =
      foreign (prefix "of_bigint_raw") (Bigint.typ @-> returning typ)
    and add_finalizer = add_finalizer in
    fun x -> add_finalizer (of_bigint_raw x)

  module Vector = struct
    module T =
      Vector
        (F)
        (struct
          let prefix = prefix
        end)
        (T)

    include T
    module Triple = Triple (F) (T) (T)
  end

  module Constraint_matrix = struct
    open F
    open F.Let_syntax

    module T : Type = struct
      type t = unit ptr

      let typ = ptr void
    end

    include T

    let prefix = with_prefix (prefix "constraint_matrix")

    let delete = foreign (prefix "delete") (typ @-> returning void)

    let add_finalizer =
      F.map delete ~f:(fun delete x ->
          Caml.Gc.finalise (bind_return ~f:delete) x ;
          x )

    (* Stub out delete to make sure we don't attempt to double-free. *)
    let delete : t -> unit = ignore

    let create =
      let%map create = foreign (prefix "create") (void @-> returning typ)
      and add_finalizer = add_finalizer in
      fun () -> add_finalizer (create ())

    let append_row =
      foreign (prefix "append_row")
        (typ @-> Usize_vector.typ @-> Vector.typ @-> returning void)
  end
end

<<<<<<< HEAD
module Plonk_gate_vector
    (P : Prefix)
    (Field_vector : Type)
    (F : Ctypes.FOREIGN) =
struct
  open F

  include (
    struct
        type t = unit ptr

        let typ = ptr void
      end :
      Type )

  let prefix = with_prefix (P.prefix "circuit_gate_vector")

  let create = foreign (prefix "create") (void @-> returning typ)

  let delete = foreign (prefix "delete") (typ @-> returning void)

  let length = foreign (prefix "length") (typ @-> returning int)

  let push_gate gate_name =
    foreign
      (prefix (Printf.sprintf "push_%s" gate_name))
      ( typ @-> size_t (* l_index *) @-> size_t (* l_permutation *)
      @-> size_t (* r_index *) @-> size_t (* r_permutation *)
      @-> size_t (* o_index *) @-> size_t (* o_permutation *)
      @-> Field_vector.typ (* constraints vector *) @-> returning void )

  let push_zero = push_gate "zero"

  let push_generic = push_gate "generic"

  let push_poseidon = push_gate "poseidon"

  let push_add1 = push_gate "add1"

  let push_add2 = push_gate "add2"

  let push_vbmul1 = push_gate "vbmul1"

  let push_vbmul2 = push_gate "vbmul2"

  let push_vbmul3 = push_gate "vbmul3"

  let push_endomul1 = push_gate "endomul1"

  let push_endomul2 = push_gate "endomul2"

  let push_endomul3 = push_gate "endomul3"

  let push_endomul4 = push_gate "endomul4"
end

module Plonk_constraint_system
    (P : Prefix)
    (Plonk_gate_vector : Type)
    (F : Ctypes.FOREIGN) =
struct
  open F

  include (
    struct
        type t = unit ptr

        let typ = ptr void
      end :
      Type )

  let prefix = with_prefix (P.prefix "constraint_system")

  let create =
    foreign (prefix "create")
      (Plonk_gate_vector.typ @-> size_t @-> returning typ)

  let delete = foreign (prefix "delete") (typ @-> returning void)
end

module Full (F : Ctypes.FOREIGN) = struct
=======
module Full (F : Cstubs_applicative.Foreign_applicative) = struct
>>>>>>> 2e2a5885
  let zexe = with_prefix "zexe"

  module Bigint256 =
    Bigint
      (F)
      (struct
        let prefix = with_prefix (zexe "bigint256")
      end)

  module Bigint384 =
    Bigint
      (F)
      (struct
        let prefix = with_prefix (zexe "bigint384")
      end)

  module Usize_vector =
    Vector
      (F)
      (struct
        let prefix = with_prefix (zexe "usize")
      end)
      (struct
        type t = Unsigned.size_t

        let typ = size_t

        let add_finalizer = F.return Fn.id
      end)

  module Dlog_proof_system (Field : sig
    include
      Prefix_type_with_finalizer
      with type 'a result := 'a F.result
       and type 'a return := 'a F.return

    module Vector : sig
      include
        Prefix_type_with_finalizer
        with type 'a result := 'a F.result
         and type 'a return := 'a F.return

      module Triple :
        Type_with_finalizer
        with type 'a result := 'a F.result
         and type 'a return := 'a F.return
    end

    module Constraint_matrix : Type
  end) (Curve : sig
    include
      Prefix_type_with_finalizer
      with type 'a result := 'a F.result
       and type 'a return := 'a F.return

    module Affine : sig
      module Underlying : Type

      include
        Type_with_finalizer
        with type 'a result := 'a F.result
         and type 'a return := 'a F.return
         and type t = Underlying.t ptr

      module Vector :
        Type_with_finalizer
        with type 'a result := 'a F.result
         and type 'a return := 'a F.return

      module Pair : sig
        include Type

        module Vector :
          Type_with_finalizer
          with type 'a result := 'a F.result
           and type 'a return := 'a F.return
      end
    end
  end) =
  struct
    let prefix = Field.prefix

    module Field_triple = Triple (F) (Field) (Field)

    module Field_opening_proof =
      Dlog_opening_proof
        (F)
        (struct
          let prefix = with_prefix (prefix "opening_proof")
        end)
        (Field)
        (Curve.Affine)

    module Field_poly_comm =
      Dlog_poly_comm
        (F)
        (struct
          let prefix = with_prefix (prefix "poly_comm")
        end)
        (Curve.Affine)

    module Field_urs = struct
      let prefix = with_prefix (prefix "urs")

      include (
        struct
            type t = unit ptr

            let typ = ptr void
          end :
          Type )

      open F
      open F.Let_syntax

<<<<<<< HEAD
      let create =
        foreign (prefix "create")
          (size_t @-> size_t @-> size_t @-> returning typ)
=======
      let delete = foreign (prefix "delete") (typ @-> returning void)
>>>>>>> 2e2a5885

      let add_finalizer =
        F.map delete ~f:(fun delete x ->
            Caml.Gc.finalise (bind_return ~f:delete) x ;
            x )

      (* Stub out delete to make sure we don't attempt to double-free. *)
      let delete : t -> unit = ignore

      let create =
        let%map create = foreign (prefix "create") (size_t @-> returning typ)
        and add_finalizer = add_finalizer in
        fun sz -> add_finalizer (create sz)

      let read =
        let%map read = foreign (prefix "read") (string @-> returning typ)
        and add_finalizer = add_finalizer in
        fun path -> add_finalizer (read path)

      let write = foreign (prefix "write") (typ @-> string @-> returning void)

      let lagrange_commitment =
        let%map lagrange_commitment =
          foreign
            (prefix "lagrange_commitment")
            (typ @-> size_t @-> size_t @-> returning Field_poly_comm.typ)
        and add_finalizer = Field_poly_comm.add_finalizer in
        fun urs domain_size i ->
          add_finalizer (lagrange_commitment urs domain_size i)

      let commit_evaluations =
        let%map commit_evaluations =
          foreign
            (prefix "commit_evaluations")
            ( typ @-> size_t @-> Field.Vector.typ
            @-> returning Field_poly_comm.typ )
        and add_finalizer = Field_poly_comm.add_finalizer in
        fun urs domain_size evals ->
          add_finalizer (commit_evaluations urs domain_size evals)

      let h =
        let%map h = foreign (prefix "h") (typ @-> returning Curve.Affine.typ)
        and add_finalizer = Curve.Affine.add_finalizer in
        fun t -> add_finalizer (h t)

      let batch_accumulator_check =
        foreign
          (prefix "batch_accumulator_check")
          ( typ @-> Curve.Affine.Vector.typ @-> Field.Vector.typ
          @-> returning bool )

      let b_poly_commitment =
        let%map b_poly_commitment =
          foreign
            (prefix "b_poly_commitment")
            (typ @-> Field.Vector.typ @-> returning Field_poly_comm.typ)
        and add_finalizer = Field_poly_comm.add_finalizer in
        fun urs chals -> add_finalizer (b_poly_commitment urs chals)
    end

    module Field_index =
      Index
        (F)
        (struct
          let prefix = with_prefix (prefix "index")
        end)
        (Field.Constraint_matrix)
        (Field_poly_comm)
        (Field_urs)

    module Field_verifier_index = struct
      include VerifierIndex
                (F)
                (struct
                  let prefix = with_prefix (prefix "verifier_index")
                end)
                (Field_index)
                (Field_urs)
                (Field_poly_comm)

      open F
      open F.Let_syntax

      let read =
        let%map read =
          foreign (prefix "read") (Field_urs.typ @-> string @-> returning typ)
        and add_finalizer = add_finalizer in
        fun urs path -> add_finalizer (read urs path)
    end

    module Field_proof =
      Dlog_marlin_proof
        (F)
        (struct
          let prefix = with_prefix (prefix "proof")
        end)
        (Curve.Affine)
        (Field)
        (Field_index)
        (Field_verifier_index)
        (Field.Vector)
        (Field.Vector.Triple)
        (Field_opening_proof)
        (Field_poly_comm)

    module Field_oracles =
      Dlog_oracles
        (F)
        (struct
          let prefix = with_prefix (prefix "oracles")
        end)
        (Field)
        (Field_verifier_index)
        (Field_proof)
        (Field.Vector.Triple)
  end

  module Plonk_dlog_proof_system
      (P : Prefix) (Field : sig
          include Prefix_type

          module Vector : sig
            include Prefix_type

            module Triple : Type
          end
      end) (Curve : sig
        include Prefix_type

        module Affine : sig
          module Underlying : Type

          include Type with type t = Underlying.t ptr

          module Vector : Type

          module Pair : sig
            include Type

            module Vector : Type
          end
        end
      end) =
  struct
    let prefix = Field.prefix

    module Field_triple = Triple (Field) (Field) (F)

    module Field_opening_proof =
      Dlog_opening_proof (struct
          let prefix = with_prefix (P.prefix "opening_proof")
        end)
        (Field)
        (Curve.Affine)
        (F)

    module Field_poly_comm =
      Dlog_poly_comm (struct
          let prefix = with_prefix (prefix "poly_comm")
        end)
        (Curve.Affine)
        (F)

    module Field_urs = struct
      let prefix = with_prefix (prefix "urs")

      include (
        struct
            type t = unit ptr

            let typ = ptr void
          end :
          Type )

      open F

      let create =
        foreign (prefix "create")
          (size_t @-> size_t @-> size_t @-> returning typ)

      let read = foreign (prefix "read") (string @-> returning typ)

      let write = foreign (prefix "write") (typ @-> string @-> returning void)

      let lagrange_commitment =
        foreign
          (prefix "lagrange_commitment")
          (typ @-> size_t @-> size_t @-> returning Field_poly_comm.typ)

      let commit_evaluations =
        foreign
          (prefix "commit_evaluations")
          ( typ @-> size_t @-> Field.Vector.typ
          @-> returning Field_poly_comm.typ )

      let h = foreign (prefix "h") (typ @-> returning Curve.Affine.typ)

      let batch_accumulator_check =
        foreign
          (prefix "batch_accumulator_check")
          ( typ @-> Curve.Affine.Vector.typ @-> Field.Vector.typ
          @-> returning bool )

      let b_poly_commitment =
        foreign
          (prefix "b_poly_commitment")
          (typ @-> Field.Vector.typ @-> returning Field_poly_comm.typ)
    end

    module Gate_vector = Plonk_gate_vector (P) (Field.Vector) (F)
    module Constraint_system = Plonk_constraint_system (P) (Gate_vector) (F)

    module Field_index =
      Plonk_index (struct
          let prefix = with_prefix (P.prefix "index")
        end)
        (Constraint_system)
        (Field_poly_comm)
        (Field_urs)
        (F)

    module Field_verifier_index =
      PlonkVerifierIndex (struct
          let prefix = with_prefix (P.prefix "verifier_index")
        end)
        (Field_index)
        (Field_urs)
        (Field_poly_comm)
        (Field)
        (F)

    module Field_proof =
      Dlog_plonk_proof (struct
          let prefix = with_prefix (P.prefix "proof")
        end)
        (Curve.Affine)
        (Field)
        (Field_index)
        (Field_verifier_index)
        (Field.Vector)
        (Field.Vector.Triple)
        (Field_opening_proof)
        (Field_poly_comm)
        (F)

    module Field_oracles =
      Dlog_oracles (struct
          let prefix = with_prefix (prefix "oracles")
        end)
        (Field)
        (Field_verifier_index)
        (Field_proof)
        (Field.Vector.Triple)
        (F)
  end

  module Tweedle = struct
    let prefix = with_prefix (zexe "tweedle")

    module Fp =
      Field
        (F)
        (struct
          let prefix = with_prefix (prefix "fp")
        end)
        (Bigint256)
        (Usize_vector)

    module Fq =
      Field
        (F)
        (struct
          let prefix = with_prefix (prefix "fq")
        end)
        (Bigint256)
        (Usize_vector)

    module Dum = struct
      module Field = Fq

      module Curve =
        Curve
          (F)
          (struct
            let prefix = with_prefix (prefix "dum")
          end)
          (Fp)
          (Fq)

      module Plonk =
        Plonk_dlog_proof_system (struct
            let prefix = with_prefix (prefix "plonk_fq")
          end)
          (Field)
          (Curve)

      include Dlog_proof_system (Field) (Curve)
    end

    module Dee = struct
      module Field = Fp

      module Curve =
        Curve
          (F)
          (struct
            let prefix = with_prefix (prefix "dee")
          end)
          (Fq)
          (Fp)

      module Plonk =
        Plonk_dlog_proof_system (struct
            let prefix = with_prefix (prefix "plonk_fp")
          end)
          (Field)
          (Curve)

      include Dlog_proof_system (Field) (Curve)
    end

    module Endo = struct
      let endo typ add_finalizer which =
        let open F in
        let open F.Let_syntax in
        let%map endo = foreign (prefix which) (void @-> returning typ)
        and add_finalizer = add_finalizer in
        fun () -> add_finalizer (endo ())

      module Dee = struct
        let base = endo Fq.typ Fq.add_finalizer "fp_endo_base"

        let scalar = endo Fp.typ Fp.add_finalizer "fp_endo_scalar"
      end

      module Dum = struct
        let base = endo Fp.typ Fp.add_finalizer "fq_endo_base"

        let scalar = endo Fq.typ Fq.add_finalizer "fq_endo_scalar"
      end
    end
  end

  module Bn382 = struct
    let prefix = with_prefix (zexe "bn382")

    module Fp =
      Field
        (F)
        (struct
          let prefix = with_prefix (prefix "fp")
        end)
        (Bigint384)
        (Usize_vector)

    module Fq =
      Field
        (F)
        (struct
          let prefix = with_prefix (prefix "fq")
        end)
        (Bigint384)
        (Usize_vector)

    module G =
      Curve
        (F)
        (struct
          let prefix = with_prefix (prefix "g")
        end)
        (Fp)
        (Fq)

    module G1 =
      Curve
        (F)
        (struct
          let prefix = with_prefix (prefix "g1")
        end)
        (Fq)
        (Fp)

    module Fp_urs = struct
      let prefix = with_prefix (prefix "fp_urs")

      include URS
                (F)
                (struct
                  let prefix = prefix
                end)
                (G1.Affine)
                (Fp.Vector)

      open F
      open F.Let_syntax

      let dummy_opening_check =
        let%map dummy_opening_check =
          foreign
            (prefix "dummy_opening_check")
            (typ @-> returning G1.Affine.Pair.typ)
        and add_finalizer = G1.Affine.Pair.add_finalizer in
        fun t -> add_finalizer (dummy_opening_check t)

      let dummy_degree_bound_checks =
        let%map dummy_degree_bound_checks =
          foreign
            (prefix "dummy_degree_bound_checks")
            (typ @-> Usize_vector.typ @-> returning G1.Affine.Vector.typ)
        and add_finalizer = G1.Affine.Vector.add_finalizer in
        fun t v -> add_finalizer (dummy_degree_bound_checks t v)
    end

    module Fp_index =
      Index
        (F)
        (struct
          let prefix = with_prefix (prefix "fp_index")
        end)
        (Fp.Constraint_matrix)
        (G1.Affine)
        (Fp_urs)

    module Fp_verifier_index = struct
      include VerifierIndex
                (F)
                (struct
                  let prefix = with_prefix (prefix "fp_verifier_index")
                end)
                (Fp_index)
                (Fp_urs)
                (G1.Affine)

      open F
      open F.Let_syntax

      let read =
        let%map read = foreign (prefix "read") (string @-> returning typ)
        and add_finalizer = add_finalizer in
        fun path -> add_finalizer (read path)
    end

    module Fp_proof =
      Pairing_marlin_proof
        (F)
        (struct
          let prefix = with_prefix (prefix "fp_proof")
        end)
        (G1.Affine)
        (Fp)
        (Fp_index)
        (Fp_verifier_index)
        (Fp.Vector)

    module Fp_oracles =
      Pairing_oracles
        (F)
        (struct
          let prefix = with_prefix (prefix "fp_oracles")
        end)
        (Fp)
        (Fp_verifier_index)
        (Fp_proof)

    module Fq_triple = Triple (F) (Fq) (Fq)

    module Fq_opening_proof =
      Dlog_opening_proof
        (F)
        (struct
          let prefix = with_prefix (prefix "fq_opening_proof")
        end)
        (Fq)
        (G.Affine)

    module Fq_poly_comm =
      Dlog_poly_comm
        (F)
        (struct
          let prefix = with_prefix (prefix "fq_poly_comm")
        end)
        (G.Affine)

    module Fq_urs = struct
      let prefix = with_prefix (prefix "fq_urs")

      include (
        struct
            type t = unit ptr

            let typ = ptr void
          end :
          Type )

      open F
      open F.Let_syntax

<<<<<<< HEAD
      let create =
        foreign (prefix "create")
          (size_t @-> size_t @-> size_t @-> returning typ)
=======
      let delete = foreign (prefix "delete") (typ @-> returning void)
>>>>>>> 2e2a5885

      let add_finalizer =
        F.map delete ~f:(fun delete x ->
            Caml.Gc.finalise (bind_return ~f:delete) x ;
            x )

      (* Stub out delete to make sure we don't attempt to double-free. *)
      let delete : t -> unit = ignore

      let create =
        let%map create = foreign (prefix "create") (size_t @-> returning typ)
        and add_finalizer = add_finalizer in
        fun depth -> add_finalizer (create depth)

      let read =
        let%map read = foreign (prefix "read") (string @-> returning typ)
        and add_finalizer = add_finalizer in
        fun path -> add_finalizer (read path)

      let write = foreign (prefix "write") (typ @-> string @-> returning void)

      let lagrange_commitment =
        let%map lagrange_commitment =
          foreign
            (prefix "lagrange_commitment")
            (typ @-> size_t @-> size_t @-> returning Fq_poly_comm.typ)
        and add_finalizer = Fq_poly_comm.add_finalizer in
        fun urs domain_size i ->
          add_finalizer (lagrange_commitment urs domain_size i)

      let commit_evaluations =
        let%map commit_evaluations =
          foreign
            (prefix "commit_evaluations")
            (typ @-> size_t @-> Fq.Vector.typ @-> returning Fq_poly_comm.typ)
        and add_finalizer = Fq_poly_comm.add_finalizer in
        fun urs domain_size evals ->
          add_finalizer (commit_evaluations urs domain_size evals)

      let h =
        let%map h = foreign (prefix "h") (typ @-> returning G.Affine.typ)
        and add_finalizer = G.Affine.add_finalizer in
        fun urs -> add_finalizer (h urs)

      let b_poly_commitment =
        let%map b_poly_commitment =
          foreign
            (prefix "b_poly_commitment")
            (typ @-> Fq.Vector.typ @-> returning Fq_poly_comm.typ)
        and add_finalizer = Fq_poly_comm.add_finalizer in
        fun urs chals -> add_finalizer (b_poly_commitment urs chals)
    end

    module Fq_index =
      Index
        (F)
        (struct
          let prefix = with_prefix (prefix "fq_index")
        end)
        (Fq.Constraint_matrix)
        (Fq_poly_comm)
        (Fq_urs)

    module Fq_verifier_index = struct
      include VerifierIndex
                (F)
                (struct
                  let prefix = with_prefix (prefix "fq_verifier_index")
                end)
                (Fq_index)
                (Fq_urs)
                (Fq_poly_comm)

      open F
      open F.Let_syntax

      let read =
        let%map read =
          foreign (prefix "read") (Fq_urs.typ @-> string @-> returning typ)
        and add_finalizer = add_finalizer in
        fun urs path -> add_finalizer (read urs path)
    end

    module Fq_proof =
      Dlog_marlin_proof
        (F)
        (struct
          let prefix = with_prefix (prefix "fq_proof")
        end)
        (G.Affine)
        (Fq)
        (Fq_index)
        (Fq_verifier_index)
        (Fq.Vector)
        (Fq.Vector.Triple)
        (Fq_opening_proof)
        (Fq_poly_comm)

    module Fq_oracles =
      Dlog_oracles
        (F)
        (struct
          let prefix = with_prefix (prefix "fq_oracles")
        end)
        (Fq)
        (Fq_verifier_index)
        (Fq_proof)
        (Fq.Vector.Triple)

    module Endo = struct
      let endo typ add_finalizer which =
        let open F in
        let open F.Let_syntax in
        let%map endo = foreign (prefix which) (void @-> returning typ)
        and add_finalizer = add_finalizer in
        fun () -> add_finalizer (endo ())

      module Pairing = struct
        let base = endo Fq.typ Fq.add_finalizer "fp_endo_base"

        let scalar = endo Fp.typ Fp.add_finalizer "fp_endo_scalar"
      end

      module Dlog = struct
        let base = endo Fp.typ Fp.add_finalizer "fq_endo_base"

        let scalar = endo Fq.typ Fq.add_finalizer "fq_endo_scalar"
      end
    end

    let batch_pairing_check =
      let open F in
      foreign
        (prefix "batch_pairing_check")
        ( Fp_urs.typ @-> Usize_vector.typ @-> G1.Affine.Vector.typ
        @-> G1.Affine.Vector.typ @-> G1.Affine.Vector.typ
        @-> G1.Affine.Vector.typ @-> returning bool )
  end

  include Bn382
end<|MERGE_RESOLUTION|>--- conflicted
+++ resolved
@@ -65,38 +65,36 @@
   (* Stub out delete to make sure we don't attempt to double-free. *)
   let delete : t -> unit = ignore
 
-<<<<<<< HEAD
-=======
   let f i =
     let%map f = foreign (prefix i) (typ @-> returning Elt.typ)
     and add_finalizer = Elt.add_finalizer in
     fun x -> add_finalizer (f x)
 
+  let f0 = f "0"
+
+  let f1 = f "1"
+end
+
+module Pair_with_make
+    (F : Cstubs_applicative.Foreign_applicative)
+    (P : Prefix)
+    (Elt : Type_with_finalizer
+               with type 'a result := 'a F.result
+                           and type 'a return := 'a F.return) =
+struct
+  open F
+  open F.Let_syntax
+  include Pair (F) (P) (Elt)
+
   let make =
     let%map make =
       foreign (prefix "make") (Elt.typ @-> Elt.typ @-> returning typ)
     and add_finalizer = add_finalizer in
     fun x y -> add_finalizer (make x y)
-
->>>>>>> 2e2a5885
-  let f0 = f "0"
-
-  let f1 = f "1"
 end
 
-<<<<<<< HEAD
-module Pair_with_make (P : Prefix) (Elt : Type) (F : Ctypes.FOREIGN) = struct
-  open F
-  include Pair (P) (Elt) (F)
-
-  let make = foreign (prefix "make") (Elt.typ @-> Elt.typ @-> returning typ)
-end
-
-module Bigint (P : Prefix) (F : Ctypes.FOREIGN) = struct
-=======
 module Bigint (F : Cstubs_applicative.Foreign_applicative) (P : Prefix) =
 struct
->>>>>>> 2e2a5885
   open F
   open F.Let_syntax
   open P
@@ -245,12 +243,18 @@
 end
 
 module PlonkVerifierIndex
+    (F : Cstubs_applicative.Foreign_applicative)
     (P : Prefix)
     (Index : Type)
-    (Urs : Type)
-    (PolyComm : Type)
-    (ScalarField : Type)
-    (F : Ctypes.FOREIGN) =
+    (Urs : Type_with_finalizer
+               with type 'a result := 'a F.result
+                           and type 'a return := 'a F.return)
+    (PolyComm : Type_with_finalizer
+               with type 'a result := 'a F.result
+                           and type 'a return := 'a F.return)
+    (ScalarField : Type_with_finalizer
+               with type 'a result := 'a F.result
+                           and type 'a return := 'a F.return) =
 struct
   include (
     struct
@@ -261,68 +265,94 @@
       Type )
 
   open F
+  open F.Let_syntax
 
   let prefix = P.prefix
 
-  let create = foreign (prefix "create") (Index.typ @-> returning typ)
-
   let delete = foreign (prefix "delete") (typ @-> returning void)
 
-  let urs = foreign (prefix "urs") (typ @-> returning Urs.typ)
+  let add_finalizer =
+    F.map delete ~f:(fun delete x ->
+        Caml.Gc.finalise (bind_return ~f:delete) x ;
+        x )
+
+  (* Stub out delete to make sure we don't attempt to double-free. *)
+  let delete : t -> unit = ignore
+
+  let create =
+    let%map create = foreign (prefix "create") (Index.typ @-> returning typ)
+    and add_finalizer = add_finalizer in
+    fun idx -> add_finalizer (create idx)
+
+  let urs =
+    let%map urs = foreign (prefix "urs") (typ @-> returning Urs.typ)
+    and add_finalizer = Urs.add_finalizer in
+    fun t -> add_finalizer (urs t)
 
   let make =
-    foreign (prefix "make")
-      ( size_t @-> size_t @-> Urs.typ @-> PolyComm.typ @-> PolyComm.typ
-      @-> PolyComm.typ @-> PolyComm.typ @-> PolyComm.typ @-> PolyComm.typ
-      @-> PolyComm.typ @-> PolyComm.typ @-> PolyComm.typ @-> PolyComm.typ
-      @-> PolyComm.typ @-> PolyComm.typ @-> PolyComm.typ @-> PolyComm.typ
-      @-> PolyComm.typ @-> PolyComm.typ @-> PolyComm.typ @-> PolyComm.typ
-      @-> ScalarField.typ @-> ScalarField.typ @-> returning typ )
-
-  let sigma_comm_0 =
-    foreign (prefix "sigma_comm_0") (typ @-> returning PolyComm.typ)
-
-  let sigma_comm_1 =
-    foreign (prefix "sigma_comm_1") (typ @-> returning PolyComm.typ)
-
-  let sigma_comm_2 =
-    foreign (prefix "sigma_comm_2") (typ @-> returning PolyComm.typ)
-
-  let ql_comm = foreign (prefix "ql_comm") (typ @-> returning PolyComm.typ)
-
-  let qr_comm = foreign (prefix "qr_comm") (typ @-> returning PolyComm.typ)
-
-  let qo_comm = foreign (prefix "qo_comm") (typ @-> returning PolyComm.typ)
-
-  let qm_comm = foreign (prefix "qm_comm") (typ @-> returning PolyComm.typ)
-
-  let rcm_comm_0 =
-    foreign (prefix "rcm_comm_0") (typ @-> returning PolyComm.typ)
-
-  let rcm_comm_1 =
-    foreign (prefix "rcm_comm_1") (typ @-> returning PolyComm.typ)
-
-  let rcm_comm_2 =
-    foreign (prefix "rcm_comm_2") (typ @-> returning PolyComm.typ)
-
-  let add_comm = foreign (prefix "add_comm") (typ @-> returning PolyComm.typ)
-
-  let mul1_comm = foreign (prefix "mul1_comm") (typ @-> returning PolyComm.typ)
-
-  let mul2_comm = foreign (prefix "mul2_comm") (typ @-> returning PolyComm.typ)
-
-  let emul1_comm =
-    foreign (prefix "emul1_comm") (typ @-> returning PolyComm.typ)
-
-  let emul2_comm =
-    foreign (prefix "emul2_comm") (typ @-> returning PolyComm.typ)
-
-  let emul3_comm =
-    foreign (prefix "emul3_comm") (typ @-> returning PolyComm.typ)
-
-  let r = foreign (prefix "r") (typ @-> returning PolyComm.typ)
-
-  let o = foreign (prefix "o") (typ @-> returning PolyComm.typ)
+    let%map make =
+      foreign (prefix "make")
+        ( size_t @-> size_t @-> Urs.typ @-> PolyComm.typ @-> PolyComm.typ
+        @-> PolyComm.typ @-> PolyComm.typ @-> PolyComm.typ @-> PolyComm.typ
+        @-> PolyComm.typ @-> PolyComm.typ @-> PolyComm.typ @-> PolyComm.typ
+        @-> PolyComm.typ @-> PolyComm.typ @-> PolyComm.typ @-> PolyComm.typ
+        @-> PolyComm.typ @-> PolyComm.typ @-> PolyComm.typ @-> PolyComm.typ
+        @-> ScalarField.typ @-> ScalarField.typ @-> returning typ )
+    and add_finalizer = add_finalizer in
+    fun ~max_poly_size ~max_quot_size ~urs ~sigma_comm0 ~sigma_comm1
+        ~sigma_comm2 ~ql_comm ~qr_comm ~qo_comm ~qm_comm ~qc_comm ~rcm_comm0
+        ~rcm_comm1 ~rcm_comm2 ~psm_comm ~add_comm ~mul1_comm ~mul2_comm
+        ~emul1_comm ~emul2_comm ~emul3_comm ~r ~o ->
+      add_finalizer
+        (make max_poly_size max_quot_size urs sigma_comm0 sigma_comm1
+           sigma_comm2 ql_comm qr_comm qo_comm qm_comm qc_comm rcm_comm0
+           rcm_comm1 rcm_comm2 psm_comm add_comm mul1_comm mul2_comm emul1_comm
+           emul2_comm emul3_comm r o)
+
+  let element name f_typ add_finalizer =
+    let%map element = foreign (prefix name) (typ @-> returning f_typ)
+    and add_finalizer = add_finalizer in
+    fun t -> add_finalizer (element t)
+
+  let sigma_comm_0 = element "sigma_comm_0" PolyComm.typ PolyComm.add_finalizer
+
+  let sigma_comm_1 = element "sigma_comm_1" PolyComm.typ PolyComm.add_finalizer
+
+  let sigma_comm_2 = element "sigma_comm_2" PolyComm.typ PolyComm.add_finalizer
+
+  let ql_comm = element "ql_comm" PolyComm.typ PolyComm.add_finalizer
+
+  let qr_comm = element "qr_comm" PolyComm.typ PolyComm.add_finalizer
+
+  let qo_comm = element "qo_comm" PolyComm.typ PolyComm.add_finalizer
+
+  let qm_comm = element "qm_comm" PolyComm.typ PolyComm.add_finalizer
+
+  let qc_comm = element "qc_comm" PolyComm.typ PolyComm.add_finalizer
+
+  let rcm_comm_0 = element "rcm_comm_0" PolyComm.typ PolyComm.add_finalizer
+
+  let rcm_comm_1 = element "rcm_comm_1" PolyComm.typ PolyComm.add_finalizer
+
+  let rcm_comm_2 = element "rcm_comm_2" PolyComm.typ PolyComm.add_finalizer
+
+  let psm_comm = element "psm_comm" PolyComm.typ PolyComm.add_finalizer
+
+  let add_comm = element "add_comm" PolyComm.typ PolyComm.add_finalizer
+
+  let mul1_comm = element "mul1_comm" PolyComm.typ PolyComm.add_finalizer
+
+  let mul2_comm = element "mul2_comm" PolyComm.typ PolyComm.add_finalizer
+
+  let emul1_comm = element "emul1_comm" PolyComm.typ PolyComm.add_finalizer
+
+  let emul2_comm = element "emul2_comm" PolyComm.typ PolyComm.add_finalizer
+
+  let emul3_comm = element "emul3_comm" PolyComm.typ PolyComm.add_finalizer
+
+  let r = element "r" ScalarField.typ ScalarField.add_finalizer
+
+  let o = element "o" ScalarField.typ ScalarField.add_finalizer
 end
 
 module URS
@@ -455,15 +485,15 @@
   let max_degree = metadata "max_degree"
 end
 
-<<<<<<< HEAD
 module Plonk_index
+    (F : Cstubs_applicative.Foreign_applicative)
     (P : Prefix)
     (Constraint_system : Type)
     (PlolyComm : Type)
-    (URS : Type)
-    (F : Ctypes.FOREIGN) =
+    (URS : Type) =
 struct
   open F
+  open F.Let_syntax
 
   include (
     struct
@@ -477,6 +507,14 @@
 
   let delete = foreign (prefix "delete") (typ @-> returning void)
 
+  let add_finalizer =
+    F.map delete ~f:(fun delete x ->
+        Caml.Gc.finalise (bind_return ~f:delete) x ;
+        x )
+
+  (* Stub out delete to make sure we don't attempt to double-free. *)
+  let delete : t -> unit = ignore
+
   let domain_d1_size =
     foreign (prefix "domain_d1_size") (typ @-> returning size_t)
 
@@ -487,16 +525,17 @@
     foreign (prefix "domain_d8_size") (typ @-> returning size_t)
 
   let create =
-    foreign (prefix "create")
-      (Constraint_system.typ @-> size_t @-> URS.typ @-> returning typ)
+    let%map create =
+      foreign (prefix "create")
+        (Constraint_system.typ @-> size_t @-> URS.typ @-> returning typ)
+    and add_finalizer = add_finalizer in
+    fun cs sz urs -> add_finalizer (create cs sz urs)
 
   let metadata s = foreign (prefix s) (typ @-> returning size_t)
 
   let public_inputs = metadata "public_inputs"
 end
 
-module Vector (P : Prefix) (E : Type) (F : Ctypes.FOREIGN) = struct
-=======
 module Vector
     (F : Cstubs_applicative.Foreign_applicative)
     (P : Prefix)
@@ -504,7 +543,6 @@
          with type 'a result := 'a F.result
           and type 'a return := 'a F.return) =
 struct
->>>>>>> 2e2a5885
   open F
   open F.Let_syntax
 
@@ -597,11 +635,7 @@
     end
 
     module Pair = struct
-<<<<<<< HEAD
-      module T = Pair_with_make (Prefix) (T) (F)
-=======
-      module T = Pair (F) (Prefix) (T)
->>>>>>> 2e2a5885
+      module T = Pair_with_make (F) (Prefix) (T)
       include T
 
       module Vector =
@@ -1093,15 +1127,6 @@
     fun t -> add_finalizer (sg t)
 
   let delete = foreign (prefix "delete") (typ @-> returning void)
-<<<<<<< HEAD
-
-  let lr = foreign (prefix "lr") (typ @-> returning AffineCurve.Pair.Vector.typ)
-
-  let z1 = foreign (prefix "z1") (typ @-> returning ScalarField.typ)
-
-  let z2 = foreign (prefix "z2") (typ @-> returning ScalarField.typ)
-=======
->>>>>>> 2e2a5885
 
   let add_finalizer =
     F.map delete ~f:(fun delete x ->
@@ -1333,6 +1358,7 @@
 end
 
 module Dlog_plonk_proof
+    (F : Cstubs_applicative.Foreign_applicative)
     (P : Prefix) (AffineCurve : sig
         include Type
 
@@ -1344,38 +1370,72 @@
           module Vector : Type
         end
     end)
-    (ScalarField : Type)
+    (ScalarField : Type_with_finalizer
+                   with type 'a result := 'a F.result
+                    and type 'a return := 'a F.return)
     (Index : Type)
     (VerifierIndex : Type)
     (ScalarFieldVector : Type)
     (FieldVectorPair : Type)
-    (OpeningProof : Type)
-    (PolyComm : Type)
-    (F : Ctypes.FOREIGN) =
+    (OpeningProof : Type_with_finalizer
+               with type 'a result := 'a F.result
+                           and type 'a return := 'a F.return)
+    (PolyComm : Type_with_finalizer
+               with type 'a result := 'a F.result
+                           and type 'a return := 'a F.return) =
 struct
   open F
-
-  module T : Type = struct
+  open F.Let_syntax
+
+  let prefix = P.prefix
+
+  module T :
+    Type_with_finalizer
+    with type 'a result := 'a F.result
+     and type 'a return := 'a F.return = struct
     type t = unit ptr
 
     let typ = ptr void
+
+    let delete = foreign (prefix "delete") (typ @-> returning void)
+
+    let add_finalizer =
+      F.map delete ~f:(fun delete x ->
+          Caml.Gc.finalise (bind_return ~f:delete) x ;
+          x )
   end
-
   include T
-  module Vector = Vector (P) (T) (F)
+
+  (* Stub out delete to make sure we don't attempt to double-free. *)
+  let delete : t -> unit = ignore
+
+  module Vector = Vector (F) (P) (T)
 
   module Evaluations = struct
-    module T : Type = struct
+    let prefix = with_prefix (prefix "evaluations")
+
+    module T :
+      Type_with_finalizer
+      with type 'a result := 'a F.result
+       and type 'a return := 'a F.return = struct
       type t = unit ptr
 
       let typ = ptr void
+
+      let delete = foreign (prefix "delete") (typ @-> returning void)
+
+      let add_finalizer =
+        F.map delete ~f:(fun delete x ->
+            Caml.Gc.finalise (bind_return ~f:delete) x ;
+            x )
     end
 
     include T
 
-    let prefix = with_prefix (P.prefix "evaluations")
-
-    let f s = foreign (prefix s) (typ @-> returning ScalarField.typ)
+    let f s =
+      let%map f = foreign (prefix s) (typ @-> returning ScalarField.typ)
+      and add_finalizer = ScalarField.add_finalizer in
+      fun t -> add_finalizer (f t)
 
     let sigma1 = f "sigma1"
 
@@ -1394,32 +1454,47 @@
     let f = f "f"
 
     module Pair =
-      Pair (struct
+      Pair
+        (F)
+        (struct
           let prefix = prefix
         end)
         (T)
-        (F)
 
     let make =
+      let%map make =
+        foreign (prefix "make")
+          ( ScalarField.typ @-> ScalarField.typ @-> ScalarField.typ
+          @-> ScalarField.typ @-> ScalarField.typ @-> ScalarField.typ
+          @-> ScalarField.typ @-> ScalarField.typ @-> returning typ )
+      and add_finalizer = add_finalizer in
+      fun ~l ~r ~o ~z ~t ~f ~sigma1 ~sigma2 ->
+        add_finalizer (make l r o z t f sigma1 sigma2)
+  end
+
+  let make =
+    let%map make =
       foreign (prefix "make")
-        ( ScalarField.typ @-> ScalarField.typ @-> ScalarField.typ
-        @-> ScalarField.typ @-> ScalarField.typ @-> ScalarField.typ
-        @-> ScalarField.typ @-> ScalarField.typ @-> returning typ )
-  end
-
-  let prefix = P.prefix
-
-  let make =
-    foreign (prefix "make")
-      ( ScalarFieldVector.typ @-> PolyComm.typ @-> PolyComm.typ @-> PolyComm.typ
-      @-> PolyComm.typ @-> PolyComm.typ @-> AffineCurve.Pair.Vector.typ
-      @-> PolyComm.typ @-> PolyComm.typ @-> AffineCurve.typ @-> AffineCurve.typ
-      @-> Evaluations.typ @-> Evaluations.typ @-> returning typ )
+        ( ScalarFieldVector.typ @-> PolyComm.typ @-> PolyComm.typ
+        @-> PolyComm.typ @-> PolyComm.typ @-> PolyComm.typ
+        @-> AffineCurve.Pair.Vector.typ @-> PolyComm.typ @-> PolyComm.typ
+        @-> AffineCurve.typ @-> AffineCurve.typ @-> Evaluations.typ
+        @-> Evaluations.typ @-> returning typ )
+    and add_finalizer = add_finalizer in
+    fun ~primary_input ~l_comm ~r_comm ~o_comm ~z_comm ~t_comm ~lr ~z1 ~z2
+        ~delta ~sg ~evals0 ~evals1 ->
+      add_finalizer
+        (make primary_input l_comm r_comm o_comm z_comm t_comm lr z1 z2 delta
+           sg evals0 evals1)
 
   let create =
-    foreign (prefix "create")
-      ( Index.typ @-> ScalarFieldVector.typ @-> ScalarFieldVector.typ
-      @-> returning typ )
+    let%map create =
+      foreign (prefix "create")
+        ( Index.typ @-> ScalarFieldVector.typ @-> ScalarFieldVector.typ
+        @-> returning typ )
+    and add_finalizer = add_finalizer in
+    fun index primary_input auxiliary_input ->
+      add_finalizer (create index primary_input auxiliary_input)
 
   let verify =
     foreign (prefix "verify") (VerifierIndex.typ @-> typ @-> returning bool)
@@ -1428,21 +1503,22 @@
     foreign (prefix "batch_verify")
       (VerifierIndex.typ @-> Vector.typ @-> returning bool)
 
-  let delete = foreign (prefix "delete") (typ @-> returning void)
-
-  let f name f_typ = foreign (prefix name) (typ @-> returning f_typ)
-
-  let l_comm = f "l_comm" PolyComm.typ
-
-  let r_comm = f "r_comm" PolyComm.typ
-
-  let o_comm = f "o_comm" PolyComm.typ
-
-  let z_comm = f "z_comm" PolyComm.typ
-
-  let t_comm = f "t_comm" PolyComm.typ
-
-  let proof_comm = f "proof" OpeningProof.typ
+  let f name f_typ add_finalizer =
+    let%map f = foreign (prefix name) (typ @-> returning f_typ)
+    and add_finalizer = add_finalizer in
+    fun t -> add_finalizer (f t)
+
+  let l_comm = f "l_comm" PolyComm.typ PolyComm.add_finalizer
+
+  let r_comm = f "r_comm" PolyComm.typ PolyComm.add_finalizer
+
+  let o_comm = f "o_comm" PolyComm.typ PolyComm.add_finalizer
+
+  let z_comm = f "z_comm" PolyComm.typ PolyComm.add_finalizer
+
+  let t_comm = f "t_comm" PolyComm.typ PolyComm.add_finalizer
+
+  let proof_comm = f "proof" OpeningProof.typ OpeningProof.add_finalizer
 end
 
 module Pairing_oracles
@@ -1606,40 +1682,64 @@
 end
 
 module Dlog_plonk_oracles
+    (F : Cstubs_applicative.Foreign_applicative)
     (P : Prefix) (Field : sig
-        include Type
-
-        module Vector : Type
+        include Type_with_finalizer
+                   with type 'a result := 'a F.result
+                               and type 'a return := 'a F.return
+
+        module Vector : Type_with_finalizer
+                   with type 'a result := 'a F.result
+                               and type 'a return := 'a F.return
     end)
     (VerifierIndex : Type)
     (Proof : Type)
-    (FieldVectorTriple : Type)
-    (F : Ctypes.FOREIGN) =
+    (FieldVectorTriple : Type) =
 struct
+  open F
+  open F.Let_syntax
+
+  let prefix = P.prefix
+
   include (
     struct
         type t = unit ptr
 
         let typ = ptr void
+
+        let delete = foreign (prefix "delete") (typ @-> returning void)
+
+        let add_finalizer =
+          F.map delete ~f:(fun delete x ->
+              Caml.Gc.finalise (bind_return ~f:delete) x ;
+              x )
       end :
-      Type )
-
-  open F
-
-  let prefix = P.prefix
-
-  let delete = foreign (prefix "delete") (typ @-> returning void)
+      Type_with_finalizer
+      with type 'a result := 'a F.result
+       and type 'a return := 'a F.return )
+
+  (* Stub out delete to make sure we don't attempt to double-free. *)
+  let delete : t -> unit = ignore
 
   let create =
-    foreign (prefix "create")
-      (VerifierIndex.typ @-> Proof.typ @-> returning typ)
-
-  let element name = foreign (prefix name) (typ @-> returning Field.typ)
+    let%map create =
+      foreign (prefix "create")
+        (VerifierIndex.typ @-> Proof.typ @-> returning typ)
+    and add_finalizer = add_finalizer in
+    fun index proof -> add_finalizer (create index proof)
+
+  let element name =
+    let%map element = foreign (prefix name) (typ @-> returning Field.typ)
+    and add_finalizer = Field.add_finalizer in
+    fun t -> add_finalizer (element t)
 
   let opening_prechallenges =
-    foreign
-      (prefix "opening_prechallenges")
-      (typ @-> returning Field.Vector.typ)
+    let%map opening_prechallenges =
+      foreign
+        (prefix "opening_prechallenges")
+        (typ @-> returning Field.Vector.typ)
+    and add_finalizer = Field.Vector.add_finalizer in
+    fun t -> add_finalizer (opening_prechallenges t)
 
   let alpha = element "alpha"
 
@@ -1859,13 +1959,15 @@
   end
 end
 
-<<<<<<< HEAD
 module Plonk_gate_vector
+    (F : Cstubs_applicative.Foreign_applicative)
     (P : Prefix)
-    (Field_vector : Type)
-    (F : Ctypes.FOREIGN) =
+    (Field_vector : Type) =
 struct
   open F
+  open F.Let_syntax
+
+  let prefix = with_prefix (P.prefix "circuit_gate_vector")
 
   include (
     struct
@@ -1875,21 +1977,34 @@
       end :
       Type )
 
-  let prefix = with_prefix (P.prefix "circuit_gate_vector")
-
-  let create = foreign (prefix "create") (void @-> returning typ)
-
   let delete = foreign (prefix "delete") (typ @-> returning void)
 
+  let add_finalizer =
+    F.map delete ~f:(fun delete x ->
+        Caml.Gc.finalise (bind_return ~f:delete) x ;
+        x )
+
+  (* Stub out delete to make sure we don't attempt to double-free. *)
+  let delete : t -> unit = ignore
+
+  let create =
+    let%map create = foreign (prefix "create") (void @-> returning typ)
+    and add_finalizer = add_finalizer in
+    fun () -> add_finalizer (create ())
+
   let length = foreign (prefix "length") (typ @-> returning int)
 
   let push_gate gate_name =
-    foreign
-      (prefix (Printf.sprintf "push_%s" gate_name))
-      ( typ @-> size_t (* l_index *) @-> size_t (* l_permutation *)
-      @-> size_t (* r_index *) @-> size_t (* r_permutation *)
-      @-> size_t (* o_index *) @-> size_t (* o_permutation *)
-      @-> Field_vector.typ (* constraints vector *) @-> returning void )
+    let%map push_gate =
+      foreign
+        (prefix (Printf.sprintf "push_%s" gate_name))
+        ( typ @-> size_t @-> size_t @-> size_t @-> size_t @-> size_t @-> size_t
+        @-> Field_vector.typ @-> returning void )
+    in
+    fun t ~l_index ~l_permutation ~r_index ~r_permutation ~o_index
+        ~o_permutation v ->
+      push_gate t l_index l_permutation r_index r_permutation o_index
+        o_permutation v
 
   let push_zero = push_gate "zero"
 
@@ -1917,11 +2032,12 @@
 end
 
 module Plonk_constraint_system
+    (F : Cstubs_applicative.Foreign_applicative)
     (P : Prefix)
-    (Plonk_gate_vector : Type)
-    (F : Ctypes.FOREIGN) =
+    (Plonk_gate_vector : Type) =
 struct
   open F
+  open F.Let_syntax
 
   include (
     struct
@@ -1933,17 +2049,25 @@
 
   let prefix = with_prefix (P.prefix "constraint_system")
 
+  let delete = foreign (prefix "delete") (typ @-> returning void)
+
+  let add_finalizer =
+    F.map delete ~f:(fun delete x ->
+        Caml.Gc.finalise (bind_return ~f:delete) x ;
+        x )
+
+  (* Stub out delete to make sure we don't attempt to double-free. *)
+  let delete : t -> unit = ignore
+
   let create =
-    foreign (prefix "create")
-      (Plonk_gate_vector.typ @-> size_t @-> returning typ)
-
-  let delete = foreign (prefix "delete") (typ @-> returning void)
+    let%map create =
+      foreign (prefix "create")
+        (Plonk_gate_vector.typ @-> size_t @-> returning typ)
+    and add_finalizer = add_finalizer in
+    fun v public -> add_finalizer (create v public)
 end
 
-module Full (F : Ctypes.FOREIGN) = struct
-=======
 module Full (F : Cstubs_applicative.Foreign_applicative) = struct
->>>>>>> 2e2a5885
   let zexe = with_prefix "zexe"
 
   module Bigint256 =
@@ -2059,13 +2183,7 @@
       open F
       open F.Let_syntax
 
-<<<<<<< HEAD
-      let create =
-        foreign (prefix "create")
-          (size_t @-> size_t @-> size_t @-> returning typ)
-=======
       let delete = foreign (prefix "delete") (typ @-> returning void)
->>>>>>> 2e2a5885
 
       let add_finalizer =
         F.map delete ~f:(fun delete x ->
@@ -2076,9 +2194,11 @@
       let delete : t -> unit = ignore
 
       let create =
-        let%map create = foreign (prefix "create") (size_t @-> returning typ)
+        let%map create =
+          foreign (prefix "create")
+            (size_t @-> size_t @-> size_t @-> returning typ)
         and add_finalizer = add_finalizer in
-        fun sz -> add_finalizer (create sz)
+        fun depth public size -> add_finalizer (create depth public size)
 
       let read =
         let%map read = foreign (prefix "read") (string @-> returning typ)
@@ -2185,12 +2305,18 @@
 
   module Plonk_dlog_proof_system
       (P : Prefix) (Field : sig
-          include Prefix_type
+          include Prefix_type_with_finalizer
+                             with type 'a result := 'a F.result
+                                                            and type 'a return := 'a F.return
 
           module Vector : sig
-            include Prefix_type
-
-            module Triple : Type
+            include Prefix_type_with_finalizer
+                               with type 'a result := 'a F.result
+                                                              and type 'a return := 'a F.return
+
+            module Triple : Type_with_finalizer
+                               with type 'a result := 'a F.result
+                                                              and type 'a return := 'a F.return
           end
       end) (Curve : sig
         include Prefix_type
@@ -2198,36 +2324,42 @@
         module Affine : sig
           module Underlying : Type
 
-          include Type with type t = Underlying.t ptr
-
-          module Vector : Type
+          include Type_with_finalizer
+                             with type 'a result := 'a F.result
+                                                            and type 'a return := 'a F.return and type t = Underlying.t ptr
+
+          module Vector : Type_with_finalizer
+                             with type 'a result := 'a F.result
+                                                            and type 'a return := 'a F.return
 
           module Pair : sig
-            include Type
-
-            module Vector : Type
+            include Type_with_finalizer
+                               with type 'a result := 'a F.result
+                                                              and type 'a return := 'a F.return
+
+            module Vector : Type_with_finalizer
+                               with type 'a result := 'a F.result
+                                                              and type 'a return := 'a F.return
           end
         end
       end) =
   struct
     let prefix = Field.prefix
 
-    module Field_triple = Triple (Field) (Field) (F)
+    module Field_triple = Triple (F) (Field) (Field)
 
     module Field_opening_proof =
-      Dlog_opening_proof (struct
+      Dlog_opening_proof (F) (struct
           let prefix = with_prefix (P.prefix "opening_proof")
         end)
         (Field)
         (Curve.Affine)
-        (F)
 
     module Field_poly_comm =
-      Dlog_poly_comm (struct
+      Dlog_poly_comm (F) (struct
           let prefix = with_prefix (prefix "poly_comm")
         end)
         (Curve.Affine)
-        (F)
 
     module Field_urs = struct
       let prefix = with_prefix (prefix "urs")
@@ -2241,27 +2373,55 @@
           Type )
 
       open F
+      open F.Let_syntax
+
+      let delete = foreign (prefix "delete") (typ @-> returning void)
+
+      let add_finalizer =
+        F.map delete ~f:(fun delete x ->
+            Caml.Gc.finalise (bind_return ~f:delete) x ;
+            x )
+
+      (* Stub out delete to make sure we don't attempt to double-free. *)
+      let delete : t -> unit = ignore
 
       let create =
-        foreign (prefix "create")
-          (size_t @-> size_t @-> size_t @-> returning typ)
-
-      let read = foreign (prefix "read") (string @-> returning typ)
+        let%map create =
+          foreign (prefix "create")
+            (size_t @-> size_t @-> size_t @-> returning typ)
+        and add_finalizer = add_finalizer in
+        fun depth public size -> add_finalizer (create depth public size)
+
+      let read =
+        let%map read = foreign (prefix "read") (string @-> returning typ)
+        and add_finalizer = add_finalizer in
+        fun path -> add_finalizer (read path)
 
       let write = foreign (prefix "write") (typ @-> string @-> returning void)
 
       let lagrange_commitment =
-        foreign
-          (prefix "lagrange_commitment")
-          (typ @-> size_t @-> size_t @-> returning Field_poly_comm.typ)
+        let%map lagrange_commitment =
+          foreign
+            (prefix "lagrange_commitment")
+            (typ @-> size_t @-> size_t @-> returning Field_poly_comm.typ)
+        and add_finalizer = Field_poly_comm.add_finalizer in
+        fun urs domain_size i ->
+          add_finalizer (lagrange_commitment urs domain_size i)
 
       let commit_evaluations =
-        foreign
-          (prefix "commit_evaluations")
-          ( typ @-> size_t @-> Field.Vector.typ
-          @-> returning Field_poly_comm.typ )
-
-      let h = foreign (prefix "h") (typ @-> returning Curve.Affine.typ)
+        let%map commit_evaluations =
+          foreign
+            (prefix "commit_evaluations")
+            ( typ @-> size_t @-> Field.Vector.typ
+            @-> returning Field_poly_comm.typ )
+        and add_finalizer = Field_poly_comm.add_finalizer in
+        fun urs domain_size evals ->
+          add_finalizer (commit_evaluations urs domain_size evals)
+
+      let h =
+        let%map h = foreign (prefix "h") (typ @-> returning Curve.Affine.typ)
+        and add_finalizer = Curve.Affine.add_finalizer in
+        fun urs -> add_finalizer (h urs)
 
       let batch_accumulator_check =
         foreign
@@ -2270,35 +2430,37 @@
           @-> returning bool )
 
       let b_poly_commitment =
-        foreign
-          (prefix "b_poly_commitment")
-          (typ @-> Field.Vector.typ @-> returning Field_poly_comm.typ)
+        let%map b_poly_commitment =
+          foreign
+            (prefix "b_poly_commitment")
+            (typ @-> Field.Vector.typ @-> returning Field_poly_comm.typ)
+        and add_finalizer = Field_poly_comm.add_finalizer in
+        fun urs chals -> add_finalizer (b_poly_commitment urs chals)
     end
 
-    module Gate_vector = Plonk_gate_vector (P) (Field.Vector) (F)
-    module Constraint_system = Plonk_constraint_system (P) (Gate_vector) (F)
+    module Gate_vector = Plonk_gate_vector  (F)(P) (Field.Vector)
+    module Constraint_system = Plonk_constraint_system  (F)(P) (Gate_vector)
 
     module Field_index =
-      Plonk_index (struct
+      Plonk_index (F)(struct
           let prefix = with_prefix (P.prefix "index")
         end)
         (Constraint_system)
         (Field_poly_comm)
         (Field_urs)
-        (F)
 
     module Field_verifier_index =
-      PlonkVerifierIndex (struct
+      PlonkVerifierIndex (F)(struct
           let prefix = with_prefix (P.prefix "verifier_index")
         end)
         (Field_index)
         (Field_urs)
         (Field_poly_comm)
         (Field)
-        (F)
+        
 
     module Field_proof =
-      Dlog_plonk_proof (struct
+      Dlog_plonk_proof (F)(struct
           let prefix = with_prefix (P.prefix "proof")
         end)
         (Curve.Affine)
@@ -2309,17 +2471,17 @@
         (Field.Vector.Triple)
         (Field_opening_proof)
         (Field_poly_comm)
-        (F)
+        
 
     module Field_oracles =
-      Dlog_oracles (struct
+      Dlog_oracles (F)(struct
           let prefix = with_prefix (prefix "oracles")
         end)
         (Field)
         (Field_verifier_index)
         (Field_proof)
         (Field.Vector.Triple)
-        (F)
+        
   end
 
   module Tweedle = struct
@@ -2563,13 +2725,7 @@
       open F
       open F.Let_syntax
 
-<<<<<<< HEAD
-      let create =
-        foreign (prefix "create")
-          (size_t @-> size_t @-> size_t @-> returning typ)
-=======
       let delete = foreign (prefix "delete") (typ @-> returning void)
->>>>>>> 2e2a5885
 
       let add_finalizer =
         F.map delete ~f:(fun delete x ->
@@ -2580,9 +2736,11 @@
       let delete : t -> unit = ignore
 
       let create =
-        let%map create = foreign (prefix "create") (size_t @-> returning typ)
+        let%map create =
+          foreign (prefix "create")
+            (size_t @-> size_t @-> size_t @-> returning typ)
         and add_finalizer = add_finalizer in
-        fun depth -> add_finalizer (create depth)
+        fun depth public size -> add_finalizer (create depth public size)
 
       let read =
         let%map read = foreign (prefix "read") (string @-> returning typ)
