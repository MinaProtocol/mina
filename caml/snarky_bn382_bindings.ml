open Ctypes

let with_prefix = Format.sprintf "%s_%s"

module type Prefix = sig
  val prefix : string -> string
end

module type Type = sig
  type t

  val typ : t typ
end

module Pair (P : Prefix) (Elt : Type) (F : Ctypes.FOREIGN) = struct
  include (
    struct
        type t = unit ptr

        let typ = ptr void
      end :
      Type )

  open F

  let prefix = with_prefix (P.prefix "pair")

  let f i = foreign (prefix i) (typ @-> returning Elt.typ)

  let make = foreign (prefix "make") (Elt.typ @-> Elt.typ @-> returning typ)

  let f0 = f "0"

  let f1 = f "1"
end

module Bigint (P : Prefix) (F : Ctypes.FOREIGN) = struct
  open F

  let prefix = with_prefix (P.prefix "bigint")

  include (
    struct
        type t = unit ptr

        let typ = ptr void
      end :
      Type )

  let of_decimal_string =
    foreign (prefix "of_decimal_string") (string @-> returning typ)

  let num_limbs = foreign (prefix "num_limbs") (void @-> returning int)

  let to_data = foreign (prefix "to_data") (typ @-> returning (ptr char))

  let of_data = foreign (prefix "of_data") (ptr char @-> returning typ)

  let bytes_per_limb =
    foreign (prefix "bytes_per_limb") (void @-> returning int)

  let div = foreign (prefix "div") (typ @-> typ @-> returning typ)

  let of_numeral =
    foreign (prefix "of_numeral") (string @-> int @-> int @-> returning typ)

  let compare = foreign (prefix "compare") (typ @-> typ @-> returning uint8_t)

  let test_bit = foreign (prefix "test_bit") (typ @-> int @-> returning bool)

  let delete = foreign (prefix "delete") (typ @-> returning void)

  let print = foreign (prefix "print") (typ @-> returning void)

  (* The return type of this is __supposed to be__ a C++ Vector<long>.
     We can't build one of these in Rust, so this function just panics when
     called.

     AFAICT, this isn't currently used anywhere anyway.
  *)
  let find_wnaf =
    foreign (prefix "find_wnaf") (size_t @-> typ @-> returning (ptr void))
end

module VerifierIndex
    (P : Prefix)
    (Index : Type)
    (Urs : Type)
    (G1Affine : Type)
    (F : Ctypes.FOREIGN) =
struct
  include (
    struct
        type t = unit ptr

        let typ = ptr void
      end :
      Type )

  open F

  let prefix = P.prefix

  let delete = foreign (prefix "delete") (typ @-> returning void)

  let create = foreign (prefix "create") (Index.typ @-> returning typ)

  let urs = foreign (prefix "urs") (typ @-> returning Urs.typ)

  let make =
    foreign (prefix "make")
<<<<<<< HEAD
      ( size_t @-> size_t @-> size_t @-> size_t @-> Urs.typ
=======
      ( size_t @-> size_t @-> size_t @-> size_t @-> size_t @-> Urs.typ
>>>>>>> e39d6bb2
      @-> G1Affine.typ @-> G1Affine.typ @-> G1Affine.typ @-> G1Affine.typ
      @-> G1Affine.typ @-> G1Affine.typ @-> G1Affine.typ @-> G1Affine.typ
      @-> G1Affine.typ @-> G1Affine.typ @-> G1Affine.typ @-> G1Affine.typ
      @-> returning typ )
end

module URS
    (P : Prefix)
    (G1Affine : Type)
    (ScalarFieldVector : Type)
    (F : Ctypes.FOREIGN) =
struct
  include (
    struct
        type t = unit ptr

        let typ = ptr void
      end :
      Type )

  open P
  open F

  let create = foreign (prefix "create") (size_t @-> returning typ)

  let read = foreign (prefix "read") (string @-> returning typ)

  let write = foreign (prefix "write") (typ @-> string @-> returning void)

  let lagrange_commitment =
    foreign
      (prefix "lagrange_commitment")
      (typ @-> size_t @-> size_t @-> returning G1Affine.typ)

  let commit_evaluations =
    foreign
      (prefix "commit_evaluations")
      (typ @-> size_t @-> ScalarFieldVector.typ @-> returning G1Affine.typ)
end

module Index
    (P : Prefix)
    (Constraint_matrix : Type)
    (PlolyComm : Type)
    (URS : Type)
    (F : Ctypes.FOREIGN) =
struct
  open F

  include (
    struct
        type t = unit ptr

        let typ = ptr void
      end :
      Type )

  let prefix = P.prefix

  module M = Constraint_matrix

  let delete = foreign (prefix "delete") (typ @-> returning void)

  let domain_h_size =
    foreign (prefix "domain_h_size") (typ @-> returning size_t)

  let domain_k_size =
    foreign (prefix "domain_k_size") (typ @-> returning size_t)

  let create =
    foreign (prefix "create")
      ( M.typ @-> M.typ @-> M.typ @-> size_t @-> size_t @-> URS.typ
      @-> returning typ )

  let m_poly_comm m f =
    foreign
      (prefix (Format.sprintf "%s_%s_comm" m f))
      (typ @-> returning PlolyComm.typ)

  let ( (a_row_comm, a_col_comm, a_val_comm, a_rc_comm)
      , (b_row_comm, b_col_comm, b_val_comm, b_rc_comm)
      , (c_row_comm, c_col_comm, c_val_comm, c_rc_comm) ) =
    let map3 (a, b, c) f = (f a, f b, f c) in
    let map4 (a, b, c, d) f = (f a, f b, f c, f d) in
    let polys = ("row", "col", "val", "rc") and mats = ("a", "b", "c") in
    map3 mats (fun m -> map4 polys (fun p -> m_poly_comm m p))

  let metadata s = foreign (prefix s) (typ @-> returning size_t)

  let num_variables = metadata "num_variables"

  let public_inputs = metadata "public_inputs"

  let nonzero_entries = metadata "nonzero_entries"

  let max_degree = metadata "max_degree"
end

module Vector (P : Prefix) (E : Type) (F : Ctypes.FOREIGN) = struct
  open F

  let prefix = with_prefix (P.prefix "vector")

  type t = unit ptr

  let typ = ptr void

  let create = foreign (prefix "create") (void @-> returning typ)

  let length = foreign (prefix "length") (typ @-> returning int)

  let emplace_back =
    foreign (prefix "emplace_back") (typ @-> E.typ @-> returning void)

  let get = foreign (prefix "get") (typ @-> int @-> returning E.typ)

  let delete = foreign (prefix "delete") (typ @-> returning void)
end

module Curve
    (P : Prefix)
    (BaseField : Type)
    (ScalarField : Type)
    (F : Ctypes.FOREIGN) =
struct
  open F

  let prefix = P.prefix

  include (
    struct
        type t = unit ptr

        let typ = ptr void
      end :
      Type )

  module Affine = struct
    module Prefix = struct
      let prefix = with_prefix (prefix "affine")
    end

    open Prefix

    module Underlying : Type = struct
      type t = unit
      let typ = void
    end

    module T = struct
      type t = Underlying.t ptr

      let typ = ptr Underlying.typ
    end

    module Pair = struct
      module T = Pair (Prefix) (T) (F)
      include T

      module Vector =
        Vector (struct
            let prefix = T.prefix
          end)
          (T)
          (F)
    end

    include T

    let x = foreign (prefix "x") (typ @-> returning BaseField.typ)

    let y = foreign (prefix "y") (typ @-> returning BaseField.typ)

    let create =
      foreign (prefix "create")
        (BaseField.typ @-> BaseField.typ @-> returning typ)

    let delete = foreign (prefix "delete") (typ @-> returning void)

    module Vector =
      Vector (struct
          let prefix = prefix
        end)
        (T)
        (F)
  end

  let delete = foreign (prefix "delete") (typ @-> returning void)

  let to_affine_exn =
    foreign (prefix "to_affine") (typ @-> returning Affine.typ)

  let of_affine_coordinates =
    foreign
      (prefix "of_affine_coordinates")
      (BaseField.typ @-> BaseField.typ @-> returning typ)

  let add = foreign (prefix "add") (typ @-> typ @-> returning typ)

  let scale =
    foreign (prefix "scale") (typ @-> ScalarField.typ @-> returning typ)

  let sub = foreign (prefix "sub") (typ @-> typ @-> returning typ)

  let negate = foreign (prefix "negate") (typ @-> returning typ)

  let random = foreign (prefix "random") (void @-> returning typ)

  let one = foreign (prefix "one") (void @-> returning typ)
end

module Pairing_marlin_proof
    (P : Prefix)
    (AffineCurve : Type)
    (ScalarField : Type)
    (Index : Type)
    (VerifierIndex : Type)
<<<<<<< HEAD
    (ScalarFieldVector : Type)
=======
    (FieldVector : Type)
>>>>>>> e39d6bb2
    (F : Ctypes.FOREIGN) =
struct
  open F

  module T : Type = struct
    type t = unit ptr

    let typ = ptr void
  end

  include T
  module Vector = Vector (P) (T) (F)

  module Evals = struct
    include (
      struct
          type t = unit ptr

          let typ = ptr void
        end :
        Type )

    let prefix = with_prefix (P.prefix "evals")

    let f i = foreign (prefix i) (typ @-> returning ScalarField.typ)

    let f0 = f "0"

    let f1 = f "1"

    let f2 = f "2"
  end

  let prefix = P.prefix

  let create =
    foreign (prefix "create")
      (Index.typ @-> ScalarFieldVector.typ @-> ScalarFieldVector.typ @-> returning typ)

  let verify =
    foreign (prefix "verify")
      (VerifierIndex.typ @-> typ @-> returning bool)

  let batch_verify =
    foreign (prefix "batch_verify")
      (VerifierIndex.typ @-> Vector.typ @-> returning bool)

  let make =
    foreign (prefix "make")
      ( VerifierIndex.typ 
      @-> ScalarFieldVector.typ @-> AffineCurve.typ @-> AffineCurve.typ
      @-> AffineCurve.typ @-> AffineCurve.typ @-> AffineCurve.typ
      @-> AffineCurve.typ @-> AffineCurve.typ @-> AffineCurve.typ
      @-> AffineCurve.typ @-> AffineCurve.typ @-> AffineCurve.typ
      @-> AffineCurve.typ @-> AffineCurve.typ @-> AffineCurve.typ
      @-> AffineCurve.typ @-> ScalarField.typ @-> ScalarField.typ
      @-> ScalarField.typ @-> ScalarField.typ @-> ScalarField.typ
      @-> ScalarField.typ @-> ScalarField.typ @-> ScalarField.typ
      @-> ScalarField.typ @-> ScalarField.typ @-> ScalarField.typ
      @-> ScalarField.typ @-> ScalarField.typ @-> ScalarField.typ
      @-> ScalarField.typ @-> ScalarField.typ @-> ScalarField.typ
      @-> ScalarField.typ @-> ScalarField.typ @-> ScalarField.typ
      @-> ScalarField.typ @-> ScalarField.typ @-> ScalarField.typ
      @-> returning typ )

  let delete = foreign (prefix "delete") (typ @-> returning void)

  let f name f_typ = foreign (prefix name) (typ @-> returning f_typ)

  let w_comm = f "w_comm" AffineCurve.typ

  let za_comm = f "za_comm" AffineCurve.typ

  let zb_comm = f "zb_comm" AffineCurve.typ

  let h1_comm = f "h1_comm" AffineCurve.typ

  let h2_comm = f "h2_comm" AffineCurve.typ

  let h3_comm = f "h3_comm" AffineCurve.typ

  module Commitment_with_degree_bound = struct
    include (
      struct
          type t = unit ptr

          let typ = ptr void
        end :
        Type )

    let prefix = with_prefix (P.prefix "commitment_with_degree_bound")

    let f i = foreign (prefix i) (typ @-> returning AffineCurve.typ)

    let f0 = f "0"

    let f1 = f "1"
  end

  let g1_comm_nocopy = f "g1_comm_nocopy" Commitment_with_degree_bound.typ

  let g2_comm_nocopy = f "g2_comm_nocopy" Commitment_with_degree_bound.typ

  let g3_comm_nocopy = f "g3_comm_nocopy" Commitment_with_degree_bound.typ

  let w_eval = f "w_eval" ScalarField.typ

  let za_eval = f "za_eval" ScalarField.typ

  let zb_eval = f "zb_eval" ScalarField.typ

  let h1_eval = f "h1_eval" ScalarField.typ

  let g1_eval = f "g1_eval" ScalarField.typ

  let h2_eval = f "h2_eval" ScalarField.typ

  let g2_eval = f "g2_eval" ScalarField.typ

  let h3_eval = f "h3_eval" ScalarField.typ

  let g3_eval = f "g3_eval" ScalarField.typ

  let proof1 = f "proof1" AffineCurve.typ

  let proof2 = f "proof2" AffineCurve.typ

  let proof3 = f "proof3" AffineCurve.typ

  let sigma2 = f "sigma2" ScalarField.typ

  let sigma3 = f "sigma3" ScalarField.typ

  let row_evals_nocopy = f "row_evals_nocopy" Evals.typ

  let col_evals_nocopy = f "col_evals_nocopy" Evals.typ

  let val_evals_nocopy = f "val_evals_nocopy" Evals.typ

  let rc_evals_nocopy = f "rc_evals_nocopy" Evals.typ
end

module Triple (P : Prefix) (Elt : Type) (F : Ctypes.FOREIGN) = struct
  include (
    struct
        type t = unit ptr

        let typ = ptr void
      end :
      Type )

  open F

  let prefix = with_prefix (P.prefix "triple")

  let f i = foreign (prefix i) (typ @-> returning Elt.typ)

  let f0 = f "0"

  let f1 = f "1"

  let f2 = f "2"
end

module Dlog_poly_comm
    (P : Prefix)
    (AffineCurve : sig
        module Underlying : Type
        include Type with type t = Underlying.t ptr
        module Vector : Type
    end)
    (F : Ctypes.FOREIGN) =
struct
  include (
    struct
        type t = unit ptr

        let typ = ptr void
      end :
      Type )

  let prefix = P.prefix

  open F

  let unshifted = foreign (prefix "unshifted") (typ @-> returning AffineCurve.Vector.typ)

  let shifted : (t -> AffineCurve.t option return) result =
    foreign (prefix "shifted") (typ @-> returning (ptr_opt AffineCurve.Underlying.typ))

  let make : (AffineCurve.Vector.t -> AffineCurve.t option -> t return) result =
    foreign (prefix "make")
      ( AffineCurve.Vector.typ @-> ptr_opt AffineCurve.Underlying.typ
      @-> returning typ )

  let delete = foreign (prefix "delete") (typ @-> returning void)
end

module Dlog_opening_proof
    (P : Prefix)
    (ScalarField : Type) (AffineCurve : sig
        include Type

        module Pair : sig
          module Vector : Type
        end
    end)
    (F : Ctypes.FOREIGN) =
struct
  include (
    struct
        type t = unit ptr

        let typ = ptr void
      end :
      Type )

  let prefix = P.prefix

  open F

  let lr = foreign (prefix "lr") (typ @-> returning AffineCurve.Pair.Vector.typ)

  let z1 = foreign (prefix "z1") (typ @-> returning ScalarField.typ)

  let z2 = foreign (prefix "z2") (typ @-> returning ScalarField.typ)

  let delta = foreign (prefix "delta") (typ @-> returning AffineCurve.typ)

  let sg = foreign (prefix "sg") (typ @-> returning AffineCurve.typ)
end

module Dlog_marlin_proof
    (P : Prefix) (AffineCurve : sig
        include Type

        module Vector : Type

        module Pair : sig
          include Type

          module Vector : Type
        end
    end)
    (ScalarField : Type)
    (Index : Type)
    (VerifierIndex : Type)
<<<<<<< HEAD
    (ScalarFieldVector : Type)
    (FieldVectorTriple : Type)
=======
    (FieldVector : Type)
    (FieldTriple : Type)
>>>>>>> e39d6bb2
    (OpeningProof : Type)
    (PolyComm : Type)
    (F : Ctypes.FOREIGN) =
struct
  open F

  module T : Type = struct
    type t = unit ptr

    let typ = ptr void
  end

  include T
  module Vector = Vector (P) (T) (F)

  module Evaluations = struct
    module T : Type = struct
      type t = unit ptr

      let typ = ptr void
    end

    include T

    let prefix = with_prefix (P.prefix "evaluations")

    let f s = foreign (prefix s) (typ @-> returning ScalarFieldVector.typ)

    let w = f "w"

    let za = f "za"

    let zb = f "zb"

    let h1 = f "h1"

    let g1 = f "g1"

    let h2 = f "h2"

    let g2 = f "g2"

    let h3 = f "h3"

    let g3 = f "g3"

    let evals s = foreign (prefix s) (typ @-> returning FieldVectorTriple.typ)

    let row_nocopy = evals "row_nocopy"

    let col_nocopy = evals "col_nocopy"

    let val_nocopy = evals "val_nocopy"

    let rc_nocopy = evals "rc_nocopy"

    module Triple =
      Triple (struct
          let prefix = prefix
        end)
        (T)
        (F)

    let make =
      foreign (prefix "make")
        ( ScalarFieldVector.typ @-> ScalarFieldVector.typ @-> ScalarFieldVector.typ
        @-> ScalarFieldVector.typ @-> ScalarFieldVector.typ @-> ScalarFieldVector.typ
        @-> ScalarFieldVector.typ @-> ScalarFieldVector.typ @-> ScalarFieldVector.typ
        @-> ScalarFieldVector.typ @-> ScalarFieldVector.typ @-> ScalarFieldVector.typ
        @-> ScalarFieldVector.typ @-> ScalarFieldVector.typ @-> ScalarFieldVector.typ
        @-> ScalarFieldVector.typ @-> ScalarFieldVector.typ @-> ScalarFieldVector.typ
        @-> ScalarFieldVector.typ @-> ScalarFieldVector.typ @-> ScalarFieldVector.typ
        @-> returning typ )
  end

  let prefix = P.prefix

  let make =
    foreign (prefix "make")
      ( VerifierIndex.typ 
      @-> ScalarFieldVector.typ @-> PolyComm.typ @-> PolyComm.typ
      @-> PolyComm.typ @-> PolyComm.typ @-> PolyComm.typ
      @-> PolyComm.typ @-> PolyComm.typ @-> PolyComm.typ
      @-> PolyComm.typ @-> ScalarField.typ @-> ScalarField.typ
      @-> AffineCurve.Pair.Vector.typ @-> ScalarField.typ @-> ScalarField.typ
      @-> AffineCurve.typ @-> AffineCurve.typ @-> Evaluations.typ
      @-> Evaluations.typ @-> Evaluations.typ @-> ScalarFieldVector.typ
      @-> AffineCurve.Vector.typ @-> returning typ )

  let create =
    foreign (prefix "create")
      ( Index.typ @-> ScalarFieldVector.typ @-> ScalarFieldVector.typ
      @-> ScalarFieldVector.typ @-> AffineCurve.Vector.typ @-> returning typ )

  let batch_verify =
    foreign (prefix "batch_verify")
      (VerifierIndex.typ @-> Vector.typ @-> returning bool)

  let verify =
    foreign (prefix "verify")
      (VerifierIndex.typ @-> typ @-> returning bool)

  let batch_verify =
    foreign (prefix "batch_verify")
      (VerifierIndex.typ @-> Vector.typ @-> returning bool)

  let delete = foreign (prefix "delete") (typ @-> returning void)

  let f name f_typ = foreign (prefix name) (typ @-> returning f_typ)

  let w_comm = f "w_comm" PolyComm.typ

  let za_comm = f "za_comm" PolyComm.typ

  let zb_comm = f "zb_comm" PolyComm.typ

  let h1_comm = f "h1_comm" PolyComm.typ

  let h2_comm = f "h2_comm" PolyComm.typ

  let h3_comm = f "h3_comm" PolyComm.typ

  let g1_comm_nocopy = f "g1_comm_nocopy" PolyComm.typ

  let g2_comm_nocopy = f "g2_comm_nocopy" PolyComm.typ

  let g3_comm_nocopy = f "g3_comm_nocopy" PolyComm.typ

  let evals_nocopy = f "evals_nocopy" Evaluations.Triple.typ

  let proof = f "proof" OpeningProof.typ

  let sigma2 = f "sigma2" ScalarField.typ

  let sigma3 = f "sigma3" ScalarField.typ
end

module Pairing_oracles
    (P : Prefix)
    (Field : Type)
    (VerifierIndex : Type)
    (Proof : Type)
    (F : Ctypes.FOREIGN) =
struct
  include (
    struct
        type t = unit ptr

        let typ = ptr void
      end :
      Type )

  open F

  let prefix = P.prefix

  let delete = foreign (prefix "delete") (typ @-> returning void)

  let create =
    foreign (prefix "create")
      (VerifierIndex.typ @-> Proof.typ @-> returning typ)

  let element name = foreign (prefix name) (typ @-> returning Field.typ)

  let alpha = element "alpha"

  let eta_a = element "eta_a"

  let eta_b = element "eta_b"

  let eta_c = element "eta_c"

  let beta1 = element "beta1"

  let beta2 = element "beta2"

  let beta3 = element "beta3"

  let r_k = element "r_k"

  let batch = element "batch"

  let r = element "r"

  let x_hat_beta1 = element "x_hat_beta1"

  let digest_before_evaluations = element "digest_before_evaluations"
end

module Dlog_oracles
    (P : Prefix) (Field : sig
        include Type

        module Vector : Type
    end)
    (VerifierIndex : Type)
    (Proof : Type)
    (FieldVectorTriple : Type)
    (F : Ctypes.FOREIGN) =
struct
  include (
    struct
        type t = unit ptr

        let typ = ptr void
      end :
      Type )

  open F

  let prefix = P.prefix

  let delete = foreign (prefix "delete") (typ @-> returning void)

  let create =
    foreign (prefix "create")
      (VerifierIndex.typ @-> Proof.typ @-> returning typ)

  let element name = foreign (prefix name) (typ @-> returning Field.typ)

  let opening_prechallenges =
    foreign
      (prefix "opening_prechallenges")
      (typ @-> returning Field.Vector.typ)

  let alpha = element "alpha"

  let eta_a = element "eta_a"

  let eta_b = element "eta_b"

  let eta_c = element "eta_c"

  let beta1 = element "beta1"

  let beta2 = element "beta2"

  let beta3 = element "beta3"

  let polys = element "polys"

  let evals = element "evals"

  let x_hat_nocopy =
    foreign (prefix "x_hat_nocopy") (typ @-> returning FieldVectorTriple.typ)

  let digest_before_evaluations = element "digest_before_evaluations"
end

module Field
    (P : Prefix)
    (Bigint : Type)
    (Usize_vector : Type)
    (F : Ctypes.FOREIGN) =
struct
  open F

  module T : Type = struct
    type t = unit ptr

    let typ = ptr void
  end

  include T

  let prefix = P.prefix

  let size_in_bits = foreign (prefix "size_in_bits") (void @-> returning int)

  let size = foreign (prefix "size") (void @-> returning Bigint.typ)

  let is_square = foreign (prefix "is_square") (typ @-> returning bool)

  let sqrt = foreign (prefix "sqrt") (typ @-> returning typ)

  let random = foreign (prefix "random") (void @-> returning typ)

  let of_int = foreign (prefix "of_int") (uint64_t @-> returning typ)

  let to_string = foreign (prefix "to_string") (typ @-> returning string)

  let inv = foreign (prefix "inv") (typ @-> returning typ)

  let square = foreign (prefix "square") (typ @-> returning typ)

  let add = foreign (prefix "add") (typ @-> typ @-> returning typ)

  let negate = foreign (prefix "negate") (typ @-> returning typ)

  let mul = foreign (prefix "mul") (typ @-> typ @-> returning typ)

  let div = foreign (prefix "div") (typ @-> typ @-> returning typ)

  let sub = foreign (prefix "sub") (typ @-> typ @-> returning typ)

  let mut_add = foreign (prefix "mut_add") (typ @-> typ @-> returning void)

  let mut_mul = foreign (prefix "mut_mul") (typ @-> typ @-> returning void)

  let mut_square = foreign (prefix "mut_square") (typ @-> returning void)

  let mut_sub = foreign (prefix "mut_sub") (typ @-> typ @-> returning void)

  let copy = foreign (prefix "copy") (typ @-> typ @-> returning void)

  let rng = foreign (prefix "rng") (int @-> returning typ)

  let delete = foreign (prefix "delete") (typ @-> returning void)

  let print = foreign (prefix "print") (typ @-> returning void)

  let equal = foreign (prefix "equal") (typ @-> typ @-> returning bool)

  let to_bigint = foreign (prefix "to_bigint") (typ @-> returning Bigint.typ)

  let of_bigint = foreign (prefix "of_bigint") (Bigint.typ @-> returning typ)

  module Vector =
    Vector (struct
        let prefix = prefix
      end)
      (T)
      (F)

  module Constraint_matrix = struct
    open F

    module T = struct
      type t = unit ptr

      let typ = ptr void
    end

    include T

    let prefix = with_prefix (prefix "constraint_matrix")

    let create = foreign (prefix "create") (void @-> returning typ)

    let append_row =
      foreign (prefix "append_row")
        (typ @-> Usize_vector.typ @-> Vector.typ @-> returning void)
  end
end

module Full (F : Ctypes.FOREIGN) = struct
  let prefix = with_prefix "camlsnark_bn382"

  module Bigint =
    Bigint (struct
        let prefix = prefix
      end)
      (F)

  module Usize_vector =
    Vector (struct
        let prefix = with_prefix (prefix "usize")
      end)
      (struct
        type t = Unsigned.size_t

        let typ = size_t
      end)
      (F)

  module Fp =
    Field (struct
        let prefix = with_prefix (prefix "fp")
      end)
      (Bigint)
      (Usize_vector)
      (F)

  module Fq =
    Field (struct
        let prefix = with_prefix (prefix "fq")
      end)
      (Bigint)
      (Usize_vector)
      (F)

  module G =
    Curve (struct
        let prefix = with_prefix (prefix "g")
      end)
      (Fp)
      (Fq)
      (F)

  module G1 =
    Curve (struct
        let prefix = with_prefix (prefix "g1")
      end)
      (Fq)
      (Fp)
      (F)

  module Fp_urs = struct
    let prefix = with_prefix (prefix "fp_urs")

    include URS (struct
                let prefix = prefix
              end)
              (G1.Affine)
              (Fp.Vector)
              (F)

    open F

    let dummy_opening_check =
      foreign
        (prefix "dummy_opening_check")
        (typ @-> returning G1.Affine.Pair.typ)

    let dummy_degree_bound_checks =
      foreign
        (prefix "dummy_degree_bound_checks")
        (typ @-> Usize_vector.typ @-> returning G1.Affine.Vector.typ)
  end

  module Fp_index =
    Index (struct
        let prefix = with_prefix (prefix "fp_index")
      end)
      (Fp.Constraint_matrix)
      (G1.Affine)
      (Fp_urs)
      (F)

  module Fp_verifier_index =
    VerifierIndex (struct
        let prefix = with_prefix (prefix "fp_verifier_index")
      end)
      (Fp_index)
      (Fp_urs)
      (G1.Affine)
      (F)

  module Fp_proof =
    Pairing_marlin_proof (struct
        let prefix = with_prefix (prefix "fp_proof")
      end)
      (G1.Affine)
      (Fp)
      (Fp_index)
      (Fp_verifier_index)
      (Fp.Vector)
      (F)

  module Fp_oracles =
    Pairing_oracles (struct
        let prefix = with_prefix (prefix "fp_oracles")
      end)
      (Fp)
      (Fp_verifier_index)
      (Fp_proof)
      (F)

  module Fq_triple = Triple (Fq) (Fq) (F)

  module Fq_vector_triple = Triple (Fq.Vector) (Fq.Vector) (F)

  module Fq_opening_proof =
    Dlog_opening_proof (struct
        let prefix = with_prefix (prefix "fq_opening_proof")
      end)
      (Fq)
      (G.Affine)
      (F)

  module Fq_poly_comm =
    Dlog_poly_comm (struct
        let prefix = with_prefix (prefix "fq_poly_comm")
      end)
      (G.Affine)
      (F)

  module Fq_urs = struct

    let prefix = with_prefix (prefix "fq_urs")

    include (
      struct
          type t = unit ptr

          let typ = ptr void
        end :
        Type )

    open F

    let create = foreign (prefix "create") (size_t @-> returning typ)

    let read = foreign (prefix "read") (string @-> returning typ)

    let write = foreign (prefix "write") (typ @-> string @-> returning void)

    let lagrange_commitment =
      foreign
        (prefix "lagrange_commitment")
        (typ @-> size_t @-> size_t @-> returning Fq_poly_comm.typ)

    let commit_evaluations =
      foreign
        (prefix "commit_evaluations")
        (typ @-> size_t @-> Fq.Vector.typ @-> returning Fq_poly_comm.typ)

    let h = foreign (prefix "h") (typ @-> returning G.Affine.typ)

    let b_poly_commitment =
      foreign
        (prefix "b_poly_commitment")
        (typ @-> Fq.Vector.typ @-> returning Fq_poly_comm.typ)
  end

  module Fq_index =
    Index (struct
        let prefix = with_prefix (prefix "fq_index")
      end)
      (Fq.Constraint_matrix)
      (Fq_poly_comm)
      (Fq_urs)
      (F)

  module Fq_verifier_index =
    VerifierIndex (struct
        let prefix = with_prefix (prefix "fq_verifier_index")
      end)
      (Fq_index)
      (Fq_urs)
      (Fq_poly_comm)
      (F)

  module Fq_proof =
    Dlog_marlin_proof (struct
        let prefix = with_prefix (prefix "fq_proof")
      end)
      (G.Affine)
      (Fq)
      (Fq_index)
      (Fq_verifier_index)
      (Fq.Vector)
      (Fq_vector_triple)
      (Fq_opening_proof)
      (Fq_poly_comm)
      (F)

  module Fq_oracles =
    Dlog_oracles (struct
        let prefix = with_prefix (prefix "fq_oracles")
      end)
      (Fq)
      (Fq_verifier_index)
      (Fq_proof)
      (Fq_vector_triple)
      (F)

  module Endo = struct
    let endo typ which =
      let open F in
      F.foreign (prefix which) (void @-> returning typ)

    module Pairing = struct
      let base = endo Fq.typ "fp_endo_base"
      let scalar = endo Fp.typ "fp_endo_scalar"
    end

    module Dlog = struct
      let base = endo Fp.typ "fq_endo_base"
      let scalar = endo Fq.typ "fq_endo_scalar"
    end
  end

  let batch_pairing_check =
    let open F in
    foreign
      (prefix "batch_pairing_check")
      ( Fp_urs.typ @-> Usize_vector.typ @-> G1.Affine.Vector.typ
      @-> G1.Affine.Vector.typ @-> G1.Affine.Vector.typ
      @-> G1.Affine.Vector.typ @-> returning bool )
end<|MERGE_RESOLUTION|>--- conflicted
+++ resolved
@@ -109,11 +109,7 @@
 
   let make =
     foreign (prefix "make")
-<<<<<<< HEAD
-      ( size_t @-> size_t @-> size_t @-> size_t @-> Urs.typ
-=======
       ( size_t @-> size_t @-> size_t @-> size_t @-> size_t @-> Urs.typ
->>>>>>> e39d6bb2
       @-> G1Affine.typ @-> G1Affine.typ @-> G1Affine.typ @-> G1Affine.typ
       @-> G1Affine.typ @-> G1Affine.typ @-> G1Affine.typ @-> G1Affine.typ
       @-> G1Affine.typ @-> G1Affine.typ @-> G1Affine.typ @-> G1Affine.typ
@@ -331,11 +327,7 @@
     (ScalarField : Type)
     (Index : Type)
     (VerifierIndex : Type)
-<<<<<<< HEAD
     (ScalarFieldVector : Type)
-=======
-    (FieldVector : Type)
->>>>>>> e39d6bb2
     (F : Ctypes.FOREIGN) =
 struct
   open F
@@ -583,13 +575,8 @@
     (ScalarField : Type)
     (Index : Type)
     (VerifierIndex : Type)
-<<<<<<< HEAD
     (ScalarFieldVector : Type)
     (FieldVectorTriple : Type)
-=======
-    (FieldVector : Type)
-    (FieldTriple : Type)
->>>>>>> e39d6bb2
     (OpeningProof : Type)
     (PolyComm : Type)
     (F : Ctypes.FOREIGN) =
