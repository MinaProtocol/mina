# Mina README-dev

Mina is a cryptocurrency protocol with a lightweight, constant-sized blockchain.

- [Node Developers Overview](https://docs.minaprotocol.com/node-developers)
- [Mina README](README.md)

For information about our development process and how to contribute, see [CONTRIBUTING.md](CONTRIBUTING.md). If you want to build
Mina, this is the right file!

## Building Mina

Building Mina is involved because many C library dependencies must be present in the system. Furthermore, these libraries need to be in correct versions, or else the system will fail to build. OCaml-specific setup is also required. Therefore, it is recommended to build Mina with Nix, which offers a great help in managing these dependencies. Manual dependency management is fragile and prone to break with every system update.

If you are already a Nix user, or are comfortable installing Nix, you already have a way to build Mina locally. For information and
instructions, see [nix/README.md](./nix/README.md).

Mina builds and runs on Linux and macOS.

Quick start instructions:

1.  Start with Ubuntu 18 or run it in a virtual machine
2.  Clone the Mina repository (if you have not done that already):

    ```sh
    git clone git@github.com:MinaProtocol/mina.git
    ```

    If you have already done that, remember that the MinaProtocol and o1-labs repositories do not accept the password authentication used by the https URLs. You must set GitHub repos to pull and push over ssh:

    ```sh
    git config --global url.ssh://git@github.com/.insteadOf https://github.com/
    ```

3.  Pull in the submodules:

    ```sh
    git submodule update --init --recursive
    ```

    If this command fails with `git@github.com: Permission denied (publickey).` then you need to set up SSH keys on your machine. Follow the [Generating a new SSH key and adding it to the ssh-agent](https://help.github.com/en/articles/generating-a-new-ssh-key-and-adding-it-to-the-ssh-agent) instructions.

4.  Run:

    ```sh
    git config --local --add submodule.recurse true
    ```

### Developer Setup (Docker)

You can build Mina using Docker. Using Docker works in any dev environment. See [/dev](https://github.com/MinaProtocol/mina/tree/develop/dev).

### Developer Setup (MacOS)

1. Upgrade to the latest version of macOS.
2. Install Xcode Command Line Tools:

    ```sh
    xcode-select --install
    ```

3. Invoke `make macos-setup`.

   - When prompted, confirm that you want to add a number of exports in your shell config file.
   - Make sure to `source` your shell config file or create a new terminal.
   - If this is your first time using OCaml, be sure to run:

        ```sh
        eval $(opam config env)
        ```

1. Install [rustup](https://rustup.rs/).
2. Create your switch with deps `opam switch import --switch mina opam.export`

    M1- and M-2 operating systems experience issues because Homebrew does not link include files automatically.
  
    If you get an error about failing to find `gmp.h`, update your `~/.zshrc` or `~/.bashrc` with:

    ```sh
    export CFLAGS="-I/opt/homebrew/Cellar/gmp/6.2.1_1/include/"
    ```

    or run:

    ```sh
    env CFLAGS="/opt/homebrew/Cellar/gmp/6.2.1_1/include/" opam install conf-gmp.2
    ```

    If you get an error about failing to find `lmdb.h`, update your `~/.zshrc` or `~/.bashrc` with:

    ```text
    export CPATH="$HOMEBREW_PREFIX/include:$CPATH"
    export LIBRARY_PATH="$HOMEBREW_PREFIX/lib:$LIBRARY_PATH"
    export PATH="$(brew --prefix lmdb)/bin:$PATH"
    export PKG_CONFIG_PATH=$(brew --prefix lmdb)/lib/pkgconfig:$PKG_CONFIG_PATH
    ```

   - Note:If you get conf-openssl install errors, try running `export PKG_CONFIG_PATH=$(brew --prefix openssl@1.1)/lib/pkgconfig` and try `opam switch import opam.export` again.
   - If prompted, run `opam user-setup install` to enable opam-user-setup support for Merlin.

3. Pin dependencies that override opam versions:

    ```sh
    scripts/pin-external-packages.sh
    ```

7. Install the correct version of golang:

   - `goenv init`
   - To make sure the right `goenv` is used, update your shell env script with:

        ```text
        eval "$(goenv init -)"
        export PATH="/Users/$USER/.goenv/shims:$PATH"
        ```

   - `goenv install 1.18.10`
   - `goenv global 1.18.10`
   - Check that the `go version` returns the right version, otherwise you see the message `compile:version "go1.18.10" does not match go tool version "go1.20.2"`. If so, run `brew remove go` or get the matching version.

9.  Invoke `make build`.

    If you get errors about `libp2p` and `capnp`, try with `brew install capnp`.

9.  For better IDE support, install the OCaml-LSP language server for OCaml:

    ```sh
    opam install ocaml-lsp-server
    ```

10. Set up your IDE. See [Customizing your dev environment for autocomplete/merlin](https://github.com/MinaProtocol/mina/blob/develop/README-dev.md#customizing-your-dev-environment-for-autocompletemerlin).

### Developer Setup (Linux)

#### Building

Mina has a variety of opam and system dependencies.

To get all of the required opam dependencies, run:

```sh
opam switch import opam.export
```

**NOTE**: The `switch` command provides a `dune_wrapper` binary that you can use instead of dune and fails early if your switch becomes out of sync with the `opam.export` file.

Some dependencies that are not taken from `opam` or integrated with `dune` must be added manually. Run the `scripts/pin-external-packages.sh` script.

A number of C libraries are expected to be available in the system and are also listed in the Dockerfiles. Unlike most of the C libraries that are installed using `apt` in the Dockerfiles, the libraries for RocksDB are automatically installed when building Mina by using a `dune` rule in the library `ocaml-rocksdb`.

#### Setup Docker CE on Ubuntu

- [Ubuntu Setup Instructions](https://docs.docker.com/install/linux/docker-ce/ubuntu/)

#### Customizing your dev environment for autocomplete/merlin

If you use vim, add this snippet in your `.vimrc` file to use Merlin. (Note:Be sure to change the HOME directory to match yours.)

```bash
let s:ocamlmerlin="/Users/USERNAME/.opam/4.14.0/share/merlin"
execute "set rtp+=".s:ocamlmerlin."/vim"
execute "set rtp+=".s:ocamlmerlin."/vimbufsync"
let g:syntastic_ocaml_checkers=['merlin']
```

- In your home directory `opam init`
- In this shell, `eval $(opam config env)`
- Now `/usr/bin/opam install merlin ocp-indent core async ppx_jane ppx_deriving` (everything we depend on that you want autocompletes for) for doc reasons
- Make sure you have `au FileType ocaml set omnifunc=merlin#Complete` in your `.vimrc`
- Install an auto-completer (such as YouCompleteMe) and a syntastic (such syntastic or ALE)

- If you use emacs, install the `opam` packages mentioned above and also install `tuareg`. Add the following to your `.emacs` file:

<<<<<<< HEAD
    ```lisp
    (let ((opam-share (ignore-errors (car (process-lines "opam" "config" "var" "share")))))
      (when (and opam-share (file-directory-p opam-share))
        ;; Register Merlin
        (add-to-list 'load-path (expand-file-name "emacs/site-lisp" opam-share))
        (load "tuareg-site-file")
        (autoload 'merlin-mode "merlin" nil t nil)
        ;; Automatically start it in OCaml buffers
        (add-hook 'tuareg-mode-hook 'merlin-mode t)
        (add-hook 'caml-mode-hook 'merlin-mode t)))
    ```
=======
```lisp
(let ((opam-share (ignore-errors (car (process-lines "opam" "var" "share")))))
  (when (and opam-share (file-directory-p opam-share))
    ;; Register Merlin
    (add-to-list 'load-path (expand-file-name "emacs/site-lisp" opam-share))
    (load "tuareg-site-file")
    (autoload 'merlin-mode "merlin" nil t nil)
    ;; Automatically start it in OCaml buffers
    (add-hook 'tuareg-mode-hook 'merlin-mode t)
    (add-hook 'caml-mode-hook 'merlin-mode t)))
```
>>>>>>> 0894c3de

    To use the Emacs built-in autocomplete, use `M-x completion-at-point` or `M-tab`. There are other
    Emacs autocompletion packages; see [Emacs from scratch](https://github.com/ocaml/merlin/wiki/emacs-from-scratch).

- If you use VSCode, set up Merlin to work inside VSCode:
  - Make sure to be in the right switch (mina)
  - Add the [OCaml Platform](https://marketplace.visualstudio.com/items?itemName=ocamllabs.ocaml-platform) extension
  - You might get a prompt to install `ocaml-lsp-server` as well in the Sandbox
  - You might get a prompt to install `ocamlformat-rpc` as well in the Sandbox
  - Type "shell command:install code command in PATH"
  - Close all windows and instances of VSCode
  - From terminal, in your mina directory, run `code .`
  - Run `dune build` in the terminal inside VSCode

## Running a node

The source code for the Mina node is located in `src/app/cli/`. After it is compiled, you can run the compiled binary like this:

```shell
dune exec src/app/cli/src/mina.exe -- daemon --libp2p-keypair /path/to/key
```

The results of a successful build appear in `_build/default/src/app/cli/src/mina.exe`.

The default configuration of the node depends on the build profile that is used during compilation. To connect to some networks, you need to compile the daemon with a specific profile.

*Some setup is required*:

Generate a key pair so that the daemon can create an account to issue blocks from using the same `mina.exe` binary:

```shell
dune exec src/app/cli/src/mina.exe -- libp2p generate-keypair --privkey-path /path/to/key
```

When prompted, enter a passphrase. During development, you can leave it blank for convenience, but using a passphrase is strongly encouraged when running a real node!

The running daemon expects to find this passphrase in
an environment variable `MINA_LIBP2P_PASS`, which must be defined even if the passphrase is empty.
The `/path/to/key` must belong to the user running the daemon. Set these filesystem permissions:

```shell
chmod 0600 /path/to/key
chmod 0700 /path/to
```

Additionally, you must provide a list of peers to connect to bootstrap the node.
<<<<<<< HEAD
The list of peers depends on the network you want to connect to and is announced when the network is being launched. For Mainnet, see the [list of peers](https://storage.googleapis.com/mina-seed-lists/mainnet_seeds.txt).
=======
The list of peers depends on the network you want to connect to and is announced when the network is being launched. For Mainnet, the list of peers is available at:
https://storage.googleapis.com/mina-seed-lists/mainnet_seeds.txt.
>>>>>>> 0894c3de

The `daemon.json` config file also contains bootstrap data that is specific to the network the node is trying to connect to and must be tailored specifically for a particular network. This file can also override some of the configuration options selected during compilation. The `daemon.json` file can be extracted from the Docker image
that is dedicated to running a particular network. If it's not located in the `config` directory, it can be pointed to with `--config-file` option.

The aforementioned bootstrap data includes the genesis ledger, i.e. the initial state of the blockchain. It is crucial for all the nodes on the network to have the same genesis ledger. While starting a new network, it is important that it contains at least one account possessing some funds. Otherwise, the network will not be able to bootstrap, as there will be no way to determine the next block producer.

When all of this setup is complete, you can launch the daemon. The following command assumes the key passphrase is set to `pass`:

```shell
MINA_LIBP2P_PASS=pass dune exec src/app/cli/src/mina.exe -- daemon --libp2p-keypair /path/to/key --peer-list-url https://example.peer.list --config-file /custom/path/to/daemon.json
```

The `--seed` flag tells the daemon to run a fresh network of its own. When this flag is used, specifying a peer list is not required, but is still possible. With `--seed` option the node does not crash, even if it does not manage to connect to any peers. To learn more, see the command line help:

```shell
dune exec src/app/cli/src/mina.exe -- -help
```

The command line help is the place to learn about other options to the Mina CLI and how to connect to an existing network, such as Mainnet.

## Using the Makefile

The Makefile contains placeholder targets for all the common tasks that need to be done and automatically knows how to use Docker.

The most important `make` targets are:

- `build`: build everything
- `build_intgtest`: build the [`test_executive`](./src/app/test_executive/README.md#using-lucy) for running integration tests
- `libp2p_helper`: build the [`libp2p_helper`](./src/app/libp2p_helper/README.md)
- `reformat`: automatically use `ocamlformat` to reformat the source files (use it if the hook fails during a commit)

We use the [Dune](https://github.com/ocaml/dune/) build system for OCaml code.

## Steps for adding a new OCaml dependency

OCaml dependencies live in the [`opam.export`](./opam.export) file. This file is machine generated and must not be modified.

To add a new dependency, you most likely will need to create a new fresh switch to avoid pushing in any local dependency (like `ocaml-lsp`). The following commands assume that the version of the OCaml compiler used in the codebase is 4.14.0:

```shell
opam switch create mina_fresh 4.14.0
opam switch import opam.export
```

After that, install your dependency. You might have to specify versions of current dependencies to avoid having to upgrade  dependencies. For example:

```sh
opam install alcotest cmdliner=1.0.3 fmt=0.8.6
```

Then, run the following command to update the `ocaml.export` file:

```sh
opam switch export opam.export
```

## Steps for adding a new OCaml pinned dependency

Rarely, you may edit one of our forked opam-pinned packages, or add a new system
dependency (like libsodium). Some of the pinned packages are git submodules,
others inhabit the git Mina repository.

If an existing pinned package is updated, either in the Mina repository or in the
the submodule's repository, it is automatically re-pinned in CI.

If you add a new package in the Mina repository or as a submodule, you must do all of the following:

1. Update [`scripts/macos-setup.sh`](scripts/macos-setup.sh) with the required commands for Darwin systems
2. Update [`dockerfiles/stages/`](dockerfiles/stages) with the required packages

## Common Dune tasks

To run unit tests for a single library, do `dune runtest lib/$LIBNAME`.

You might see a build error like this:

```text
Error:Files src/lib/mina_base/mina_base.objs/account.cmx
       and src/lib/mina_base/mina_base.objs/token_id.cmx
       make inconsistent assumptions over implementation Crypto_params
```

You can work around it with `rm -r src/_build/default/src/$OFFENDING_PATH` and a rebuild.
Here, the offending path is `src/lib/mina_base/mina_base.objs`.

## Overriding Genesis Constants

Mina genesis constants consists of constants for the consensus algorithm, sizes for various data structures like transaction pool, scan state, ledger, etc.
All the constants can be set at compile-time. A subset of the compile-time constants can be overridden when generating the genesis state using `runtime_genesis_ledger.exe`. A subset of those constants can again be overridden at runtime by passing the new values to the daemon.

The constants at compile-time are set for different configurations using optional compilation. This is how integration tests and builds with multiple configurations are run.
Some of these constants defined in [mina_compile_config.ml](src/lib/mina_compile_config/mina_compile_config.ml) cannot be changed after building and require creating a new build profile (`\*.mlh` files) for any change in the values.

<b> 1. Constants that can be overridden when generating the genesis state are:</b>

- k (consensus constant)
- delta (consensus constant)
- genesis_state_timestamp
- transaction pool max size

To override these constants, pass a json file to `runtime_genesis_ledger.exe` with the format:

```json
{
  "k":10,
  "delta":3,
  "txpool_max_size":3000,
  "genesis_state_timestamp":"2020-04-20 11:00:00-07:00"
}
```

The exe then packages the overridden constants along with the genesis ledger and the genesis proof for the daemon to consume.

<b> 2. Constants that can be overridden at runtime are:</b>

- genesis_state_timestamp
- transaction pool max size

To do this, pass a json file to the daemon using the flag `genesis-constants` with the format:

```json
{
  "txpool_max_size":3000,
  "genesis_state_timestamp":"2020-04-20 11:00:00-07:00"
}
```

The daemon logs reflect these changes and `mina client status` displays some of the constants.<|MERGE_RESOLUTION|>--- conflicted
+++ resolved
@@ -171,9 +171,8 @@
 
 - If you use emacs, install the `opam` packages mentioned above and also install `tuareg`. Add the following to your `.emacs` file:
 
-<<<<<<< HEAD
     ```lisp
-    (let ((opam-share (ignore-errors (car (process-lines "opam" "config" "var" "share")))))
+    (let ((opam-share (ignore-errors (car (process-lines "opam" "var" "share")))))
       (when (and opam-share (file-directory-p opam-share))
         ;; Register Merlin
         (add-to-list 'load-path (expand-file-name "emacs/site-lisp" opam-share))
@@ -183,19 +182,6 @@
         (add-hook 'tuareg-mode-hook 'merlin-mode t)
         (add-hook 'caml-mode-hook 'merlin-mode t)))
     ```
-=======
-```lisp
-(let ((opam-share (ignore-errors (car (process-lines "opam" "var" "share")))))
-  (when (and opam-share (file-directory-p opam-share))
-    ;; Register Merlin
-    (add-to-list 'load-path (expand-file-name "emacs/site-lisp" opam-share))
-    (load "tuareg-site-file")
-    (autoload 'merlin-mode "merlin" nil t nil)
-    ;; Automatically start it in OCaml buffers
-    (add-hook 'tuareg-mode-hook 'merlin-mode t)
-    (add-hook 'caml-mode-hook 'merlin-mode t)))
-```
->>>>>>> 0894c3de
 
     To use the Emacs built-in autocomplete, use `M-x completion-at-point` or `M-tab`. There are other
     Emacs autocompletion packages; see [Emacs from scratch](https://github.com/ocaml/merlin/wiki/emacs-from-scratch).
@@ -242,12 +228,8 @@
 ```
 
 Additionally, you must provide a list of peers to connect to bootstrap the node.
-<<<<<<< HEAD
-The list of peers depends on the network you want to connect to and is announced when the network is being launched. For Mainnet, see the [list of peers](https://storage.googleapis.com/mina-seed-lists/mainnet_seeds.txt).
-=======
 The list of peers depends on the network you want to connect to and is announced when the network is being launched. For Mainnet, the list of peers is available at:
 https://storage.googleapis.com/mina-seed-lists/mainnet_seeds.txt.
->>>>>>> 0894c3de
 
 The `daemon.json` config file also contains bootstrap data that is specific to the network the node is trying to connect to and must be tailored specifically for a particular network. This file can also override some of the configuration options selected during compilation. The `daemon.json` file can be extracted from the Docker image
 that is dedicated to running a particular network. If it's not located in the `config` directory, it can be pointed to with `--config-file` option.
@@ -274,7 +256,7 @@
 
 The most important `make` targets are:
 
-- `build`: build everything
+- `build`: build the Mina binary
 - `build_intgtest`: build the [`test_executive`](./src/app/test_executive/README.md#using-lucy) for running integration tests
 - `libp2p_helper`: build the [`libp2p_helper`](./src/app/libp2p_helper/README.md)
 - `reformat`: automatically use `ocamlformat` to reformat the source files (use it if the hook fails during a commit)
@@ -325,7 +307,7 @@
 You might see a build error like this:
 
 ```text
-Error:Files src/lib/mina_base/mina_base.objs/account.cmx
+Error: Files src/lib/mina_base/mina_base.objs/account.cmx
        and src/lib/mina_base/mina_base.objs/token_id.cmx
        make inconsistent assumptions over implementation Crypto_params
 ```
@@ -352,10 +334,10 @@
 
 ```json
 {
-  "k":10,
-  "delta":3,
-  "txpool_max_size":3000,
-  "genesis_state_timestamp":"2020-04-20 11:00:00-07:00"
+  "k": 10,
+  "delta": 3,
+  "txpool_max_size": 3000,
+  "genesis_state_timestamp": "2020-04-20 11:00:00-07:00"
 }
 ```
 
@@ -370,8 +352,8 @@
 
 ```json
 {
-  "txpool_max_size":3000,
-  "genesis_state_timestamp":"2020-04-20 11:00:00-07:00"
+  "txpool_max_size": 3000,
+  "genesis_state_timestamp": "2020-04-20 11:00:00-07:00"
 }
 ```
 
