--- conflicted
+++ resolved
@@ -26,21 +26,13 @@
     git clone git@github.com:MinaProtocol/mina.git
     ```
 
-<<<<<<< HEAD
 If you have already done that, remember that the MinaProtocol and o1-labs repositories do not accept the password authentication used by the https URLs. You must set GitHub repos to pull and push over ssh: 
-=======
-If you have already done that, remember that the MinaProtocol and o1-labs repositories do not accept the password authentication used by the https URLs. You must set GitHub repos to pull and push over ssh:
->>>>>>> 7db95af7
 
     ```sh
     git config --global url.ssh://git@github.com/.insteadOf https://github.com/
     ```
 
-<<<<<<< HEAD
 3.  Pull in the submodules: 
-=======
-3.  Pull in the submodules:
->>>>>>> 7db95af7
 
     ```sh
     git submodule update --init --recursive
@@ -60,7 +52,6 @@
 
 ### Developer Setup (MacOS)
 
-<<<<<<< HEAD
 1. Upgrade to the latest version of macOS.
 2. Install Xcode Command Line Tools: 
 
@@ -128,15 +119,6 @@
   ```
 
 10. Set up your IDE. See [Customizing your dev environment for autocomplete/merlin](https://github.com/MinaProtocol/mina/blob/develop/README-dev.md#customizing-your-dev-environment-for-autocompletemerlin).
-=======
-- Invoke `make macos-setup`
-  - You will be prompted to add a number of `export`s in your shell config file. Do so.
-  - If this is your first time using OCaml, be sure to run `eval $(opam config env)`
-- Install [rustup](https://rustup.rs/).
-- Invoke `make build`
-- Jump to [customizing your editor for autocomplete](#customizing-your-dev-environment-for-autocompletemerlin)
-- Note: If you are seeing conf-openssl install errors, try running `export PKG_CONFIG_PATH=$(brew --prefix openssl@1.1)/lib/pkgconfig` and try `opam switch import opam.export` again.
->>>>>>> 7db95af7
 
 ### Developer Setup (Linux)
 
@@ -150,11 +132,7 @@
 opam switch import opam.export
 ```
 
-<<<<<<< HEAD
 *_NOTE:_*  The `switch` command provides a `dune_wrapper` binary that you can use instead of dune and fails early if your switch becomes out of sync with the `opam.export` file.
-=======
-_*NOTE:*_ The `switch` command provides a `dune_wrapper` binary that you can use instead of dune and fails early if your switch becomes out of sync with the `opam.export` file.
->>>>>>> 7db95af7
 
 Some dependencies that are not taken from `opam` or integrated with `dune` must be added manually. Run the `scripts/pin-external-packages.sh` script.
 
@@ -165,7 +143,6 @@
 - [Ubuntu Setup Instructions](https://docs.docker.com/install/linux/docker-ce/ubuntu/)
 
 #### Customizing your dev environment for autocomplete/merlin
-
 [dev-env]: #dev-env
 
 If you use vim, add this snippet in your `.vimrc` file to use Merlin. (Note: Be sure to change the HOME directory to match yours.)
@@ -209,7 +186,6 @@
   - Close all windows and instances of VSCode
   - From terminal, in your mina directory, run `code .`
   - Run `dune build` in the terminal inside VSCode
-<<<<<<< HEAD
 
 ## Running a node
 
@@ -238,35 +214,6 @@
 an environment variable `MINA_LIBP2P_PASS`, which must be defined even if the passphrase is empty.
 The `/path/to/key` must belong to the user running the daemon. Set these filesystem permissions:
 
-=======
-
-## Running a node
-
-The source code for the Mina node is located in `src/app/cli/`. After it is compiled, you can run the compiled binary like this:
-
-```shell
-$ dune exec src/app/cli/src/mina.exe -- daemon --libp2p-keypair /path/to/key
-```
-
-The results of a successful build appear in `_build/default/src/app/cli/src/mina.exe`.
-
-The default configuration of the node depends on the build profile that is used during compilation. To connect to some networks, you need to compile the daemon with a specific profile.
-
-Some setup is required:
-
-1. Generate a key pair so that the daemon can create an account to issue blocks from using the same `mina.exe` binary:
-
-```shell
-$ dune exec src/app/cli/src/mina.exe -- libp2p generate-keypair --privkey-path /path/to/key
-```
-
-When prompted, enter a passphrase. During development, you can leave it blank for convenience, but using a passphrase is strongly encouraged when running a real node!
-
-The running daemon expects to find this passphrase in
-an environment variable `MINA_LIBP2P_PASS`, which must be defined even if the passphrase is empty.
-The `/path/to/key` must belong to the user running the daemon. Set these filesystem permissions:
-
->>>>>>> 7db95af7
 ```shell
 $ chmod 0600 /path/to/key
 $ chmod 0700 /path/to
@@ -297,44 +244,27 @@
 
 ## Using the Makefile
 
-<<<<<<< HEAD
 The Makefile contains placeholder targets for all the common tasks that need to be done and automatically knows how to use Docker. 
-=======
-The Makefile contains placeholder targets for all the common tasks that need to be done and automatically knows how to use Docker.
->>>>>>> 7db95af7
 
 The most important `make` targets are:
 
 - `build`: build everything
 - `libp2p_helper`: build the libp2p helper
 - `reformat`: automatically use `ocamlformat` to reformat the source files (use
-<<<<<<< HEAD
     it if the hook fails during a commit)
-=======
-  it if the hook fails during a commit)
->>>>>>> 7db95af7
 
 We use the [Dune](https://github.com/ocaml/dune/) build system for OCaml code.
 
 ## Steps for adding a new OCaml dependency
-<<<<<<< HEAD
 
 OCaml dependencies live in the [`opam.export`](./opam.export) file. This file is machine generated and must not be modified.
 
 To add a new dependency, you most likely will need to create a new fresh switch to avoid pushing in any local dependency (like `ocaml-lsp`). The following commands assume that the version of the OCaml compiler used in the codebase is 4.14.0:
 
-=======
-
-OCaml dependencies live in the [`opam.export`](./opam.export) file. This file is machine generated and must not be modified.
-
-To add a new dependency, you most likely will need to create a new fresh switch to avoid pushing in any local dependency (like `ocaml-lsp`). The following commands assume that the version of the OCaml compiler used in the codebase is 4.14.0:
-
->>>>>>> 7db95af7
 ```shell
 $ opam switch create mina_fresh 4.14.0
 $ opam switch import opam.export
 ```
-<<<<<<< HEAD
 
 After that, install your dependency. You might have to specify versions of current dependencies to avoid having to upgrade  dependencies. For example:
 
@@ -344,17 +274,6 @@
 
 Then, run the following command to update the `ocaml.export` file:
 
-=======
-
-After that, install your dependency. You might have to specify versions of current dependencies to avoid having to upgrade dependencies. For example:
-
-```console
-$ opam install alcotest cmdliner=1.0.3 fmt=0.8.6
-```
-
-Then, run the following command to update the `ocaml.export` file:
-
->>>>>>> 7db95af7
 ```console
 $ opam switch export opam.export
 ```
